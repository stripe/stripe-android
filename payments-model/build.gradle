--- conflicted
+++ resolved
@@ -14,14 +14,9 @@
 
 dependencies {
     implementation project(":stripe-core")
-<<<<<<< HEAD
-    implementation "androidx.core:core-ktx:$androidxCoreVersion"
-    implementation "androidx.appcompat:appcompat:$androidxAppcompatVersion"
-    implementation "org.jetbrains.kotlinx:kotlinx-serialization-json:$kotlinSerializationVersion"
-=======
     implementation libs.androidx.appCompat
     implementation libs.androidx.coreKtx
->>>>>>> 5e71098c
+    implementation "org.jetbrains.kotlinx:kotlinx-serialization-json:$kotlinSerializationVersion"
 
     testImplementation project(':network-testing')
     testImplementation testLibs.androidx.core
