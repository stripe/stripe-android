--- conflicted
+++ resolved
@@ -15,11 +15,7 @@
         val errorMessage = optString(json, FIELD_ERROR_MESSAGE)
         val publishableKey = optString(json, FIELD_PUBLISHABLE_KEY)
         val displayablePaymentDetails = json.optJSONObject(FIELD_DISPLAYABLE_PAYMENT_DETAILS)?.let {
-<<<<<<< HEAD
-            DisplayablePaymentDetailsJsonParser().parse(it)
-=======
             DisplayablePaymentDetailsJsonParser.parse(it)
->>>>>>> 88e762a1
         }
         return ConsumerSessionLookup(exists, consumerSession, errorMessage, publishableKey, displayablePaymentDetails)
     }
