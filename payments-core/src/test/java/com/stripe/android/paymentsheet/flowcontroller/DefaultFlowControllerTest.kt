--- conflicted
+++ resolved
@@ -33,11 +33,7 @@
 import com.stripe.android.model.SetupIntentFixtures
 import com.stripe.android.model.StripeIntent
 import com.stripe.android.payments.DefaultReturnUrl
-<<<<<<< HEAD
-import com.stripe.android.payments.FakePaymentIntentFlowResultProcessor
 import com.stripe.android.payments.FakeSetupIntentFlowResultProcessor
-=======
->>>>>>> 19d63a79
 import com.stripe.android.payments.PaymentFlowResult
 import com.stripe.android.payments.PaymentFlowResultProcessor
 import com.stripe.android.paymentsheet.PaymentOptionCallback
@@ -534,7 +530,6 @@
     }
 
     @Test
-<<<<<<< HEAD
     fun `onPaymentFlowResult with SetupIntent when succeeded should invoke callback with Completed`() {
         val setupIntentFlowResultProcessor = FakeSetupIntentFlowResultProcessor()
         val flowController = createFlowController(
@@ -574,26 +569,6 @@
     }
 
     @Test
-    fun `onPaymentFlowResult when succeeded should invoke callback with Completed`() {
-        paymentFlowResultProcessor.paymentIntentResult = PaymentIntentResult(
-            PaymentIntentFixtures.PI_WITH_SHIPPING,
-            StripeIntentResult.Outcome.SUCCEEDED
-        )
-
-        var isReadyState = false
-        flowController.configureWithPaymentIntent(
-            PaymentSheetFixtures.CLIENT_SECRET
-        ) { isReady, error ->
-            isReadyState = isReady
-        }
-        assertThat(isReadyState)
-            .isTrue()
-
-        flowController.onPaymentFlowResult(
-            PaymentFlowResult.Unvalidated(
-                clientSecret = PaymentSheetFixtures.CLIENT_SECRET,
-                flowOutcome = StripeIntentResult.Outcome.CANCELED
-=======
     fun `onPaymentFlowResult when succeeded should invoke callback with Completed`() =
         testDispatcher.runBlockingTest {
             whenever(paymentFlowResultProcessor.processResult(any())).thenReturn(
@@ -603,12 +578,20 @@
                 )
             )
 
+            var isReadyState = false
+            flowController.configureWithPaymentIntent(
+                PaymentSheetFixtures.CLIENT_SECRET
+            ) { isReady, error ->
+                isReadyState = isReady
+            }
+            assertThat(isReadyState)
+                .isTrue()
+
             flowController.onPaymentFlowResult(
                 PaymentFlowResult.Unvalidated(
                     clientSecret = PaymentSheetFixtures.CLIENT_SECRET,
                     flowOutcome = StripeIntentResult.Outcome.CANCELED
                 )
->>>>>>> 19d63a79
             )
 
             verify(paymentResultCallback).onPaymentSheetResult(
@@ -628,27 +611,20 @@
                 )
             )
 
-<<<<<<< HEAD
-        var isReadyState = false
-        flowController.configureWithPaymentIntent(
-            PaymentSheetFixtures.CLIENT_SECRET
-        ) { isReady, error ->
-            isReadyState = isReady
-        }
-        assertThat(isReadyState)
-            .isTrue()
-
-        flowController.onPaymentFlowResult(
-            PaymentFlowResult.Unvalidated(
-                clientSecret = PaymentSheetFixtures.CLIENT_SECRET,
-                flowOutcome = StripeIntentResult.Outcome.CANCELED
-=======
+            var isReadyState = false
+            flowController.configureWithPaymentIntent(
+                PaymentSheetFixtures.CLIENT_SECRET
+            ) { isReady, error ->
+                isReadyState = isReady
+            }
+            assertThat(isReadyState)
+                .isTrue()
+
             flowController.onPaymentFlowResult(
                 PaymentFlowResult.Unvalidated(
                     clientSecret = PaymentSheetFixtures.CLIENT_SECRET,
                     flowOutcome = StripeIntentResult.Outcome.CANCELED
                 )
->>>>>>> 19d63a79
             )
 
             verify(paymentResultCallback).onPaymentSheetResult(
