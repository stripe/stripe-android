package com.stripe.android.paymentsheet.paymentdatacollection

import com.google.common.truth.Truth.assertThat
import com.stripe.android.paymentsheet.forms.FormFieldEntry
import com.stripe.android.paymentsheet.forms.FormFieldValues
import com.stripe.android.paymentsheet.specifications.IdentifierSpec
import com.stripe.android.paymentsheet.specifications.SectionFieldSpec
import com.stripe.android.paymentsheet.specifications.SectionFieldSpec.Email
import org.junit.Test

class TransformToPaymentMethodCreateParamMapTest {
    @Test
    fun `transform to payment method with bank`() {
        val paymentMethodParams = TransformToPaymentMethodCreateParams()
            .transform(
                FormFieldValues(
                    mapOf(
                        SectionFieldSpec.IdealBank.identifier to FormFieldEntry(
                            "abn_amro",
                            true
                        )
                    ),
                    saveForFutureUse = true,
                    showsMandate = false
                ),
                mapOf(
                    "type" to "ideal",
                    "billing_details" to billingParams,
                    "ideal" to mapOf("bank" to null)
                ),
            )

        assertThat(paymentMethodParams?.toParamMap().toString().replace("\\s".toRegex(), ""))
            .isEqualTo(
                """
                    {type=ideal,billing_details={address={city=null,country=null,line1=null,line2=null,postal_code=null,state=null},name=null,email=null,phone=null},ideal={bank=abn_amro}}
                """.trimIndent()
            )
    }

    @Test
    fun `transform to payment method params`() {
        val paymentMethodParams = TransformToPaymentMethodCreateParams()
            .transform(
                FormFieldValues(
                    mapOf(
<<<<<<< HEAD
                        IdentifierSpec("name") to FormFieldEntry(
                            ElementType.Name,
=======
                        Name.identifier to FormFieldEntry(
>>>>>>> 25743980
                            "joe",
                            true
                        ),
                        Email.identifier to FormFieldEntry(
                            "joe@gmail.com",
                            true
                        ),
                        IdentifierSpec("country") to FormFieldEntry(
                            "US",
                            true
                        ),
                    ),
                    saveForFutureUse = true,
                    showsMandate = false
                ),
                mapOf(
                    "type" to "sofort",
                    "billing_details" to billingParams,
                    "sofort" to mapOf("country" to null)
                ),
            )

        assertThat(
            paymentMethodParams?.toParamMap().toString().replace("\\s".toRegex(), "")
        ).isEqualTo(
            """
                {
                  type=sofort,
                  billing_details={
                    address={
                      city=null,
                      country=US,
                      line1=null,
                      line2=null,
                      postal_code=null,
                      state=null
                    },
                    name=joe,
                    email=joe@gmail.com,
                    phone=null
                  },
                  sofort={country=US}
                }
            """.replace("\\s".toRegex(), "")
        )
    }

    companion object {
        val addressParams: MutableMap<String, Any?> = mutableMapOf(
            "city" to null,
            "country" to null,
            "line1" to null,
            "line2" to null,
            "postal_code" to null,
            "state" to null,
        )

        val billingParams: MutableMap<String, Any?> = mutableMapOf(
            "address" to addressParams,
            "name" to null,
            "email" to null,
            "phone" to null,
        )
    }
}<|MERGE_RESOLUTION|>--- conflicted
+++ resolved
@@ -44,12 +44,7 @@
             .transform(
                 FormFieldValues(
                     mapOf(
-<<<<<<< HEAD
                         IdentifierSpec("name") to FormFieldEntry(
-                            ElementType.Name,
-=======
-                        Name.identifier to FormFieldEntry(
->>>>>>> 25743980
                             "joe",
                             true
                         ),
