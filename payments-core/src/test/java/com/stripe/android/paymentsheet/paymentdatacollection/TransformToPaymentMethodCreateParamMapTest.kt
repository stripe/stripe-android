--- conflicted
+++ resolved
@@ -44,11 +44,7 @@
             .transform(
                 FormFieldValues(
                     mapOf(
-<<<<<<< HEAD
-                        Name.identifier to FormFieldEntry(
-=======
                         IdentifierSpec("name") to FormFieldEntry(
->>>>>>> d0a7c859
                             "joe",
                             true
                         ),
