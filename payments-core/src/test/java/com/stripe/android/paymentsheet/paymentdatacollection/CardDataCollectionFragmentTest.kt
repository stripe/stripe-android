--- conflicted
+++ resolved
@@ -87,7 +87,7 @@
                 .isEqualTo(
                     PaymentMethod.BillingDetails(
                         com.stripe.android.model.Address(
-                            country = "DE",
+                            country = "US",
                             postalCode = "94107"
                         )
                     )
@@ -153,7 +153,7 @@
     @Test
     fun `launching with arguments populates the fields`() {
         createFragment(
-            fragmentArgs = ComposeFragmentArguments(
+            fragmentArgs = FormFragmentArguments(
                 SupportedPaymentMethod.Bancontact.name,
                 saveForFutureUseInitialVisibility = false,
                 saveForFutureUseInitialValue = false,
@@ -441,30 +441,8 @@
         args: PaymentSheetContract.Args = PaymentSheetFixtures.ARGS_CUSTOMER_WITH_GOOGLEPAY,
         fragmentConfig: FragmentConfig? = FragmentConfigFixtures.DEFAULT,
         stripeIntent: StripeIntent? = PaymentIntentFixtures.PI_WITH_SHIPPING,
-<<<<<<< HEAD
         newCard: PaymentSelection.New.Card? = null,
-        fragmentArgs: ComposeFragmentArguments? = PaymentSheetFixtures.COMPOSE_FRAGMENT_ARGS,
-=======
-        fragmentArgs: FormFragmentArguments? = FormFragmentArguments(
-            SupportedPaymentMethod.Bancontact.name,
-            true,
-            true,
-            "Merchant, Inc.",
-            billingDetails = BillingDetails(
-                address = Address(
-                    line1 = "123 Main Street",
-                    line2 = null,
-                    city = "San Francisco",
-                    state = "CA",
-                    postalCode = "94111",
-                    country = "DE",
-                ),
-                email = "email",
-                name = "Jenny Rosen",
-                phone = "+18008675309"
-            )
-        ),
->>>>>>> c3c975a7
+        fragmentArgs: FormFragmentArguments? = PaymentSheetFixtures.COMPOSE_FRAGMENT_ARGS,
         onReady: (CardDataCollectionFragment<PaymentSheetViewModel>, FragmentPaymentsheetAddCardBinding) -> Unit
     ) {
         val factory = AddPaymentMethodsFragmentFactory(
