--- conflicted
+++ resolved
@@ -192,7 +192,7 @@
 
     @Test
     fun `launching with billing details populates the fields`() {
-        createFragment(PaymentSheetFixtures.ARGS_WITH_BILLING) { _, viewBinding ->
+        createFragment(fragmentArgs = PaymentSheetFixtures.COMPOSE_FRAGMENT_ARGS) { _, viewBinding ->
             assertThat(viewBinding.billingAddress.postalCodeView.text.toString())
                 .isEqualTo("94111")
             assertThat(viewBinding.billingAddress.address1View.text.toString())
@@ -459,30 +459,8 @@
         args: PaymentSheetContract.Args = PaymentSheetFixtures.ARGS_CUSTOMER_WITH_GOOGLEPAY,
         fragmentConfig: FragmentConfig? = FragmentConfigFixtures.DEFAULT,
         stripeIntent: StripeIntent? = PaymentIntentFixtures.PI_WITH_SHIPPING,
-<<<<<<< HEAD
         newCard: PaymentSelection.New.Card? = null,
         fragmentArgs: FormFragmentArguments? = PaymentSheetFixtures.COMPOSE_FRAGMENT_ARGS,
-=======
-        fragmentArgs: FormFragmentArguments? = FormFragmentArguments(
-            SupportedPaymentMethod.Bancontact.name,
-            true,
-            true,
-            "Merchant, Inc.",
-            billingDetails = BillingDetails(
-                address = Address(
-                    line1 = "123 Main Street",
-                    line2 = null,
-                    city = "San Francisco",
-                    state = "CA",
-                    postalCode = "94111",
-                    country = "DE",
-                ),
-                email = "email",
-                name = "Jenny Rosen",
-                phone = "+18008675309"
-            )
-        ),
->>>>>>> 675b4324
         onReady: (CardDataCollectionFragment<PaymentSheetViewModel>, FragmentPaymentsheetAddCardBinding) -> Unit
     ) {
         val factory = AddPaymentMethodsFragmentFactory(
