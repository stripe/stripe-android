package com.stripe.android.model

import com.google.common.truth.Truth.assertThat
import com.stripe.android.CardNumberFixtures.VISA_NO_SPACES
import kotlin.test.Test

/**
 * Test class for [SourceParams].
 */
class SourceParamsTest {

    @Test
    fun createAlipayReusableParams_withAllFields_hasExpectedFields() {
        val params = SourceParams.createAlipayReusableParams(
            "usd",
            "Jean Valjean",
            "jdog@lesmis.net",
            RETURN_URL
        )

        assertThat(params.type)
            .isEqualTo(Source.SourceType.ALIPAY)
        assertThat(params.usage)
            .isEqualTo(Source.Usage.Reusable)
        assertThat(params.amount)
            .isNull()
        assertThat(params.currency)
            .isEqualTo("usd")
        assertThat(params.returnUrl)
            .isEqualTo(RETURN_URL)

        assertThat(
            requireNotNull(params.owner)
        ).isEqualTo(
            SourceParams.OwnerParams(
                name = "Jean Valjean",
                email = "jdog@lesmis.net"
            )
        )
    }

    @Test
    fun createAlipayReusableParams_withOnlyName_hasOnlyExpectedFields() {
        val params = SourceParams.createAlipayReusableParams(
            currency = "cad",
            name = "Hari Seldon",
            returnUrl = RETURN_URL
        )

        assertThat(params.type)
            .isEqualTo(Source.SourceType.ALIPAY)
        assertThat(params.usage)
            .isEqualTo(Source.Usage.Reusable)
        assertThat(params.amount)
            .isNull()
        assertThat(params.currency)
            .isEqualTo("cad")
        assertThat(params.returnUrl)
            .isEqualTo(RETURN_URL)

        assertThat(
            requireNotNull(params.owner)
        ).isEqualTo(
            SourceParams.OwnerParams(
                name = "Hari Seldon",
            )
        )
    }

    @Test
    fun createAlipaySingleUseParams_withAllFields_hasExpectedFields() {
        val params = SourceParams.createAlipaySingleUseParams(
            AMOUNT,
            "aud",
            "Jane Tester",
            "jane@test.com",
            RETURN_URL
        )

        assertThat(params.type)
            .isEqualTo(Source.SourceType.ALIPAY)
        assertThat(params.amount)
            .isEqualTo(AMOUNT)
        assertThat(params.currency)
            .isEqualTo("aud")

        assertThat(
            requireNotNull(params.owner)
        ).isEqualTo(
            SourceParams.OwnerParams(
                name = "Jane Tester",
                email = "jane@test.com"
            )
        )

        assertThat(params.returnUrl)
            .isEqualTo(RETURN_URL)
    }

    @Test
    fun createAlipaySingleUseParams_withoutOwner_hasNoOwnerFields() {
        val params = SourceParams.createAlipaySingleUseParams(
            amount = AMOUNT,
            currency = "eur",
            returnUrl = RETURN_URL
        )

        assertThat(params.type)
            .isEqualTo(Source.SourceType.ALIPAY)
        assertThat(params.amount)
            .isEqualTo(AMOUNT)
        assertThat(params.currency)
            .isEqualTo("eur")

        assertThat(
            requireNotNull(params.owner)
        ).isEqualTo(
            SourceParams.OwnerParams()
        )

        assertThat(params.returnUrl)
            .isEqualTo(RETURN_URL)
    }

    @Test
    fun createBancontactParams_hasExpectedFields() {
        val params = SourceParams.createBancontactParams(
            AMOUNT,
            name = "Stripe",
            returnUrl = RETURN_URL,
            statementDescriptor = "descriptor",
            preferredLanguage = "en"
        )

        assertThat(params.type)
            .isEqualTo(Source.SourceType.BANCONTACT)
        assertThat(params.currency)
            .isEqualTo("eur")
        assertThat(params.amount)
            .isEqualTo(AMOUNT)
        assertThat(
            requireNotNull(params.owner)
        ).isEqualTo(
            SourceParams.OwnerParams(
                name = "Stripe"
            )
        )
        assertThat(params.returnUrl)
            .isEqualTo(RETURN_URL)

        assertThat(
            requireNotNull(params.apiParameterMap)
        ).isEqualTo(
            mapOf(
                "statement_descriptor" to "descriptor",
                "preferred_language" to "en"
            )
        )
    }

    @Test
    fun createBancontactParams_toParamMap_createsExpectedMap() {
        val params = SourceParams.createBancontactParams(
            AMOUNT,
            "Stripe",
            RETURN_URL,
            "descriptor",
            "en"
        )

        assertThat(
            params.toParamMap()
        ).isEqualTo(
            mapOf(
                "type" to Source.SourceType.BANCONTACT,
                "currency" to Source.EURO,
                "amount" to AMOUNT,
                "owner" to mapOf("name" to "Stripe"),
                "redirect" to mapOf("return_url" to RETURN_URL),
                Source.SourceType.BANCONTACT to mapOf(
                    "statement_descriptor" to "descriptor",
                    "preferred_language" to "en"
                )
            )
        )
    }

    @Test
    fun createBancontactParams_hasExpectedFields_optionalStatementDescriptor() {
        val params = SourceParams.createBancontactParams(
            AMOUNT,
            "Stripe",
            RETURN_URL,
            null,
            "en"
        )

        assertThat(
            requireNotNull(params.apiParameterMap)
        ).isEqualTo(
            mapOf(
                "preferred_language" to "en"
            )
        )
    }

    @Test
    fun createBancontactParams_hasExpectedFields_optionalPreferredLanguage() {
        val params = SourceParams.createBancontactParams(
            AMOUNT,
            "Stripe",
            RETURN_URL,
            "descriptor",
            null
        )

        assertThat(
            requireNotNull(params.apiParameterMap)
        ).isEqualTo(
            mapOf(
                "statement_descriptor" to "descriptor"
            )
        )
    }

    @Test
    fun createBancontactParams_hasExpectedFields_optionalEverything() {
        val params = SourceParams.createBancontactParams(
            AMOUNT,
            "Stripe",
            RETURN_URL,
            null,
            null
        )

        assertThat(params.apiParameterMap)
            .isNull()
    }

    @Test
    fun `create with CardParams object should return expected map`() {
        assertThat(
            SourceParams.createCardParams(CardParamsFixtures.DEFAULT)
                .toParamMap()
        ).isEqualTo(
            mapOf(
                "type" to "card",
                "card" to mapOf(
                    "number" to VISA_NO_SPACES,
                    "exp_month" to 12,
                    "exp_year" to 2025,
                    "cvc" to "123"
                ),
                "owner" to mapOf(
                    "address" to mapOf(
                        "line1" to "123 Market St",
                        "line2" to "#345",
                        "city" to "San Francisco",
                        "state" to "CA",
                        "postal_code" to "94107",
                        "country" to "US"
                    ),
                    "name" to "Jenny Rosen"
                ),
                "metadata" to mapOf("fruit" to "orange")
            )
        )
    }

    @Test
    fun `create with Card object should return expected map`() {
        assertThat(
            SourceParams.createCardParams(CardFixtures.CARD)
                .toParamMap()
        ).isEqualTo(
            mapOf(
                "type" to "card",
                "card" to mapOf(
                    "number" to VISA_NO_SPACES,
                    "exp_month" to 8,
                    "exp_year" to 2050,
                    "cvc" to "123"
                ),
                "owner" to mapOf(
                    "address" to mapOf(
                        "line1" to "123 Market St",
                        "line2" to "#345",
                        "city" to "San Francisco",
                        "state" to "CA",
                        "postal_code" to "94107",
                        "country" to "US"
                    ),
                    "name" to "Jenny Rosen"
                )
            )
        )
    }

    @Test
    fun createCardParamsFromGooglePay_withNoBillingAddress() {
        assertThat(
            SourceParams.createCardParamsFromGooglePay(
                GooglePayFixtures.GOOGLE_PAY_RESULT_WITH_NO_BILLING_ADDRESS
            )
        ).isEqualTo(
            SourceParams
                .createSourceFromTokenParams(
                    "tok_1F4ACMCRMbs6FrXf6fPqLnN7",
                    setOf("GooglePay")
                )
                .setOwner(SourceParams.OwnerParams())
        )
    }

    @Test
    fun createCardParamsFromGooglePay_withFullBillingAddress() {
        assertThat(
            SourceParams.createCardParamsFromGooglePay(
                GooglePayFixtures.GOOGLE_PAY_RESULT_WITH_FULL_BILLING_ADDRESS
            )
        ).isEqualTo(
            SourceParams.createSourceFromTokenParams(
                "tok_1F4VSjBbvEcIpqUbSsbEtBap",
                attribution = setOf("GooglePay")
            ).setOwner(
                SourceParams.OwnerParams(
                    email = "stripe@example.com",
                    name = "Stripe Johnson",
                    phone = "1-888-555-1234",
                    address = Address(
                        line1 = "510 Townsend St",
                        city = "San Francisco",
                        state = "CA",
                        postalCode = "94103",
                        country = "US"
                    )
                )
            )
        )
    }

    @Test
    fun createEPSParams_hasExpectedFields() {
        val params = SourceParams.createEPSParams(
            AMOUNT,
            "Stripe",
            RETURN_URL,
            "stripe descriptor"
        )

        assertThat(params.type)
            .isEqualTo(Source.SourceType.EPS)
        assertThat(params.currency)
            .isEqualTo("eur")
        assertThat(
            requireNotNull(params.owner)
        ).isEqualTo(
            SourceParams.OwnerParams(
                name = "Stripe"
            )
        )
        assertThat(params.returnUrl)
            .isEqualTo(RETURN_URL)

        assertThat(
            requireNotNull(params.apiParameterMap)
        ).isEqualTo(
            mapOf(
                "statement_descriptor" to "stripe descriptor"
            )
        )
    }

    @Test
    fun createEPSParams_toParamMap_createsExpectedMap() {
        val params = SourceParams.createEPSParams(
            AMOUNT,
            "Stripe",
            RETURN_URL,
            "stripe descriptor"
        )

        assertThat(
            params.toParamMap()
        ).isEqualTo(
            mapOf(
                "type" to Source.SourceType.EPS,
                "currency" to Source.EURO,
                "amount" to AMOUNT,
                "owner" to mapOf("name" to "Stripe"),
                "redirect" to mapOf("return_url" to RETURN_URL),
                Source.SourceType.EPS to mapOf("statement_descriptor" to "stripe descriptor")
            )
        )
    }

    @Test
    fun createEPSParams_toParamMap_createsExpectedMap_noStatementDescriptor() {
        val params = SourceParams.createEPSParams(
            AMOUNT,
            "Stripe",
            RETURN_URL,
            null
        )

        assertThat(
            params.toParamMap()
        ).isEqualTo(
            mapOf(
                "type" to Source.SourceType.EPS,
                "currency" to Source.EURO,
                "amount" to AMOUNT,
                "owner" to mapOf("name" to "Stripe"),
                "redirect" to mapOf("return_url" to RETURN_URL)
            )
        )
    }

    @Test
    fun createGiropayParams_hasExpectedFields() {
        val params = SourceParams.createGiropayParams(
            AMOUNT,
            "Stripe",
            RETURN_URL,
            "stripe descriptor"
        )

        assertThat(params.type)
            .isEqualTo(Source.SourceType.GIROPAY)
        assertThat(params.currency)
            .isEqualTo("eur")
        assertThat(params.amount)
            .isEqualTo(AMOUNT)

        assertThat(
            requireNotNull(params.owner)
        ).isEqualTo(
            SourceParams.OwnerParams(
                name = "Stripe"
            )
        )

        assertThat(params.returnUrl)
            .isEqualTo(RETURN_URL)

        assertThat(
            requireNotNull(params.apiParameterMap)
        ).isEqualTo(
            mapOf("statement_descriptor" to "stripe descriptor")
        )
    }

    @Test
    fun createGiropayParams_toParamMap_createsExpectedMap() {
        val params = SourceParams.createGiropayParams(
            AMOUNT,
            "Stripe",
            RETURN_URL,
            "stripe descriptor"
        )

        assertThat(
            params.toParamMap()
        ).isEqualTo(
            mapOf(
                "type" to Source.SourceType.GIROPAY,
                "currency" to Source.EURO,
                "amount" to AMOUNT,
                "owner" to mapOf(
                    "name" to "Stripe"
                ),
                "redirect" to mapOf(
                    "return_url" to RETURN_URL
                ),
                Source.SourceType.GIROPAY to mapOf(
                    "statement_descriptor" to "stripe descriptor"
                )
            )
        )
    }

    @Test
    fun createGiropayParams_withNullStatementDescriptor_hasExpectedFieldsButNoApiParams() {
        assertThat(
            SourceParams.createGiropayParams(
                AMOUNT,
                "Stripe",
                RETURN_URL,
                null
            ).toParamMap()
        ).isEqualTo(
            mapOf(
                "type" to "giropay",
                "currency" to "eur",
                "amount" to AMOUNT,
                "owner" to mapOf(
                    "name" to "Stripe"
                ),
                "redirect" to mapOf(
                    "return_url" to RETURN_URL
                )
            )
        )
    }

    @Test
    fun createIdealParams_hasExpectedFields() {
        val params = SourceParams.createIdealParams(
            AMOUNT,
            "Default Name",
            RETURN_URL,
            "something you bought",
            "SVB"
        )
        assertThat(params.type)
            .isEqualTo(Source.SourceType.IDEAL)
        assertThat(params.currency)
            .isEqualTo("eur")
        assertThat(params.amount)
            .isEqualTo(AMOUNT)

        assertThat(
            requireNotNull(params.owner)
        ).isEqualTo(
            SourceParams.OwnerParams(
                name = "Default Name"
            )
        )

        assertThat(params.returnUrl)
            .isEqualTo(RETURN_URL)

        assertThat(
            requireNotNull(params.apiParameterMap)
        ).isEqualTo(
            mapOf(
                "bank" to "SVB",
                "statement_descriptor" to "something you bought"
            )
        )
    }

    @Test
    fun createIdealParams_toParamMap_createsExpectedMap() {
        val params = SourceParams.createIdealParams(
            AMOUNT,
            "Default Name",
            RETURN_URL,
            "something you bought",
            "SVB"
        )

        assertThat(params.toParamMap())
            .isEqualTo(
                mapOf(
                    "type" to "ideal",
                    "currency" to "eur",
                    "amount" to AMOUNT,
                    "owner" to mapOf("name" to "Default Name"),
                    "redirect" to mapOf("return_url" to RETURN_URL),
                    "ideal" to mapOf(
                        "statement_descriptor" to "something you bought",
                        "bank" to "SVB"
                    )
                )
            )
    }

    @Test
    fun createP24Params_withAllFields_hasExpectedFields() {
        val params = SourceParams.createP24Params(
            AMOUNT,
            "eur",
            "Jane Tester",
            "jane@test.com",
            RETURN_URL
        )

        assertThat(params.type)
            .isEqualTo(Source.SourceType.P24)
        assertThat(params.amount)
            .isEqualTo(AMOUNT)
        assertThat(params.currency)
            .isEqualTo("eur")

        assertThat(
            requireNotNull(params.owner)
        ).isEqualTo(
            SourceParams.OwnerParams(
                name = "Jane Tester",
                email = "jane@test.com"
            )
        )

        assertThat(params.returnUrl)
            .isEqualTo(RETURN_URL)
    }

    @Test
    fun createP24Params_withNullName_hasExpectedFields() {
        val params = SourceParams.createP24Params(
            AMOUNT,
            "eur",
            null,
            "jane@test.com",
            RETURN_URL
        )

        assertThat(params.type)
            .isEqualTo(Source.SourceType.P24)
        assertThat(params.amount)
            .isEqualTo(AMOUNT)
        assertThat(params.currency)
            .isEqualTo("eur")

        assertThat(
            requireNotNull(params.owner)
        ).isEqualTo(
            SourceParams.OwnerParams(
                email = "jane@test.com"
            )
        )

        assertThat(params.returnUrl)
            .isEqualTo(RETURN_URL)
    }

    @Test
    fun createMultibancoParams_hasExpectedFields() {
        val params = SourceParams.createMultibancoParams(
            AMOUNT,
            RETURN_URL,
            "multibancoholder@stripe.com"
        )

        assertThat(params.type)
            .isEqualTo(Source.SourceType.MULTIBANCO)
        assertThat(params.currency)
            .isEqualTo("eur")
        assertThat(params.amount)
            .isEqualTo(AMOUNT)
        assertThat(params.returnUrl)
            .isEqualTo(RETURN_URL)

        assertThat(
            requireNotNull(params.owner)
        ).isEqualTo(
            SourceParams.OwnerParams(
                email = "multibancoholder@stripe.com"
            )
        )
    }

    @Test
    fun createMultibancoParams_toParamMap_createsExpectedMap() {
        val params = SourceParams.createMultibancoParams(
            AMOUNT,
            RETURN_URL,
            "multibancoholder@stripe.com"
        )

        assertThat(
            params.toParamMap()
        ).isEqualTo(
            mapOf(
                "type" to Source.SourceType.MULTIBANCO,
                "currency" to Source.EURO,
                "amount" to AMOUNT,
                "owner" to mapOf("email" to "multibancoholder@stripe.com"),
                "redirect" to mapOf("return_url" to RETURN_URL)
            )
        )
    }

    @Test
    fun createSepaDebitParams_hasExpectedFields() {
        val params = SourceParams.createSepaDebitParams(
            "Jai Testa",
            "ibaniban",
            "sepaholder@stripe.com",
            "44 Fourth Street",
            "Test City",
            "90210",
            "EI"
        )

        assertThat(params.type)
            .isEqualTo(Source.SourceType.SEPA_DEBIT)
        assertThat(params.currency)
            .isEqualTo(Source.EURO)

        assertThat(
            requireNotNull(params.owner)
        ).isEqualTo(
            SourceParams.OwnerParams(
                name = "Jai Testa",
                email = "sepaholder@stripe.com",
                address = Address(
                    line1 = "44 Fourth Street",
                    city = "Test City",
                    postalCode = "90210",
                    country = "EI"
                )
            )
        )

        assertThat(
            requireNotNull(params.apiParameterMap)
        ).isEqualTo(
            mapOf("iban" to "ibaniban")
        )
    }

    @Test
    fun createSepaDebitParams_toParamMap_createsExpectedMap() {
        val params = SourceParams.createSepaDebitParams(
            "Jai Testa",
            "ibaniban",
            "sepaholder@stripe.com",
            "44 Fourth Street",
            "Test City",
            "90210",
            "EI"
        )

        assertThat(params.type)
            .isEqualTo(Source.SourceType.SEPA_DEBIT)

        assertThat(
            params.toParamMap()
        ).isEqualTo(
            mapOf(
                "type" to Source.SourceType.SEPA_DEBIT,
                "currency" to Source.EURO,
                "owner" to mapOf(
                    "name" to "Jai Testa",
                    "email" to "sepaholder@stripe.com",
                    "address" to mapOf(
                        "line1" to "44 Fourth Street",
                        "city" to "Test City",
                        "postal_code" to "90210",
                        "country" to "EI"
                    )
                ),
                Source.SourceType.SEPA_DEBIT to mapOf("iban" to "ibaniban")
            )
        )
    }

    @Test
    fun createSofortParams_hasExpectedFields() {
        val params = SourceParams.createSofortParams(
            AMOUNT,
            RETURN_URL,
            "UK",
            "a thing you bought"
        )

        assertThat(params.type)
            .isEqualTo(Source.SourceType.SOFORT)
        assertThat(params.currency)
            .isEqualTo("eur")
        assertThat(params.amount)
            .isEqualTo(AMOUNT)
        assertThat(params.returnUrl)
            .isEqualTo(RETURN_URL)

        assertThat(
            requireNotNull(params.apiParameterMap)
        ).isEqualTo(
            mapOf(
                "country" to "UK",
                "statement_descriptor" to "a thing you bought"
            )
        )
    }

    @Test
    fun createSofortParams_toParamMap_createsExpectedMap() {
        val params = SourceParams.createSofortParams(
            AMOUNT,
            RETURN_URL,
            "UK",
            "a thing you bought"
        )

        assertThat(
            params.toParamMap()
        ).isEqualTo(
            mapOf(
                "type" to Source.SourceType.SOFORT,
                "currency" to Source.EURO,
                "amount" to AMOUNT,
                "redirect" to mapOf("return_url" to RETURN_URL),
                Source.SourceType.SOFORT to mapOf(
                    "country" to "UK",
                    "statement_descriptor" to "a thing you bought"
                )
            )
        )
    }

    @Test
    fun createThreeDSecureParams_hasExpectedFields() {
        val params = SourceParams.createThreeDSecureParams(
            AMOUNT,
            "brl",
            RETURN_URL,
            "card_id_123"
        )

        assertThat(params.type)
            .isEqualTo(Source.SourceType.THREE_D_SECURE)
        // Brazilian Real
        assertThat(params.currency)
            .isEqualTo("brl")
        assertThat(params.amount)
            .isEqualTo(AMOUNT)
        assertThat(params.returnUrl)
            .isEqualTo(RETURN_URL)

        assertThat(
            requireNotNull(params.apiParameterMap)
        ).isEqualTo(
            mapOf(
                "card" to "card_id_123"
            )
        )
    }

    @Test
    fun createThreeDSecureParams_toParamMap_createsExpectedMap() {
        val params = SourceParams.createThreeDSecureParams(
            AMOUNT,
            "brl",
            RETURN_URL,
            "card_id_123"
        )

        assertThat(
            params.toParamMap()
        ).isEqualTo(
            mapOf(
                "type" to Source.SourceType.THREE_D_SECURE,
                "currency" to "brl",
                "amount" to AMOUNT,
                "redirect" to mapOf("return_url" to RETURN_URL),
                Source.SourceType.THREE_D_SECURE to mapOf("card" to "card_id_123")
            )
        )
    }

    @Test
    fun createCustomParamsWithSourceTypeParameters_toParamMap_createsExpectedMap() {
        // Using the Giropay constructor to add some free params and expected values,
        // including a source type params
        val dogecoin = "dogecoin"

        val dogecoinParams = mapOf("statement_descriptor" to "stripe descriptor")

        val params = SourceParams.createCustomParams(dogecoin)
            .setCurrency(Source.EURO)
            .setAmount(AMOUNT)
            .setReturnUrl(RETURN_URL)
            .setOwner(SourceParams.OwnerParams(name = "Stripe"))
            .setApiParameterMap(dogecoinParams)

        assertThat(
            params.toParamMap()
        ).isEqualTo(
            mapOf(
                "type" to dogecoin,
                "currency" to Source.EURO,
                "amount" to AMOUNT,
                "owner" to mapOf("name" to "Stripe"),
                "redirect" to mapOf("return_url" to RETURN_URL),
                dogecoin to mapOf("statement_descriptor" to "stripe descriptor")
            )
        )
    }

    @Test
    fun createWeChatPayParams_shouldCreateExpectedParams() {
        val params = SourceParams
            .createWeChatPayParams(
                AMOUNT,
                "USD",
                "wxa0df51ec63e578ce",
                "WIDGET STORE"
            )

        assertThat(
            params.toParamMap()
        ).isEqualTo(
            mapOf(
                "type" to "wechat",
                "amount" to AMOUNT,
                "currency" to "USD",
                "wechat" to mapOf(
                    "appid" to "wxa0df51ec63e578ce",
                    "statement_descriptor" to "WIDGET STORE"
                )
            )
        )
    }

    @Test
    fun setCustomType_forEmptyParams_setsTypeToUnknown() {
        val params = SourceParams.createCustomParams("dogecoin")
        assertThat(params.type)
            .isEqualTo(Source.SourceType.UNKNOWN)
        assertThat(params.typeRaw)
            .isEqualTo("dogecoin")
    }

    @Test
    fun createCustomParams_withCustomType() {
        val params = SourceParams.createCustomParams("bar_tab")
            .setAmount(AMOUNT)
            .setCurrency("brl")
            .setReturnUrl(RETURN_URL)
<<<<<<< HEAD
            .setApiParameterMap(apiParamMap)
        assertEquals(Source.SourceType.UNKNOWN, sourceParams.type)
        assertEquals("bar_tab", sourceParams.typeRaw)
    }

    @Test
    fun `createKlarna() should create expected params`() {
        val lineItems = listOf(
            KlarnaSourceParams.LineItem(
                itemType = KlarnaSourceParams.LineItem.Type.Sku,
                itemDescription = "towel",
                totalAmount = 10000,
                quantity = 1
            ),
            KlarnaSourceParams.LineItem(
                itemType = KlarnaSourceParams.LineItem.Type.Sku,
                itemDescription = "digital watch",
                totalAmount = 20000,
                quantity = 2
            ),
            KlarnaSourceParams.LineItem(
                itemType = KlarnaSourceParams.LineItem.Type.Tax,
                itemDescription = "taxes",
                totalAmount = 1500
            ),
            KlarnaSourceParams.LineItem(
                itemType = KlarnaSourceParams.LineItem.Type.Shipping,
                itemDescription = "ground shipping",
                totalAmount = 499
            )
        )
        val params = SourceParams.createKlarna(
            returnUrl = RETURN_URL,
            currency = "GBP",
            klarnaParams = KlarnaSourceParams(
                purchaseCountry = "UK",
                lineItems = lineItems,
                billingPhone = "02012267709",
                billingEmail = "test@example.com",
                billingAddress = Address(
                    line1 = "29 Arlington Avenue",
                    city = "London",
                    country = "UK",
                    postalCode = "N1 7BE"
                ),
                billingFirstName = "Arthur",
                billingLastName = "Dent",
                billingDob = DateOfBirth(11, 3, 1952)
            )
        )
=======
            .setApiParameterMap(
                mapOf("card" to "card_id_123")
            )
>>>>>>> 9adc6059

        assertThat(
            params.toParamMap()
        ).isEqualTo(
            mapOf(
<<<<<<< HEAD
                "type" to "klarna",
                "amount" to 31999L,
                "currency" to "GBP",
                "flow" to "redirect",
                "redirect" to mapOf(
                    "return_url" to RETURN_URL
                ),
                "owner" to mapOf(
                    "email" to "test@example.com",
                    "phone" to "02012267709",
                    "address" to mapOf(
                        "line1" to "29 Arlington Avenue",
                        "city" to "London",
                        "country" to "UK",
                        "postal_code" to "N1 7BE"
                    )
                ),
                "source_order" to mapOf(
                    "items" to listOf(
                        mapOf(
                            "amount" to 10000,
                            "currency" to "GBP",
                            "description" to "towel",
                            "quantity" to 1,
                            "type" to "sku"
                        ),
                        mapOf(
                            "amount" to 20000,
                            "currency" to "GBP",
                            "description" to "digital watch",
                            "quantity" to 2,
                            "type" to "sku"
                        ),
                        mapOf(
                            "amount" to 1500,
                            "currency" to "GBP",
                            "description" to "taxes",
                            "type" to "tax"
                        ),
                        mapOf(
                            "amount" to 499,
                            "currency" to "GBP",
                            "description" to "ground shipping",
                            "type" to "shipping"
                        )
                    )
                ),
                "klarna" to mapOf(
                    "product" to "payment",
                    "purchase_country" to "UK",
                    "first_name" to "Arthur",
                    "last_name" to "Dent",
                    "owner_dob_day" to "11",
                    "owner_dob_month" to "03",
                    "owner_dob_year" to "1952"
                )
            )
        )
    }

    private companion object {
        private val METADATA = mapOf(
            "color" to "blue",
            "animal" to "dog"
=======
                "type" to "bar_tab",
                "amount" to AMOUNT,
                "currency" to "brl",
                "redirect" to mapOf("return_url" to RETURN_URL),
                "bar_tab" to mapOf("card" to "card_id_123")
            )
>>>>>>> 9adc6059
        )
    }

    private companion object {
        private const val AMOUNT = 1099L
        private const val RETURN_URL = "stripe://return"
    }
}<|MERGE_RESOLUTION|>--- conflicted
+++ resolved
@@ -919,10 +919,21 @@
             .setAmount(AMOUNT)
             .setCurrency("brl")
             .setReturnUrl(RETURN_URL)
-<<<<<<< HEAD
-            .setApiParameterMap(apiParamMap)
-        assertEquals(Source.SourceType.UNKNOWN, sourceParams.type)
-        assertEquals("bar_tab", sourceParams.typeRaw)
+            .setApiParameterMap(
+                mapOf("card" to "card_id_123")
+            )
+
+        assertThat(
+            params.toParamMap()
+        ).isEqualTo(
+            mapOf(
+                "type" to "bar_tab",
+                "amount" to AMOUNT,
+                "currency" to "brl",
+                "redirect" to mapOf("return_url" to RETURN_URL),
+                "bar_tab" to mapOf("card" to "card_id_123")
+            )
+        )
     }
 
     @Test
@@ -970,17 +981,11 @@
                 billingDob = DateOfBirth(11, 3, 1952)
             )
         )
-=======
-            .setApiParameterMap(
-                mapOf("card" to "card_id_123")
-            )
->>>>>>> 9adc6059
-
-        assertThat(
-            params.toParamMap()
-        ).isEqualTo(
-            mapOf(
-<<<<<<< HEAD
+
+        assertThat(
+            params.toParamMap()
+        ).isEqualTo(
+            mapOf(
                 "type" to "klarna",
                 "amount" to 31999L,
                 "currency" to "GBP",
@@ -1042,21 +1047,6 @@
     }
 
     private companion object {
-        private val METADATA = mapOf(
-            "color" to "blue",
-            "animal" to "dog"
-=======
-                "type" to "bar_tab",
-                "amount" to AMOUNT,
-                "currency" to "brl",
-                "redirect" to mapOf("return_url" to RETURN_URL),
-                "bar_tab" to mapOf("card" to "card_id_123")
-            )
->>>>>>> 9adc6059
-        )
-    }
-
-    private companion object {
         private const val AMOUNT = 1099L
         private const val RETURN_URL = "stripe://return"
     }
