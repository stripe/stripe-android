--- conflicted
+++ resolved
@@ -4,13 +4,10 @@
 import androidx.annotation.ColorInt
 import androidx.appcompat.app.AppCompatActivity
 import androidx.test.core.app.ApplicationProvider
-<<<<<<< HEAD
-=======
 import com.google.common.truth.Truth.assertThat
 import com.stripe.android.R
 import com.stripe.android.utils.createTestActivityRule
 import org.junit.Rule
->>>>>>> 019c2702
 import org.junit.runner.RunWith
 import org.robolectric.RobolectricTestRunner
 import kotlin.test.Test
@@ -23,8 +20,6 @@
         ApplicationProvider.getApplicationContext()
     )
 
-<<<<<<< HEAD
-=======
     @get:Rule
     internal var testActivityRule = createTestActivityRule<TestActivity>()
 
@@ -50,7 +45,6 @@
         }
     }
 
->>>>>>> 019c2702
     @Test
     fun isColorTransparent_whenColorIsZero_returnsTrue() {
         assertTrue(StripeColorUtils.isColorTransparent(0))
