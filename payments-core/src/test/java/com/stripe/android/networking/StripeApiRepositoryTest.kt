--- conflicted
+++ resolved
@@ -1779,101 +1779,6 @@
         }
 
     @Test
-<<<<<<< HEAD
-    fun `paymentIntentsLinkAccountSession() sends all parameters`() = runTest {
-        val stripeResponse = StripeResponse(
-            200,
-            PaymentIntentFixtures.PI_LINK_ACCOUNT_SESSION_JSON.toString(),
-            emptyMap()
-        )
-        whenever(stripeNetworkClient.executeRequest(any<ApiRequest>()))
-            .thenReturn(stripeResponse)
-
-        val clientSecret = "pi_1234_secret_5678"
-        val id = "pi_1234"
-        val customerName = "John Doe"
-        val customerEmailAddress = "johndoe@gmail.com"
-        create().createPaymentIntentLinkAccountSession(
-            paymentIntentId = id,
-            params = PaymentIntentLinkAccountSessionParams(
-                paymentIntentClientSecret = clientSecret,
-                customerName = customerName,
-                customerEmailAddress = customerEmailAddress
-            ),
-            DEFAULT_OPTIONS
-        )
-
-        verify(stripeNetworkClient).executeRequest(apiRequestArgumentCaptor.capture())
-        val request = apiRequestArgumentCaptor.firstValue
-        val params = requireNotNull(request.params)
-
-        assertEquals(
-            "https://api.stripe.com/v1/payment_intents/pi_1234/link_account_session",
-            request.baseUrl
-        )
-        with(params) {
-            assertEquals(clientSecret, this["client_secret"])
-            withNestedParams("payment_method_data") {
-                assertEquals("us_bank_account", this["type"])
-                withNestedParams("billing_details") {
-                    assertEquals(customerName, this["name"])
-                }
-            }
-        }
-    }
-
-    @Test
-    fun `setupIntentsLinkAccountSession() sends all parameters`() = runTest {
-        val stripeResponse = StripeResponse(
-            200,
-            PaymentIntentFixtures.SI_LINK_ACCOUNT_SESSION_JSON.toString(),
-            emptyMap()
-        )
-        whenever(stripeNetworkClient.executeRequest(any<ApiRequest>()))
-            .thenReturn(stripeResponse)
-
-        val clientSecret = "seti_1234_secret_5678"
-        val id = "seti_1234"
-        val customerName = "John Doe"
-        val customerEmailAddress = "johndoe@gmail.com"
-        create().createSetupIntentLinkAccountSession(
-            setupIntentId = id,
-            params = SetupIntentLinkAccountSessionParams(
-                setupIntentClientSecret = clientSecret,
-                customerName = customerName,
-                customerEmailAddress = customerEmailAddress
-            ),
-            DEFAULT_OPTIONS
-        )
-
-        verify(stripeNetworkClient).executeRequest(apiRequestArgumentCaptor.capture())
-
-        val request = apiRequestArgumentCaptor.firstValue
-        val params = requireNotNull(request.params)
-
-        assertEquals(
-            "https://api.stripe.com/v1/setup_intents/seti_1234/link_account_session",
-            request.baseUrl
-        )
-
-        with(params) {
-            assertEquals(clientSecret, this["client_secret"])
-            withNestedParams("payment_method_data") {
-                assertEquals("us_bank_account", this["type"])
-                withNestedParams("billing_details") {
-                    assertEquals(customerName, this["name"])
-                }
-            }
-        }
-    }
-
-    /**
-     * Helper DSL to validate nested params.
-     */
-    private fun Map<*, *>.withNestedParams(key: String, nestedParams: Map<*, *>.() -> Unit) {
-        nestedParams(this[key] as Map<*, *>)
-    }
-=======
     fun `attachLinkAccountSessionToPaymentIntent attaches LAS to PI`() =
         runTest {
             val stripeResponse = StripeResponse(
@@ -1975,7 +1880,101 @@
 
             assertEquals("pm_abcdefg", response?.paymentMethodId)
         }
->>>>>>> 6acc0414
+
+    @Test
+    fun `paymentIntentsLinkAccountSession() sends all parameters`() = runTest {
+        val stripeResponse = StripeResponse(
+            200,
+            PaymentIntentFixtures.PI_LINK_ACCOUNT_SESSION_JSON.toString(),
+            emptyMap()
+        )
+        whenever(stripeNetworkClient.executeRequest(any<ApiRequest>()))
+            .thenReturn(stripeResponse)
+
+        val clientSecret = "pi_1234_secret_5678"
+        val id = "pi_1234"
+        val customerName = "John Doe"
+        val customerEmailAddress = "johndoe@gmail.com"
+        create().createPaymentIntentLinkAccountSession(
+            paymentIntentId = id,
+            params = PaymentIntentLinkAccountSessionParams(
+                paymentIntentClientSecret = clientSecret,
+                customerName = customerName,
+                customerEmailAddress = customerEmailAddress
+            ),
+            DEFAULT_OPTIONS
+        )
+
+        verify(stripeNetworkClient).executeRequest(apiRequestArgumentCaptor.capture())
+        val request = apiRequestArgumentCaptor.firstValue
+        val params = requireNotNull(request.params)
+
+        assertEquals(
+            "https://api.stripe.com/v1/payment_intents/pi_1234/link_account_session",
+            request.baseUrl
+        )
+        with(params) {
+            assertEquals(clientSecret, this["client_secret"])
+            withNestedParams("payment_method_data") {
+                assertEquals("us_bank_account", this["type"])
+                withNestedParams("billing_details") {
+                    assertEquals(customerName, this["name"])
+                }
+            }
+        }
+    }
+
+    @Test
+    fun `setupIntentsLinkAccountSession() sends all parameters`() = runTest {
+        val stripeResponse = StripeResponse(
+            200,
+            PaymentIntentFixtures.SI_LINK_ACCOUNT_SESSION_JSON.toString(),
+            emptyMap()
+        )
+        whenever(stripeNetworkClient.executeRequest(any<ApiRequest>()))
+            .thenReturn(stripeResponse)
+
+        val clientSecret = "seti_1234_secret_5678"
+        val id = "seti_1234"
+        val customerName = "John Doe"
+        val customerEmailAddress = "johndoe@gmail.com"
+        create().createSetupIntentLinkAccountSession(
+            setupIntentId = id,
+            params = SetupIntentLinkAccountSessionParams(
+                setupIntentClientSecret = clientSecret,
+                customerName = customerName,
+                customerEmailAddress = customerEmailAddress
+            ),
+            DEFAULT_OPTIONS
+        )
+
+        verify(stripeNetworkClient).executeRequest(apiRequestArgumentCaptor.capture())
+
+        val request = apiRequestArgumentCaptor.firstValue
+        val params = requireNotNull(request.params)
+
+        assertEquals(
+            "https://api.stripe.com/v1/setup_intents/seti_1234/link_account_session",
+            request.baseUrl
+        )
+
+        with(params) {
+            assertEquals(clientSecret, this["client_secret"])
+            withNestedParams("payment_method_data") {
+                assertEquals("us_bank_account", this["type"])
+                withNestedParams("billing_details") {
+                    assertEquals(customerName, this["name"])
+                }
+            }
+        }
+    }
+
+    /**
+     * Helper DSL to validate nested params.
+     */
+    private fun Map<*, *>.withNestedParams(key: String, nestedParams: Map<*, *>.() -> Unit) {
+        nestedParams(this[key] as Map<*, *>)
+    }
 
     private fun verifyFraudDetectionDataAndAnalyticsRequests(
         event: PaymentAnalyticsEvent,
