package com.stripe.android.networking

import com.stripe.android.cards.Bin
import com.stripe.android.core.exception.APIException
import com.stripe.android.core.networking.ApiRequest
import com.stripe.android.model.BankStatuses
import com.stripe.android.model.BinFixtures
import com.stripe.android.model.CardMetadata
import com.stripe.android.model.ConfirmPaymentIntentParams
import com.stripe.android.model.ConfirmSetupIntentParams
import com.stripe.android.model.ConsumerPaymentDetails
import com.stripe.android.model.ConsumerSession
import com.stripe.android.model.ConsumerSessionLookup
import com.stripe.android.model.Customer
import com.stripe.android.model.LinkAccountSession
import com.stripe.android.model.ListPaymentMethodsParams
import com.stripe.android.model.PaymentIntent
import com.stripe.android.model.PaymentIntentLinkAccountSessionParams
import com.stripe.android.model.PaymentMethod
import com.stripe.android.model.PaymentMethodCreateParams
import com.stripe.android.model.RadarSession
import com.stripe.android.model.SetupIntent
import com.stripe.android.model.SetupIntentLinkAccountSessionParams
import com.stripe.android.model.ShippingInformation
import com.stripe.android.model.Source
import com.stripe.android.model.SourceParams
import com.stripe.android.model.Stripe3ds2AuthParams
import com.stripe.android.model.Stripe3ds2AuthResultFixtures
import com.stripe.android.model.StripeFile
import com.stripe.android.model.StripeFileParams
import com.stripe.android.model.StripeIntent
import com.stripe.android.model.Token
import com.stripe.android.model.TokenParams
import org.json.JSONObject
import java.util.Locale

internal abstract class AbsFakeStripeRepository : StripeRepository() {

    override suspend fun retrieveStripeIntent(
        clientSecret: String,
        options: ApiRequest.Options,
        expandFields: List<String>
    ): StripeIntent {
        TODO("Not yet implemented")
    }

    override suspend fun confirmPaymentIntent(
        confirmPaymentIntentParams: ConfirmPaymentIntentParams,
        options: ApiRequest.Options,
        expandFields: List<String>
    ): PaymentIntent? {
        return null
    }

    override suspend fun retrievePaymentIntent(
        clientSecret: String,
        options: ApiRequest.Options,
        expandFields: List<String>
    ): PaymentIntent? {
        return null
    }

    override suspend fun refreshPaymentIntent(
        clientSecret: String,
        options: ApiRequest.Options
    ): PaymentIntent? {
        return null
    }

    override suspend fun retrievePaymentIntentWithOrderedPaymentMethods(
        clientSecret: String,
        options: ApiRequest.Options,
        locale: Locale
    ): PaymentIntent? {
        return null
    }

    override suspend fun cancelPaymentIntentSource(
        paymentIntentId: String,
        sourceId: String,
        options: ApiRequest.Options
    ): PaymentIntent? {
        return null
    }

    override suspend fun confirmSetupIntent(
        confirmSetupIntentParams: ConfirmSetupIntentParams,
        options: ApiRequest.Options,
        expandFields: List<String>
    ): SetupIntent? {
        return null
    }

    override suspend fun retrieveSetupIntent(
        clientSecret: String,
        options: ApiRequest.Options,
        expandFields: List<String>
    ): SetupIntent? {
        return null
    }

    override suspend fun retrieveSetupIntentWithOrderedPaymentMethods(
        clientSecret: String,
        options: ApiRequest.Options,
        locale: Locale
    ): SetupIntent? {
        return null
    }

    override suspend fun cancelSetupIntentSource(
        setupIntentId: String,
        sourceId: String,
        options: ApiRequest.Options
    ): SetupIntent? {
        return null
    }

    override suspend fun createSource(
        sourceParams: SourceParams,
        options: ApiRequest.Options
    ): Source? {
        return null
    }

    override suspend fun retrieveSource(
        sourceId: String,
        clientSecret: String,
        options: ApiRequest.Options
    ): Source? {
        return null
    }

    override suspend fun createPaymentMethod(
        paymentMethodCreateParams: PaymentMethodCreateParams,
        options: ApiRequest.Options
    ): PaymentMethod? {
        return null
    }

    override suspend fun createToken(
        tokenParams: TokenParams,
        options: ApiRequest.Options
    ): Token? {
        return null
    }

    @Throws(APIException::class)
    override suspend fun addCustomerSource(
        customerId: String,
        publishableKey: String,
        productUsageTokens: Set<String>,
        sourceId: String,
        sourceType: String,
        requestOptions: ApiRequest.Options
    ): Source? {
        return null
    }

    @Throws(APIException::class)
    override suspend fun deleteCustomerSource(
        customerId: String,
        publishableKey: String,
        productUsageTokens: Set<String>,
        sourceId: String,
        requestOptions: ApiRequest.Options
    ): Source? {
        return null
    }

    @Throws(APIException::class)
    override suspend fun attachPaymentMethod(
        customerId: String,
        publishableKey: String,
        productUsageTokens: Set<String>,
        paymentMethodId: String,
        requestOptions: ApiRequest.Options
    ): PaymentMethod? {
        return null
    }

    @Throws(APIException::class)
    override suspend fun detachPaymentMethod(
        publishableKey: String,
        productUsageTokens: Set<String>,
        paymentMethodId: String,
        requestOptions: ApiRequest.Options
    ): PaymentMethod? {
        return null
    }

    @Throws(APIException::class)
    override suspend fun getPaymentMethods(
        listPaymentMethodsParams: ListPaymentMethodsParams,
        publishableKey: String,
        productUsageTokens: Set<String>,
        requestOptions: ApiRequest.Options
    ): List<PaymentMethod> {
        return emptyList()
    }

    @Throws(APIException::class)
    override suspend fun setDefaultCustomerSource(
        customerId: String,
        publishableKey: String,
        productUsageTokens: Set<String>,
        sourceId: String,
        sourceType: String,
        requestOptions: ApiRequest.Options
    ): Customer? {
        return null
    }

    override suspend fun setCustomerShippingInfo(
        customerId: String,
        publishableKey: String,
        productUsageTokens: Set<String>,
        shippingInformation: ShippingInformation,
        requestOptions: ApiRequest.Options
    ): Customer? {
        return null
    }

    override suspend fun retrieveCustomer(
        customerId: String,
        productUsageTokens: Set<String>,
        requestOptions: ApiRequest.Options
    ): Customer? {
        return null
    }

    override suspend fun retrieveIssuingCardPin(
        cardId: String,
        verificationId: String,
        userOneTimeCode: String,
        requestOptions: ApiRequest.Options
    ): String? {
        return ""
    }

    override suspend fun updateIssuingCardPin(
        cardId: String,
        newPin: String,
        verificationId: String,
        userOneTimeCode: String,
        requestOptions: ApiRequest.Options
    ) {
    }

    override suspend fun getFpxBankStatus(
        options: ApiRequest.Options
    ) = BankStatuses()

    override suspend fun getCardMetadata(bin: Bin, options: ApiRequest.Options) =
        CardMetadata(
            BinFixtures.VISA,
            emptyList()
        )

    override suspend fun start3ds2Auth(
        authParams: Stripe3ds2AuthParams,
        requestOptions: ApiRequest.Options
    ) = Stripe3ds2AuthResultFixtures.ARES_CHALLENGE_FLOW

    override suspend fun complete3ds2Auth(
        sourceId: String,
        requestOptions: ApiRequest.Options
    ) = Stripe3ds2AuthResultFixtures.CHALLENGE_COMPLETION

    override suspend fun createFile(
        fileParams: StripeFileParams,
        requestOptions: ApiRequest.Options
    ): StripeFile {
        return StripeFile()
    }

    override suspend fun retrieveObject(
        url: String,
        requestOptions: ApiRequest.Options
    ) = JSONObject()

    override suspend fun createRadarSession(
        requestOptions: ApiRequest.Options
    ) = RadarSession("rse_abc123")

    override suspend fun lookupConsumerSession(
        email: String,
        authSessionCookie: String?,
        requestOptions: ApiRequest.Options
    ): ConsumerSessionLookup? {
        return null
    }

    override suspend fun consumerSignUp(
        email: String,
        phoneNumber: String,
        country: String,
        authSessionCookie: String?,
        requestOptions: ApiRequest.Options
    ): ConsumerSession? {
        return null
    }

    override suspend fun startConsumerVerification(
        consumerSessionClientSecret: String,
        locale: Locale,
        authSessionCookie: String?,
        requestOptions: ApiRequest.Options
    ): ConsumerSession? {
        return null
    }

    override suspend fun confirmConsumerVerification(
        consumerSessionClientSecret: String,
        verificationCode: String,
        authSessionCookie: String?,
        requestOptions: ApiRequest.Options
    ): ConsumerSession? {
        return null
    }

    override suspend fun logoutConsumer(
        consumerSessionClientSecret: String,
        authSessionCookie: String?,
        requestOptions: ApiRequest.Options
    ): ConsumerSession? {
        return null
    }

    override suspend fun listPaymentDetails(
        consumerSessionClientSecret: String,
        paymentMethodTypes: Set<String>,
        requestOptions: ApiRequest.Options
    ): ConsumerPaymentDetails? {
        return null
    }

<<<<<<< HEAD
    override suspend fun createPaymentIntentLinkAccountSession(
        paymentIntentId: String,
        params: PaymentIntentLinkAccountSessionParams,
        requestOptions: ApiRequest.Options
    ): LinkAccountSession? {
        return null
    }

    override suspend fun createSetupIntentLinkAccountSession(
        setupIntentId: String,
        params: SetupIntentLinkAccountSessionParams,
        requestOptions: ApiRequest.Options
    ): LinkAccountSession? {
=======
    override suspend fun attachLinkAccountSessionToPaymentIntent(
        clientSecret: String,
        paymentIntentId: String,
        linkAccountSessionId: String,
        requestOptions: ApiRequest.Options
    ): PaymentIntent? {
        return null
    }

    override suspend fun attachLinkAccountSessionToSetupIntent(
        clientSecret: String,
        setupIntentId: String,
        linkAccountSessionId: String,
        requestOptions: ApiRequest.Options
    ): SetupIntent? {
>>>>>>> 6acc0414
        return null
    }
}<|MERGE_RESOLUTION|>--- conflicted
+++ resolved
@@ -334,7 +334,24 @@
         return null
     }
 
-<<<<<<< HEAD
+    override suspend fun attachLinkAccountSessionToPaymentIntent(
+        clientSecret: String,
+        paymentIntentId: String,
+        linkAccountSessionId: String,
+        requestOptions: ApiRequest.Options
+    ): PaymentIntent? {
+        return null
+    }
+
+    override suspend fun attachLinkAccountSessionToSetupIntent(
+        clientSecret: String,
+        setupIntentId: String,
+        linkAccountSessionId: String,
+        requestOptions: ApiRequest.Options
+    ): SetupIntent? {
+        return null
+    }
+
     override suspend fun createPaymentIntentLinkAccountSession(
         paymentIntentId: String,
         params: PaymentIntentLinkAccountSessionParams,
@@ -348,23 +365,6 @@
         params: SetupIntentLinkAccountSessionParams,
         requestOptions: ApiRequest.Options
     ): LinkAccountSession? {
-=======
-    override suspend fun attachLinkAccountSessionToPaymentIntent(
-        clientSecret: String,
-        paymentIntentId: String,
-        linkAccountSessionId: String,
-        requestOptions: ApiRequest.Options
-    ): PaymentIntent? {
-        return null
-    }
-
-    override suspend fun attachLinkAccountSessionToSetupIntent(
-        clientSecret: String,
-        setupIntentId: String,
-        linkAccountSessionId: String,
-        requestOptions: ApiRequest.Options
-    ): SetupIntent? {
->>>>>>> 6acc0414
         return null
     }
 }