--- conflicted
+++ resolved
@@ -26,6 +26,8 @@
     private val activity: ComponentActivity = mock()
     private val host = AuthActivityStarterHost.create(activity)
 
+    private var threeDs1IntentReturnUrlMap = mutableMapOf<String, String>()
+
     private val paymentAuthConfig = PaymentAuthConfig.Builder().set3ds2Config(
         PaymentAuthConfig.Stripe3ds2Config.Builder()
             .setTimeout(5)
@@ -34,7 +36,8 @@
 
     private val authenticator = Stripe3DS2Authenticator(
         paymentAuthConfig,
-        enableLogging = false
+        enableLogging = false,
+        threeDs1IntentReturnUrlMap
     )
 
     @Test
@@ -48,7 +51,6 @@
                 REQUEST_OPTIONS
             )
 
-<<<<<<< HEAD
             verify(activity).startActivityForResult(
                 argWhere { intent ->
                     val args = requireNotNull(
@@ -57,75 +59,6 @@
                     args.stripeIntent == paymentIntent
                 },
                 eq(50000)
-=======
-            verify(threeDs2Service).createTransaction(
-                eq(MASTERCARD_DS_ID),
-                eq(MESSAGE_VERSION),
-                eq(paymentIntent.isLiveMode),
-                eq("mastercard"),
-                any(),
-                eq(dsPublicKey),
-                eq("7c4debe3f4af7f9d1569a2ffea4343c2566826ee")
-            )
-            verify(transaction)
-                .doChallenge(any<Stripe3ds2ActivityStarterHost>(), any(), any(), any())
-
-            verify(challengeProgressActivityStarter).start(
-                eq(activity),
-                eq("mastercard"),
-                eq(false),
-                any(),
-                eq(sdkTransactionId)
-            )
-
-            verify(analyticsRequestExecutor)
-                .executeAsync(analyticsRequestArgumentCaptor.capture())
-            val analyticsParams = requireNotNull(analyticsRequestArgumentCaptor.firstValue.params)
-            assertThat(analyticsParams[AnalyticsRequestFactory.FIELD_EVENT])
-                .isEqualTo(AnalyticsEvent.Auth3ds2Fingerprint.toString())
-        }
-
-    @Test
-    fun authenticate_withAmexAnd3ds2_shouldStart3ds2ChallengeFlow() =
-        testDispatcher.runBlockingTest {
-            whenever(
-                threeDs2Service.createTransaction(
-                    eq(AMEX_DS_ID),
-                    eq(MESSAGE_VERSION),
-                    eq(PaymentIntentFixtures.PI_REQUIRES_AMEX_3DS2.isLiveMode),
-                    eq("american_express"),
-                    any(),
-                    eq(Stripe3ds2FingerprintTest.DS_RSA_PUBLIC_KEY),
-                    eq(PaymentIntentFixtures.KEY_ID)
-                )
-            ).thenReturn(transaction)
-
-            authenticator.authenticate(
-                host,
-                PaymentIntentFixtures.PI_REQUIRES_AMEX_3DS2,
-                REQUEST_OPTIONS
-            )
-            testDispatcher.advanceTimeBy(StripePaymentController.CHALLENGE_DELAY)
-
-            verify(threeDs2Service).createTransaction(
-                eq(AMEX_DS_ID),
-                eq(MESSAGE_VERSION),
-                eq(PaymentIntentFixtures.PI_REQUIRES_AMEX_3DS2.isLiveMode),
-                eq("american_express"),
-                any(),
-                eq(Stripe3ds2FingerprintTest.DS_RSA_PUBLIC_KEY),
-                eq(PaymentIntentFixtures.KEY_ID)
-            )
-            verify(transaction)
-                .doChallenge(any<Stripe3ds2ActivityStarterHost>(), any(), any(), any())
-
-            verify(challengeProgressActivityStarter).start(
-                eq(activity),
-                eq("american_express"),
-                eq(false),
-                any(),
-                eq(sdkTransactionId)
->>>>>>> e693f84b
             )
         }
 
