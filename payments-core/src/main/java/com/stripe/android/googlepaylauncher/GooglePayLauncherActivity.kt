package com.stripe.android.googlepaylauncher

import android.content.Intent
import android.os.Bundle
import androidx.activity.viewModels
import androidx.appcompat.app.AppCompatActivity
import androidx.core.os.bundleOf
import androidx.lifecycle.lifecycleScope
import com.google.android.gms.common.api.CommonStatusCodes
import com.google.android.gms.wallet.AutoResolveHelper
import com.google.android.gms.wallet.PaymentData
import com.google.android.gms.wallet.contract.ApiTaskResult
import com.google.android.gms.wallet.contract.TaskResultContracts.GetPaymentDataResult
import com.stripe.android.model.PaymentMethodCreateParams
import com.stripe.android.model.StripeIntent
import com.stripe.android.payments.core.analytics.ErrorReporter
import com.stripe.android.utils.fadeOut
import com.stripe.android.view.AuthActivityStarterHost
import kotlinx.coroutines.launch
import org.json.JSONObject

/**
 * [GooglePayLauncherActivity] is used to return the result of a Google Pay operation.
 * The activity's result will be a [GooglePayLauncher.Result].
 *
 * [GooglePayLauncherActivity] will:
 * 1. Fetch the [StripeIntent]
 * 2. Verify that Google Pay is available
 * 3. Create a [PaymentDataRequest](https://developers.google.com/pay/api/web/reference/request-objects#PaymentDataRequest)
 * 4. Confirm the [StripeIntent] using the Google Pay token
 *
 * Use [GooglePayLauncherContract] to start [GooglePayLauncherActivity].
 *
 * See [Troubleshooting](https://developers.google.com/pay/api/android/support/troubleshooting)
 * for a guide to troubleshooting Google Pay issues.
 */
internal class GooglePayLauncherActivity : AppCompatActivity() {
    private val viewModel: GooglePayLauncherViewModel by viewModels {
        GooglePayLauncherViewModel.Factory(args)
    }

    private val errorReporter: ErrorReporter by lazy {
        ErrorReporter.createFallbackInstance(context = this)
    }

    private lateinit var args: GooglePayLauncherContract.Args

    override fun onCreate(savedInstanceState: Bundle?) {
        super.onCreate(savedInstanceState)

        args = runCatching {
            requireNotNull(GooglePayLauncherContract.Args.fromIntent(intent)) {
                "GooglePayLauncherActivity was started without arguments."
            }
        }.getOrElse {
            finishWithResult(
                GooglePayLauncher.Result.Failed(it)
            )
            return
        }

        lifecycleScope.launch {
            viewModel.googlePayResult.collect { googlePayResult ->
                googlePayResult?.let(::finishWithResult)
            }
        }

        val googlePayLauncher = registerForActivityResult(GetPaymentDataResult()) {
            onGooglePayResult(it)
        }

        if (!viewModel.hasLaunched) {
            lifecycleScope.launch {
                viewModel.createLoadPaymentDataTask().fold(
                    onSuccess = {
                        googlePayLauncher.launch(it)
                        viewModel.hasLaunched = true
                    },
                    onFailure = {
                        viewModel.updateResult(
                            GooglePayLauncher.Result.Failed(it)
                        )
                    }
                )
            }
        }
    }

    override fun finish() {
        super.finish()
        fadeOut()
    }

    private fun onGooglePayResult(taskResult: ApiTaskResult<PaymentData>) {
        when (taskResult.status.statusCode) {
            CommonStatusCodes.SUCCESS -> {
                onGooglePayResult(taskResult.result!!)
            }

            CommonStatusCodes.CANCELED -> {
                viewModel.updateResult(
                    GooglePayLauncher.Result.Canceled
                )
            }

            AutoResolveHelper.RESULT_ERROR -> {
                val statusMessage = taskResult.status.statusMessage.orEmpty()
                viewModel.updateResult(
                    GooglePayLauncher.Result.Failed(
                        RuntimeException(
                            "Google Pay failed with error: $statusMessage"
                        )
                    )
                )
            }

            else -> {
                viewModel.updateResult(
                    GooglePayLauncher.Result.Failed(
                        RuntimeException(
                            "Google Pay returned an expected result code."
                        )
                    )
                )
            }
        }
    }

<<<<<<< HEAD
    @Deprecated("Deprecated in Java")
    public override fun onActivityResult(
        requestCode: Int,
        resultCode: Int,
        data: Intent?
    ) {
        super.onActivityResult(requestCode, resultCode, data)
        lifecycleScope.launch {
            viewModel.onConfirmResult(
                requestCode,
                data ?: Intent()
=======
    private fun onGooglePayResult(data: Intent?) {
        val paymentData = data?.let { PaymentData.getFromIntent(it) }
        if (paymentData == null) {
            errorReporter.report(ErrorReporter.UnexpectedErrorEvent.GOOGLE_PAY_MISSING_INTENT_DATA)
            viewModel.updateResult(
                GooglePayLauncher.Result.Failed(
                    IllegalArgumentException("Google Pay data was not available")
                )
>>>>>>> 5e021d15
            )
        }
    }

    private fun onGooglePayResult(paymentData: PaymentData) {
        val paymentDataJson = JSONObject(paymentData.toJson())

        val params = PaymentMethodCreateParams.createFromGooglePay(paymentDataJson)
        val host = AuthActivityStarterHost.create(this)
        lifecycleScope.launch {
            viewModel.confirmStripeIntent(host, params)
        }
    }

    private fun finishWithResult(result: GooglePayLauncher.Result) {
        setResult(
            RESULT_OK,
            Intent()
                .putExtras(
                    bundleOf(GooglePayLauncherContract.EXTRA_RESULT to result)
                )
        )
        finish()
    }
}<|MERGE_RESOLUTION|>--- conflicted
+++ resolved
@@ -37,10 +37,6 @@
 internal class GooglePayLauncherActivity : AppCompatActivity() {
     private val viewModel: GooglePayLauncherViewModel by viewModels {
         GooglePayLauncherViewModel.Factory(args)
-    }
-
-    private val errorReporter: ErrorReporter by lazy {
-        ErrorReporter.createFallbackInstance(context = this)
     }
 
     private lateinit var args: GooglePayLauncherContract.Args
@@ -94,7 +90,12 @@
     private fun onGooglePayResult(taskResult: ApiTaskResult<PaymentData>) {
         when (taskResult.status.statusCode) {
             CommonStatusCodes.SUCCESS -> {
-                onGooglePayResult(taskResult.result!!)
+                val paymentDataJson = JSONObject(taskResult.result!!.toJson())
+                val params = PaymentMethodCreateParams.createFromGooglePay(paymentDataJson)
+                val host = AuthActivityStarterHost.create(this)
+                lifecycleScope.launch {
+                    viewModel.confirmStripeIntent(host, params)
+                }
             }
 
             CommonStatusCodes.CANCELED -> {
@@ -118,7 +119,7 @@
                 viewModel.updateResult(
                     GooglePayLauncher.Result.Failed(
                         RuntimeException(
-                            "Google Pay returned an expected result code."
+                            "Google Pay returned an unexpected result code."
                         )
                     )
                 )
@@ -126,7 +127,6 @@
         }
     }
 
-<<<<<<< HEAD
     @Deprecated("Deprecated in Java")
     public override fun onActivityResult(
         requestCode: Int,
@@ -138,27 +138,7 @@
             viewModel.onConfirmResult(
                 requestCode,
                 data ?: Intent()
-=======
-    private fun onGooglePayResult(data: Intent?) {
-        val paymentData = data?.let { PaymentData.getFromIntent(it) }
-        if (paymentData == null) {
-            errorReporter.report(ErrorReporter.UnexpectedErrorEvent.GOOGLE_PAY_MISSING_INTENT_DATA)
-            viewModel.updateResult(
-                GooglePayLauncher.Result.Failed(
-                    IllegalArgumentException("Google Pay data was not available")
-                )
->>>>>>> 5e021d15
             )
-        }
-    }
-
-    private fun onGooglePayResult(paymentData: PaymentData) {
-        val paymentDataJson = JSONObject(paymentData.toJson())
-
-        val params = PaymentMethodCreateParams.createFromGooglePay(paymentDataJson)
-        val host = AuthActivityStarterHost.create(this)
-        lifecycleScope.launch {
-            viewModel.confirmStripeIntent(host, params)
         }
     }
 
