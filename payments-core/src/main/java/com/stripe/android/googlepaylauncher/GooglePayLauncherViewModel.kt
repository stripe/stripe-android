package com.stripe.android.googlepaylauncher

import android.content.Intent
import androidx.annotation.VisibleForTesting
import androidx.lifecycle.SavedStateHandle
import androidx.lifecycle.ViewModel
import androidx.lifecycle.ViewModelProvider
import androidx.lifecycle.createSavedStateHandle
import androidx.lifecycle.viewModelScope
import androidx.lifecycle.viewmodel.CreationExtras
import com.google.android.gms.tasks.Task
import com.google.android.gms.wallet.PaymentData
import com.google.android.gms.wallet.PaymentDataRequest
import com.google.android.gms.wallet.PaymentsClient
import com.stripe.android.GooglePayConfig
import com.stripe.android.GooglePayJsonFactory
import com.stripe.android.PaymentConfiguration
import com.stripe.android.PaymentController
import com.stripe.android.StripePaymentController
import com.stripe.android.core.Logger
import com.stripe.android.core.exception.StripeException
import com.stripe.android.core.networking.ApiRequest
import com.stripe.android.core.utils.requireApplication
import com.stripe.android.googlepaylauncher.GooglePayLauncher.BillingAddressConfig.Format
import com.stripe.android.model.ConfirmPaymentIntentParams
import com.stripe.android.model.ConfirmSetupIntentParams
import com.stripe.android.model.PaymentIntent
import com.stripe.android.model.PaymentMethodCreateParams
import com.stripe.android.model.SetupIntent
import com.stripe.android.model.StripeIntent
import com.stripe.android.networking.PaymentAnalyticsRequestFactory
import com.stripe.android.networking.StripeApiRepository
import com.stripe.android.networking.StripeRepository
import com.stripe.android.payments.core.analytics.ErrorReporter
import com.stripe.android.utils.mapResult
import com.stripe.android.view.AuthActivityStarterHost
import kotlinx.coroutines.Dispatchers
import kotlinx.coroutines.flow.MutableSharedFlow
import kotlinx.coroutines.flow.asSharedFlow
import kotlinx.coroutines.flow.first
import kotlinx.coroutines.launch
import kotlin.coroutines.CoroutineContext

@Suppress("LongParameterList")
internal class GooglePayLauncherViewModel(
    private val paymentsClient: PaymentsClient,
    private val requestOptions: ApiRequest.Options,
    private val args: GooglePayLauncherContract.Args,
    private val stripeRepository: StripeRepository,
    private val paymentController: PaymentController,
    private val googlePayJsonFactory: GooglePayJsonFactory,
    private val googlePayRepository: GooglePayRepository,
    private val savedStateHandle: SavedStateHandle,
    private val errorReporter: ErrorReporter,
    private val workContext: CoroutineContext,
) : ViewModel() {
    /**
     * [hasLaunched] indicates whether Google Pay has already been launched, and must be persisted
     * across process death in case the Activity and ViewModel are destroyed while the user is
     * interacting with Google Pay.
     */
    private var hasLaunched: Boolean
        get() = savedStateHandle.get<Boolean>(HAS_LAUNCHED_KEY) == true
        set(value) = savedStateHandle.set(HAS_LAUNCHED_KEY, value)

    private val _googleResult = MutableSharedFlow<GooglePayLauncher.Result?>(replay = 1)
    internal val googlePayResult = _googleResult.asSharedFlow()

    private val _googlePayLaunchTask = MutableSharedFlow<Task<PaymentData>?>(replay = 1)
    val googlePayLaunchTask = _googlePayLaunchTask.asSharedFlow()

    init {
        viewModelScope.launch(workContext) {
            if (!hasLaunched) {
                createLoadPaymentDataTask().fold(
                    onSuccess = {
                        _googlePayLaunchTask.emit(it)
                    },
                    onFailure = {
                        updateResult(
                            GooglePayLauncher.Result.Failed(it)
                        )
                    }
                )
            }
        }
    }

    fun updateResult(result: GooglePayLauncher.Result) {
        _googleResult.tryEmit(result)
    }

    @VisibleForTesting
    suspend fun isReadyToPay(): Boolean {
        return googlePayRepository.isReady().first()
    }

    @VisibleForTesting
    suspend fun createPaymentDataRequest(
        args: GooglePayLauncherContract.Args
    ): Result<String> {
        val transactionInfoResult = when (args) {
            is GooglePayLauncherContract.PaymentIntentArgs -> {
                stripeRepository.retrievePaymentIntent(
                    args.clientSecret,
                    requestOptions
                ).map { intent ->
                    createTransactionInfo(
                        stripeIntent = intent,
                        currencyCode = intent.currency.orEmpty(),
                        label = args.label,
                    )
                }
            }
            is GooglePayLauncherContract.SetupIntentArgs -> {
                stripeRepository.retrieveSetupIntent(
                    args.clientSecret,
                    requestOptions
                ).map { intent ->
                    createTransactionInfo(
                        stripeIntent = intent,
                        currencyCode = args.currencyCode,
                        amount = args.amount,
                        label = args.label,
                    )
                }
            }
        }

        return transactionInfoResult.map { info ->
            googlePayJsonFactory.createPaymentDataRequest(
                transactionInfo = info,
                merchantInfo = GooglePayJsonFactory.MerchantInfo(
                    merchantName = args.config.merchantName,
                ),
                billingAddressParameters = GooglePayJsonFactory.BillingAddressParameters(
                    isRequired = args.config.billingAddressConfig.isRequired,
                    format = when (args.config.billingAddressConfig.format) {
                        Format.Min -> GooglePayJsonFactory.BillingAddressParameters.Format.Min
                        Format.Full -> GooglePayJsonFactory.BillingAddressParameters.Format.Full
                    },
                    isPhoneNumberRequired = args.config.billingAddressConfig.isPhoneNumberRequired,
                ),
                isEmailRequired = args.config.isEmailRequired,
                allowCreditCards = args.config.allowCreditCards,
            ).toString()
        }
    }

    @VisibleForTesting
    internal fun createTransactionInfo(
        stripeIntent: StripeIntent,
        currencyCode: String,
        amount: Long? = null,
        label: String? = null,
    ): GooglePayJsonFactory.TransactionInfo {
        return when (stripeIntent) {
            is PaymentIntent -> {
                GooglePayJsonFactory.TransactionInfo(
                    currencyCode = currencyCode,
                    totalPriceStatus = GooglePayJsonFactory.TransactionInfo.TotalPriceStatus.Final,
                    countryCode = args.config.merchantCountryCode,
                    transactionId = stripeIntent.id,
                    totalPrice = stripeIntent.amount,
                    totalPriceLabel = null,
                    checkoutOption = GooglePayJsonFactory.TransactionInfo.CheckoutOption.CompleteImmediatePurchase,
                )
            }
            is SetupIntent -> {
                GooglePayJsonFactory.TransactionInfo(
                    currencyCode = currencyCode,
                    totalPriceStatus = GooglePayJsonFactory.TransactionInfo.TotalPriceStatus.Estimated,
                    countryCode = args.config.merchantCountryCode,
                    transactionId = stripeIntent.id,
                    totalPrice = amount ?: 0L,
                    totalPriceLabel = label,
                    checkoutOption = GooglePayJsonFactory.TransactionInfo.CheckoutOption.Default,
                )
            }
        }
    }

<<<<<<< HEAD
    suspend fun loadPaymentData(): Result<Task<PaymentData>> {
=======
    private suspend fun createLoadPaymentDataTask(): Result<Task<PaymentData>> {
>>>>>>> 1b7fbf9f
        return runCatching {
            check(isReadyToPay()) { "Google Pay is unavailable." }
        }.mapResult {
            createPaymentDataRequest(args)
        }.mapCatching { json ->
            PaymentDataRequest.fromJson(json)
        }.map { request ->
            paymentsClient.loadPaymentData(request).awaitTask()
        }
    }

    fun confirmStripeIntent(
        host: AuthActivityStarterHost,
        params: PaymentMethodCreateParams
    ) {
        viewModelScope.launch(workContext) {
            val confirmStripeIntentParams = when (args) {
                is GooglePayLauncherContract.PaymentIntentArgs ->
                    ConfirmPaymentIntentParams.createWithPaymentMethodCreateParams(
                        paymentMethodCreateParams = params,
                        clientSecret = args.clientSecret
                    )
                is GooglePayLauncherContract.SetupIntentArgs ->
                    ConfirmSetupIntentParams.create(
                        paymentMethodCreateParams = params,
                        clientSecret = args.clientSecret
                    )
            }

            paymentController.startConfirmAndAuth(
                host,
                confirmStripeIntentParams,
                requestOptions
            )
        }
    }

    fun onConfirmResult(
        requestCode: Int,
        data: Intent
    ) {
        viewModelScope.launch(workContext) {
            val result = getResultFromConfirmation(requestCode, data)
            _googleResult.emit(result)
        }
    }

    @VisibleForTesting
    internal suspend fun getResultFromConfirmation(
        requestCode: Int,
        data: Intent
    ): GooglePayLauncher.Result {
        val result = when {
            paymentController.shouldHandlePaymentResult(requestCode, data) -> {
                paymentController.getPaymentIntentResult(data)
            }
            paymentController.shouldHandleSetupResult(requestCode, data) -> {
                paymentController.getSetupIntentResult(data)
            }
            else -> {
                val error = IllegalStateException("Unexpected confirmation result.")
                errorReporter.report(
                    ErrorReporter.UnexpectedErrorEvent.GOOGLE_PAY_UNEXPECTED_CONFIRM_RESULT,
                    StripeException.create(error),
                    additionalNonPiiParams = mapOf("request_code" to requestCode.toString()),
                )
                Result.failure(error)
            }
        }

        return result.fold(
            onSuccess = { GooglePayLauncher.Result.Completed },
            onFailure = { GooglePayLauncher.Result.Failed(it) },
        )
    }

    fun markTaskAsLaunched() {
        hasLaunched = true
        _googlePayLaunchTask.tryEmit(null)
    }

    internal class Factory(
        private val args: GooglePayLauncherContract.Args,
        private val enableLogging: Boolean = false,
        private val workContext: CoroutineContext = Dispatchers.IO,
    ) : ViewModelProvider.Factory {

        @Suppress("UNCHECKED_CAST")
        override fun <T : ViewModel> create(modelClass: Class<T>, extras: CreationExtras): T {
            val application = extras.requireApplication()

            val googlePayEnvironment = args.config.environment
            val logger = Logger.getInstance(enableLogging)

            val config = PaymentConfiguration.getInstance(application)
            val publishableKey = config.publishableKey
            val stripeAccountId = config.stripeAccountId
            val productUsageTokens = setOf(GooglePayLauncher.PRODUCT_USAGE)

            val analyticsRequestFactory = PaymentAnalyticsRequestFactory(
                application,
                publishableKey,
                productUsageTokens
            )

            val stripeRepository = StripeApiRepository(
                application,
                { publishableKey },
                logger = logger,
                workContext = workContext,
                productUsageTokens = productUsageTokens,
                paymentAnalyticsRequestFactory = analyticsRequestFactory
            )

            val googlePayRepository = DefaultGooglePayRepository(
                context = application,
                environment = args.config.environment,
                billingAddressParameters = args.config.billingAddressConfig.convert(),
                existingPaymentMethodRequired = args.config.existingPaymentMethodRequired,
                allowCreditCards = args.config.allowCreditCards,
                logger = logger
            )

            val errorReporter = ErrorReporter.createFallbackInstance(context = application)

            return GooglePayLauncherViewModel(
                paymentsClient = DefaultPaymentsClientFactory(context = application).create(googlePayEnvironment),
                requestOptions = ApiRequest.Options(
                    publishableKey,
                    stripeAccountId
                ),
                args = args,
                stripeRepository = stripeRepository,
                paymentController = StripePaymentController(
                    application,
                    { publishableKey },
                    stripeRepository,
                    enableLogging,
                    workContext = workContext
                ),
                googlePayJsonFactory = GooglePayJsonFactory(
                    googlePayConfig = GooglePayConfig(publishableKey, stripeAccountId),
                    isJcbEnabled = args.config.isJcbEnabled
                ),
                googlePayRepository = googlePayRepository,
                savedStateHandle = extras.createSavedStateHandle(),
                errorReporter = errorReporter,
                workContext = workContext,
            ) as T
        }
    }

    companion object {
        @VisibleForTesting
        const val HAS_LAUNCHED_KEY = "has_launched"
    }
}<|MERGE_RESOLUTION|>--- conflicted
+++ resolved
@@ -72,7 +72,7 @@
     init {
         viewModelScope.launch(workContext) {
             if (!hasLaunched) {
-                createLoadPaymentDataTask().fold(
+                resolveLoadPaymentDataTask().fold(
                     onSuccess = {
                         _googlePayLaunchTask.emit(it)
                     },
@@ -180,11 +180,7 @@
         }
     }
 
-<<<<<<< HEAD
-    suspend fun loadPaymentData(): Result<Task<PaymentData>> {
-=======
-    private suspend fun createLoadPaymentDataTask(): Result<Task<PaymentData>> {
->>>>>>> 1b7fbf9f
+    private suspend fun resolveLoadPaymentDataTask(): Result<Task<PaymentData>> {
         return runCatching {
             check(isReadyToPay()) { "Google Pay is unavailable." }
         }.mapResult {
