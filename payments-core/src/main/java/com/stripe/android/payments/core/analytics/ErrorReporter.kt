package com.stripe.android.payments.core.analytics

import android.content.Context
import androidx.annotation.RestrictTo
import com.stripe.android.BuildConfig
import com.stripe.android.PaymentConfiguration
import com.stripe.android.core.Logger
import com.stripe.android.core.exception.StripeException
import com.stripe.android.core.injection.IOContext
import com.stripe.android.core.injection.PUBLISHABLE_KEY
import com.stripe.android.core.networking.AnalyticsEvent
import com.stripe.android.core.networking.AnalyticsRequestExecutor
import com.stripe.android.core.networking.AnalyticsRequestFactory
import com.stripe.android.core.networking.DefaultAnalyticsRequestExecutor
import com.stripe.android.networking.PaymentAnalyticsRequestFactory
import com.stripe.android.payments.core.injection.PRODUCT_USAGE
import dagger.Binds
import dagger.BindsInstance
import dagger.Component
import dagger.Module
import dagger.Provides
import kotlinx.coroutines.Dispatchers
import javax.inject.Named
import kotlin.coroutines.CoroutineContext

@RestrictTo(RestrictTo.Scope.LIBRARY_GROUP)
interface ErrorReporter {

    fun report(
        errorEvent: ErrorEvent,
        stripeException: StripeException? = null,
        additionalNonPiiParams: Map<String, String> = emptyMap(),
    )

    @RestrictTo(RestrictTo.Scope.LIBRARY_GROUP)
    companion object {
        /**
         * Prefer using an injected version of [ErrorReporter].
         *
         * This should only be used if you don't already have access to a dagger component.
         */
        fun createFallbackInstance(
            context: Context,
            productUsage: Set<String> = emptySet(),
        ): ErrorReporter {
            return DaggerDefaultErrorReporterComponent
                .builder()
                .context(context.applicationContext)
                .productUsage(productUsage)
                .build()
                .errorReporter
        }

        fun getAdditionalParamsFromError(error: Throwable): Map<String, String> {
            return when (error) {
                is StripeException -> getAdditionalParamsFromStripeException(error)
                else -> getAdditionalParamsFromStripeException(StripeException.create(error))
            }
        }

        fun getAdditionalParamsFromStripeException(stripeException: StripeException): Map<String, String> {
            val statusCode =
                if (stripeException.statusCode == StripeException.DEFAULT_STATUS_CODE) {
                    null
                } else {
                    stripeException.statusCode
                }
            return mapOf(
                "analytics_value" to stripeException.analyticsValue(),
                "status_code" to statusCode?.toString(),
                "request_id" to stripeException.requestId,
                "error_type" to stripeException.stripeError?.type,
                "error_code" to stripeException.stripeError?.code,
            ).filterNotNullValues()
        }

        private fun <K, V> Map<K, V?>.filterNotNullValues(): Map<K, V> =
            mapNotNull { (key, value) -> value?.let { key to it } }.toMap()
    }

    @RestrictTo(RestrictTo.Scope.LIBRARY_GROUP)
    interface ErrorEvent : AnalyticsEvent

    @RestrictTo(RestrictTo.Scope.LIBRARY_GROUP)
    enum class ExpectedErrorEvent(override val eventName: String) : ErrorEvent {
        GET_SAVED_PAYMENT_METHODS_FAILURE(
            eventName = "elements.customer_repository.get_saved_payment_methods_failure"
        ),
<<<<<<< HEAD
        PLACES_FIND_AUTOCOMPLETE_ERROR(
            eventName = "address_element.find_autocomplete.error"
        ),
        PLACES_FETCH_PLACE_ERROR(
            eventName = "address_element.fetch_place.error"
=======
        LINK_CREATE_CARD_FAILURE(
            eventName = "link.create_new_card.create_payment_details_failure"
        ),
        LINK_SHARE_CARD_FAILURE(
            eventName = "link.create_new_card.share_payment_details_failure"
        ),
        LINK_SIGN_UP_FAILURE(
            eventName = "link.sign_up.failure"
        ),
        LINK_LOG_OUT_FAILURE(
            eventName = "link.log_out.failure"
>>>>>>> 2497cb4e
        )
    }

    @RestrictTo(RestrictTo.Scope.LIBRARY_GROUP)
    enum class UnexpectedErrorEvent(val partialEventName: String) : ErrorEvent {
        MISSING_CARDSCAN_DEPENDENCY(
            partialEventName = "cardscan.missing_dependency"
        ),
        MISSING_HOSTED_VOUCHER_URL(
            partialEventName = "payments.missing_hosted_voucher_url"
        ),
        LINK_INVALID_SESSION_STATE(
            partialEventName = "link.signup.failure.invalidSessionState"
        ),
<<<<<<< HEAD
        GOOGLE_PAY_UNEXPECTED_CONFIRM_RESULT(
            partialEventName = "google_pay.confirm.unexpected_result"
        ),
        GOOGLE_PAY_MISSING_INTENT_DATA(
            partialEventName = "google_pay.on_result.missing_data"
        ),
        MISSING_PLACES_DEPENDENCY(
            partialEventName = "address_element.autocomplete.missing_dependency"
=======
        LINK_ATTACH_CARD_WITH_NULL_ACCOUNT(
            partialEventName = "link.create_new_card.missing_link_account"
>>>>>>> 2497cb4e
        );

        override val eventName: String
            get() = "unexpected.$partialEventName"
    }
}

@Component(modules = [DefaultErrorReporterModule::class])
internal interface DefaultErrorReporterComponent {
    val errorReporter: ErrorReporter

    @Component.Builder
    interface Builder {
        @BindsInstance
        fun context(context: Context): Builder

        @BindsInstance
        fun productUsage(@Named(PRODUCT_USAGE) productUsage: Set<String>): Builder

        fun build(): DefaultErrorReporterComponent
    }
}

@Module
internal interface DefaultErrorReporterModule {
    @Binds
    fun bindRealErrorReporter(
        errorReporter: RealErrorReporter
    ): ErrorReporter

    @Binds
    fun providesAnalyticsRequestExecutor(
        executor: DefaultAnalyticsRequestExecutor
    ): AnalyticsRequestExecutor

    @Binds
    fun providePaymentAnalyticsRequestFactory(
        requestFactory: PaymentAnalyticsRequestFactory
    ): AnalyticsRequestFactory

    companion object {
        @Provides
        fun provideLogger(): Logger {
            return Logger.getInstance(BuildConfig.DEBUG)
        }

        @Provides
        @IOContext
        fun provideIoContext(): CoroutineContext {
            return Dispatchers.IO
        }

        @Provides
        @Named(PUBLISHABLE_KEY)
        fun providePublishableKey(context: Context): () -> String {
            return { PaymentConfiguration.getInstance(context).publishableKey }
        }
    }
}<|MERGE_RESOLUTION|>--- conflicted
+++ resolved
@@ -86,13 +86,12 @@
         GET_SAVED_PAYMENT_METHODS_FAILURE(
             eventName = "elements.customer_repository.get_saved_payment_methods_failure"
         ),
-<<<<<<< HEAD
         PLACES_FIND_AUTOCOMPLETE_ERROR(
             eventName = "address_element.find_autocomplete.error"
         ),
         PLACES_FETCH_PLACE_ERROR(
             eventName = "address_element.fetch_place.error"
-=======
+        ),
         LINK_CREATE_CARD_FAILURE(
             eventName = "link.create_new_card.create_payment_details_failure"
         ),
@@ -104,7 +103,6 @@
         ),
         LINK_LOG_OUT_FAILURE(
             eventName = "link.log_out.failure"
->>>>>>> 2497cb4e
         )
     }
 
@@ -119,7 +117,6 @@
         LINK_INVALID_SESSION_STATE(
             partialEventName = "link.signup.failure.invalidSessionState"
         ),
-<<<<<<< HEAD
         GOOGLE_PAY_UNEXPECTED_CONFIRM_RESULT(
             partialEventName = "google_pay.confirm.unexpected_result"
         ),
@@ -128,10 +125,9 @@
         ),
         MISSING_PLACES_DEPENDENCY(
             partialEventName = "address_element.autocomplete.missing_dependency"
-=======
+        ),
         LINK_ATTACH_CARD_WITH_NULL_ACCOUNT(
             partialEventName = "link.create_new_card.missing_link_account"
->>>>>>> 2497cb4e
         );
 
         override val eventName: String
