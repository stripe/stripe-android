--- conflicted
+++ resolved
@@ -12,12 +12,9 @@
 import com.stripe.android.connections.ConnectionsSheetResult.Completed
 import com.stripe.android.connections.ConnectionsSheetResult.Failed
 import com.stripe.android.core.Logger
-<<<<<<< HEAD
+import com.stripe.android.payments.bankaccount.CollectBankAccountConfiguration
 import com.stripe.android.model.BankConnectionsLinkedAccountSession
 import com.stripe.android.payments.bankaccount.CollectBankAccountConfiguration.USBankAccount
-=======
-import com.stripe.android.payments.bankaccount.CollectBankAccountConfiguration
->>>>>>> b1c062df
 import com.stripe.android.payments.bankaccount.di.DaggerCollectBankAccountComponent
 import com.stripe.android.payments.bankaccount.domain.AttachLinkAccountSession
 import com.stripe.android.payments.bankaccount.domain.CreateLinkAccountSession
@@ -26,20 +23,19 @@
 import com.stripe.android.payments.bankaccount.navigation.CollectBankAccountContract.Args.ForSetupIntent
 import com.stripe.android.payments.bankaccount.navigation.CollectBankAccountResponse
 import com.stripe.android.payments.bankaccount.navigation.CollectBankAccountResult
-<<<<<<< HEAD
-=======
 import com.stripe.android.payments.bankaccount.navigation.CollectBankAccountResult.Completed
->>>>>>> b1c062df
+import com.stripe.android.payments.bankaccount.ui.CollectBankAccountViewEffect.OpenConnectionsFlow
+import com.stripe.android.payments.bankaccount.navigation.CollectBankAccountContract.Args.ForPaymentIntent
+import com.stripe.android.payments.bankaccount.navigation.CollectBankAccountContract.Args.ForSetupIntent
+import com.stripe.android.payments.bankaccount.navigation.CollectBankAccountResponse
+import com.stripe.android.payments.bankaccount.navigation.CollectBankAccountResult
 import com.stripe.android.payments.bankaccount.ui.CollectBankAccountViewEffect.OpenConnectionsFlow
 import kotlinx.coroutines.flow.MutableSharedFlow
 import kotlinx.coroutines.flow.SharedFlow
 import kotlinx.coroutines.launch
 import javax.inject.Inject
 
-<<<<<<< HEAD
-=======
 @Suppress("ConstructorParameterNaming")
->>>>>>> b1c062df
 internal class CollectBankAccountViewModel @Inject constructor(
     // bound instances
     private val args: CollectBankAccountContract.Args,
@@ -60,11 +56,7 @@
 
     private suspend fun createLinkAccountSession() {
         when (val configuration = args.configuration) {
-<<<<<<< HEAD
             is USBankAccount -> when (args) {
-=======
-            is CollectBankAccountConfiguration.USBankAccount -> when (args) {
->>>>>>> b1c062df
                 is ForPaymentIntent -> createLinkAccountSession.forPaymentIntent(
                     publishableKey = args.publishableKey,
                     clientSecret = args.clientSecret,
@@ -78,20 +70,12 @@
                     customerEmail = configuration.email
                 )
             }
-<<<<<<< HEAD
-                .onSuccess { linkedAccountSession: BankConnectionsLinkedAccountSession ->
-                    logger.debug("Bank account session created! $linkedAccountSession.")
-                    _viewEffect.emit(
-                        OpenConnectionsFlow(
-                            linkedAccountSessionClientSecret = linkedAccountSession.clientSecret,
-=======
                 .mapCatching { requireNotNull(it.clientSecret) }
                 .onSuccess { linkedAccountSessionSecret: String ->
                     logger.debug("Bank account session created! $linkedAccountSessionSecret.")
                     _viewEffect.emit(
                         OpenConnectionsFlow(
                             linkedAccountSessionClientSecret = linkedAccountSessionSecret,
->>>>>>> b1c062df
                             publishableKey = args.publishableKey
                         )
                     )
@@ -100,7 +84,6 @@
         }
     }
 
-<<<<<<< HEAD
     fun onConnectionsResult(result: ConnectionsSheetResult) {
         viewModelScope.launch {
             when (result) {
@@ -109,18 +92,6 @@
                 is Completed -> attachLinkAccountSessionToIntent(result.linkAccountSession.id)
             }
         }
-=======
-    fun onConnectionsResult(linkedAccountSessionId: String) {
-        // viewModelScope.launch {
-        //     when (result) {
-        //         is Canceled -> finishWithResult(CollectBankAccountResult.Cancelled)
-        //         is Failed -> finishWithError(result.error)
-        //         is Completed -> attachLinkAccountSessionToIntent(result.linkAccountSession.id)
-        //     }
-        // }
-        // TODO handle connections flow result and attach linkAccountSessionId when succeeded.
-        attachLinkAccountSessionToIntent(linkedAccountSessionId)
->>>>>>> b1c062df
     }
 
     private suspend fun finishWithResult(result: CollectBankAccountResult) {
@@ -134,29 +105,15 @@
                     publishableKey = args.publishableKey,
                     clientSecret = args.clientSecret,
                     linkedAccountSessionId = linkedAccountSessionId
-<<<<<<< HEAD
-                ).mapCatching {
-                    CollectBankAccountResult.Completed(CollectBankAccountResponse(it))
-                }
-=======
                 )
->>>>>>> b1c062df
                 is ForSetupIntent -> attachLinkAccountSession.forSetupIntent(
                     publishableKey = args.publishableKey,
                     clientSecret = args.clientSecret,
                     linkedAccountSessionId = linkedAccountSessionId
-<<<<<<< HEAD
-                ).mapCatching {
-                    CollectBankAccountResult.Completed(CollectBankAccountResponse(it))
-                }
-            }
-                .onSuccess { result: CollectBankAccountResult.Completed ->
-=======
                 )
             }
                 .mapCatching { Completed(CollectBankAccountResponse(it)) }
                 .onSuccess { result: Completed ->
->>>>>>> b1c062df
                     logger.debug("Bank account session attached to  intent!!")
                     finishWithResult(result)
                 }
