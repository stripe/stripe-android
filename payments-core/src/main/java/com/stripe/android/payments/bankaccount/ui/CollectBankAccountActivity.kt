--- conflicted
+++ resolved
@@ -6,31 +6,13 @@
 import androidx.annotation.RestrictTo
 import androidx.appcompat.app.AppCompatActivity
 import androidx.lifecycle.lifecycleScope
-<<<<<<< HEAD
-import com.stripe.android.financialconnections.FinancialConnectionsAvailability
-import com.stripe.android.financialconnections.FinancialConnectionsSheetConfiguration
-import com.stripe.android.financialconnections.launcher.FinancialConnectionsSheetActivityArgs
-import com.stripe.android.financialconnections.launcher.FinancialConnectionsSheetForDataLauncher
-import com.stripe.android.financialconnections.launcher.FinancialConnectionsSheetForInstantDebitsLauncher
-import com.stripe.android.financialconnections.launcher.FinancialConnectionsSheetLauncher
-import com.stripe.android.financialconnections.lite.liteIntentBuilder
-import com.stripe.android.payments.bankaccount.CollectBankAccountConfiguration
-import com.stripe.android.payments.bankaccount.CollectBankAccountConfiguration.InstantDebits
-import com.stripe.android.payments.bankaccount.CollectBankAccountConfiguration.USBankAccount
-import com.stripe.android.payments.bankaccount.CollectBankAccountConfiguration.USBankAccountInternal
-=======
 import com.stripe.android.financialconnections.FinancialConnectionsSheetConfiguration
 import com.stripe.android.financialconnections.launcher.FinancialConnectionsSheetLauncher
 import com.stripe.android.payments.bankaccount.domain.BuildFinancialConnectionsLauncher
->>>>>>> cb0260ba
 import com.stripe.android.payments.bankaccount.navigation.CollectBankAccountContract
 import com.stripe.android.payments.bankaccount.navigation.CollectBankAccountResultInternal.Failed
 import com.stripe.android.payments.bankaccount.ui.CollectBankAccountViewEffect.FinishWithResult
 import com.stripe.android.payments.bankaccount.ui.CollectBankAccountViewEffect.OpenConnectionsFlow
-<<<<<<< HEAD
-import com.stripe.android.financialconnections.intentBuilder as fullIntentBuilder
-=======
->>>>>>> cb0260ba
 
 /**
  * No-UI activity that will handle collect bank account logic.
@@ -58,9 +40,6 @@
         } else {
             val args = requireNotNull(starterArgs)
             val financialConnectionsAvailability = requireNotNull(args.financialConnectionsAvailability)
-<<<<<<< HEAD
-            initConnectionsPaymentsProxy(args.configuration, financialConnectionsAvailability)
-=======
             financialConnectionsLauncher = BuildFinancialConnectionsLauncher(
                 activity = this,
                 configuration = args.configuration,
@@ -68,7 +47,6 @@
                 onConnectionsForInstantDebitsResult = viewModel::onConnectionsForInstantDebitsResult,
                 onConnectionsForACHResult = viewModel::onConnectionsForACHResult
             )
->>>>>>> cb0260ba
             lifecycleScope.launchWhenStarted {
                 viewModel.viewEffect.collect { viewEffect ->
                     when (viewEffect) {
@@ -80,36 +58,6 @@
         }
     }
 
-<<<<<<< HEAD
-    private fun initConnectionsPaymentsProxy(
-        configuration: CollectBankAccountConfiguration,
-        financialConnectionsAvailability: FinancialConnectionsAvailability
-    ) {
-        financialConnectionsLauncher = when (configuration) {
-            is InstantDebits -> FinancialConnectionsSheetForInstantDebitsLauncher(
-                activity = this,
-                callback = viewModel::onConnectionsForInstantDebitsResult,
-                intentBuilder = financialConnectionsAvailability.getIntentBuilder()
-            )
-
-            is USBankAccount,
-            is USBankAccountInternal -> FinancialConnectionsSheetForDataLauncher(
-                activity = this,
-                callback = viewModel::onConnectionsForACHResult,
-                intentBuilder = financialConnectionsAvailability.getIntentBuilder()
-            )
-        }
-    }
-
-    fun FinancialConnectionsAvailability.getIntentBuilder(): (FinancialConnectionsSheetActivityArgs) -> Intent {
-        return when (this) {
-            FinancialConnectionsAvailability.Full -> fullIntentBuilder(this@CollectBankAccountActivity)
-            FinancialConnectionsAvailability.Lite -> liteIntentBuilder(this@CollectBankAccountActivity)
-        }
-    }
-
-=======
->>>>>>> cb0260ba
     private fun OpenConnectionsFlow.launch() {
         financialConnectionsLauncher.present(
             FinancialConnectionsSheetConfiguration(
