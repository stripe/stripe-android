package com.stripe.android.payments.bankaccount.ui

import android.app.Activity
import android.content.Intent
import android.os.Bundle
import androidx.activity.viewModels
import androidx.appcompat.app.AppCompatActivity
import androidx.lifecycle.ViewModelProvider
import androidx.lifecycle.lifecycleScope
import com.stripe.android.payments.bankaccount.navigation.CollectBankAccountContract
<<<<<<< HEAD
import com.stripe.android.payments.bankaccount.ui.CollectBankAccountViewEffect.OpenConnectionsFlow
import com.stripe.android.payments.connections.ConnectionsPaymentsProxy
=======
import com.stripe.android.payments.bankaccount.ui.CollectBankAccountViewEffect.FinishWithResult
import com.stripe.android.payments.bankaccount.ui.CollectBankAccountViewEffect.OpenConnectionsFlow
>>>>>>> b1c062df

/**
 * No-UI activity that will handle collect bank account logic.
 */
internal class CollectBankAccountActivity : AppCompatActivity() {

    private val starterArgs: CollectBankAccountContract.Args? by lazy {
        CollectBankAccountContract.Args.fromIntent(intent)
    }

    private lateinit var connectionsPaymentsProxy: ConnectionsPaymentsProxy

    internal var viewModelFactory: ViewModelProvider.Factory =
        CollectBankAccountViewModel.Factory(
            { application },
            { requireNotNull(starterArgs) },
            this,
            intent?.extras
        )

    private val viewModel: CollectBankAccountViewModel by viewModels { viewModelFactory }

    override fun onCreate(savedInstanceState: Bundle?) {
        super.onCreate(savedInstanceState)
        initConnectionsPaymentsProxy()
        lifecycleScope.launchWhenStarted {
            viewModel.viewEffect.collect { viewEffect ->
                when (viewEffect) {
                    is OpenConnectionsFlow -> viewEffect.launch()
<<<<<<< HEAD
                    is CollectBankAccountViewEffect.FinishWithResult -> viewEffect.launch()
                }
            }
        }
    }

    private fun initConnectionsPaymentsProxy() {
        connectionsPaymentsProxy = ConnectionsPaymentsProxy.create(
            activity = this,
            onComplete = viewModel::onConnectionsResult
        )
    }

    private fun OpenConnectionsFlow.launch() {
        connectionsPaymentsProxy.present(
            linkedAccountSessionClientSecret,
            publishableKey
        )
    }

    private fun CollectBankAccountViewEffect.FinishWithResult.launch() {
=======
                    is FinishWithResult -> viewEffect.launch()
                }
            }
        }
    }

    private fun OpenConnectionsFlow.launch() {
        // TODO@carlosmuvi open connections flow and wait for result instead.
        viewModel.onConnectionsResult("resulting_linked_account_session")
    }

    private fun FinishWithResult.launch() {
>>>>>>> b1c062df
        setResult(
            Activity.RESULT_OK,
            Intent().putExtras(
                CollectBankAccountContract.Result(result).toBundle()
            )
        )
        finish()
    }
}<|MERGE_RESOLUTION|>--- conflicted
+++ resolved
@@ -8,13 +8,9 @@
 import androidx.lifecycle.ViewModelProvider
 import androidx.lifecycle.lifecycleScope
 import com.stripe.android.payments.bankaccount.navigation.CollectBankAccountContract
-<<<<<<< HEAD
+import com.stripe.android.payments.bankaccount.ui.CollectBankAccountViewEffect.FinishWithResult
 import com.stripe.android.payments.bankaccount.ui.CollectBankAccountViewEffect.OpenConnectionsFlow
 import com.stripe.android.payments.connections.ConnectionsPaymentsProxy
-=======
-import com.stripe.android.payments.bankaccount.ui.CollectBankAccountViewEffect.FinishWithResult
-import com.stripe.android.payments.bankaccount.ui.CollectBankAccountViewEffect.OpenConnectionsFlow
->>>>>>> b1c062df
 
 /**
  * No-UI activity that will handle collect bank account logic.
@@ -37,6 +33,7 @@
 
     private val viewModel: CollectBankAccountViewModel by viewModels { viewModelFactory }
 
+
     override fun onCreate(savedInstanceState: Bundle?) {
         super.onCreate(savedInstanceState)
         initConnectionsPaymentsProxy()
@@ -44,8 +41,7 @@
             viewModel.viewEffect.collect { viewEffect ->
                 when (viewEffect) {
                     is OpenConnectionsFlow -> viewEffect.launch()
-<<<<<<< HEAD
-                    is CollectBankAccountViewEffect.FinishWithResult -> viewEffect.launch()
+                    is FinishWithResult -> viewEffect.launch()
                 }
             }
         }
@@ -65,21 +61,7 @@
         )
     }
 
-    private fun CollectBankAccountViewEffect.FinishWithResult.launch() {
-=======
-                    is FinishWithResult -> viewEffect.launch()
-                }
-            }
-        }
-    }
-
-    private fun OpenConnectionsFlow.launch() {
-        // TODO@carlosmuvi open connections flow and wait for result instead.
-        viewModel.onConnectionsResult("resulting_linked_account_session")
-    }
-
     private fun FinishWithResult.launch() {
->>>>>>> b1c062df
         setResult(
             Activity.RESULT_OK,
             Intent().putExtras(
