package com.stripe.android.payments.core.authentication.threeds2

import com.stripe.android.PaymentAuthConfig
import com.stripe.android.StripePaymentController
import com.stripe.android.model.StripeIntent
import com.stripe.android.networking.ApiRequest
<<<<<<< HEAD
import com.stripe.android.payments.core.authentication.IntentAuthenticator
=======
import com.stripe.android.networking.StripeRepository
import com.stripe.android.payments.DefaultStripeChallengeStatusReceiver
import com.stripe.android.payments.PaymentFlowResult
import com.stripe.android.payments.Stripe3ds2CompletionContract
import com.stripe.android.payments.Stripe3ds2CompletionStarter
import com.stripe.android.payments.core.authentication.PaymentAuthenticator
import com.stripe.android.payments.core.authentication.WebIntentAuthenticator
import com.stripe.android.stripe3ds2.init.ui.StripeUiCustomization
import com.stripe.android.stripe3ds2.service.StripeThreeDs2Service
import com.stripe.android.stripe3ds2.transaction.ChallengeParameters
import com.stripe.android.stripe3ds2.transaction.MessageVersionRegistry
>>>>>>> e693f84b
import com.stripe.android.stripe3ds2.transaction.SdkTransactionId
import com.stripe.android.view.AuthActivityStarterHost

/**
 * [PaymentAuthenticator] authenticating through Stripe's 3ds2 SDK.
 */
internal class Stripe3DS2Authenticator(
    private val config: PaymentAuthConfig,
<<<<<<< HEAD
    private val enableLogging: Boolean
) : IntentAuthenticator {
=======
    private val stripeRepository: StripeRepository,
    private val webIntentAuthenticator: WebIntentAuthenticator,
    private val paymentRelayStarterFactory: (AuthActivityStarterHost) -> PaymentRelayStarter,
    private val analyticsRequestExecutor: AnalyticsRequestExecutor,
    private val analyticsRequestFactory: AnalyticsRequestFactory,
    private val workContext: CoroutineContext,
    private val uiContext: CoroutineContext,
    private val threeDs2Service: StripeThreeDs2Service,
    private val messageVersionRegistry: MessageVersionRegistry,
    private val challengeProgressActivityStarter: ChallengeProgressActivityStarter
) : PaymentAuthenticator<StripeIntent> {
    init {
        threeDs2Service.initialize(config.stripe3ds2Config.uiCustomization.uiCustomization)
    }

    /**
     * [stripe3ds2ChallengeLauncher] is mutable and might be updated during
     * through [onNewActivityResultCaller]
     */
    private var stripe3ds2ChallengeLauncher: ActivityResultLauncher<PaymentFlowResult.Unvalidated>? =
        null
    val stripe3ds2CompletionStarterFactory =
        { host: AuthActivityStarterHost, requestCode: Int ->
            stripe3ds2ChallengeLauncher?.let {
                Stripe3ds2CompletionStarter.Modern(it)
            } ?: Stripe3ds2CompletionStarter.Legacy(host, requestCode)
        }
>>>>>>> e693f84b

    override suspend fun authenticate(
        host: AuthActivityStarterHost,
        authenticatable: StripeIntent,
        requestOptions: ApiRequest.Options
    ) {
<<<<<<< HEAD
        host.startActivityForResult(
            Stripe3ds2TransactionActivity::class.java,
            Stripe3ds2TransactionContract.Args(
                SdkTransactionId.create(),
                config.stripe3ds2Config,
=======
        handle3ds2Auth(
            host,
            authenticatable,
            requestOptions,
            authenticatable.nextActionData as StripeIntent.NextActionData.SdkData.Use3DS2
        )
    }

    override fun onNewActivityResultCaller(
        activityResultCaller: ActivityResultCaller,
        activityResultCallback: ActivityResultCallback<PaymentFlowResult.Unvalidated>
    ) {
        stripe3ds2ChallengeLauncher = activityResultCaller.registerForActivityResult(
            Stripe3ds2CompletionContract(),
            activityResultCallback
        )
    }

    override fun onLauncherInvalidated() {
        stripe3ds2ChallengeLauncher?.unregister()
        stripe3ds2ChallengeLauncher = null
    }

    private suspend fun handle3ds2Auth(
        host: AuthActivityStarterHost,
        stripeIntent: StripeIntent,
        requestOptions: ApiRequest.Options,
        nextActionData: StripeIntent.NextActionData.SdkData.Use3DS2
    ) {
        analyticsRequestExecutor.executeAsync(
            analyticsRequestFactory.createRequest(AnalyticsEvent.Auth3ds2Fingerprint)
        )
        try {
            begin3ds2Auth(
                host,
>>>>>>> e693f84b
                stripeIntent,
                stripeIntent.nextActionData as StripeIntent.NextActionData.SdkData.Use3DS2,
                threeDs1ReturnUrl,
                requestOptions,
                enableLogging = enableLogging,
                host.statusBarColor
            ).toBundle(),
            StripePaymentController.getRequestCode(stripeIntent)
        )
    }
}<|MERGE_RESOLUTION|>--- conflicted
+++ resolved
@@ -4,21 +4,7 @@
 import com.stripe.android.StripePaymentController
 import com.stripe.android.model.StripeIntent
 import com.stripe.android.networking.ApiRequest
-<<<<<<< HEAD
-import com.stripe.android.payments.core.authentication.IntentAuthenticator
-=======
-import com.stripe.android.networking.StripeRepository
-import com.stripe.android.payments.DefaultStripeChallengeStatusReceiver
-import com.stripe.android.payments.PaymentFlowResult
-import com.stripe.android.payments.Stripe3ds2CompletionContract
-import com.stripe.android.payments.Stripe3ds2CompletionStarter
 import com.stripe.android.payments.core.authentication.PaymentAuthenticator
-import com.stripe.android.payments.core.authentication.WebIntentAuthenticator
-import com.stripe.android.stripe3ds2.init.ui.StripeUiCustomization
-import com.stripe.android.stripe3ds2.service.StripeThreeDs2Service
-import com.stripe.android.stripe3ds2.transaction.ChallengeParameters
-import com.stripe.android.stripe3ds2.transaction.MessageVersionRegistry
->>>>>>> e693f84b
 import com.stripe.android.stripe3ds2.transaction.SdkTransactionId
 import com.stripe.android.view.AuthActivityStarterHost
 
@@ -27,95 +13,30 @@
  */
 internal class Stripe3DS2Authenticator(
     private val config: PaymentAuthConfig,
-<<<<<<< HEAD
-    private val enableLogging: Boolean
-) : IntentAuthenticator {
-=======
-    private val stripeRepository: StripeRepository,
-    private val webIntentAuthenticator: WebIntentAuthenticator,
-    private val paymentRelayStarterFactory: (AuthActivityStarterHost) -> PaymentRelayStarter,
-    private val analyticsRequestExecutor: AnalyticsRequestExecutor,
-    private val analyticsRequestFactory: AnalyticsRequestFactory,
-    private val workContext: CoroutineContext,
-    private val uiContext: CoroutineContext,
-    private val threeDs2Service: StripeThreeDs2Service,
-    private val messageVersionRegistry: MessageVersionRegistry,
-    private val challengeProgressActivityStarter: ChallengeProgressActivityStarter
+    private val enableLogging: Boolean,
+    private val threeDs1IntentReturnUrlMap: MutableMap<String, String>
 ) : PaymentAuthenticator<StripeIntent> {
-    init {
-        threeDs2Service.initialize(config.stripe3ds2Config.uiCustomization.uiCustomization)
-    }
-
-    /**
-     * [stripe3ds2ChallengeLauncher] is mutable and might be updated during
-     * through [onNewActivityResultCaller]
-     */
-    private var stripe3ds2ChallengeLauncher: ActivityResultLauncher<PaymentFlowResult.Unvalidated>? =
-        null
-    val stripe3ds2CompletionStarterFactory =
-        { host: AuthActivityStarterHost, requestCode: Int ->
-            stripe3ds2ChallengeLauncher?.let {
-                Stripe3ds2CompletionStarter.Modern(it)
-            } ?: Stripe3ds2CompletionStarter.Legacy(host, requestCode)
-        }
->>>>>>> e693f84b
 
     override suspend fun authenticate(
         host: AuthActivityStarterHost,
         authenticatable: StripeIntent,
         requestOptions: ApiRequest.Options
     ) {
-<<<<<<< HEAD
         host.startActivityForResult(
             Stripe3ds2TransactionActivity::class.java,
             Stripe3ds2TransactionContract.Args(
                 SdkTransactionId.create(),
                 config.stripe3ds2Config,
-=======
-        handle3ds2Auth(
-            host,
-            authenticatable,
-            requestOptions,
-            authenticatable.nextActionData as StripeIntent.NextActionData.SdkData.Use3DS2
-        )
-    }
-
-    override fun onNewActivityResultCaller(
-        activityResultCaller: ActivityResultCaller,
-        activityResultCallback: ActivityResultCallback<PaymentFlowResult.Unvalidated>
-    ) {
-        stripe3ds2ChallengeLauncher = activityResultCaller.registerForActivityResult(
-            Stripe3ds2CompletionContract(),
-            activityResultCallback
-        )
-    }
-
-    override fun onLauncherInvalidated() {
-        stripe3ds2ChallengeLauncher?.unregister()
-        stripe3ds2ChallengeLauncher = null
-    }
-
-    private suspend fun handle3ds2Auth(
-        host: AuthActivityStarterHost,
-        stripeIntent: StripeIntent,
-        requestOptions: ApiRequest.Options,
-        nextActionData: StripeIntent.NextActionData.SdkData.Use3DS2
-    ) {
-        analyticsRequestExecutor.executeAsync(
-            analyticsRequestFactory.createRequest(AnalyticsEvent.Auth3ds2Fingerprint)
-        )
-        try {
-            begin3ds2Auth(
-                host,
->>>>>>> e693f84b
-                stripeIntent,
-                stripeIntent.nextActionData as StripeIntent.NextActionData.SdkData.Use3DS2,
-                threeDs1ReturnUrl,
+                authenticatable,
+                authenticatable.nextActionData as StripeIntent.NextActionData.SdkData.Use3DS2,
+                threeDs1ReturnUrl = authenticatable.id?.let {
+                    threeDs1IntentReturnUrlMap[it]
+                },
                 requestOptions,
                 enableLogging = enableLogging,
                 host.statusBarColor
             ).toBundle(),
-            StripePaymentController.getRequestCode(stripeIntent)
+            StripePaymentController.getRequestCode(authenticatable)
         )
     }
 }