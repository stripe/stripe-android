--- conflicted
+++ resolved
@@ -47,11 +47,6 @@
  * by the [PaymentIntent] or [SetupIntent] object.
  */
 internal class StripePaymentController
-<<<<<<< HEAD
-@RestrictTo(RestrictTo.Scope.LIBRARY_GROUP) // For paymentsheet
-=======
-@VisibleForTesting
->>>>>>> ff8c6e91
 constructor(
     context: Context,
     private val publishableKeyProvider: Provider<String>,
