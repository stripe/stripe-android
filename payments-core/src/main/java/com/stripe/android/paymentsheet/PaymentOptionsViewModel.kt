--- conflicted
+++ resolved
@@ -141,18 +141,12 @@
 
         @Suppress("UNCHECKED_CAST")
         override fun <T : ViewModel?> create(modelClass: Class<T>): T {
-<<<<<<< HEAD
-            WeakSetInjectorRegistry.retrieve(starterArgsSupplier().injectorKey)?.inject(this)
+            WeakMapInjectorRegistry.retrieve(starterArgsSupplier().injectorKey)?.inject(this)
                 ?: run {
                     throw IllegalArgumentException(
                         "Failed to initialize PaymentOptionsViewModel.Factory"
                     )
                 }
-=======
-            WeakMapInjectorRegistry.retrieve(starterArgsSupplier().injectorKey)?.inject(this) ?: run {
-                throw IllegalArgumentException("Failed to initialize PaymentOptionsViewModel.Factory")
-            }
->>>>>>> 9d5365a4
 
             val starterArgs = starterArgsSupplier()
             return PaymentOptionsViewModel(
