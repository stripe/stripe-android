package com.stripe.android.paymentsheet

import android.os.Bundle
import android.view.LayoutInflater
import android.view.View
import android.view.ViewGroup
import android.widget.TextView
import androidx.annotation.VisibleForTesting
import androidx.appcompat.view.ContextThemeWrapper
import androidx.core.view.isVisible
import androidx.fragment.app.Fragment
import androidx.fragment.app.commit
import androidx.lifecycle.ViewModelProvider
import androidx.lifecycle.asLiveData
import androidx.recyclerview.widget.LinearLayoutManager
import com.stripe.android.R
import com.stripe.android.databinding.FragmentPaymentsheetAddPaymentMethodBinding
import com.stripe.android.model.SetupIntent
import com.stripe.android.paymentsheet.analytics.EventReporter
import com.stripe.android.paymentsheet.forms.FormFieldValues
import com.stripe.android.paymentsheet.model.PaymentSelection
import com.stripe.android.paymentsheet.model.SupportedPaymentMethod
import com.stripe.android.paymentsheet.paymentdatacollection.CardDataCollectionFragment
import com.stripe.android.paymentsheet.paymentdatacollection.ComposeFormDataCollectionFragment
import com.stripe.android.paymentsheet.paymentdatacollection.TransformToPaymentMethodCreateParams
import com.stripe.android.paymentsheet.ui.AddPaymentMethodsFragmentFactory
import com.stripe.android.paymentsheet.ui.AnimationConstants
import com.stripe.android.paymentsheet.viewmodels.BaseSheetViewModel
import kotlinx.coroutines.flow.map

internal abstract class BaseAddPaymentMethodFragment(
    private val eventReporter: EventReporter
) : Fragment() {
    abstract val viewModelFactory: ViewModelProvider.Factory
    abstract val sheetViewModel: BaseSheetViewModel<*>

    protected lateinit var addPaymentMethodHeader: TextView

    private lateinit var selectedPaymentMethod: SupportedPaymentMethod

    override fun onCreate(savedInstanceState: Bundle?) {
        // When the fragment is destroyed and recreated, the child fragment is re-instantiated
        // during onCreate, so the factory must be set before calling super.
        childFragmentManager.fragmentFactory = AddPaymentMethodsFragmentFactory(
            sheetViewModel::class.java, viewModelFactory
        )
        super.onCreate(savedInstanceState)
    }

    override fun onCreateView(
        inflater: LayoutInflater,
        container: ViewGroup?,
        savedInstanceState: Bundle?
    ): View? {
        val themedInflater = inflater.cloneInContext(
            ContextThemeWrapper(requireActivity(), R.style.StripePaymentSheetAddPaymentMethodTheme)
        )
        return themedInflater.inflate(
            R.layout.fragment_paymentsheet_add_payment_method,
            container,
            false
        )
    }

    override fun onViewCreated(view: View, savedInstanceState: Bundle?) {
        super.onViewCreated(view, savedInstanceState)

        val viewBinding = FragmentPaymentsheetAddPaymentMethodBinding.bind(view)
        addPaymentMethodHeader = viewBinding.addPaymentMethodHeader

        val paymentMethods = sheetViewModel.getSupportedPaymentMethods()

        viewBinding.googlePayDivider.setText(
            if (paymentMethods.contains(SupportedPaymentMethod.Card) && paymentMethods.size == 1) {
                R.string.stripe_paymentsheet_or_pay_with_card
            } else {
                R.string.stripe_paymentsheet_or_pay_using
            }
        )

        if (paymentMethods.size > 1) {
            setupRecyclerView(viewBinding, paymentMethods)
        }

        replacePaymentMethodFragment(paymentMethods[0])

        sheetViewModel.processing.observe(viewLifecycleOwner) { isProcessing ->
            (getFragment() as? ComposeFormDataCollectionFragment)?.setProcessing(isProcessing)
        }

        childFragmentManager.addFragmentOnAttachListener { _, fragment ->
            (fragment as? ComposeFormDataCollectionFragment)?.let { formFragment ->
                formFragment.formViewModel.completeFormValues.map { formFieldValues ->
                    transformToPaymentSelection(
                        formFieldValues,
                        formFragment.formSpec.paramKey,
                        selectedPaymentMethod
                    )
                }
                    .asLiveData()
                    .observe(viewLifecycleOwner) { paymentSelection ->
                        sheetViewModel.updateSelection(paymentSelection)
                    }
            }
        }

        eventReporter.onShowNewPaymentOptionForm()
    }

    private fun setupRecyclerView(
        viewBinding: FragmentPaymentsheetAddPaymentMethodBinding,
        paymentMethods: List<SupportedPaymentMethod>
    ) {
        viewBinding.paymentMethodsRecycler.isVisible = true
        // The default item animator conflicts with `animateLayoutChanges`, causing a crash when
        // quickly switching payment methods. Set to null since the items never change anyway.
        viewBinding.paymentMethodsRecycler.itemAnimator = null

        val layoutManager = object : LinearLayoutManager(
            activity,
            HORIZONTAL,
            false
        ) {
            var canScroll = true

            override fun canScrollHorizontally(): Boolean {
                return canScroll && super.canScrollHorizontally()
            }
        }.also {
            viewBinding.paymentMethodsRecycler.layoutManager = it
        }

        val adapter = AddPaymentMethodsAdapter(paymentMethods, ::onPaymentMethodSelected).also {
            viewBinding.paymentMethodsRecycler.adapter = it
        }

        sheetViewModel.processing.observe(viewLifecycleOwner) { isProcessing ->
            adapter.isEnabled = !isProcessing
            layoutManager.canScroll = !isProcessing
        }
    }

    @VisibleForTesting
    internal fun onPaymentMethodSelected(paymentMethod: SupportedPaymentMethod) {
        replacePaymentMethodFragment(paymentMethod)
    }

    private fun replacePaymentMethodFragment(paymentMethod: SupportedPaymentMethod) {
        selectedPaymentMethod = paymentMethod

        val args = requireArguments()
        args.putString(
            ComposeFormDataCollectionFragment.EXTRA_PAYMENT_METHOD,
            paymentMethod.name
        )
<<<<<<< HEAD
        addSaveForFutureUseArguments(
            args,
            isCustomer = sheetViewModel.customerConfig != null,
            isSetupIntent = sheetViewModel.stripeIntent.value is SetupIntent
=======
        args.putString(
            ComposeFormDataCollectionFragment.EXTRA_MERCHANT_NAME,
            sheetViewModel.merchantName
>>>>>>> ab628cb2
        )

        childFragmentManager.commit {
            setCustomAnimations(
                AnimationConstants.FADE_IN,
                AnimationConstants.FADE_OUT,
                AnimationConstants.FADE_IN,
                AnimationConstants.FADE_OUT
            )
            replace(
                R.id.payment_method_fragment_container,
                fragmentForPaymentMethod(paymentMethod),
                args
            )
        }
    }

    private fun getFragment() =
        childFragmentManager.findFragmentById(R.id.payment_method_fragment_container)

    companion object {
        private fun fragmentForPaymentMethod(paymentMethod: SupportedPaymentMethod) =
            when (paymentMethod) {
                SupportedPaymentMethod.Card -> CardDataCollectionFragment::class.java
                else -> ComposeFormDataCollectionFragment::class.java
            }

        private val transformToPaymentMethodCreateParams = TransformToPaymentMethodCreateParams()

        @VisibleForTesting
        internal fun transformToPaymentSelection(
            formFieldValues: FormFieldValues?,
            paramKey: Map<String, Any?>,
            selectedPaymentMethodResources: SupportedPaymentMethod,
        ) = formFieldValues?.let {
            transformToPaymentMethodCreateParams.transform(formFieldValues, paramKey)
                ?.run {
                    PaymentSelection.New.GenericPaymentMethod(
                        selectedPaymentMethodResources.displayNameResource,
                        selectedPaymentMethodResources.iconResource,
                        this,
                        formFieldValues.saveForFutureUse
                    )
                }
        }

        @VisibleForTesting
        internal fun addSaveForFutureUseArguments(
            args: Bundle,
            isCustomer: Boolean,
            isSetupIntent: Boolean
        ) {
            var saveForFutureUseValue = true
            var saveForFutureUseVisible = true
            if (!isCustomer) {
                saveForFutureUseValue = false
                saveForFutureUseVisible = false
            }

            // The order is important here, even if there is a customer the save for future
            // use value should be true to collect all the details
            if (isSetupIntent) {
                saveForFutureUseVisible = false
                saveForFutureUseValue = true
            }
            args.putBoolean(
                ComposeFormDataCollectionFragment.EXTRA_SAVE_FOR_FUTURE_USE_VISIBILITY,
                saveForFutureUseVisible
            )
            args.putBoolean(
                ComposeFormDataCollectionFragment.EXTRA_SAVE_FOR_FUTURE_USE_VALUE,
                saveForFutureUseValue
            )
        }
    }
}<|MERGE_RESOLUTION|>--- conflicted
+++ resolved
@@ -153,16 +153,14 @@
             ComposeFormDataCollectionFragment.EXTRA_PAYMENT_METHOD,
             paymentMethod.name
         )
-<<<<<<< HEAD
+        args.putString(
+            ComposeFormDataCollectionFragment.EXTRA_MERCHANT_NAME,
+            sheetViewModel.merchantName
+        )
         addSaveForFutureUseArguments(
             args,
             isCustomer = sheetViewModel.customerConfig != null,
             isSetupIntent = sheetViewModel.stripeIntent.value is SetupIntent
-=======
-        args.putString(
-            ComposeFormDataCollectionFragment.EXTRA_MERCHANT_NAME,
-            sheetViewModel.merchantName
->>>>>>> ab628cb2
         )
 
         childFragmentManager.commit {
