package com.stripe.android.paymentsheet

import android.app.Application
import androidx.activity.result.ActivityResultCaller
import androidx.activity.result.ActivityResultLauncher
import androidx.annotation.IntegerRes
import androidx.annotation.VisibleForTesting
import androidx.lifecycle.LiveData
import androidx.lifecycle.MediatorLiveData
import androidx.lifecycle.MutableLiveData
import androidx.lifecycle.ViewModel
import androidx.lifecycle.ViewModelProvider
import androidx.lifecycle.distinctUntilChanged
import androidx.lifecycle.viewModelScope
import com.stripe.android.Logger
import com.stripe.android.PaymentConfiguration
import com.stripe.android.PaymentController
import com.stripe.android.R
import com.stripe.android.StripeIntentResult
import com.stripe.android.exception.APIConnectionException
import com.stripe.android.googlepaylauncher.GooglePayEnvironment
import com.stripe.android.googlepaylauncher.GooglePayPaymentMethodLauncher
import com.stripe.android.googlepaylauncher.GooglePayPaymentMethodLauncherContract
import com.stripe.android.googlepaylauncher.GooglePayPaymentMethodLauncherFactory
import com.stripe.android.model.ConfirmStripeIntentParams
import com.stripe.android.model.PaymentIntent
import com.stripe.android.model.PaymentMethod
import com.stripe.android.model.SetupIntent
import com.stripe.android.model.StripeIntent
import com.stripe.android.networking.ApiRequest
import com.stripe.android.payments.PaymentFlowResult
import com.stripe.android.payments.PaymentFlowResultProcessor
import com.stripe.android.payments.core.injection.IOContext
import com.stripe.android.paymentsheet.analytics.EventReporter
import com.stripe.android.paymentsheet.injection.DaggerPaymentSheetViewModelComponent
import com.stripe.android.paymentsheet.model.ConfirmStripeIntentParamsFactory
import com.stripe.android.paymentsheet.model.FragmentConfig
import com.stripe.android.paymentsheet.model.PaymentIntentClientSecret
import com.stripe.android.paymentsheet.model.PaymentSelection
import com.stripe.android.paymentsheet.model.PaymentSheetViewState
import com.stripe.android.paymentsheet.model.StripeIntentValidator
import com.stripe.android.paymentsheet.model.SupportedPaymentMethod
import com.stripe.android.paymentsheet.repositories.CustomerRepository
import com.stripe.android.paymentsheet.repositories.StripeIntentRepository
import com.stripe.android.paymentsheet.ui.PrimaryButton
import com.stripe.android.paymentsheet.viewmodels.BaseSheetViewModel
import com.stripe.android.view.AuthActivityStarterHost
import dagger.Lazy
import kotlinx.coroutines.CoroutineScope
import kotlinx.coroutines.launch
import kotlinx.coroutines.withContext
import javax.inject.Inject
import javax.inject.Provider
import javax.inject.Singleton
import kotlin.coroutines.CoroutineContext

/**
 * This is used by both the [PaymentSheetActivity] and the [PaymentSheetAddPaymentMethodFragment]
 * classes to convert a [PaymentSheetViewState] to a [PrimaryButton.State]
 */
internal fun PaymentSheetViewState.convert(): PrimaryButton.State {
    return when (this) {
        is PaymentSheetViewState.Reset ->
            PrimaryButton.State.Ready
        is PaymentSheetViewState.StartProcessing ->
            PrimaryButton.State.StartProcessing
        is PaymentSheetViewState.FinishProcessing ->
            PrimaryButton.State.FinishProcessing(this.onComplete)
    }
}

@Singleton
internal class PaymentSheetViewModel @Inject internal constructor(
    // Properties provided through PaymentSheetViewModelComponent.Builder
    application: Application,
    internal val args: PaymentSheetContract.Args,
    eventReporter: EventReporter,
    // Properties provided through injection
    private val lazyPaymentConfig: Lazy<PaymentConfiguration>,
    private val stripeIntentRepository: StripeIntentRepository,
<<<<<<< HEAD
    private val stripeIntentValidator: StripeIntentValidator,
    private val customerRepository: CustomerRepository,
=======
    customerRepository: CustomerRepository,
>>>>>>> 1abad34c
    private val paymentFlowResultProcessorProvider:
        Provider<PaymentFlowResultProcessor<out StripeIntent, StripeIntentResult<StripeIntent>>>,
    prefsRepository: PrefsRepository,
    private val paymentController: PaymentController,
    private val googlePayPaymentMethodLauncherFactory: GooglePayPaymentMethodLauncherFactory,
    private val logger: Logger,
    @IOContext workContext: CoroutineContext
) : BaseSheetViewModel<PaymentSheetViewModel.TransitionTarget>(
    application = application,
    config = args.config,
    eventReporter = eventReporter,
    customerRepository = customerRepository,
    prefsRepository = prefsRepository,
    workContext = workContext
) {
    private val confirmParamsFactory =
        ConfirmStripeIntentParamsFactory.createFactory(args.clientSecret)

    @VisibleForTesting
    internal val _paymentSheetResult = MutableLiveData<PaymentSheetResult>()
    internal val paymentSheetResult: LiveData<PaymentSheetResult> = _paymentSheetResult

    private val _startConfirm = MutableLiveData<Event<ConfirmStripeIntentParams>>()
    internal val startConfirm: LiveData<Event<ConfirmStripeIntentParams>> = _startConfirm

    @VisibleForTesting
    internal val _amount = MutableLiveData<Amount>()
    internal val amount: LiveData<Amount> = _amount

    @VisibleForTesting
    internal val _viewState = MutableLiveData<PaymentSheetViewState>(null)
    internal val viewState: LiveData<PaymentSheetViewState> = _viewState.distinctUntilChanged()

    internal var checkoutIdentifier: CheckoutIdentifier = CheckoutIdentifier.SheetBottomBuy
    internal fun getButtonStateObservable(checkoutIdentifier: CheckoutIdentifier): MediatorLiveData<PaymentSheetViewState?> {
        val outputLiveData = MediatorLiveData<PaymentSheetViewState?>()
        outputLiveData.addSource(_viewState) { currentValue ->
            if (this.checkoutIdentifier == checkoutIdentifier) {
                outputLiveData.value = currentValue
            }
        }
        return outputLiveData
    }

    // Holds a reference to the last selected payment method while checking out with Google Pay.
    // If Google Pay is cancelled or fails, it will be set again as the selected payment method.
    internal var lastSelectedPaymentMethod: PaymentSelection? = null

    internal val isProcessingPaymentIntent
        get() = args.clientSecret is PaymentIntentClientSecret

    override var newCard: PaymentSelection.New.Card? = null

    @VisibleForTesting
    internal var googlePayPaymentMethodLauncher: GooglePayPaymentMethodLauncher? = null

    @VisibleForTesting
    internal val googlePayLauncherConfig: GooglePayPaymentMethodLauncher.Config? =
        args.googlePayConfig?.let { config ->
            if (config.currencyCode == null && !isProcessingPaymentIntent) {
                logger.warning(
                    "GooglePayConfiguration.currencyCode is required in order to use " +
                        "Google Pay when processing a Setup Intent"
                )
                null
            } else {
                GooglePayPaymentMethodLauncher.Config(
                    environment = when (config.environment) {
                        PaymentSheet.GooglePayConfiguration.Environment.Production ->
                            GooglePayEnvironment.Production
                        else ->
                            GooglePayEnvironment.Test
                    },
                    merchantCountryCode = config.countryCode,
                    merchantName = merchantName
                )
            }
        }

    init {
        eventReporter.onInit(config)
        if (googlePayLauncherConfig == null) {
            _isGooglePayReady.value = false
        }
    }

    private fun apiThrowableToString(throwable: Throwable): String? {
        return when (throwable) {
            is APIConnectionException -> {
                getApplication<Application>().resources.getString(
                    R.string.stripe_failure_connection_error
                )
            }
            else -> {
                throwable.localizedMessage
            }
        }
    }

    fun setupGooglePay(
        lifecycleScope: CoroutineScope,
        activityResultLauncher: ActivityResultLauncher<GooglePayPaymentMethodLauncherContract.Args>
    ) {
        googlePayLauncherConfig?.let { config ->
            googlePayPaymentMethodLauncher =
                googlePayPaymentMethodLauncherFactory.create(
                    lifecycleScope = lifecycleScope,
                    config = config,
                    readyCallback = { isReady ->
                        _isGooglePayReady.value = isReady
                    },
                    activityResultLauncher = activityResultLauncher
                )
        }
    }

    /**
     * Fetch the [StripeIntent] for the client secret received as parameter. If successful,
     * continues through validation and fetching the saved payment methods for the customer.
     */
    fun fetchStripeIntent() {
        viewModelScope.launch {
            runCatching {
                stripeIntentRepository.get(args.clientSecret)
            }.fold(
                onSuccess = ::onStripeIntentFetchResponse,
                onFailure = {
                    setStripeIntent(null)
                    onFatal(it)
                }
            )
        }
    }

    private fun onStripeIntentFetchResponse(stripeIntent: StripeIntent) {
        runCatching {
            stripeIntentValidator.requireValid(stripeIntent)
        }.fold(
            onSuccess = {
                updatePaymentMethods(stripeIntent)
                resetViewState(stripeIntent)
            },
            onFailure = ::onFatal
        )
    }

    /**
     * Fetch the saved payment methods for the customer, if a [PaymentSheet.CustomerConfiguration]
     * was provided.
     * It will fetch only the payment method types accepted by the [stripeIntent] and defined in
     * [SupportedPaymentMethod.supportedSavedPaymentMethods].
     */
    @VisibleForTesting
    fun updatePaymentMethods(stripeIntent: StripeIntent) {
        viewModelScope.launch {
            runCatching {
                customerConfig?.let { customerConfig ->
                    stripeIntent.paymentMethodTypes.mapNotNull {
                        PaymentMethod.Type.fromCode(it)
                    }.filter {
                        SupportedPaymentMethod.supportedSavedPaymentMethods.contains(it.code)
                    }.let {
                        customerRepository.getPaymentMethods(
                            customerConfig,
                            it
                        )
                    }.filter { paymentMethod ->
                        paymentMethod.hasExpectedDetails().also { valid ->
                            if (!valid) {
                                logger.error(
                                    "Discarding invalid payment method ${paymentMethod.id}"
                                )
                            }
                        }
                    }
                }.orEmpty()
            }.fold(
                onSuccess = {
                    _paymentMethods.value = it
                    setStripeIntent(stripeIntent)
                    resetViewState(stripeIntent)
                },
                onFailure = ::onFatal
            )
        }
    }

    private fun resetViewState(stripeIntent: StripeIntent, @IntegerRes stringResId: Int?) {
        resetViewState(
            stripeIntent,
            stringResId?.let { getApplication<Application>().resources.getString(it) }
        )
    }

    private fun resetViewState(stripeIntent: StripeIntent, userErrorMessage: String? = null) {
        when (stripeIntent) {
            is PaymentIntent -> {
                val amount = stripeIntent.amount
                val currencyCode = stripeIntent.currency
                if (amount != null && currencyCode != null) {
                    _amount.value = Amount(amount, currencyCode)
                    _viewState.value =
                        PaymentSheetViewState.Reset(userErrorMessage?.let { UserErrorMessage(it) })
                } else {
                    onFatal(
                        IllegalStateException("PaymentIntent could not be parsed correctly.")
                    )
                }
            }
            is SetupIntent ->
                _viewState.value =
                    PaymentSheetViewState.Reset(userErrorMessage?.let { UserErrorMessage(it) })
        }

        _processing.value = false
    }

    fun checkout(checkoutIdentifier: CheckoutIdentifier) {
        if (this.checkoutIdentifier != checkoutIdentifier) {
            // Clear out any previous errors before setting the new button to get updates.
            _viewState.value = PaymentSheetViewState.Reset()
        }

        this.checkoutIdentifier = checkoutIdentifier
        _processing.value = true
        _viewState.value = PaymentSheetViewState.StartProcessing

        val paymentSelection = selection.value

        if (paymentSelection is PaymentSelection.GooglePay) {
            stripeIntent.value?.let { stripeIntent ->
                googlePayPaymentMethodLauncher?.present(
                    currencyCode = (stripeIntent as? PaymentIntent)?.currency
                        ?: args.googlePayConfig?.currencyCode.orEmpty(),
                    amount = (stripeIntent as? PaymentIntent)?.amount?.toInt() ?: 0,
                    transactionId = stripeIntent.id
                )
            }
        } else {
            confirmPaymentSelection(paymentSelection)
        }
    }

    suspend fun confirmStripeIntent(
        authActivityStarterHost: AuthActivityStarterHost,
        confirmStripeIntentParams: ConfirmStripeIntentParams
    ) {
        paymentController.startConfirmAndAuth(
            authActivityStarterHost,
            confirmStripeIntentParams,
            ApiRequest.Options(
                lazyPaymentConfig.get().publishableKey,
                lazyPaymentConfig.get().stripeAccountId
            )
        )
    }

    fun registerFromActivity(activityResultCaller: ActivityResultCaller) {
        paymentController.registerLaunchersWithActivityResultCaller(
            activityResultCaller,
            ::onPaymentFlowResult
        )
    }

    fun unregisterFromActivity() {
        paymentController.unregisterLaunchers()
    }

    private fun confirmPaymentSelection(paymentSelection: PaymentSelection?) {
        when (paymentSelection) {
            is PaymentSelection.Saved -> {
                confirmParamsFactory.create(paymentSelection)
            }
            is PaymentSelection.New -> {
                confirmParamsFactory.create(paymentSelection)
            }
            else -> null
        }?.let { confirmParams ->
            _startConfirm.value = Event(confirmParams)
        }
    }

    private fun onStripeIntentResult(
        stripeIntentResult: StripeIntentResult<StripeIntent>
    ) {
        when (stripeIntentResult.outcome) {
            StripeIntentResult.Outcome.SUCCEEDED -> {
                eventReporter.onPaymentSuccess(selection.value)

                // SavedSelection needs to happen after new cards have been saved.
                when (selection.value) {
                    is PaymentSelection.New -> stripeIntentResult.intent.paymentMethod?.let {
                        PaymentSelection.Saved(it)
                    }
                    PaymentSelection.GooglePay -> selection.value
                    is PaymentSelection.Saved -> selection.value
                    null -> null
                }?.let {
                    prefsRepository.savePaymentSelection(it)
                }

                _viewState.value = PaymentSheetViewState.FinishProcessing {
                    _paymentSheetResult.value = PaymentSheetResult.Completed
                }
            }
            else -> {
                eventReporter.onPaymentFailure(selection.value)

                runCatching {
                    stripeIntentValidator.requireValid(stripeIntentResult.intent)
                }.fold(
                    onSuccess = {
                        resetViewState(
                            it,
                            stripeIntentResult.failureMessage
                        )
                    },
                    onFailure = ::onFatal
                )
            }
        }
    }

    internal fun onGooglePayResult(result: GooglePayPaymentMethodLauncher.Result) {
        when (result) {
            is GooglePayPaymentMethodLauncher.Result.Completed ->
                confirmPaymentSelection(PaymentSelection.Saved(result.paymentMethod))
            is GooglePayPaymentMethodLauncher.Result.Failed -> {
                logger.error("Error processing Google Pay payment", result.error)
                eventReporter.onPaymentFailure(PaymentSelection.GooglePay)
                stripeIntent.value?.let { it ->
                    resetViewState(
                        it,
                        when (result.errorCode) {
                            GooglePayPaymentMethodLauncher.NETWORK_ERROR ->
                                R.string.stripe_failure_connection_error
                            else -> R.string.stripe_google_pay_error_internal
                        }
                    )
                }
            }
            is GooglePayPaymentMethodLauncher.Result.Canceled ->
                stripeIntent.value?.let { resetViewState(it) }
        }
    }

    fun onPaymentFlowResult(paymentFlowResult: PaymentFlowResult.Unvalidated) {
        viewModelScope.launch {
            runCatching {
                withContext(workContext) {
                    paymentFlowResultProcessorProvider.get().processResult(
                        paymentFlowResult
                    )
                }
            }.fold(
                onSuccess = {
                    onStripeIntentResult(it)
                },
                onFailure = { error ->
                    selection.value?.let {
                        eventReporter.onPaymentFailure(it)
                    }

                    stripeIntent.value?.let { resetViewState(it, apiThrowableToString(error)) }
                }
            )
        }
    }

    override fun onFatal(throwable: Throwable) {
        logger.error("Payment Sheet error", throwable)
        _fatal.value = throwable
        _paymentSheetResult.value = PaymentSheetResult.Failed(throwable)
    }

    override fun onUserCancel() {
        _paymentSheetResult.value = PaymentSheetResult.Canceled
    }

    internal sealed class TransitionTarget {
        abstract val fragmentConfig: FragmentConfig

        // User has saved PM's and is selected
        data class SelectSavedPaymentMethod(
            override val fragmentConfig: FragmentConfig
        ) : TransitionTarget()

        // User has saved PM's and is adding a new one
        data class AddPaymentMethodFull(
            override val fragmentConfig: FragmentConfig
        ) : TransitionTarget()

        // User has no saved PM's
        data class AddPaymentMethodSheet(
            override val fragmentConfig: FragmentConfig
        ) : TransitionTarget()
    }

    @Suppress("UNCHECKED_CAST")
    internal class Factory(
        private val applicationSupplier: () -> Application,
        private val starterArgsSupplier: () -> PaymentSheetContract.Args
    ) : ViewModelProvider.Factory {
        @Suppress("UNCHECKED_CAST")
        override fun <T : ViewModel?> create(modelClass: Class<T>): T {
            return DaggerPaymentSheetViewModelComponent.builder()
                .application(applicationSupplier())
                .starterArgs(starterArgsSupplier())
                .build()
                .viewModel as T
        }
    }

    /**
     * This class represents the long value amount to charge and the currency code of the amount.
     */
    data class Amount(val value: Long, val currencyCode: String)

    /**
     * This is the identifier of the caller of the [checkout] function.  It is used in
     * the observables of [viewState] to get state events related to it.
     */
    internal enum class CheckoutIdentifier {
        AddFragmentTopGooglePay,
        SheetBottomGooglePay,
        SheetBottomBuy,
        None
    }
}<|MERGE_RESOLUTION|>--- conflicted
+++ resolved
@@ -78,12 +78,8 @@
     // Properties provided through injection
     private val lazyPaymentConfig: Lazy<PaymentConfiguration>,
     private val stripeIntentRepository: StripeIntentRepository,
-<<<<<<< HEAD
     private val stripeIntentValidator: StripeIntentValidator,
-    private val customerRepository: CustomerRepository,
-=======
     customerRepository: CustomerRepository,
->>>>>>> 1abad34c
     private val paymentFlowResultProcessorProvider:
         Provider<PaymentFlowResultProcessor<out StripeIntent, StripeIntentResult<StripeIntent>>>,
     prefsRepository: PrefsRepository,
