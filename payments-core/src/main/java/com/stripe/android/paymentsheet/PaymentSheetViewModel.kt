--- conflicted
+++ resolved
@@ -65,11 +65,7 @@
 internal class PaymentSheetViewModel internal constructor(
     private val stripeIntentRepository: StripeIntentRepository,
     private val paymentMethodsRepository: PaymentMethodsRepository,
-<<<<<<< HEAD
-    private val paymentFlowResultProcessor: PaymentFlowResultProcessor<out StripeIntentResult<*>>,
-=======
     private val paymentFlowResultProcessor: PaymentIntentFlowResultProcessor,
->>>>>>> 19d63a79
     private val googlePayRepository: GooglePayRepository,
     prefsRepository: PrefsRepository,
     private val eventReporter: EventReporter,
