package com.stripe.android.paymentsheet.paymentdatacollection

<<<<<<< HEAD
import android.util.Log
=======
import com.stripe.android.model.PaymentMethod
>>>>>>> 8499b2df
import com.stripe.android.model.PaymentMethodCreateParams
import com.stripe.android.paymentsheet.forms.FormFieldValues

/**
 * This class will transform the fields in a form into a structure as defined by a map.
 */
internal class TransformToPaymentMethodCreateParams {
    /**
     * This function will convert formFieldValue to PaymentMethodCreateParams.
     */
    fun transform(
        formFieldValues: FormFieldValues,
        paramKey: Map<String, Any?>
    ) = transformToPaymentMethodCreateParamsMap(
        formFieldValues,
        paramKey
    )
        .filterOutNullValues()
        .toMap()
        .run {
<<<<<<< HEAD
            Log.d("STRIPE", this.toString())

            // TODO(brnunes): Comment why this check is needed.
            PaymentMethodCreateParams.Type.fromCode(this["type"] as String)
=======
            PaymentMethod.Type.fromCode(this["type"] as String)
>>>>>>> 8499b2df
                ?.let {
                    PaymentMethodCreateParams(
                        it,
                        overrideParamMap = this,
                        productUsage = setOf("PaymentSheet")
                    )
                }
        }

    /**
     * This function will put the field values as defined in the formFieldValues into a map
     * according to the mapLayout structure.
     *
     * @param: mapLayout: This is a map of keys (strings) and their values (String or another map).  This defines
     * how the resulting map should look with no values in it.
     * @param: formFieldValues: These are the fields and their values and based on the algorithm of this function
     * will be put into a map according to the mapStructure
     */
    private fun transformToPaymentMethodCreateParamsMap(
        formFieldValues: FormFieldValues,
        mapStructure: Map<String, Any?>,
    ): MutableMap<String, Any?> {
        val destMap = mutableMapOf<String, Any?>()

        val formKeyValueMap = formFieldValues.fieldValuePairs
            .mapValues { entry -> entry.value.value }
            .mapKeys { it.key.value }

        createMap(mapStructure, destMap, formKeyValueMap)
        return destMap
    }

    companion object {
        /**
         * This function will look for each of the keys in the mapStructure and
         * if the formField contains a key that matches it will populate the value.
         *
         * For example:
         * mapStructure = {
         *   "name": null
         *   billing = {
         *      address = {
         *         "name": null
         *      }
         *   }
         * }
         * formFieldValues = {
         *   "name": "John Smith"
         * }
         *
         * will return a map of:
         * dest = {
         *   "name": "John Smith"
         *   billing = {
         *      address = {
         *         "name": "John Smith"
         *      }
         *   }
         * }
         */
        @Suppress("UNCHECKED_CAST")
        private fun createMap(
            mapStructure: Map<String, Any?>,
            dest: MutableMap<String, Any?>,
            formFieldKeyValues: Map<String, String?>
        ) {
            mapStructure.keys.forEach { key ->
                when {
                    mapStructure[key] == null -> {
                        dest[key] = formFieldKeyValues[key]
                    }
                    mapStructure[key] is MutableMap<*, *> -> {
                        val newDestMap = mutableMapOf<String, Any?>()
                        dest[key] = newDestMap
                        createMap(
                            mapStructure[key] as MutableMap<String, Any?>,
                            newDestMap,
                            formFieldKeyValues
                        )
                    }
                    else -> {
                        dest[key] = mapStructure[key]
                    }
                }
            }
        }
    }
}

@Suppress("UNCHECKED_CAST")
private fun <K, V> Map<K, V?>.filterOutNullValues() = filterValues { it != null } as Map<K, V><|MERGE_RESOLUTION|>--- conflicted
+++ resolved
@@ -1,10 +1,6 @@
 package com.stripe.android.paymentsheet.paymentdatacollection
 
-<<<<<<< HEAD
-import android.util.Log
-=======
 import com.stripe.android.model.PaymentMethod
->>>>>>> 8499b2df
 import com.stripe.android.model.PaymentMethodCreateParams
 import com.stripe.android.paymentsheet.forms.FormFieldValues
 
@@ -25,14 +21,7 @@
         .filterOutNullValues()
         .toMap()
         .run {
-<<<<<<< HEAD
-            Log.d("STRIPE", this.toString())
-
-            // TODO(brnunes): Comment why this check is needed.
-            PaymentMethodCreateParams.Type.fromCode(this["type"] as String)
-=======
             PaymentMethod.Type.fromCode(this["type"] as String)
->>>>>>> 8499b2df
                 ?.let {
                     PaymentMethodCreateParams(
                         it,
