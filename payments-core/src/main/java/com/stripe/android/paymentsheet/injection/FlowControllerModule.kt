--- conflicted
+++ resolved
@@ -102,16 +102,8 @@
         return DefaultEventReporter(
             mode = EventReporter.Mode.Custom,
             DefaultDeviceIdRepository(appContext, Dispatchers.IO),
-<<<<<<< HEAD
-            AnalyticsRequestExecutor.Default(),
+            DefaultAnalyticsRequestExecutor(),
             analyticsRequestFactory,
-=======
-            DefaultAnalyticsRequestExecutor(),
-            AnalyticsRequestFactory(
-                appContext,
-                { lazyPaymentConfiguration.get().publishableKey }
-            ),
->>>>>>> b39aeef4
             Dispatchers.IO
         )
     }
