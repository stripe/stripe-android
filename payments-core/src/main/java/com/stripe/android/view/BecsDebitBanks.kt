package com.stripe.android.view

import android.content.Context
import android.os.Parcelable
import androidx.annotation.RestrictTo
import com.stripe.android.core.model.StripeJsonUtils
import kotlinx.parcelize.Parcelize
import org.json.JSONObject
import java.util.Scanner

<<<<<<< HEAD
=======
@RestrictTo(RestrictTo.Scope.LIBRARY_GROUP)
>>>>>>> 05b3fa99
class BecsDebitBanks(
    internal val banks: List<Bank>,
    private val shouldIncludeTestBank: Boolean = true
) {
    constructor(
        context: Context,
        shouldIncludeTestBank: Boolean = true
    ) : this(
        createBanksData(context),
        shouldIncludeTestBank
    )

    fun byPrefix(bsb: String): Bank? {
        return banks
            .plus(listOfNotNull(STRIPE_TEST_BANK.takeIf { shouldIncludeTestBank }))
            .firstOrNull {
                bsb.startsWith(it.prefix)
            }
    }

    @Parcelize
    data class Bank(
        val prefix: String,
        val name: String
    ) : Parcelable

    private companion object {
        private fun createBanksData(context: Context): List<Bank> {
            return StripeJsonUtils.jsonObjectToMap(
                JSONObject(readFile(context))
            ).orEmpty().map { entry ->
                Bank(
                    prefix = entry.key,
                    name = entry.value.toString()
                )
            }
        }

        private fun readFile(context: Context): String {
            return Scanner(
                context.resources.assets.open("au_becs_bsb.json")
            ).useDelimiter("\\A").next()
        }

        private val STRIPE_TEST_BANK = Bank(
            prefix = "00",
            name = "Stripe Test Bank"
        )
    }
}<|MERGE_RESOLUTION|>--- conflicted
+++ resolved
@@ -8,10 +8,7 @@
 import org.json.JSONObject
 import java.util.Scanner
 
-<<<<<<< HEAD
-=======
 @RestrictTo(RestrictTo.Scope.LIBRARY_GROUP)
->>>>>>> 05b3fa99
 class BecsDebitBanks(
     internal val banks: List<Bank>,
     private val shouldIncludeTestBank: Boolean = true
