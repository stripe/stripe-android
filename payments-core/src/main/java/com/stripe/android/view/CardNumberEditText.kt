package com.stripe.android.view

import android.content.Context
import android.os.Build
import android.text.Editable
import android.text.InputFilter
import android.util.AttributeSet
import android.view.View
import androidx.annotation.VisibleForTesting
import com.stripe.android.PaymentConfiguration
import com.stripe.android.R
import com.stripe.android.cards.CardAccountRangeRepository
import com.stripe.android.cards.CardAccountRangeService
import com.stripe.android.cards.CardNumber
import com.stripe.android.cards.DefaultCardAccountRangeRepositoryFactory
import com.stripe.android.cards.DefaultStaticCardAccountRanges
import com.stripe.android.cards.StaticCardAccountRanges
import com.stripe.android.core.networking.AnalyticsRequestExecutor
import com.stripe.android.core.networking.DefaultAnalyticsRequestExecutor
import com.stripe.android.model.AccountRange
import com.stripe.android.model.CardBrand
import com.stripe.android.networking.PaymentAnalyticsEvent
import com.stripe.android.networking.PaymentAnalyticsRequestFactory
import kotlinx.coroutines.CoroutineScope
import kotlinx.coroutines.Dispatchers
import kotlinx.coroutines.Job
import kotlinx.coroutines.launch
import kotlinx.coroutines.withContext
import kotlin.coroutines.CoroutineContext

/**
 * A [StripeEditText] that handles spacing out the digits of a credit card.
 */
<<<<<<< HEAD
open class CardNumberEditText internal constructor(
=======
@SuppressWarnings("LongParameterList")
class CardNumberEditText internal constructor(
>>>>>>> 05b3fa99
    context: Context,
    attrs: AttributeSet? = null,
    defStyleAttr: Int = androidx.appcompat.R.attr.editTextStyle,

    // TODO(mshafrir-stripe): make immutable after `CardWidgetViewModel` is integrated in `CardWidget` subclasses
    @VisibleForTesting
    var workContext: CoroutineContext,

    private val cardAccountRangeRepository: CardAccountRangeRepository,
    private val staticCardAccountRanges: StaticCardAccountRanges = DefaultStaticCardAccountRanges(),
    private val analyticsRequestExecutor: AnalyticsRequestExecutor,
    private val paymentAnalyticsRequestFactory: PaymentAnalyticsRequestFactory
) : StripeEditText(context, attrs, defStyleAttr) {

    @JvmOverloads
    constructor(
        context: Context,
        attrs: AttributeSet? = null,
        defStyleAttr: Int = androidx.appcompat.R.attr.editTextStyle
    ) : this(
        context,
        attrs,
        defStyleAttr,
        Dispatchers.IO,
        { PaymentConfiguration.getInstance(context).publishableKey }
    )

    private constructor(
        context: Context,
        attrs: AttributeSet?,
        defStyleAttr: Int,
        workContext: CoroutineContext,
        publishableKeySupplier: () -> String
    ) : this(
        context,
        attrs,
        defStyleAttr,
        workContext,
        DefaultCardAccountRangeRepositoryFactory(context).create(),
        DefaultStaticCardAccountRanges(),
        DefaultAnalyticsRequestExecutor(),
        PaymentAnalyticsRequestFactory(
            context,
            publishableKeyProvider = publishableKeySupplier
        )
    )

    @VisibleForTesting
    var cardBrand: CardBrand = CardBrand.Unknown
        internal set(value) {
            val prevBrand = field
            field = value
            if (value != prevBrand) {
                brandChangeCallback(cardBrand)
                updateLengthFilter()
            }
        }

    @JvmSynthetic
    internal var brandChangeCallback: (CardBrand) -> Unit = {}
        set(callback) {
            field = callback

            // Immediately display the brand if known, in case this method is invoked when
            // partial data already exists.
            callback(cardBrand)
        }

    // invoked when a valid card has been entered
    @JvmSynthetic
    internal var completionCallback: () -> Unit = {}

    internal val panLength: Int
        get() = accountRangeService.accountRange?.panLength
            ?: accountRangeService.staticCardAccountRanges.first(unvalidatedCardNumber)?.panLength
            ?: CardNumber.DEFAULT_PAN_LENGTH

    private val formattedPanLength: Int
        get() = panLength + CardNumber.getSpacePositions(panLength).size

    /**
     * Check whether or not the card number is valid
     */
    var isCardNumberValid: Boolean = false
        private set

    internal val validatedCardNumber: CardNumber.Validated?
        get() = unvalidatedCardNumber.validate(panLength)

    private val unvalidatedCardNumber: CardNumber.Unvalidated
        get() = CardNumber.Unvalidated(fieldText)

    private val isValid: Boolean
        get() = validatedCardNumber != null

    @VisibleForTesting
    val accountRangeService = CardAccountRangeService(
        cardAccountRangeRepository,
        workContext,
        staticCardAccountRanges,
        object : CardAccountRangeService.AccountRangeResultListener {
            override fun onAccountRangeResult(newAccountRange: AccountRange?) {
                updateLengthFilter()
                cardBrand = newAccountRange?.brand ?: CardBrand.Unknown
            }
        }
    )

    @JvmSynthetic
    internal var isLoadingCallback: (Boolean) -> Unit = {}

    private var loadingJob: Job? = null

    init {
        setNumberOnlyInputType()

        setErrorMessage(resources.getString(R.string.invalid_card_number))
        addTextChangedListener(CardNumberTextWatcher())

        internalFocusChangeListeners.add { _, hasFocus ->
            if (!hasFocus && unvalidatedCardNumber.isPartialEntry(panLength)) {
                shouldShowError = true
            }
        }

        if (Build.VERSION.SDK_INT >= Build.VERSION_CODES.O) {
            setAutofillHints(View.AUTOFILL_HINT_CREDIT_CARD_NUMBER)
        }

        updateLengthFilter()

        this.layoutDirection = LAYOUT_DIRECTION_LTR
    }

    override fun onAttachedToWindow() {
        super.onAttachedToWindow()
        loadingJob = CoroutineScope(workContext).launch {
            cardAccountRangeRepository.loading.collect {
                withContext(Dispatchers.Main) {
                    isLoadingCallback(it)
                }
            }
        }
    }

    override val accessibilityText: String
        get() {
            return resources.getString(R.string.acc_label_card_number_node, text)
        }

    override fun onDetachedFromWindow() {
        loadingJob?.cancel()
        loadingJob = null

        accountRangeService.cancelAccountRangeRepositoryJob()

        super.onDetachedFromWindow()
    }

    @JvmSynthetic
    internal fun updateLengthFilter(maxLength: Int = formattedPanLength) {
        filters = arrayOf<InputFilter>(InputFilter.LengthFilter(maxLength))
    }

    /**
     * Updates the selection index based on the current (pre-edit) index, and
     * the size change of the number being input.
     *
     * @param newFormattedLength the post-edit length of the string
     * @param start the position in the string at which the edit action starts
     * @param addedDigits the number of new characters going into the string (zero for
     * delete)
     * @param panLength the maximum normalized length of the PAN
     * @return an index within the string at which to put the cursor
     */
    @JvmSynthetic
    internal fun calculateCursorPosition(
        newFormattedLength: Int,
        start: Int,
        addedDigits: Int,
        panLength: Int = this.panLength
    ): Int {
        val gapSet = CardNumber.getSpacePositions(panLength)

        val gapsJumped = gapSet.count { gap ->
            start <= gap && start + addedDigits >= gap
        }

        val skipBack = gapSet.any { gap ->
            // addedDigits can only be 0 if we are deleting,
            // so we need to check whether or not to skip backwards one space
            addedDigits == 0 && start == gap + 1
        }

        var newPosition = start + addedDigits + gapsJumped
        if (skipBack && newPosition > 0) {
            newPosition--
        }

        return if (newPosition <= newFormattedLength) {
            newPosition
        } else {
            newFormattedLength
        }
    }

    @JvmSynthetic
    internal fun onCardMetadataLoadedTooSlow() {
        analyticsRequestExecutor.executeAsync(
            paymentAnalyticsRequestFactory.createRequest(PaymentAnalyticsEvent.CardMetadataLoadedTooSlow)
        )
    }

    private inner class CardNumberTextWatcher : StripeTextWatcher() {
        private var latestChangeStart: Int = 0
        private var latestInsertionSize: Int = 0

        private var newCursorPosition: Int? = null
        private var formattedNumber: String? = null

        private var beforeCardNumber = unvalidatedCardNumber

        private var isPastedPan = false

        override fun beforeTextChanged(s: CharSequence?, start: Int, count: Int, after: Int) {
            isPastedPan = false
            beforeCardNumber = unvalidatedCardNumber

            latestChangeStart = start
            latestInsertionSize = after
        }

        override fun onTextChanged(s: CharSequence?, start: Int, before: Int, count: Int) {
            val cardNumber = CardNumber.Unvalidated(s?.toString().orEmpty())
            accountRangeService.onCardNumberChanged(cardNumber)

            isPastedPan = isPastedPan(start, before, count, cardNumber)

            if (isPastedPan) {
                updateLengthFilter(cardNumber.getFormatted(cardNumber.length).length)
            }

            if (isPastedPan) {
                cardNumber.length
            } else {
                panLength
            }.let { maxPanLength ->
                val formattedNumber = cardNumber.getFormatted(maxPanLength)
                newCursorPosition = calculateCursorPosition(
                    formattedNumber.length,
                    latestChangeStart,
                    latestInsertionSize,
                    maxPanLength
                )
                this.formattedNumber = formattedNumber
            }
        }

        override fun afterTextChanged(s: Editable?) {
            if (shouldUpdateAfterChange) {
                setTextSilent(formattedNumber)
                newCursorPosition?.let {
                    setSelection(it.coerceIn(0, fieldText.length))
                }
            }

            formattedNumber = null
            newCursorPosition = null

            if (unvalidatedCardNumber.length == panLength) {
                val wasCardNumberValid = isCardNumberValid
                isCardNumberValid = isValid
                shouldShowError = !isValid

                if (accountRangeService.accountRange == null && unvalidatedCardNumber.isValidLuhn) {
                    // a complete PAN was inputted before the card service returned results
                    onCardMetadataLoadedTooSlow()
                }

                if (isComplete(wasCardNumberValid)) {
                    completionCallback()
                }
            } else if (unvalidatedCardNumber.isPartialEntry(panLength) &&
                !unvalidatedCardNumber.isPossibleCardBrand()
            ) {
                // Partial card number entered and brand is not yet determine, but possible.
                isCardNumberValid = isValid
                shouldShowError = true
            } else {
                isCardNumberValid = isValid
                // Don't show errors if we aren't full-length and the brand is known.
                // TODO (michelleb-stripe) Should set error message to incomplete, then in focus change if it isn't complete it will update it.
                shouldShowError = false
            }
        }

        private val shouldUpdateAfterChange: Boolean
            get() = (digitsAdded || !isLastKeyDelete) && formattedNumber != null

        /**
         * Have digits been added in this text change.
         */
        private val digitsAdded: Boolean
            get() = unvalidatedCardNumber.length > beforeCardNumber.length

        /**
         * If `true`, [completionCallback] will be invoked.
         */
        private fun isComplete(
            wasCardNumberValid: Boolean
        ) = !wasCardNumberValid && (
            unvalidatedCardNumber.isMaxLength ||
                (isValid && accountRangeService.accountRange != null)
            )

        /**
         * The [currentCount] characters beginning at [startPosition] have just replaced old text
         * that had length [previousCount]. If [currentCount] < [previousCount], digits were
         * deleted.
         */
        private fun isPastedPan(
            startPosition: Int,
            previousCount: Int,
            currentCount: Int,
            cardNumber: CardNumber.Unvalidated
        ): Boolean {
            return currentCount > previousCount && startPosition == 0 &&
                cardNumber.normalized.length >= CardNumber.MIN_PAN_LENGTH
        }
    }
}<|MERGE_RESOLUTION|>--- conflicted
+++ resolved
@@ -31,12 +31,8 @@
 /**
  * A [StripeEditText] that handles spacing out the digits of a credit card.
  */
-<<<<<<< HEAD
+@SuppressWarnings("LongParameterList")
 open class CardNumberEditText internal constructor(
-=======
-@SuppressWarnings("LongParameterList")
-class CardNumberEditText internal constructor(
->>>>>>> 05b3fa99
     context: Context,
     attrs: AttributeSet? = null,
     defStyleAttr: Int = androidx.appcompat.R.attr.editTextStyle,
