--- conflicted
+++ resolved
@@ -315,11 +315,7 @@
             hasDelayedSettlement = false
         ),
         USBankAccount(
-<<<<<<< HEAD
-            "us_bank_account",
-=======
             code = "us_bank_account",
->>>>>>> 6acc0414
             isReusable = true,
             isVoucher = false,
             requiresMandate = true,
