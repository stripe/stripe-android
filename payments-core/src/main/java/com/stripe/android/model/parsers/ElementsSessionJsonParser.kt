package com.stripe.android.model.parsers

import com.stripe.android.core.model.StripeJsonUtils
import com.stripe.android.core.model.parsers.ModelJsonParser
import com.stripe.android.core.model.parsers.ModelJsonParser.Companion.jsonArrayToList
import com.stripe.android.core.utils.FeatureFlags
import com.stripe.android.model.DeferredIntentParams
import com.stripe.android.model.ElementsSession
import com.stripe.android.model.ElementsSessionParams
import com.stripe.android.model.LinkMode
import com.stripe.android.model.PaymentMethod
import com.stripe.android.model.StripeIntent
import org.json.JSONArray
import org.json.JSONObject
import java.util.UUID

internal class ElementsSessionJsonParser(
    private val params: ElementsSessionParams,
    private val isLiveMode: Boolean,
    private val timeProvider: () -> Long = {
        System.currentTimeMillis()
    }
) : ModelJsonParser<ElementsSession> {

    override fun parse(json: JSONObject): ElementsSession? {
        val paymentMethodPreference = StripeJsonUtils.mapToJsonObject(
            StripeJsonUtils.optMap(json, FIELD_PAYMENT_METHOD_PREFERENCE)
        )
        val objectType = StripeJsonUtils.optString(paymentMethodPreference, FIELD_OBJECT)

        if (paymentMethodPreference == null || FIELD_PAYMENT_METHOD_PREFERENCE != objectType) {
            return null
        }

        val countryCode = paymentMethodPreference.optString(FIELD_COUNTRY_CODE)
        val unactivatedPaymentMethodTypes = json.optJSONArray(FIELD_UNACTIVATED_PAYMENT_METHOD_TYPES)
        val paymentMethodSpecs = json.optJSONArray(FIELD_PAYMENT_METHOD_SPECS)?.toString()
        val externalPaymentMethodData = json.optJSONArray(FIELD_EXTERNAL_PAYMENT_METHOD_DATA)?.toString()

        val orderedPaymentMethodTypes =
            paymentMethodPreference.optJSONArray(FIELD_ORDERED_PAYMENT_METHOD_TYPES)

        val elementsSessionId = json.optString(FIELD_ELEMENTS_SESSION_ID)
        val customer = parseCustomer(json.optJSONObject(FIELD_CUSTOMER))

        val linkSettings = json.optJSONObject(FIELD_LINK_SETTINGS)
        val linkFundingSources = linkSettings?.optJSONArray(FIELD_LINK_FUNDING_SOURCES)

        val flags = json.optJSONObject(FIELD_FLAGS)?.let { flags ->
            parseFlags(flags, relevantFlags = listOf("financial-connections-lite-killswitch"))
        } ?: emptyMap()

        val stripeIntent = parseStripeIntent(
            elementsSessionId = elementsSessionId,
            paymentMethodPreference = paymentMethodPreference,
            orderedPaymentMethodTypes = orderedPaymentMethodTypes,
            unactivatedPaymentMethodTypes = unactivatedPaymentMethodTypes,
            linkFundingSources = linkFundingSources,
            countryCode = countryCode
        )

        val customPaymentMethods = parseCustomPaymentMethods(json.optJSONArray(FIELD_CUSTOM_PAYMENT_METHODS_DATA))

        val cardBrandChoice = parseCardBrandChoice(json)
        val googlePayPreference = json.optString(FIELD_GOOGLE_PAY_PREFERENCE)

        val merchantCountry = json.optString(FIELD_MERCHANT_COUNTRY)

        return if (stripeIntent != null) {
            ElementsSession(
                linkSettings = parseLinkSettings(linkSettings, linkFundingSources),
                paymentMethodSpecs = paymentMethodSpecs,
                stripeIntent = stripeIntent,
                customer = customer,
                merchantCountry = merchantCountry,
                cardBrandChoice = cardBrandChoice,
                isGooglePayEnabled = googlePayPreference != "disabled",
                externalPaymentMethodData = externalPaymentMethodData,
<<<<<<< HEAD
                flags = flags,
=======
                customPaymentMethods = customPaymentMethods,
>>>>>>> 922f07cc
                elementsSessionId = elementsSessionId.takeIf { it.isNotBlank() } ?: UUID.randomUUID().toString()
            )
        } else {
            null
        }
    }

    private fun parseStripeIntent(
        elementsSessionId: String?,
        paymentMethodPreference: JSONObject?,
        orderedPaymentMethodTypes: JSONArray?,
        unactivatedPaymentMethodTypes: JSONArray?,
        linkFundingSources: JSONArray?,
        countryCode: String
    ): StripeIntent? {
        return (paymentMethodPreference?.optJSONObject(params.type) ?: JSONObject()).let { json ->
            orderedPaymentMethodTypes?.let {
                json.put(
                    FIELD_PAYMENT_METHOD_TYPES,
                    orderedPaymentMethodTypes
                )
            }
            json.put(
                FIELD_UNACTIVATED_PAYMENT_METHOD_TYPES,
                unactivatedPaymentMethodTypes
            )
            json.put(
                FIELD_LINK_FUNDING_SOURCES,
                linkFundingSources
            )
            json.put(
                FIELD_COUNTRY_CODE,
                countryCode
            )

            when (params) {
                is ElementsSessionParams.PaymentIntentType -> {
                    PaymentIntentJsonParser().parse(json)
                }
                is ElementsSessionParams.SetupIntentType -> {
                    SetupIntentJsonParser().parse(json)
                }
                is ElementsSessionParams.DeferredIntentType -> {
                    when (params.deferredIntentParams.mode) {
                        is DeferredIntentParams.Mode.Payment -> {
                            DeferredPaymentIntentJsonParser(
                                elementsSessionId = elementsSessionId,
                                paymentMode = params.deferredIntentParams.mode,
                                isLiveMode = isLiveMode,
                                timeProvider = timeProvider
                            ).parse(json)
                        }
                        is DeferredIntentParams.Mode.Setup -> {
                            DeferredSetupIntentJsonParser(
                                elementsSessionId = elementsSessionId,
                                setupMode = params.deferredIntentParams.mode,
                                isLiveMode = isLiveMode,
                                timeProvider = timeProvider
                            ).parse(json)
                        }
                    }
                }
            }
        }
    }

    private fun parseLinkSettings(
        json: JSONObject?,
        linkFundingSources: JSONArray?,
    ): ElementsSession.LinkSettings {
        val disableLinkSignup = json?.optBoolean(FIELD_DISABLE_LINK_SIGNUP) ?: false
        val linkPassthroughModeEnabled = json?.optBoolean(FIELD_LINK_PASSTHROUGH_MODE_ENABLED) ?: false
        val useLinkAttestationEndpoints = json?.optBoolean(FIELD_USE_LINK_ATTESTATION_ENDPOINTS) ?: false
        val suppressLink2faModal = json?.optBoolean(FIELD_LINK_SUPPRESS_2FA_MODAL) ?: false

        val linkMode = json?.optString(FIELD_LINK_MODE)?.let { mode ->
            LinkMode.entries.firstOrNull { it.value == mode }
        }

        val linkFlags = json?.let { linkSettingsJson ->
            parseFlags(linkSettingsJson)
        } ?: emptyMap()

        val linkConsumerIncentive = if (FeatureFlags.instantDebitsIncentives.isEnabled) {
            val linkConsumerIncentiveJson = json?.optJSONObject("link_consumer_incentive")
            linkConsumerIncentiveJson?.let { LinkConsumerIncentiveJsonParser.parse(it) }
        } else {
            null
        }

        return ElementsSession.LinkSettings(
            linkFundingSources = jsonArrayToList(linkFundingSources),
            linkPassthroughModeEnabled = linkPassthroughModeEnabled,
            linkMode = linkMode,
            linkFlags = linkFlags,
            disableLinkSignup = disableLinkSignup,
            linkConsumerIncentive = linkConsumerIncentive,
            useAttestationEndpoints = useLinkAttestationEndpoints,
            suppress2faModal = suppressLink2faModal
        )
    }

    private fun parseCustomPaymentMethods(json: JSONArray?): List<ElementsSession.CustomPaymentMethod> {
        if (json == null) {
            return emptyList()
        }

        val customPaymentMethods = (0 until json.length()).mapNotNull { index ->
            CUSTOM_PAYMENT_METHOD_JSON_PARSER.parse(json.optJSONObject(index))
        }

        return customPaymentMethods
    }

    private fun parseCustomer(json: JSONObject?): ElementsSession.Customer? {
        if (json == null) {
            return null
        }

        val paymentMethodsJson = json.optJSONArray(FIELD_CUSTOMER_PAYMENT_METHODS)
        val paymentMethods = paymentMethodsJson?.let { pmsJson ->
            (0 until pmsJson.length()).mapNotNull { index ->
                PAYMENT_METHOD_JSON_PARSER.parse(pmsJson.optJSONObject(index))
            }
        } ?: emptyList()

        val customerSession = parseCustomerSession(json.optJSONObject(FIELD_CUSTOMER_SESSION))
            ?: return null

        val defaultPaymentMethod = json.optString(FIELD_DEFAULT_PAYMENT_METHOD).takeIf {
            it.isNotBlank()
        }

        return ElementsSession.Customer(
            paymentMethods = paymentMethods,
            session = customerSession,
            defaultPaymentMethod = defaultPaymentMethod
        )
    }

    private fun parseCustomerSession(json: JSONObject?): ElementsSession.Customer.Session? {
        if (json == null) {
            return null
        }

        val id = json.optString(FIELD_CUSTOMER_ID) ?: return null
        val liveMode = json.optBoolean(FIELD_CUSTOMER_LIVE_MODE)
        val apiKey = json.optString(FIELD_CUSTOMER_API_KEY) ?: return null
        val apiKeyExpiry = json.optInt(FIELD_CUSTOMER_API_KEY_EXPIRY)
        val name = json.optString(FIELD_CUSTOMER_NAME) ?: return null
        val components = parseComponents(json.optJSONObject(FIELD_COMPONENTS)) ?: return null

        return ElementsSession.Customer.Session(
            id = id,
            liveMode = liveMode,
            apiKey = apiKey,
            apiKeyExpiry = apiKeyExpiry,
            customerId = name,
            components = components,
        )
    }

    private fun parseComponents(json: JSONObject?): ElementsSession.Customer.Components? {
        if (json == null) {
            return null
        }

        val paymentElementComponent = parsePaymentElementComponent(json.optJSONObject(FIELD_MOBILE_PAYMENT_ELEMENT))
            ?: return null
        val customerSheetComponent = parseCustomerSheetComponent(json.optJSONObject(FIELD_CUSTOMER_SHEET))
            ?: return null

        return ElementsSession.Customer.Components(
            mobilePaymentElement = paymentElementComponent,
            customerSheet = customerSheetComponent
        )
    }

    private fun parsePaymentElementComponent(
        json: JSONObject?
    ): ElementsSession.Customer.Components.MobilePaymentElement? {
        if (json == null) {
            return null
        }

        val paymentSheetEnabled = json.optBoolean(FIELD_ENABLED)

        return if (paymentSheetEnabled) {
            val paymentSheetFeatures = json.optJSONObject(FIELD_FEATURES) ?: return null

            val paymentMethodSaveFeature = paymentSheetFeatures.optString(FIELD_PAYMENT_METHOD_SAVE)
            val paymentMethodRemoveFeature = paymentSheetFeatures.optString(FIELD_PAYMENT_METHOD_REMOVE)
            val paymentMethodRemoveLastFeature = paymentSheetFeatures.optString(FIELD_PAYMENT_METHOD_REMOVE_LAST)
            val paymentMethodSetAsDefaultFeature = paymentSheetFeatures.optString(FIELD_PAYMENT_METHOD_SET_AS_DEFAULT)
            val allowRedisplayOverrideValue = paymentSheetFeatures
                .optString(FIELD_PAYMENT_METHOD_ALLOW_REDISPLAY_OVERRIDE)

            val allowRedisplayOverride = PaymentMethod.AllowRedisplay.entries.firstOrNull { allowRedisplay ->
                allowRedisplay.value == allowRedisplayOverrideValue
            }

            ElementsSession.Customer.Components.MobilePaymentElement.Enabled(
                isPaymentMethodSaveEnabled = paymentMethodSaveFeature == VALUE_ENABLED,
                isPaymentMethodRemoveEnabled = paymentMethodRemoveFeature == VALUE_ENABLED,
                canRemoveLastPaymentMethod = paymentMethodRemoveLastFeature == VALUE_ENABLED,
                isPaymentMethodSetAsDefaultEnabled = paymentMethodSetAsDefaultFeature == VALUE_ENABLED,
                allowRedisplayOverride = allowRedisplayOverride,
            )
        } else {
            ElementsSession.Customer.Components.MobilePaymentElement.Disabled
        }
    }

    private fun parseCustomerSheetComponent(json: JSONObject?): ElementsSession.Customer.Components.CustomerSheet? {
        if (json == null) {
            return null
        }

        val customerSheetEnabled = json.optBoolean(FIELD_ENABLED)

        return if (customerSheetEnabled) {
            val customerSheetFeatures = json.optJSONObject(FIELD_FEATURES) ?: return null

            val paymentMethodRemoveFeature = customerSheetFeatures.optString(FIELD_PAYMENT_METHOD_REMOVE)
            val paymentMethodRemoveLastFeature = customerSheetFeatures.optString(FIELD_PAYMENT_METHOD_REMOVE_LAST)
            val paymentMethodSyncDefaultFeature = customerSheetFeatures.optString(FIELD_PAYMENT_METHOD_SYNC_DEFAULT)

            ElementsSession.Customer.Components.CustomerSheet.Enabled(
                isPaymentMethodRemoveEnabled = paymentMethodRemoveFeature == VALUE_ENABLED,
                canRemoveLastPaymentMethod = paymentMethodRemoveLastFeature == VALUE_ENABLED,
                isPaymentMethodSyncDefaultEnabled = paymentMethodSyncDefaultFeature == VALUE_ENABLED,
            )
        } else {
            ElementsSession.Customer.Components.CustomerSheet.Disabled
        }
    }

    private fun parseCardBrandChoice(json: JSONObject): ElementsSession.CardBrandChoice? {
        val cardBrandChoice = json.optJSONObject(FIELD_CARD_BRAND_CHOICE) ?: return null
        val preferredNetworks = mutableListOf<String>()

        cardBrandChoice.optJSONArray(FIELD_PREFERRED_NETWORKS)?.let { jsonArray ->
            for (index in 0 until jsonArray.length()) {
                jsonArray.optString(index)?.let {
                    preferredNetworks.add(it)
                }
            }
        }

        return ElementsSession.CardBrandChoice(
            eligible = cardBrandChoice.optBoolean(FIELD_ELIGIBLE, false),
            preferredNetworks = preferredNetworks.toList()
        )
    }

    /**
     * Parse the flags from the [json] object.
     * @param json the json object to parse
     * @param relevantFlags the flags to parse. If null, all flags will be parsed.
     */
    private fun parseFlags(json: JSONObject, relevantFlags: List<String>? = null): Map<String, Boolean> {
        val flags = mutableMapOf<String, Boolean>()

        json.keys().asSequence()
            .filter { relevantFlags == null || relevantFlags.contains(it) }
            .forEach { key ->
                val value = json.get(key)

                if (value is Boolean) {
                    flags[key] = value
                }
            }

        return flags.toMap()
    }

    internal companion object {
        private const val FIELD_OBJECT = "object"
        private const val FIELD_ELEMENTS_SESSION_ID = "session_id"
        private const val FIELD_COUNTRY_CODE = "country_code"
        private const val FIELD_PAYMENT_METHOD_TYPES = "payment_method_types"
        private const val FIELD_ORDERED_PAYMENT_METHOD_TYPES = "ordered_payment_method_types"
        private const val FIELD_LINK_SETTINGS = "link_settings"
        private const val FIELD_LINK_FUNDING_SOURCES = "link_funding_sources"
        private const val FIELD_FLAGS = "flags"
        private const val FIELD_LINK_PASSTHROUGH_MODE_ENABLED = "link_passthrough_mode_enabled"
        private const val FIELD_LINK_MODE = "link_mode"
        private const val FIELD_DISABLE_LINK_SIGNUP = "link_mobile_disable_signup"
        private const val FIELD_USE_LINK_ATTESTATION_ENDPOINTS = "link_mobile_use_attestation_endpoints"
        private const val FIELD_LINK_SUPPRESS_2FA_MODAL = "link_mobile_suppress_2fa_modal"
        private const val FIELD_MERCHANT_COUNTRY = "merchant_country"
        private const val FIELD_PAYMENT_METHOD_PREFERENCE = "payment_method_preference"
        private const val FIELD_UNACTIVATED_PAYMENT_METHOD_TYPES = "unactivated_payment_method_types"
        private const val FIELD_PAYMENT_METHOD_SPECS = "payment_method_specs"
        private const val FIELD_CARD_BRAND_CHOICE = "card_brand_choice"
        private const val FIELD_ELIGIBLE = "eligible"
        private const val FIELD_PREFERRED_NETWORKS = "preferred_networks"
        private const val FIELD_EXTERNAL_PAYMENT_METHOD_DATA = "external_payment_method_data"
        private const val FIELD_CUSTOMER = "customer"
        private const val FIELD_CUSTOMER_PAYMENT_METHODS = "payment_methods"
        private const val FIELD_CUSTOMER_SESSION = "customer_session"
        private const val FIELD_DEFAULT_PAYMENT_METHOD = "default_payment_method"
        private const val FIELD_CUSTOM_PAYMENT_METHODS_DATA = "custom_payment_method_data"
        private const val FIELD_CUSTOMER_ID = "id"
        private const val FIELD_CUSTOMER_LIVE_MODE = "livemode"
        private const val FIELD_CUSTOMER_API_KEY = "api_key"
        private const val FIELD_CUSTOMER_API_KEY_EXPIRY = "api_key_expiry"
        private const val FIELD_CUSTOMER_NAME = "customer"
        private const val FIELD_COMPONENTS = "components"
        private const val FIELD_MOBILE_PAYMENT_ELEMENT = "mobile_payment_element"
        private const val FIELD_CUSTOMER_SHEET = "customer_sheet"
        private const val FIELD_ENABLED = "enabled"
        private const val FIELD_FEATURES = "features"
        private const val FIELD_PAYMENT_METHOD_SAVE = "payment_method_save"
        private const val FIELD_PAYMENT_METHOD_REMOVE = "payment_method_remove"
        private const val FIELD_PAYMENT_METHOD_ALLOW_REDISPLAY_OVERRIDE =
            "payment_method_save_allow_redisplay_override"
        private const val FIELD_PAYMENT_METHOD_REMOVE_LAST = "payment_method_remove_last"
        private const val FIELD_PAYMENT_METHOD_SET_AS_DEFAULT = "payment_method_set_as_default"
        private const val FIELD_PAYMENT_METHOD_SYNC_DEFAULT = "payment_method_sync_default"
        private const val VALUE_ENABLED = FIELD_ENABLED
        const val FIELD_GOOGLE_PAY_PREFERENCE = "google_pay_preference"

        private val PAYMENT_METHOD_JSON_PARSER = PaymentMethodJsonParser()
        private val CUSTOM_PAYMENT_METHOD_JSON_PARSER = CustomPaymentMethodJsonParser()
    }
}<|MERGE_RESOLUTION|>--- conflicted
+++ resolved
@@ -76,11 +76,8 @@
                 cardBrandChoice = cardBrandChoice,
                 isGooglePayEnabled = googlePayPreference != "disabled",
                 externalPaymentMethodData = externalPaymentMethodData,
-<<<<<<< HEAD
+                customPaymentMethods = customPaymentMethods,
                 flags = flags,
-=======
-                customPaymentMethods = customPaymentMethods,
->>>>>>> 922f07cc
                 elementsSessionId = elementsSessionId.takeIf { it.isNotBlank() } ?: UUID.randomUUID().toString()
             )
         } else {
