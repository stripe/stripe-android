package com.stripe.android.model

import android.os.Parcelable
import androidx.annotation.RestrictTo
import com.stripe.android.CardUtils
import com.stripe.android.ObjectBuilder
import com.stripe.android.Stripe
import kotlinx.parcelize.Parcelize
import kotlinx.parcelize.RawValue
import org.json.JSONException
import org.json.JSONObject

/**
 * Model for PaymentMethod creation parameters.
 *
 * Used by [Stripe.createPaymentMethod] and [Stripe.createPaymentMethodSynchronous].
 *
 * See [Create a PaymentMethod](https://stripe.com/docs/api/payment_methods/create).
 *
 * See [PaymentMethod] for API object.
 */
@Parcelize
data class PaymentMethodCreateParams internal constructor(
    internal val type: PaymentMethod.Type,
    val card: Card? = null,
    private val ideal: Ideal? = null,
    private val fpx: Fpx? = null,
    private val sepaDebit: SepaDebit? = null,
    private val auBecsDebit: AuBecsDebit? = null,
    private val bacsDebit: BacsDebit? = null,
    private val sofort: Sofort? = null,
    private val upi: Upi? = null,
    private val netbanking: Netbanking? = null,
    private val usBankAccount: USBankAccount? = null,
    val billingDetails: PaymentMethod.BillingDetails? = null,
    private val metadata: Map<String, String>? = null,
    private val productUsage: Set<String> = emptySet(),

    /**
     * If provided, will be used as the representation of this object when calling the Stripe API,
     * instead of generating the map from its content.
     *
     * The map should be valid according to the
     * [PaymentMethod creation API](https://stripe.com/docs/api/payment_methods/create)
     * documentation, including a required `type` entry.
     *
     * The values of the map must be any of the types supported by [android.os.Parcel.writeValue].
     */
    private val overrideParamMap: Map<String, @RawValue Any>? = null,
) : StripeParamsModel, Parcelable {

    val typeCode: String
        get() = type.code

    internal val attribution: Set<String>
        @JvmSynthetic
        get() {
            return when (type) {
                PaymentMethod.Type.Card -> (card?.attribution ?: emptySet()).plus(productUsage)
                else -> productUsage
            }
        }

    private constructor(
        card: Card,
        billingDetails: PaymentMethod.BillingDetails?,
        metadata: Map<String, String>?
    ) : this(
        type = PaymentMethod.Type.Card,
        card = card,
        billingDetails = billingDetails,
        metadata = metadata
    )

    private constructor(
        ideal: Ideal,
        billingDetails: PaymentMethod.BillingDetails?,
        metadata: Map<String, String>?
    ) : this(
        type = PaymentMethod.Type.Ideal,
        ideal = ideal,
        billingDetails = billingDetails,
        metadata = metadata
    )

    private constructor(
        fpx: Fpx,
        billingDetails: PaymentMethod.BillingDetails?,
        metadata: Map<String, String>?
    ) : this(
        type = PaymentMethod.Type.Fpx,
        fpx = fpx,
        billingDetails = billingDetails,
        metadata = metadata
    )

    private constructor(
        sepaDebit: SepaDebit,
        billingDetails: PaymentMethod.BillingDetails?,
        metadata: Map<String, String>?
    ) : this(
        type = PaymentMethod.Type.SepaDebit,
        sepaDebit = sepaDebit,
        billingDetails = billingDetails,
        metadata = metadata
    )

    private constructor(
        auBecsDebit: AuBecsDebit,
        billingDetails: PaymentMethod.BillingDetails,
        metadata: Map<String, String>?
    ) : this(
        type = PaymentMethod.Type.AuBecsDebit,
        auBecsDebit = auBecsDebit,
        billingDetails = billingDetails,
        metadata = metadata
    )

    private constructor(
        bacsDebit: BacsDebit,
        billingDetails: PaymentMethod.BillingDetails,
        metadata: Map<String, String>?
    ) : this(
        type = PaymentMethod.Type.BacsDebit,
        bacsDebit = bacsDebit,
        billingDetails = billingDetails,
        metadata = metadata
    )

    private constructor(
        sofort: Sofort,
        billingDetails: PaymentMethod.BillingDetails?,
        metadata: Map<String, String>?
    ) : this(
        type = PaymentMethod.Type.Sofort,
        sofort = sofort,
        billingDetails = billingDetails,
        metadata = metadata
    )

    private constructor(
        upi: Upi,
        billingDetails: PaymentMethod.BillingDetails?,
        metadata: Map<String, String>?
    ) : this(
        type = PaymentMethod.Type.Upi,
        upi = upi,
        billingDetails = billingDetails,
        metadata = metadata
    )

    private constructor(
        netbanking: Netbanking,
        billingDetails: PaymentMethod.BillingDetails?,
        metadata: Map<String, String>?
    ) : this(
        type = PaymentMethod.Type.Netbanking,
        netbanking = netbanking,
        billingDetails = billingDetails,
        metadata = metadata
    )

    private constructor(
        usBankAccount: USBankAccount,
        billingDetails: PaymentMethod.BillingDetails?,
        metadata: Map<String, String>?
    ) : this(
        type = PaymentMethod.Type.USBankAccount,
        usBankAccount = usBankAccount,
        billingDetails = billingDetails,
        metadata = metadata
    )

    override fun toParamMap(): Map<String, Any> {
        return overrideParamMap
            ?: mapOf(
                PARAM_TYPE to type.code
            ).plus(
                billingDetails?.let {
                    mapOf(PARAM_BILLING_DETAILS to it.toParamMap())
                }.orEmpty()
            ).plus(typeParams).plus(
                metadata?.let {
                    mapOf(PARAM_METADATA to it)
                }.orEmpty()
            )
    }

    private val typeParams: Map<String, Any>
        get() {
            return when (type) {
                PaymentMethod.Type.Card -> card?.toParamMap()
                PaymentMethod.Type.Ideal -> ideal?.toParamMap()
                PaymentMethod.Type.Fpx -> fpx?.toParamMap()
                PaymentMethod.Type.SepaDebit -> sepaDebit?.toParamMap()
                PaymentMethod.Type.AuBecsDebit -> auBecsDebit?.toParamMap()
                PaymentMethod.Type.BacsDebit -> bacsDebit?.toParamMap()
                PaymentMethod.Type.Sofort -> sofort?.toParamMap()
                PaymentMethod.Type.Upi -> upi?.toParamMap()
                PaymentMethod.Type.Netbanking -> netbanking?.toParamMap()
                PaymentMethod.Type.USBankAccount -> usBankAccount?.toParamMap()
                else -> null
            }.takeUnless { it.isNullOrEmpty() }?.let {
                mapOf(type.code to it)
            }.orEmpty()
        }

    @Parcelize
    data class Card
    @RestrictTo(RestrictTo.Scope.LIBRARY_GROUP)
    constructor(
        internal val number: String? = null,
        internal val expiryMonth: Int? = null,
        internal val expiryYear: Int? = null,
        internal val cvc: String? = null,
        private val token: String? = null,
        internal val attribution: Set<String>? = null
    ) : StripeParamsModel, Parcelable {
        internal val brand: CardBrand get() = CardUtils.getPossibleCardBrand(number)
        internal val last4: String? get() = number?.takeLast(4)

        @RestrictTo(RestrictTo.Scope.LIBRARY_GROUP) // For paymentsheet
        fun getLast4() = last4

        override fun toParamMap(): Map<String, Any> {
            return listOf(
                PARAM_NUMBER to number,
                PARAM_EXP_MONTH to expiryMonth,
                PARAM_EXP_YEAR to expiryYear,
                PARAM_CVC to cvc,
                PARAM_TOKEN to token
            ).mapNotNull {
                it.second?.let { value ->
                    it.first to value
                }
            }.toMap()
        }

        /**
         * Used to create a [Card] object with the user's card details. To create a
         * [Card] with a Stripe token (e.g. for Google Pay), use [Card.create].
         */
        class Builder : ObjectBuilder<Card> {
            private var number: String? = null
            private var expiryMonth: Int? = null
            private var expiryYear: Int? = null
            private var cvc: String? = null

            fun setNumber(number: String?): Builder = apply {
                this.number = number
            }

            fun setExpiryMonth(expiryMonth: Int?): Builder = apply {
                this.expiryMonth = expiryMonth
            }

            fun setExpiryYear(expiryYear: Int?): Builder = apply {
                this.expiryYear = expiryYear
            }

            fun setCvc(cvc: String?): Builder = apply {
                this.cvc = cvc
            }

            override fun build(): Card {
                return Card(
                    number = number,
                    expiryMonth = expiryMonth,
                    expiryYear = expiryYear,
                    cvc = cvc
                )
            }
        }

        companion object {
            private const val PARAM_NUMBER: String = "number"
            private const val PARAM_EXP_MONTH: String = "exp_month"
            private const val PARAM_EXP_YEAR: String = "exp_year"
            private const val PARAM_CVC: String = "cvc"
            private const val PARAM_TOKEN: String = "token"

            /**
             * Create a [Card] from a Card token.
             */
            @JvmStatic
            fun create(token: String): Card {
                return Card(token = token, number = null)
            }
        }
    }

    @Parcelize
    data class Ideal(
        var bank: String?
    ) : StripeParamsModel, Parcelable {
        override fun toParamMap(): Map<String, Any> {
            return bank?.let { mapOf(PARAM_BANK to it) }.orEmpty()
        }

        private companion object {
            private const val PARAM_BANK: String = "bank"
        }
    }

    @Parcelize
    data class Fpx(
        var bank: String?
    ) : StripeParamsModel, Parcelable {
        override fun toParamMap(): Map<String, Any> {
            return bank?.let {
                mapOf(PARAM_BANK to it)
            }.orEmpty()
        }

        private companion object {
            private const val PARAM_BANK: String = "bank"
        }
    }

    @Parcelize
    data class Upi(
        private val vpa: String?
    ) : StripeParamsModel, Parcelable {
        override fun toParamMap(): Map<String, Any> {
            return vpa?.let {
                mapOf(PARAM_VPA to it)
            }.orEmpty()
        }

        private companion object {
            private const val PARAM_VPA: String = "vpa"
        }
    }

    @Parcelize
    data class SepaDebit(
        var iban: String?
    ) : StripeParamsModel, Parcelable {
        override fun toParamMap(): Map<String, Any> {
            return iban?.let {
                mapOf(PARAM_IBAN to it)
            }.orEmpty()
        }

        private companion object {
            private const val PARAM_IBAN: String = "iban"
        }
    }

    @Parcelize
    data class AuBecsDebit(
        var bsbNumber: String,
        var accountNumber: String
    ) : StripeParamsModel, Parcelable {

        override fun toParamMap(): Map<String, Any> {
            return mapOf(
                PARAM_BSB_NUMBER to bsbNumber,
                PARAM_ACCOUNT_NUMBER to accountNumber
            )
        }

        private companion object {
            private const val PARAM_BSB_NUMBER: String = "bsb_number"
            private const val PARAM_ACCOUNT_NUMBER: String = "account_number"
        }
    }

    /**
     * BACS bank account details
     *
     * See [https://stripe.com/docs/api/payment_methods/create#create_payment_method-bacs_debit](https://stripe.com/docs/api/payment_methods/create#create_payment_method-bacs_debit)
     */
    @Parcelize
    data class BacsDebit(
        /**
         * The bank account number (e.g. 00012345)
         */
        var accountNumber: String,

        /**
         * The sort code of the bank account (e.g. 10-88-00)
         */
        var sortCode: String
    ) : StripeParamsModel, Parcelable {
        override fun toParamMap(): Map<String, Any> {
            return mapOf(
                PARAM_ACCOUNT_NUMBER to accountNumber,
                PARAM_SORT_CODE to sortCode
            )
        }

        private companion object {
            private const val PARAM_ACCOUNT_NUMBER: String = "account_number"
            private const val PARAM_SORT_CODE: String = "sort_code"
        }
    }

    @Parcelize
    data class Sofort(
        internal var country: String
    ) : StripeParamsModel, Parcelable {
        override fun toParamMap(): Map<String, Any> {
            return mapOf(
                PARAM_COUNTRY to country.uppercase()
            )
        }

        private companion object {
            private const val PARAM_COUNTRY = "country"
        }
    }

    @Parcelize
    data class Netbanking(
        internal var bank: String
    ) : StripeParamsModel, Parcelable {
        override fun toParamMap(): Map<String, Any> {
            return mapOf(
                PARAM_BANK to bank.lowercase()
            )
        }

        private companion object {
            private const val PARAM_BANK = "bank"
        }
    }

    @Parcelize
    internal data class USBankAccount(
        internal var accountNumber: String,
        internal var routingNumber: String,
        internal var accountType: PaymentMethod.USBankAccount.USBankAccountType,
        internal var accountHolderType: PaymentMethod.USBankAccount.USBankAccountHolderType
    ) : StripeParamsModel, Parcelable {
        override fun toParamMap(): Map<String, Any> {
            return mapOf(
                PARAM_ACCOUNT_NUMBER to accountNumber,
                PARAM_ROUTING_NUMBER to routingNumber,
                PARAM_ACCOUNT_TYPE to accountType.value,
                PARAM_ACCOUNT_HOLDER_TYPE to accountHolderType.value
            )
        }

        private companion object {
            private const val PARAM_ACCOUNT_NUMBER = "account_number"
            private const val PARAM_ROUTING_NUMBER = "routing_number"
            private const val PARAM_ACCOUNT_TYPE = "account_type"
            private const val PARAM_ACCOUNT_HOLDER_TYPE = "account_holder_type"
        }
    }

    companion object {
        private const val PARAM_TYPE = "type"
        private const val PARAM_BILLING_DETAILS = "billing_details"
        private const val PARAM_METADATA = "metadata"

        /**
         * @return params for creating a [PaymentMethod.Type.Card] payment method
         */
        @JvmStatic
        fun createCard(
            cardParams: CardParams
        ): PaymentMethodCreateParams {
            return create(
                card = Card(
                    number = cardParams.number,
                    expiryMonth = cardParams.expMonth,
                    expiryYear = cardParams.expYear,
                    cvc = cardParams.cvc,
                    attribution = cardParams.attribution
                ),
                billingDetails = PaymentMethod.BillingDetails(
                    name = cardParams.name,
                    address = cardParams.address
                ),
                metadata = cardParams.metadata
            )
        }

        /**
         * @return params for creating a [PaymentMethod.Type.Card] payment method
         */
        @JvmStatic
        @JvmOverloads
        fun create(
            card: Card,
            billingDetails: PaymentMethod.BillingDetails? = null,
            metadata: Map<String, String>? = null
        ): PaymentMethodCreateParams {
            return PaymentMethodCreateParams(card, billingDetails, metadata)
        }

        /**
         * @return params for creating a [PaymentMethod.Type.Ideal] payment method
         */
        @JvmStatic
        @JvmOverloads
        fun create(
            ideal: Ideal,
            billingDetails: PaymentMethod.BillingDetails? = null,
            metadata: Map<String, String>? = null
        ): PaymentMethodCreateParams {
            return PaymentMethodCreateParams(ideal, billingDetails, metadata)
        }

        /**
         * @return params for creating a [PaymentMethod.Type.Fpx] payment method
         */
        @JvmStatic
        @JvmOverloads
        fun create(
            fpx: Fpx,
            billingDetails: PaymentMethod.BillingDetails? = null,
            metadata: Map<String, String>? = null
        ): PaymentMethodCreateParams {
            return PaymentMethodCreateParams(fpx, billingDetails, metadata)
        }

        /**
         * @return params for creating a [PaymentMethod.Type.SepaDebit] payment method
         */
        @JvmStatic
        @JvmOverloads
        fun create(
            sepaDebit: SepaDebit,
            billingDetails: PaymentMethod.BillingDetails? = null,
            metadata: Map<String, String>? = null
        ): PaymentMethodCreateParams {
            return PaymentMethodCreateParams(sepaDebit, billingDetails, metadata)
        }

        /**
         * @return params for creating a [PaymentMethod.Type.AuBecsDebit] payment method
         */
        @JvmStatic
        @JvmOverloads
        fun create(
            auBecsDebit: AuBecsDebit,
            billingDetails: PaymentMethod.BillingDetails,
            metadata: Map<String, String>? = null
        ): PaymentMethodCreateParams {
            return PaymentMethodCreateParams(auBecsDebit, billingDetails, metadata)
        }

        /**
         * @return params for creating a [PaymentMethod.Type.BacsDebit] payment method
         */
        @JvmStatic
        @JvmOverloads
        fun create(
            bacsDebit: BacsDebit,
            billingDetails: PaymentMethod.BillingDetails,
            metadata: Map<String, String>? = null
        ): PaymentMethodCreateParams {
            return PaymentMethodCreateParams(bacsDebit, billingDetails, metadata)
        }

        /**
         * @return params for creating a [PaymentMethod.Type.Sofort] payment method
         */
        @JvmStatic
        @JvmOverloads
        fun create(
            sofort: Sofort,
            billingDetails: PaymentMethod.BillingDetails? = null,
            metadata: Map<String, String>? = null
        ): PaymentMethodCreateParams {
            return PaymentMethodCreateParams(sofort, billingDetails, metadata)
        }

        @JvmStatic
        @JvmOverloads
        fun create(
            upi: Upi,
            billingDetails: PaymentMethod.BillingDetails? = null,
            metadata: Map<String, String>? = null
        ): PaymentMethodCreateParams {
            return PaymentMethodCreateParams(upi, billingDetails, metadata)
        }

        internal fun create(
            usBankAccount: USBankAccount,
            billingDetails: PaymentMethod.BillingDetails? = null,
            metadata: Map<String, String>? = null
        ): PaymentMethodCreateParams {
            return PaymentMethodCreateParams(usBankAccount, billingDetails, metadata)
        }

        /**
         * @return params for creating a [PaymentMethod.Type.Netbanking] payment method
         */
        @JvmStatic
        @JvmOverloads
        fun create(
            netbanking: Netbanking,
            billingDetails: PaymentMethod.BillingDetails? = null,
            metadata: Map<String, String>? = null
        ): PaymentMethodCreateParams {
            return PaymentMethodCreateParams(netbanking, billingDetails, metadata)
        }

        /**
         * @return params for creating a [PaymentMethod.Type.P24] payment method
         */
        @JvmStatic
        @JvmOverloads
        fun createP24(
            billingDetails: PaymentMethod.BillingDetails,
            metadata: Map<String, String>? = null
        ): PaymentMethodCreateParams {
            return PaymentMethodCreateParams(
                type = PaymentMethod.Type.P24,
                billingDetails = billingDetails,
                metadata = metadata
            )
        }

        /**
         * @return params for creating a [PaymentMethod.Type.Bancontact] payment method
         */
        @JvmStatic
        @JvmOverloads
        fun createBancontact(
            billingDetails: PaymentMethod.BillingDetails,
            metadata: Map<String, String>? = null
        ): PaymentMethodCreateParams {
            return PaymentMethodCreateParams(
                type = PaymentMethod.Type.Bancontact,
                billingDetails = billingDetails,
                metadata = metadata
            )
        }

        /**
         * @return params for creating a [PaymentMethod.Type.Giropay] payment method
         */
        @JvmStatic
        @JvmOverloads
        fun createGiropay(
            billingDetails: PaymentMethod.BillingDetails,
            metadata: Map<String, String>? = null
        ): PaymentMethodCreateParams {
            return PaymentMethodCreateParams(
                type = PaymentMethod.Type.Giropay,
                billingDetails = billingDetails,
                metadata = metadata
            )
        }

        /**
         * @return params for creating a [PaymentMethod.Type.GrabPay] payment method
         */
        @JvmStatic
        @JvmOverloads
        fun createGrabPay(
            billingDetails: PaymentMethod.BillingDetails,
            metadata: Map<String, String>? = null
        ): PaymentMethodCreateParams {
            return PaymentMethodCreateParams(
                type = PaymentMethod.Type.GrabPay,
                billingDetails = billingDetails,
                metadata = metadata
            )
        }

        /**
         * @return params for creating a [PaymentMethod.Type.Eps] payment method
         */
        @JvmStatic
        @JvmOverloads
        fun createEps(
            billingDetails: PaymentMethod.BillingDetails,
            metadata: Map<String, String>? = null
        ): PaymentMethodCreateParams {
            return PaymentMethodCreateParams(
                type = PaymentMethod.Type.Eps,
                billingDetails = billingDetails,
                metadata = metadata
            )
        }

        @JvmStatic
        @JvmOverloads
        fun createOxxo(
            billingDetails: PaymentMethod.BillingDetails,
            metadata: Map<String, String>? = null
        ): PaymentMethodCreateParams {
            return PaymentMethodCreateParams(
                type = PaymentMethod.Type.Oxxo,
                billingDetails = billingDetails,
                metadata = metadata
            )
        }

        @JvmStatic
        @JvmOverloads
        fun createAlipay(
            metadata: Map<String, String>? = null
        ): PaymentMethodCreateParams {
            return PaymentMethodCreateParams(
                type = PaymentMethod.Type.Alipay,
                metadata = metadata
            )
        }

        @JvmStatic
        @JvmOverloads
        fun createPayPal(
            metadata: Map<String, String>? = null
        ): PaymentMethodCreateParams {
            return PaymentMethodCreateParams(
                type = PaymentMethod.Type.PayPal,
                metadata = metadata
            )
        }

        @JvmStatic
        @JvmOverloads
        fun createAfterpayClearpay(
            billingDetails: PaymentMethod.BillingDetails? = null,
            metadata: Map<String, String>? = null
        ): PaymentMethodCreateParams {
            return PaymentMethodCreateParams(
                type = PaymentMethod.Type.AfterpayClearpay,
                billingDetails = billingDetails,
                metadata = metadata
            )
        }

        /**
         * @param googlePayPaymentData a [JSONObject] derived from Google Pay's
         * [PaymentData#toJson()](https://developers.google.com/pay/api/android/reference/client#tojson)
         */
        @Throws(JSONException::class)
        @JvmStatic
        fun createFromGooglePay(googlePayPaymentData: JSONObject): PaymentMethodCreateParams {
            val googlePayResult = GooglePayResult.fromJson(googlePayPaymentData)
            val token = googlePayResult.token
            val tokenId = token?.id.orEmpty()

            return create(
                Card(
                    token = tokenId,
                    attribution = setOfNotNull(token?.card?.tokenizationMethod?.toString())
                ),
                PaymentMethod.BillingDetails(
                    address = googlePayResult.address,
                    name = googlePayResult.name,
                    email = googlePayResult.email,
                    phone = googlePayResult.phoneNumber
                )
            )
        }

        @JvmStatic
        @JvmOverloads
        fun createBlik(
            billingDetails: PaymentMethod.BillingDetails? = null,
            metadata: Map<String, String>? = null
        ): PaymentMethodCreateParams {
            return PaymentMethodCreateParams(
                type = PaymentMethod.Type.Blik,
                billingDetails = billingDetails,
                metadata = metadata
            )
        }

        @JvmStatic
        @JvmOverloads
        fun createWeChatPay(
            billingDetails: PaymentMethod.BillingDetails? = null,
            metadata: Map<String, String>? = null
        ): PaymentMethodCreateParams {
            return PaymentMethodCreateParams(
                type = PaymentMethod.Type.WeChatPay,
                billingDetails = billingDetails,
                metadata = metadata
            )
        }

        @JvmStatic
        @JvmOverloads
        fun createKlarna(
            billingDetails: PaymentMethod.BillingDetails? = null,
            metadata: Map<String, String>? = null
        ): PaymentMethodCreateParams {
            return PaymentMethodCreateParams(
                type = PaymentMethod.Type.Klarna,
                billingDetails = billingDetails,
                metadata = metadata
            )
        }

        @JvmStatic
        @JvmOverloads
        fun createAffirm(
            billingDetails: PaymentMethod.BillingDetails? = null,
            metadata: Map<String, String>? = null
        ): PaymentMethodCreateParams {
            return PaymentMethodCreateParams(
                type = PaymentMethod.Type.Affirm,
                billingDetails = billingDetails,
                metadata = metadata
            )
        }

<<<<<<< HEAD
        @JvmStatic
        @JvmOverloads
        internal fun createUsBankAccount(
            billingDetails: PaymentMethod.BillingDetails? = null,
            metadata: Map<String, String>? = null
        ): PaymentMethodCreateParams {
            return PaymentMethodCreateParams(
                type = PaymentMethod.Type.USBankAccount,
                billingDetails = billingDetails,
                metadata = metadata
=======
        internal fun createUSBankAccount(
            usBankAccount: USBankAccount
        ): PaymentMethodCreateParams {
            return PaymentMethodCreateParams(
                type = PaymentMethod.Type.USBankAccount,
                usBankAccount = usBankAccount
>>>>>>> 6acc0414
            )
        }

        @RestrictTo(RestrictTo.Scope.LIBRARY_GROUP) // For paymentsheet
        fun createWithOverride(
            type: PaymentMethod.Type,
            overrideParamMap: Map<String, @RawValue Any>?,
            productUsage: Set<String>
        ): PaymentMethodCreateParams {
            return PaymentMethodCreateParams(
                type = type,
                overrideParamMap = overrideParamMap,
                productUsage = productUsage
            )
        }
    }
}<|MERGE_RESOLUTION|>--- conflicted
+++ resolved
@@ -805,25 +805,12 @@
             )
         }
 
-<<<<<<< HEAD
-        @JvmStatic
-        @JvmOverloads
-        internal fun createUsBankAccount(
-            billingDetails: PaymentMethod.BillingDetails? = null,
-            metadata: Map<String, String>? = null
-        ): PaymentMethodCreateParams {
-            return PaymentMethodCreateParams(
-                type = PaymentMethod.Type.USBankAccount,
-                billingDetails = billingDetails,
-                metadata = metadata
-=======
         internal fun createUSBankAccount(
             usBankAccount: USBankAccount
         ): PaymentMethodCreateParams {
             return PaymentMethodCreateParams(
                 type = PaymentMethod.Type.USBankAccount,
                 usBankAccount = usBankAccount
->>>>>>> 6acc0414
             )
         }
 
