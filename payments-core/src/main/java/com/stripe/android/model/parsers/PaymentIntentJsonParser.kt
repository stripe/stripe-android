--- conflicted
+++ resolved
@@ -5,22 +5,14 @@
 import com.stripe.android.core.model.StripeJsonUtils.optString
 import com.stripe.android.core.model.parsers.ModelJsonParser
 import com.stripe.android.model.Address
-<<<<<<< HEAD
 import com.stripe.android.model.LuxePostConfirmActionRepository
-=======
-import com.stripe.android.model.LuxeNextActionRepository
->>>>>>> d5791b2e
 import com.stripe.android.model.PaymentIntent
 import com.stripe.android.model.StripeIntent
 import org.json.JSONObject
 
 @RestrictTo(RestrictTo.Scope.LIBRARY_GROUP)
 class PaymentIntentJsonParser(
-<<<<<<< HEAD
     val luxePostConfirmActionRepository: LuxePostConfirmActionRepository = LuxePostConfirmActionRepository.Instance
-=======
-    val luxeNextActionRepository: LuxeNextActionRepository = LuxeNextActionRepository.Instance
->>>>>>> d5791b2e
 ) : ModelJsonParser<PaymentIntent> {
     override fun parse(json: JSONObject): PaymentIntent? {
         val objectType = optString(json, FIELD_OBJECT)
@@ -76,25 +68,15 @@
         }
         val nextActionData = json.optJSONObject(FIELD_NEXT_ACTION)?.let {
             when (
-<<<<<<< HEAD
                 val luxeNextActionResult = luxePostConfirmActionRepository.getAction(
-=======
-                val luxeNextActionResult = luxeNextActionRepository.getAction(
->>>>>>> d5791b2e
                     paymentMethod?.code,
                     status,
                     json
                 )
             ) {
-<<<<<<< HEAD
                 is LuxePostConfirmActionRepository.Result.Action -> luxeNextActionResult.postConfirmAction
                 is LuxePostConfirmActionRepository.Result.NoAction -> null
                 is LuxePostConfirmActionRepository.Result.NotSupported -> {
-=======
-                is LuxeNextActionRepository.Result.Action -> luxeNextActionResult.nextActionData
-                is LuxeNextActionRepository.Result.NoAction -> null
-                is LuxeNextActionRepository.Result.NotSupported -> {
->>>>>>> d5791b2e
                     NextActionDataParser().parse(it)
                 }
             }
