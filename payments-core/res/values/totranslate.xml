<?xml version="1.0" encoding="utf-8"?>
<resources xmlns:tools="http://schemas.android.com/tools" tools:ignore="MissingTranslation">
    <!--
    Items here need to be entered in our translation tool
    -->
    <!-- Affirm buy now, pay later copy -->
<<<<<<< HEAD
    <string name="affirm_buy_now_pay_later">Buy now, pay later with</string>
    <!-- AU BECS account name -->
    <string name="au_becs_account_name">Name on account</string>
=======
    <string name="affirm_buy_now_pay_later">Buy now, pay later with &lt;img src="affirm">.</string>
>>>>>>> 769c5368
    <!-- AU BECS mandate text pre link-->
    <string name="au_becs_mandate_pre_link">By clicking Pay, you agree to this Direct Debit Request and the</string>
    <!-- AU BECS mandate text link-->
    <string name="au_becs_mandate_link">Direct Debit Request service agreement</string>
    <!-- AU BECS mandate text post link-->
    <string name="au_becs_mandate_post_link">, and authorise Stripe Payments Australia Pty Ltd ACN 160 180 343 Direct Debit User ID number 507156 (“Stripe”) to debit your account through the Bulk Electronic Clearing System (BECS) on behalf of %s (the “Merchant”) for any amounts separately communicated to you by the Merchant. You certify that you are either an account holder or an authorised signatory on the account listed above.</string>
    <!-- An error message displayed when the customer's bank account number is invalid. -->
    <string name="becs_widget_account_number_invalid">The account number you entered is invalid.</string>
    <!-- Placeholder text for Account Number entry field for US Bank Account -->
    <string name="us_bank_account_widget_account_number">Account number</string>
    <!-- Error string displayed to user when they have entered an incomplete account number. Account number refers to a US bank account number -->
    <string name="us_bank_account_widget_account_number_incomplete">The account number you entered is incomplete.</string>
    <!-- Error string displayed to user when they enter in an invalid account number. Account number refers to a US bank account number -->
    <string name="us_bank_account_widget_account_number_invalid">The account number you entered is invalid.</string>
    <!-- Placeholder text for Routing Number entry field for US Bank Account -->
    <string name="us_bank_account_widget_routing_number">Routing number</string>
    <!-- Error string displayed to user when they have entered an incomplete routing number. Routing number refers to a US bank routing number -->
    <string name="us_bank_account_widget_routing_number_incomplete">The routing number you entered is incomplete.</string>
    <!-- Error string displayed to user when they enter in an invalid routing number. Routing number refers to a US bank routing number -->
    <string name="us_bank_account_widget_routing_number_invalid">The routing number you entered is invalid.</string>
    <!-- Dropdown text for Account Type dropdown field for US Bank Account  -->
    <string name="us_bank_account_widget_account_type">Account type</string>
    <!-- Dropdown text for Account Owner Type dropdown field for US Bank Account  -->
    <string name="us_bank_account_widget_account_owner_type">Account owner type</string>
</resources><|MERGE_RESOLUTION|>--- conflicted
+++ resolved
@@ -4,13 +4,9 @@
     Items here need to be entered in our translation tool
     -->
     <!-- Affirm buy now, pay later copy -->
-<<<<<<< HEAD
-    <string name="affirm_buy_now_pay_later">Buy now, pay later with</string>
+    <string name="affirm_buy_now_pay_later">Pay over time with &lt;img src="affirm">.</string>
     <!-- AU BECS account name -->
     <string name="au_becs_account_name">Name on account</string>
-=======
-    <string name="affirm_buy_now_pay_later">Buy now, pay later with &lt;img src="affirm">.</string>
->>>>>>> 769c5368
     <!-- AU BECS mandate text pre link-->
     <string name="au_becs_mandate_pre_link">By clicking Pay, you agree to this Direct Debit Request and the</string>
     <!-- AU BECS mandate text link-->
