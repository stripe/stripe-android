--- conflicted
+++ resolved
@@ -1,189 +1,5 @@
 <?xml version="1.0" encoding="UTF-8"?>
 <resources xmlns:tools="http://schemas.android.com/tools">
-<<<<<<< HEAD
-    <string name="acc_label_card_number">Card number</string>
-    <string name="acc_label_expiry_date">Expiration date</string>
-    <string name="acc_label_zip_short">ZIP</string>
-    <string name="acc_label_card_number_node">%s, Card number</string>
-    <string name="acc_label_expiry_date_node">%s, Expiration date</string>
-    <string name="acc_label_cvc_node">%s, CVC</string>
-    <!--Label for input requesting the first line of an address where input is optional, used for US and Canadian addresses-->
-    <string name="address_label_address_optional">Address (optional) </string>
-    <!--Label for input requesting the first line of an address where , used for international addresses-->
-    <string name="address_label_address_line1_optional">Address line 1 (optional)</string>
-    <!--Label for input requesting apartment number (address line 2) where input is optional, used for US addresses-->
-    <string name="address_label_apt_optional">Apt. (optional)</string>
-    <!-- Label for input requesting address line 2, used for international addresses -->
-    <string name="address_label_address_line2_optional">Address line 2 (optional)</string>
-    <!-- Label for input requesting apartment number (address line 2), used for US and Canada based addresses -->
-    <string name="address_label_apt">Apt.</string>
-    <!--Label for input requesting city where input is optional, used for all locations-->
-    <string name="address_label_city_optional">City (optional)</string>
-    <!--Label for input requesting county where input is optional , used for UK based addresses-->
-    <string name="address_label_county_optional">County (optional)</string>
-
-    <!--Label for input requesting phone number, used for all locations-->
-    <string name="address_label_phone_number">Phone number</string>
-    <!--Label for input requesting phone number where input is optional, used for all locations-->
-    <string name="address_label_phone_number_optional">Phone number (optional)</string>
-
-    <!--Label for input requesting state where input is optional, used for US addresses-->
-    <string name="address_label_state_optional">State (optional)</string>
-    <!--Label for input requesting zip code where input is optional, used for US addresses-->
-    <string name="address_label_zip_code_optional">ZIP code (optional)</string>
-
-    <!--Label for input requesting postal code where input is optional, used for Canadian addresses-->
-    <string name="address_label_postal_code_optional">Postal code (optional)</string>
-    <!--Label for input requesting postcode, used for UK based addresses-->
-    <string name="address_label_postcode">Postcode</string>
-    <!--Label for input requesting postcode where input is optional, used for UK based addresses-->
-    <string name="address_label_postcode_optional">Postcode (optional)</string>
-    <!--Label for input requesting postal code, used for international addresses-->
-    <string name="address_label_zip_postal_code">ZIP/Postal code</string>
-    <!--Label for input requesting postal code where input is optional, used for international addresses-->
-    <string name="address_label_zip_postal_code_optional">ZIP / Postal code (optional)</string>
-    <!-- title of a screen prompting user to enter a shipping address -->
-    <string name="address_shipping_address">Shipping Address</string>
-    <!--Error text indicating zip code is invalid, used for US addresses-->
-    <string name="address_zip_invalid">Your ZIP code is invalid.</string>
-    <!--Error text indicating postcode is invalid, used for UK addresses-->
-    <string name="address_postcode_invalid">Your postcode is invalid</string>
-    <!--Error text indicating postal code is invalid, used for Canadian addresses-->
-    <string name="address_postal_code_invalid">Your postal code is invalid</string>
-    <!--Error text indicating zip/ postal code is invalid, used for international addresses-->
-    <string name="address_zip_postal_invalid">Your ZIP/Postal code is invalid</string>
-    <!--Error text indicating country is invalid-->
-    <string name="address_country_invalid">Your country is invalid</string>
-    <!--Label for input requesting province where province is optional, used for canadian addresses-->
-    <string name="address_label_province_optional">Province (optional)</string>
-    <!--Label for input requesting the region, used for international addresses-->
-    <string name="address_label_region_generic"> State / Province / Region</string>
-    <!--Label for input requesting the region where input is optional, used for international addresses-->
-    <string name="address_label_region_generic_optional">State / Province / Region (optional)</string>
-    <!--Error text indicating name is required-->
-    <string name="address_name_required">Please enter your name</string>
-    <!--Error text indicating that address is required, used for all locations-->
-    <string name="address_required">Please enter your address</string>
-    <!--Error text indicating that city is required, used for all locations-->
-    <string name="address_city_required">Please enter your city</string>
-    <!--Error text indicating that county is required, used for UK addresses-->
-    <string name="address_county_required">Please enter your county</string>
-    <!--Error text indicating that state is required, used for US addresses-->
-    <string name="address_state_required">Please enter your state</string>
-    <!--Error text indicating that province is required, used for Canadian addresses-->
-    <string name="address_province_required">Please enter your province</string>
-    <!--Error text indicating that region is required, used for international addresses-->
-    <string name="address_region_generic_required">Please enter your State/Province/Region</string>
-    <!--Error text indicating that phone number is required, used for all addresses-->
-    <string name="address_phone_number_required">Please enter your phone number</string>
-    <!--Used to display masked card numbers. %1$s is a card brand, and %2$s is a partial call number, e.g. "Visa ending in 4242"-->
-    <string name="card_ending_in">%1$s ending in %2$s</string>
-    <string name="expiry_date_hint">MM/YY</string>
-    <string name="expiry_label_short">Expiry</string>
-    <string name="invalid_card_number">Your card\'s number is invalid.</string>
-    <string name="invalid_expiry_month">Your card\'s expiration month is invalid.</string>
-    <string name="incomplete_expiry_date">Your card\'s expiration date is incomplete.</string>
-    <string name="invalid_expiry_year">Your card\'s expiration year is invalid.</string>
-    <string name="invalid_cvc">Your card\'s security code is invalid.</string>
-    <string name="invalid_zip">Your postal code is incomplete.</string>
-    <string name="payment_method_add_new_card">Add new card&#8230;</string>
-    <string name="payment_method_add_new_fpx">Select Bank Account (FPX)&#8230;</string>
-    <!--Human-friendly label for something with $0 price-->
-    <string name="price_free">Free</string>
-    <string name="title_add_a_card">Add a Card</string>
-    <string name="title_bank_account">Bank Account</string>
-    <string name="title_payment_method">Payment Method</string>
-    <!--Screen title telling users they should add an address-->
-    <string name="title_add_an_address">Add an Address</string>
-    <!--Screen title telling users they should select a shipping address-->
-    <string name="title_select_shipping_method">Select Shipping Method</string>
-    <!--Text informing user there are no existing payment methods in the application-->
-    <string name="no_payment_methods">No payment methods.</string>
-    <!--Text informing user they should add a debit or credit card. Shown when there are no existing payment methods in the application-->
-    <string name="add_card">Add a new debit or credit card to make purchases in this app.</string>
-    <string name="invalid_shipping_information">Invalid Shipping Address</string>
-    <string name="secure_checkout">Secure Checkout</string>
-    <string name="close">Close</string>
-
-    <string name="added">Added %s</string>
-    <string name="removed">Removed %s</string>
-
-    <string name="delete_payment_method_prompt_title">Delete payment method?</string>
-    <string name="delete_payment_method">Delete payment method</string>
-    <!-- Label that will show that an FPX bank is offline. For example, "AmBank - Offline" -->
-    <string name="fpx_bank_offline">%s - Offline</string>
-
-    <!-- BECS Debit Widget - name field - label -->
-    <string name="becs_widget_name">Name</string>
-    <!-- BECS Debit Widget - email address field - label -->
-    <string name="becs_widget_email">Email Address</string>
-    <!-- BECS Debit Widget - BSB field - label -->
-    <string name="becs_widget_bsb">BSB</string>
-    <!-- BECS Debit Widget - account number field - label -->
-    <string name="becs_widget_account_number">Account number</string>
-    <!-- BECS Debit Widget - BSB field - invalid error message -->
-    <string name="becs_widget_bsb_invalid">The BSB you entered is invalid.</string>
-    <!-- BECS Debit Widget - BSB field - incomplete error message -->
-    <string name="becs_widget_bsb_incomplete">The BSB you entered is incomplete.</string>
-    <!-- BECS Debit Widget - account number field - required error message -->
-    <string name="becs_widget_account_number_required">Your account number is required.</string>
-    <!-- BECS Debit Widget - account number field - incomplete error message -->
-    <string name="becs_widget_account_number_incomplete">Your account number is incomplete.</string>
-    <!-- BECS Debit Widget - name field - required error message -->
-    <string name="becs_widget_name_required">Your name is required.</string>
-    <!-- BECS Debit Widget - email address field - required error message -->
-    <string name="becs_widget_email_required">Your email address is required.</string>
-    <!-- BECS Debit Widget - email address field - invalid error message -->
-    <string name="becs_widget_email_invalid">Your email address is invalid.</string>
-    <!-- BECS Debit Widget - mandate acceptance -->
-    <string name="becs_mandate_acceptance">
-    By providing your bank account details and confirming this payment, you agree to this
-    Direct Debit Request and the
-    &lt;a href="https://stripe.com/au-becs-dd-service-agreement/legal"&gt;Direct Debit Request service agreement&lt;/a&gt;,
-    and authorise Stripe Payments Australia Pty Ltd ACN 160 180 343 Direct Debit User ID number 507156
-    (“Stripe”) to debit your account through the Bulk Electronic Clearing System (BECS) on
-    behalf of %1$s (the "Merchant") for any amounts separately communicated to you
-    by the Merchant. You certify that you are either an account holder or an authorised
-    signatory on the account listed above.
-    </string>
-
-    <!-- Payment Sheet -->
-    <string name="stripe_paymentsheet_back">Back</string>
-    <string name="stripe_paymentsheet_close">Close</string>
-    <string name="stripe_paymentsheet_select_payment_method">Select your payment method</string>
-    <!-- Label indicating the total amount that the user is authorizing (e.g. "Total: $25.00") -->
-    <string name="stripe_paymentsheet_total_amount">Total: %s</string>
-    <string name="stripe_paymentsheet_add_payment_method_title">Add your payment information</string>
-    <string name="stripe_paymentsheet_add_payment_method_card_information">Card information</string>
-    <string name="stripe_paymentsheet_add_payment_method_country_or_region">Country or region</string>
-    <string name="stripe_paymentsheet_add_payment_method_button_label">+ Add</string>
-    <string name="stripe_paymentsheet_save_this_card_with_merchant_name">Save this card for future %s payments</string>
-    <!-- Title of a section containing a card form that will collect the payment information from the user -->
-    <string name="stripe_paymentsheet_or_pay_with_card">Or pay with a card</string>
-    <!-- Title of a section containing multiple payment methods that can selected and will collect the payment information from the user -->
-    <string name="stripe_paymentsheet_or_pay_using">Or pay using</string>
-    <string name="stripe_paymentsheet_expiration_date_hint">MM / YY</string>
-
-    <!-- Label for a button that starts payment processing -->
-    <string name="stripe_paymentsheet_pay_button_label">Pay</string>
-    <!-- Label for a button that starts payment processing for a given amount (e.g. "Pay $25.00") -->
-    <string name="stripe_paymentsheet_pay_button_amount">Pay %s</string>
-    <!-- Label for a button that sets up a payment method for future use -->
-    <string name="stripe_paymentsheet_setup_button_label">Set up</string>
-    <!-- Label shown while the payment is being processed -->
-    <string name="stripe_paymentsheet_primary_button_processing">Processing…</string>
-
-    <string name="stripe_paymentsheet_add_button_label">Add</string>
-
-    <!-- Failure Reason -->
-    <string name="stripe_failure_reason_authentication">We are unable to authenticate your payment method. Please choose a different payment method and try again.</string>
-    <string name="stripe_failure_reason_timed_out">Timed out authenticating your payment method -- try again</string>
-    <string name="stripe_failure_connection_error">We are experiencing issues connecting to our payments provider. Please check your internet connection and try again.</string>
-
-    <string name="stripe_verify_your_payment">Verify your payment</string>
-    <string name="stripe_google_pay_error_internal">An internal error occurred.</string>
-    <string name="stripe_google_pay_error_resolution_required" tools:ignore="MissingTranslation">Completing the operation requires some form of resolution.</string>
-=======
   <!-- Label for card number entry text field -->
   <string name="acc_label_card_number">Card number</string>
   <string name="acc_label_card_number_node">%s, Card number</string>
@@ -376,5 +192,4 @@
   <!-- Screen title telling users they should select a shipping address -->
   <string name="title_select_shipping_method">Select Shipping Method</string>
   <string name="stripe_google_pay_error_resolution_required" tools:ignore="MissingTranslation">Completing the operation requires some form of resolution.</string>
->>>>>>> 39061923
 </resources>