--- conflicted
+++ resolved
@@ -11,6 +11,8 @@
     </style>
 
     <style name="StripeDefaultTheme" parent="StripeBaseTheme" />
+
+    <style name="StripeDefault3DS2Theme" parent="BaseStripe3DS2Theme" />
 
     <!-- Theme used by Activities that do not show any UI, so the activity underneath them is still fully visible -->
     <style name="StripeTransparentTheme" parent="Theme.AppCompat">
@@ -38,14 +40,5 @@
 
     <style name="StripeGooglePayDefaultTheme" parent="StripePaymentSheetBaseTheme" />
 
-<<<<<<< HEAD
-=======
     <style name="PayLauncherDefaultTheme" parent="StripePaymentSheetBaseTheme" />
-
-    <style name="StripePaymentSheetAddPaymentMethodTheme">
-        <item name="colorOnSurface">@color/stripe_paymentsheet_form</item>
-        <item name="colorPrimary">@color/stripe_paymentsheet_form</item>
-        <item name="colorAccent">@color/stripe_paymentsheet_form</item>
-    </style>
->>>>>>> 67d2341c
 </resources>