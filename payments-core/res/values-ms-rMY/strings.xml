<?xml version="1.0" encoding="UTF-8"?>
<resources>
  <!-- Label for card number entry text field -->
  <string name="acc_label_card_number">Nombor kad</string>
  <string name="acc_label_card_number_node">%s, Nombor kad</string>
  <string name="acc_label_cvc_node">%s, CVC</string>
  <string name="acc_label_expiry_date">Tarikh tamat tempoh</string>
  <string name="acc_label_expiry_date_node">%s, Tarikh tamat tempoh</string>
  <!-- Caption for Zip Code field on address form (only shown when country is United States only) -->
  <string name="acc_label_zip">Kod ZIP</string>
  <!-- Short string for zip code (United States only) Please keep to 5 characters or less if possible. -->
  <string name="acc_label_zip_short">ZIP</string>
  <!-- Message displayed when a payment method is removed, stating its name. -->
  <string name="added">Ditambah %s</string>
  <!-- Error text indicating that city is required, used for all locations -->
  <string name="address_city_required">Sila masukkan bandar anda</string>
  <!-- Error text indicating country is invalid -->
  <string name="address_country_invalid">Negara anda tidak sah</string>
  <!-- Error text indicating that county is required, used for UK addresses -->
  <string name="address_county_required">Sila masukkan kaunti anda</string>
  <!-- Caption for Address field on address form -->
  <string name="address_label_address">Alamat</string>
  <!-- Label for input requesting the first line of an address where , used for international addresses -->
  <string name="address_label_address_line1_optional">Alamat baris 1 (opsyenal)</string>
  <!-- Address line 2 placeholder for billing address form. -->
  <string name="address_label_address_line2_optional">Alamat baris 2 (opsyenal)</string>
  <!-- Label for input requesting the first line of an address where input is optional, used for US and Canada addresses -->
  <string name="address_label_address_optional">Alamat (opsyenal)</string>
  <!-- Label for input requesting apartment number (address line 2) where input is optional, used for US based addresses -->
  <string name="address_label_apt_optional">Apt. (opsyenal)</string>
  <!-- Label for input requesting city where input is optional, used for all locations -->
  <string name="address_label_city_optional">Bandar (opsyenal)</string>
  <!-- Label for input requesting county where input is optional , used for UK based addresses -->
  <string name="address_label_county_optional">Kaunti (opsyenal)</string>
  <!-- Label for input requesting phone number, used for all locations -->
  <string name="address_label_phone_number">Nombor telefon</string>
  <!-- Label for input requesting phone number where input is optional, used for all locations -->
  <string name="address_label_phone_number_optional">Nombor telefon (opsyenal)</string>
  <!-- Label for input requesting postal code where input is optional, used for Canada based addresses -->
  <string name="address_label_postal_code_optional">Poskod (opsyenal)</string>
  <!-- Label for input requesting postcode, used for UK based addresses -->
  <string name="address_label_postcode">Poskod</string>
  <!-- Label for input requesting postcode where input is optional, used for UK based addresses -->
  <string name="address_label_postcode_optional">Poskod (opsyenal)</string>
  <!-- Label for input requesting province where province is optional, used for canadian addresses -->
  <string name="address_label_province_optional">Wilayah (opsyenal)</string>
  <!-- Label for input requesting the region, used for international addresses -->
  <string name="address_label_region_generic">Negeri/Wilayah/Rantau</string>
  <!-- Label for input requesting the region where input is optional, used for international addresses -->
  <string name="address_label_region_generic_optional">Negeri/Wilayah/Rantau (opsyenal)</string>
  <!-- Label for input requesting state where input is optional, used for US based addresses -->
  <string name="address_label_state_optional">Negeri (opsyenal)</string>
  <!-- Label for input requesting zip code where input is optional, used for US based addresses -->
  <string name="address_label_zip_code_optional">Kod ZIP (opsyenal)</string>
  <!-- Label for input requesting postal code, used for international addresses -->
  <string name="address_label_zip_postal_code">Kod ZIP/Poskod</string>
  <!-- Label for input requesting postal code where input is optional, used for international addresses -->
  <string name="address_label_zip_postal_code_optional">Kod ZIP/Poskod (opsyenal)</string>
  <!-- Error text indicating name is required -->
  <string name="address_name_required">Sila masukkan nama anda</string>
  <!-- Error text indicating that phone number is required, used for all addresses -->
  <string name="address_phone_number_required">Sila masukkan nombor telefon anda</string>
  <!-- Error message for when postal code in form is invalid -->
  <string name="address_postal_code_invalid">Poskod anda tidak sah.</string>
  <!-- Error text indicating postcode is invalid, used for UK addresses -->
  <string name="address_postcode_invalid">Poskod anda tidak sah</string>
  <!-- Error text indicating that province is required, used for Canada addresses -->
  <string name="address_province_required">Sila masukkan wilayah anda</string>
  <!-- Error text indicating that region is required, used for international addresses -->
  <string name="address_region_generic_required">Sila masukkan Negeri/Wilayah/Rantau anda</string>
  <!-- Error text indicating that address is required, used for all locations -->
  <string name="address_required">Sila masukkan alamat anda</string>
  <!-- Error text indicating that state is required, used for US addresses -->
  <string name="address_state_required">Sila masukkan negeri anda</string>
  <!-- Error text indicating zip code is invalid, used for US addresses -->
  <string name="address_zip_invalid">Kod ZIP anda tidak sah.</string>
  <!-- Error text indicating zip/ postal code is invalid, used for international addresses -->
  <string name="address_zip_postal_invalid">Kod ZIP/Poskod anda tidak sah</string>
  <!-- Pay over time with Affirm copy -->
  <string name="affirm_buy_now_pay_later">Bayar dari semasa ke semasa dengan &lt;img src=\"affirm\"&gt;.</string>
  <!-- Label for Name on account field on form -->
  <string name="au_becs_account_name">Nama pada akaun</string>
  <!-- Placeholder for AU BECS BSB number -->
  <string name="au_becs_bsb_number">Nombor BSB</string>
<<<<<<< HEAD
  <!-- Legal text shown when using AUBECS.
 -->
=======
  <!-- Legal text shown when using AUBECS. -->
>>>>>>> 33e8147c
  <string name="au_becs_mandate">Dengan memberikan butiran akaun bank anda dan mengesahkan pembayaran ini, anda bersetuju dengan Permintaan Debit Terus ini dan &lt;a href=\\"https://stripe.com/au-becs-dd-service-agreement/legal\\"&gt;perjanjian perkhidmatan Permintaan Debit Terus&lt;/a&gt;, serta memberikan kuasa kepada Stripe Payments Australia Pty Ltd ACN 160 180 343 ID Pengguna Debit Terus bernombor 507156 (“Stripe”) untuk mendebitkan akaun anda melalui Sistem Penjelasan Elektronik Pukal (Bulk Electronic Clearing System, BECS) bagi pihak %s (\\"Peniaga\\") untuk sebarang amaun yang dikomunikasikan kepada anda secara berasingan oleh Peniaga. Anda memperakui anda merupakan sama ada pemegang akaun atau penandatangan yang dibenarkan bagi akaun yang tersenarai di atas.</string>
  <!-- BECS Debit Widget - mandate acceptance -->
  <string name="becs_mandate_acceptance">\n    Dengan memberikan butiran akaun bank anda dan mengesahkan pembayaran ini, anda bersetuju \n    dengan Permintaan Debit Terus ini dan perjanjian perkhidmatan Permintaan Debit Terus, serta \n    memberikan kuasa kepada Stripe Payments Australia Pty Ltd ACN 160 180 343 ID Pengguna \n    Debit Terus bernombor 507156 (“Stripe”) untuk mendebitkan akaun anda melalui Sistem \n    Penjelasan Elektronik Pukal (Bulk Electronic Clearing System, BECS) bagi pihak %1$s (\"Peniaga\") \n    untuk sebarang amaun yang dikomunikasikan kepada anda secara berasingan oleh Peniaga. \n    Anda memperakui bahawa anda merupakan seorang pemegang akaun atau penandatangan yang dibenarkan bagi akaun yang tersenarai di atas.\n    </string>
  <!-- Placeholder text for Account number entry field for BECS Debit. -->
  <string name="becs_widget_account_number">Nombor akaun</string>
  <!-- BECS Debit Widget - account number field - incomplete error message -->
  <string name="becs_widget_account_number_incomplete">Nombor akaun anda tidak lengkap.</string>
  <!-- BECS Debit Widget - account number field - required error message -->
  <string name="becs_widget_account_number_required">Nombor akaun anda diperlukan.</string>
  <!-- Placeholder text for BSB Number entry field for BECS Debit. -->
  <string name="becs_widget_bsb">BSB</string>
  <!-- Error string displayed to user when they have entered an incomplete BSB number. BSB refers to an Australian bank account number -->
  <string name="becs_widget_bsb_incomplete">BSB yang anda masukkan tidak lengkap.</string>
  <!-- Error string displayed to user when they enter in an invalid BSB number. &quot;BSB&quot; refers to an Australian bank account. -->
  <string name="becs_widget_bsb_invalid">BSB yang anda masukkan tidak sah.</string>
  <!-- BECS Debit Widget - email address field - label -->
  <string name="becs_widget_email">Alamat E-mel</string>
  <!-- BECS Debit Widget - email address field - invalid error message -->
  <string name="becs_widget_email_invalid">Alamat e-mel anda tidak sah.</string>
  <!-- BECS Debit Widget - email address field - required error message -->
  <string name="becs_widget_email_required">Alamat e-mel anda diperlukan.</string>
  <!-- BECS Debit Widget - name field - label -->
  <string name="becs_widget_name">Nama</string>
  <!-- BECS Debit Widget - name field - required error message -->
  <string name="becs_widget_name_required">Nama anda diperlukan.</string>
  <!-- Details of a saved card. &apos;{card brand} ending in {last 4}&apos; e.g. &apos;VISA ending in 4242&apos; -->
  <string name="card_ending_in">%1$s – berakhiran %2$s</string>
  <!-- Text for close button -->
  <string name="close">Tutup</string>
  <!-- Accessibility action for deleting a payment method -->
  <string name="delete_payment_method">Hapuskan Kaedah Pembayaran</string>
  <string name="delete_payment_method_prompt_title">Hapuskan kaedah pembayaran?</string>
  <!-- label for text field to enter card expiry -->
  <string name="expiry_date_hint">BB/TT</string>
  <string name="expiry_label_short">Tamat Tempoh</string>
  <!-- Label that will show that an FPX bank is offline. For example, &quot;AmBank - Offline&quot; -->
  <string name="fpx_bank_offline">%s – Luar Talian</string>
  <!-- Error message for card details form when expiration date isn&apos;t entered completely -->
  <string name="incomplete_expiry_date">Tarikh tamat tempoh kad anda tidak lengkap.</string>
  <string name="invalid_card_number">Nombor kad anda tidak sah.</string>
  <!-- Error message for card entry form when CVC/CVV is invalid -->
  <string name="invalid_cvc">Kod keselamatan kad anda tidak sah.</string>
  <!-- String to describe an invalid month in expiry date. -->
  <string name="invalid_expiry_month">Bulan tamat tempoh kad anda tidak sah.</string>
  <!-- String to describe an invalid year in expiry date. -->
  <string name="invalid_expiry_year">Tahun tamat tempoh kad anda tidak sah.</string>
  <!-- Shipping form error message -->
  <string name="invalid_shipping_information">Alamat Pengiriman Tidak Sah</string>
  <!-- Error message for when postal code in form is incomplete -->
  <string name="invalid_zip">Poskod anda tidak lengkap.</string>
  <string name="payment_method_add_new_card">Tambah kad baharu...</string>
  <string name="payment_method_add_new_fpx">Pilih Akaun Bank (FPX)…</string>
  <!-- Label for free shipping method -->
  <string name="price_free">Percuma</string>
  <!-- Message displayed when a payment method is removed, stating its name. -->
  <string name="removed">Dialih Keluar %s</string>
  <string name="secure_checkout">Proses Bayar dan Keluar yang Selamat</string>
  <!-- Error when 3DS2 authentication failed (e.g. customer entered the wrong code) -->
  <string name="stripe_failure_reason_authentication">Kami tidak dapat mensahihkan kaedah pembayaran anda. Sila pilih kaedah pembayaran yang berbeza dan cuba lagi.</string>
  <!-- Error when 3DS2 authentication timed out. -->
  <string name="stripe_failure_reason_timed_out">Masa tamat ketika mensahihkan kaedah pembayaran anda -- cuba lagi</string>
  <!-- label for text field to enter card expiry -->
  <string name="stripe_paymentsheet_expiration_date_hint">BB / TT</string>
  <!-- When there are multiple browsers and web authentication is required, this will show in a window asking which browser they want to use to "Verify your payment" -->
  <string name="stripe_verify_your_payment">Tentusahkan pembayaran anda</string>
  <string name="title_add_a_card">Tambah Kad</string>
  <!-- Screen title telling users they should add an address -->
  <string name="title_add_an_address">Tetapkan Alamat</string>
  <!-- Label for Bank Account selection or detail entry form -->
  <string name="title_bank_account">Akaun Bank</string>
  <!-- Title for Payment Method screen -->
  <string name="title_payment_method">Kaedah Pembayaran</string>
  <!-- Screen title telling users they should select a shipping address -->
  <string name="title_select_shipping_method">Pilih Kaedah Pengiriman</string>
  <!-- Error description for incomplete account number -->
  <string name="us_bank_account_widget_account_number_incomplete">Nombor akaun yang anda masukkan tidak lengkap.</string>
</resources><|MERGE_RESOLUTION|>--- conflicted
+++ resolved
@@ -82,12 +82,7 @@
   <string name="au_becs_account_name">Nama pada akaun</string>
   <!-- Placeholder for AU BECS BSB number -->
   <string name="au_becs_bsb_number">Nombor BSB</string>
-<<<<<<< HEAD
-  <!-- Legal text shown when using AUBECS.
- -->
-=======
   <!-- Legal text shown when using AUBECS. -->
->>>>>>> 33e8147c
   <string name="au_becs_mandate">Dengan memberikan butiran akaun bank anda dan mengesahkan pembayaran ini, anda bersetuju dengan Permintaan Debit Terus ini dan &lt;a href=\\"https://stripe.com/au-becs-dd-service-agreement/legal\\"&gt;perjanjian perkhidmatan Permintaan Debit Terus&lt;/a&gt;, serta memberikan kuasa kepada Stripe Payments Australia Pty Ltd ACN 160 180 343 ID Pengguna Debit Terus bernombor 507156 (“Stripe”) untuk mendebitkan akaun anda melalui Sistem Penjelasan Elektronik Pukal (Bulk Electronic Clearing System, BECS) bagi pihak %s (\\"Peniaga\\") untuk sebarang amaun yang dikomunikasikan kepada anda secara berasingan oleh Peniaga. Anda memperakui anda merupakan sama ada pemegang akaun atau penandatangan yang dibenarkan bagi akaun yang tersenarai di atas.</string>
   <!-- BECS Debit Widget - mandate acceptance -->
   <string name="becs_mandate_acceptance">\n    Dengan memberikan butiran akaun bank anda dan mengesahkan pembayaran ini, anda bersetuju \n    dengan Permintaan Debit Terus ini dan perjanjian perkhidmatan Permintaan Debit Terus, serta \n    memberikan kuasa kepada Stripe Payments Australia Pty Ltd ACN 160 180 343 ID Pengguna \n    Debit Terus bernombor 507156 (“Stripe”) untuk mendebitkan akaun anda melalui Sistem \n    Penjelasan Elektronik Pukal (Bulk Electronic Clearing System, BECS) bagi pihak %1$s (\"Peniaga\") \n    untuk sebarang amaun yang dikomunikasikan kepada anda secara berasingan oleh Peniaga. \n    Anda memperakui bahawa anda merupakan seorang pemegang akaun atau penandatangan yang dibenarkan bagi akaun yang tersenarai di atas.\n    </string>
