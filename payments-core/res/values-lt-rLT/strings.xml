<?xml version="1.0" encoding="UTF-8"?>
<resources>
  <!-- Label for card number entry text field -->
  <string name="acc_label_card_number">Kortelės numeris</string>
  <string name="acc_label_card_number_node">%s, kortelės numeris</string>
  <string name="acc_label_cvc_node">%s, CVC</string>
  <string name="acc_label_expiry_date">Galiojimo pabaigos data</string>
  <string name="acc_label_expiry_date_node">%s, galiojimo pabaigos data</string>
  <!-- Caption for Zip Code field on address form (only shown when country is United States only) -->
  <string name="acc_label_zip">Pašto kodas</string>
  <!-- Short string for zip code (United States only) Please keep to 5 characters or less if possible. -->
  <string name="acc_label_zip_short">Pašto kodas</string>
  <!-- Message displayed when a payment method is removed, stating its name. -->
  <string name="added">%s pridėtas</string>
  <!-- Error text indicating that city is required, used for all locations -->
  <string name="address_city_required">Įveskite savo miestą</string>
  <!-- Error text indicating country is invalid -->
  <string name="address_country_invalid">Jūsų šalis neteisinga</string>
  <!-- Error text indicating that county is required, used for UK addresses -->
  <string name="address_county_required">Įveskite savo apygardą</string>
  <!-- Caption for Address field on address form -->
  <string name="address_label_address">Adresas</string>
  <!-- Label for input requesting the first line of an address where , used for international addresses -->
  <string name="address_label_address_line1_optional">1 adreso eilutė (pasirenkama)</string>
  <!-- Address line 2 placeholder for billing address form. -->
  <string name="address_label_address_line2_optional">2 adreso eilutė (pasirenkama)</string>
  <!-- Label for input requesting the first line of an address where input is optional, used for US and Canada addresses -->
  <string name="address_label_address_optional">Adresas (pasirenkamas)</string>
  <!-- Label for input requesting apartment number (address line 2) where input is optional, used for US based addresses -->
  <string name="address_label_apt_optional">But. (pasirenkamas)</string>
  <!-- Label for input requesting city where input is optional, used for all locations -->
  <string name="address_label_city_optional">Miestas (pasirenkamas)</string>
  <!-- Label for input requesting county where input is optional , used for UK based addresses -->
  <string name="address_label_county_optional">Apygarda (pasirenkama)</string>
  <!-- Label for input requesting phone number, used for all locations -->
  <string name="address_label_phone_number">Telefono numeris</string>
  <!-- Label for input requesting phone number where input is optional, used for all locations -->
  <string name="address_label_phone_number_optional">Telefono numeris (pasirenkamas)</string>
  <!-- Label for input requesting postal code where input is optional, used for Canada based addresses -->
  <string name="address_label_postal_code_optional">Pašto kodas (pasirenkamas)</string>
  <!-- Label for input requesting postcode, used for UK based addresses -->
  <string name="address_label_postcode">Pašto kodas</string>
  <!-- Label for input requesting postcode where input is optional, used for UK based addresses -->
  <string name="address_label_postcode_optional">Pašto kodas (pasirenkamas)</string>
  <!-- Label for input requesting province where province is optional, used for canadian addresses -->
  <string name="address_label_province_optional">Provincija (pasirenkama)</string>
  <!-- Label for input requesting the region, used for international addresses -->
  <string name="address_label_region_generic">Valstija / provincija / regionas</string>
  <!-- Label for input requesting the region where input is optional, used for international addresses -->
  <string name="address_label_region_generic_optional">Valstija / provincija / regionas (pasirenkami)</string>
  <!-- Label for input requesting state where input is optional, used for US based addresses -->
  <string name="address_label_state_optional">Valstija (pasirenkama)</string>
  <!-- Label for input requesting zip code where input is optional, used for US based addresses -->
  <string name="address_label_zip_code_optional">Pašto kodas (pasirenkamas)</string>
  <!-- Label for input requesting postal code, used for international addresses -->
  <string name="address_label_zip_postal_code">Pašto kodas</string>
  <!-- Label for input requesting postal code where input is optional, used for international addresses -->
  <string name="address_label_zip_postal_code_optional">Pašto kodas (pasirenkamas)</string>
  <!-- Error text indicating name is required -->
  <string name="address_name_required">Įveskite savo vardą, pavardę</string>
  <!-- Error text indicating that phone number is required, used for all addresses -->
  <string name="address_phone_number_required">Įveskite savo telefono numerį</string>
  <!-- Error message for when postal code in form is invalid -->
  <string name="address_postal_code_invalid">Jūsų pašto kodas yra netinkamas.</string>
  <!-- Error text indicating postcode is invalid, used for UK addresses -->
  <string name="address_postcode_invalid">Jūsų pašto kodas yra netinkamas</string>
  <!-- Error text indicating that province is required, used for Canada addresses -->
  <string name="address_province_required">Įveskite savo provinciją</string>
  <!-- Error text indicating that region is required, used for international addresses -->
  <string name="address_region_generic_required">Įveskite savo valstiją / provinciją / regioną</string>
  <!-- Error text indicating that address is required, used for all locations -->
  <string name="address_required">Įveskite savo adresą</string>
  <!-- Error text indicating that state is required, used for US addresses -->
  <string name="address_state_required">Įveskite savo valstiją</string>
  <!-- Error text indicating zip code is invalid, used for US addresses -->
  <string name="address_zip_invalid">Jūsų pašto kodas yra netinkamas.</string>
  <!-- Error text indicating zip/ postal code is invalid, used for international addresses -->
  <string name="address_zip_postal_invalid">Jūsų pašto kodas yra netinkamas</string>
  <!-- Pay over time with Affirm copy -->
  <string name="affirm_buy_now_pay_later">Mokėkite vėliau naudodami &lt;img src=\"affirm\"&gt;.</string>
  <!-- Label for Name on account field on form -->
  <string name="au_becs_account_name">Sąskaitos turėtojo vardas ir pavardė</string>
  <!-- Placeholder for AU BECS BSB number -->
  <string name="au_becs_bsb_number">BSB numeris</string>
<<<<<<< HEAD
  <!-- Legal text shown when using AUBECS.
 -->
=======
  <!-- Legal text shown when using AUBECS. -->
>>>>>>> 33e8147c
  <string name="au_becs_mandate">Pateikdami savo banko sąskaitos duomenis ir patvirtindami šį mokėjimą, jūs sutinkate su šiuo tiesioginio debeto prašymu ir &lt;a href=\\"https://stripe.com/au-becs-dd-service-agreement/legal\\"&gt;tiesioginio debeto prašymo paslaugų sutartimi&lt;/a&gt; bei įgaliojate „Stripe Payments Australia Pty Ltd“, ACN 160 180 343, tiesioginio debeto naudotojo ID numeris 507156 (toliau – „Stripe“) nurašyti nuo jūsų sąskaitos per masinę elektroninę tarpuskaitos sistemą (BECS) %s vardu (toliau – \„Pardavėjas\“) bet kokias sumas, atskirai jums nurodytas Pardavėjo. Jūs patvirtinate, kad esate sąskaitos turėtojas arba įgaliotas pasirašyti minėtą sąskaitą asmuo.</string>
  <!-- BECS Debit Widget - mandate acceptance -->
  <string name="becs_mandate_acceptance">\n    Pateikdami banko sąskaitos duomenis ir patvirtindami šį mokėjimą, jūs sutinkate su šia\n    tiesioginio debeto užklausa ir tiesioginio debeto užklausos paslaugų sutartimi bei įgaliojate\n    „Stripe Payments Australia Pty Ltd“, ACN 160 180 343, tiesioginio debeto naudotojo ID numeris 507156,\n    (toliau – „Stripe“) nurašyti nuo jūsų sąskaitos per masinę elektroninę tarpuskaitos sistemą (BECS)\n    %1$s vardu (toliau – „Pardavėjas“) bet kokias sumas, atskirai jums nurodytas\n    Pardavėjo. Jūs patvirtinate, kad esate sąskaitos turėtojas arba įgaliotas\n    pasirašyti minėtą sąskaitą asmuo.\n    </string>
  <!-- Placeholder text for Account number entry field for BECS Debit. -->
  <string name="becs_widget_account_number">Sąskaitos numeris</string>
  <!-- BECS Debit Widget - account number field - incomplete error message -->
  <string name="becs_widget_account_number_incomplete">Netikslus sąskaitos numeris.</string>
  <!-- BECS Debit Widget - account number field - required error message -->
  <string name="becs_widget_account_number_required">Privaloma nurodyti sąskaitos numerį.</string>
  <!-- Placeholder text for BSB Number entry field for BECS Debit. -->
  <string name="becs_widget_bsb">BSB</string>
  <!-- Error string displayed to user when they have entered an incomplete BSB number. BSB refers to an Australian bank account number -->
  <string name="becs_widget_bsb_incomplete">Įvestas neišsamus BSB numeris.</string>
  <!-- Error string displayed to user when they enter in an invalid BSB number. &quot;BSB&quot; refers to an Australian bank account. -->
  <string name="becs_widget_bsb_invalid">Įvestas netinkamas BSB numeris.</string>
  <!-- BECS Debit Widget - email address field - label -->
  <string name="becs_widget_email">El. pašto adresas</string>
  <!-- BECS Debit Widget - email address field - invalid error message -->
  <string name="becs_widget_email_invalid">Jūsų el. pašto adresas yra netinkamas.</string>
  <!-- BECS Debit Widget - email address field - required error message -->
  <string name="becs_widget_email_required">Privaloma nurodyti el. pašto adresą.</string>
  <!-- BECS Debit Widget - name field - label -->
  <string name="becs_widget_name">Vardas, pavardė</string>
  <!-- BECS Debit Widget - name field - required error message -->
  <string name="becs_widget_name_required">Privaloma nurodyti vardą, pavardę.</string>
  <!-- Details of a saved card. &apos;{card brand} ending in {last 4}&apos; e.g. &apos;VISA ending in 4242&apos; -->
  <string name="card_ending_in">%1$s, kuri baigiasi %2$s</string>
  <!-- Text for close button -->
  <string name="close">Užverti</string>
  <!-- Accessibility action for deleting a payment method -->
  <string name="delete_payment_method">Pašalinti mokėjimo būdą?</string>
  <string name="delete_payment_method_prompt_title">Pašalinti mokėjimo būdą?</string>
  <!-- label for text field to enter card expiry -->
  <string name="expiry_date_hint">mm / MM</string>
  <string name="expiry_label_short">Galiojimo pabaigos data</string>
  <!-- Label that will show that an FPX bank is offline. For example, &quot;AmBank - Offline&quot; -->
  <string name="fpx_bank_offline">%s – neprisijungęs</string>
  <!-- Error message for card details form when expiration date isn&apos;t entered completely -->
  <string name="incomplete_expiry_date">Neišsami kortelės galiojimo pabaigos data.</string>
  <string name="invalid_card_number">Negaliojantis kortelės numeris.</string>
  <!-- Error message for card entry form when CVC/CVV is invalid -->
  <string name="invalid_cvc">Kortelės saugos kodas negalioja.</string>
  <!-- String to describe an invalid month in expiry date. -->
  <string name="invalid_expiry_month">Negaliojantis kortelės galiojimo pabaigos mėnuo.</string>
  <!-- String to describe an invalid year in expiry date. -->
  <string name="invalid_expiry_year">Kortelės galiojimo pabaigos metai neteisingi.</string>
  <!-- Shipping form error message -->
  <string name="invalid_shipping_information">Netinkamas siuntimo adresas</string>
  <!-- Error message for when postal code in form is incomplete -->
  <string name="invalid_zip">Pašto kodas neišsamus.</string>
  <string name="payment_method_add_new_card">Pridėti naują kortelę...</string>
  <string name="payment_method_add_new_fpx">Pasirinkti banko sąskaitą (FPX)...</string>
  <!-- Label for free shipping method -->
  <string name="price_free">Nemokamai</string>
  <!-- Message displayed when a payment method is removed, stating its name. -->
  <string name="removed">%s pašalintas</string>
  <string name="secure_checkout">Saugus pirkimo užbaigimas</string>
  <!-- Error when 3DS2 authentication failed (e.g. customer entered the wrong code) -->
  <string name="stripe_failure_reason_authentication">Nepavyko autentifikuoti mokėjimo būdo. Pasirinkite kitą mokėjimo būdą ir bandykite dar kartą.</string>
  <!-- Error when 3DS2 authentication timed out. -->
  <string name="stripe_failure_reason_timed_out">Baigėsi mokėjimo būdui autentifikuoti skirtas laikas, bandykite dar kartą</string>
  <!-- label for text field to enter card expiry -->
  <string name="stripe_paymentsheet_expiration_date_hint">mm / MM</string>
  <!-- When there are multiple browsers and web authentication is required, this will show in a window asking which browser they want to use to "Verify your payment" -->
  <string name="stripe_verify_your_payment">Patvirtinkite savo mokėjimą.</string>
  <string name="title_add_a_card">Pridėti kortelę</string>
  <!-- Screen title telling users they should add an address -->
  <string name="title_add_an_address">Nustatyti adresą</string>
  <!-- Label for Bank Account selection or detail entry form -->
  <string name="title_bank_account">Banko sąskaita</string>
  <!-- Title for Payment Method screen -->
  <string name="title_payment_method">Mokėjimo būdas</string>
  <!-- Screen title telling users they should select a shipping address -->
  <string name="title_select_shipping_method">Pasirinkti siuntimo būdą</string>
  <!-- Error description for incomplete account number -->
  <string name="us_bank_account_widget_account_number_incomplete">Įvedėte ne visą sąskaitos numerį.</string>
</resources><|MERGE_RESOLUTION|>--- conflicted
+++ resolved
@@ -82,12 +82,7 @@
   <string name="au_becs_account_name">Sąskaitos turėtojo vardas ir pavardė</string>
   <!-- Placeholder for AU BECS BSB number -->
   <string name="au_becs_bsb_number">BSB numeris</string>
-<<<<<<< HEAD
-  <!-- Legal text shown when using AUBECS.
- -->
-=======
   <!-- Legal text shown when using AUBECS. -->
->>>>>>> 33e8147c
   <string name="au_becs_mandate">Pateikdami savo banko sąskaitos duomenis ir patvirtindami šį mokėjimą, jūs sutinkate su šiuo tiesioginio debeto prašymu ir &lt;a href=\\"https://stripe.com/au-becs-dd-service-agreement/legal\\"&gt;tiesioginio debeto prašymo paslaugų sutartimi&lt;/a&gt; bei įgaliojate „Stripe Payments Australia Pty Ltd“, ACN 160 180 343, tiesioginio debeto naudotojo ID numeris 507156 (toliau – „Stripe“) nurašyti nuo jūsų sąskaitos per masinę elektroninę tarpuskaitos sistemą (BECS) %s vardu (toliau – \„Pardavėjas\“) bet kokias sumas, atskirai jums nurodytas Pardavėjo. Jūs patvirtinate, kad esate sąskaitos turėtojas arba įgaliotas pasirašyti minėtą sąskaitą asmuo.</string>
   <!-- BECS Debit Widget - mandate acceptance -->
   <string name="becs_mandate_acceptance">\n    Pateikdami banko sąskaitos duomenis ir patvirtindami šį mokėjimą, jūs sutinkate su šia\n    tiesioginio debeto užklausa ir tiesioginio debeto užklausos paslaugų sutartimi bei įgaliojate\n    „Stripe Payments Australia Pty Ltd“, ACN 160 180 343, tiesioginio debeto naudotojo ID numeris 507156,\n    (toliau – „Stripe“) nurašyti nuo jūsų sąskaitos per masinę elektroninę tarpuskaitos sistemą (BECS)\n    %1$s vardu (toliau – „Pardavėjas“) bet kokias sumas, atskirai jums nurodytas\n    Pardavėjo. Jūs patvirtinate, kad esate sąskaitos turėtojas arba įgaliotas\n    pasirašyti minėtą sąskaitą asmuo.\n    </string>
