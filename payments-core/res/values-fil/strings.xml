--- conflicted
+++ resolved
@@ -82,12 +82,7 @@
   <string name="au_becs_account_name">Pangalan sa account</string>
   <!-- Placeholder for AU BECS BSB number -->
   <string name="au_becs_bsb_number">Numero ng BSB</string>
-<<<<<<< HEAD
-  <!-- Legal text shown when using AUBECS.
- -->
-=======
   <!-- Legal text shown when using AUBECS. -->
->>>>>>> 33e8147c
   <string name="au_becs_mandate">Sa pagbibigay ng mga detalye ng iyong account sa bangko at pagkumpirma sa pagbabayad na ito, sumasang-ayon ka sa Kahilingan sa Direktang Debit na ito at sa &lt;a href=\\"https://stripe.com/au-becs-dd-service-agreement/legal\\"&gt;kasunduan sa serbisyo ng Kahilingan sa Direktang Debit&lt;/a&gt;, at pinahihintulutan ang Stripe Payments Australia Pty Ltd ACN 160 180 343 Direct Debit User ID number 507156 (ang “Stripe”) para i-debit ang iyong account gamit ang Bulk Electronic Clearing System (BECS) sa ngalan ng %s (ang \\"Mangangalakal\\") para sa anumang halagang hiwalay na ipinaalam sa iyo ng Mangangalakal. Pinapatunayan mong isa kang may hawak ng account o isang awtorisadong tagalagda sa account na nakalista sa itaas.</string>
   <!-- BECS Debit Widget - mandate acceptance -->
   <string name="becs_mandate_acceptance">\n    Sa pagbibigay ng mga detalye ng iyong account sa bangko at pagkumpirma sa pagbabayad na ito, sumasang-ayon ka sa \n    kasunduan sa serbisyo ng Direct Debit Request at Direct Debit Request, at pinahihintulutan ang\n    Stripe Payments Australia Pty Ltd ACN 160 180 343 Direct Debit User ID number 507156\n    (“Stripe”) na magbawas sa iyong account gamit ang Bulk Electronic Clearing System (BECS)\n    sa ngalan ng %1$s (the \"Merchant\") para sa anumang mga halaga na hiwalay na ipinaalam sa iyo\n    ng Merchant. Pinatutunayan mo na ikaw ay alinman sa may-ari ng account o isang pinahihintulutan \n    na pumirma sa account na nakalista sa itaas.\n    </string>
