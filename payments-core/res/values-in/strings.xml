<?xml version="1.0" encoding="UTF-8"?>
<resources>
  <!-- Label for card number entry text field -->
  <string name="acc_label_card_number">Nomor kartu</string>
  <string name="acc_label_card_number_node">%s, Nomor kartu</string>
  <string name="acc_label_cvc_node">%s, CVC</string>
  <string name="acc_label_expiry_date">Tanggal kedaluwarsa</string>
  <string name="acc_label_expiry_date_node">%s, Tanggal kedaluwarsa</string>
  <!-- Caption for Zip Code field on address form (only shown when country is United States only) -->
  <string name="acc_label_zip">Kode ZIP</string>
  <!-- Short string for zip code (United States only) Please keep to 5 characters or less if possible. -->
  <string name="acc_label_zip_short">ZIP</string>
  <!-- Message displayed when a payment method is removed, stating its name. -->
  <string name="added">%s Ditambahkan</string>
  <!-- Error text indicating that city is required, used for all locations -->
  <string name="address_city_required">Masukkan kota Anda</string>
  <!-- Error text indicating country is invalid -->
  <string name="address_country_invalid">Negara Anda tidak valid</string>
  <!-- Error text indicating that county is required, used for UK addresses -->
  <string name="address_county_required">Masukkan county Anda</string>
  <!-- Caption for Address field on address form -->
  <string name="address_label_address">Alamat</string>
  <!-- Label for input requesting the first line of an address where , used for international addresses -->
  <string name="address_label_address_line1_optional">Baris alamat ke-1 (opsional)</string>
  <!-- Address line 2 placeholder for billing address form. -->
  <string name="address_label_address_line2_optional">Baris alamat ke-2 (opsional)</string>
  <!-- Label for input requesting the first line of an address where input is optional, used for US and Canada addresses -->
  <string name="address_label_address_optional">Alamat (opsional)</string>
  <!-- Label for input requesting apartment number (address line 2) where input is optional, used for US based addresses -->
  <string name="address_label_apt_optional">Apt. (opsional)</string>
  <!-- Label for input requesting city where input is optional, used for all locations -->
  <string name="address_label_city_optional">Kota (opsional)</string>
  <!-- Label for input requesting county where input is optional , used for UK based addresses -->
  <string name="address_label_county_optional">County (opsional)</string>
  <!-- Label for input requesting phone number, used for all locations -->
  <string name="address_label_phone_number">Nomor telepon</string>
  <!-- Label for input requesting phone number where input is optional, used for all locations -->
  <string name="address_label_phone_number_optional">Nomor telepon (opsional)</string>
  <!-- Label for input requesting postal code where input is optional, used for Canada based addresses -->
  <string name="address_label_postal_code_optional">Kode pos (opsional)</string>
  <!-- Label for input requesting postcode, used for UK based addresses -->
  <string name="address_label_postcode">Kode pos</string>
  <!-- Label for input requesting postcode where input is optional, used for UK based addresses -->
  <string name="address_label_postcode_optional">Kode Pos (opsional)</string>
  <!-- Label for input requesting province where province is optional, used for canadian addresses -->
  <string name="address_label_province_optional">Provinsi (opsional)</string>
  <!-- Label for input requesting the region, used for international addresses -->
  <string name="address_label_region_generic">Negara Bagian / Provinsi / Wilayah</string>
  <!-- Label for input requesting the region where input is optional, used for international addresses -->
  <string name="address_label_region_generic_optional">Negara Bagian / Provinsi / Wilayah (opsional)</string>
  <!-- Label for input requesting state where input is optional, used for US based addresses -->
  <string name="address_label_state_optional">Negara Bagian (opsional)</string>
  <!-- Label for input requesting zip code where input is optional, used for US based addresses -->
  <string name="address_label_zip_code_optional">Kode ZIP (opsional)</string>
  <!-- Label for input requesting postal code, used for international addresses -->
  <string name="address_label_zip_postal_code">Kode Pos/ZIP</string>
  <!-- Label for input requesting postal code where input is optional, used for international addresses -->
  <string name="address_label_zip_postal_code_optional">Kode Pos / ZIP (opsional)</string>
  <!-- Error text indicating name is required -->
  <string name="address_name_required">Masukkan nama Anda</string>
  <!-- Error text indicating that phone number is required, used for all addresses -->
  <string name="address_phone_number_required">Masukkan nomor telepon Anda</string>
  <!-- Error message for when postal code in form is invalid -->
  <string name="address_postal_code_invalid">Kode pos Anda tidak valid.</string>
  <!-- Error text indicating postcode is invalid, used for UK addresses -->
  <string name="address_postcode_invalid">Kode pos Anda tidak valid</string>
  <!-- Error text indicating that province is required, used for Canada addresses -->
  <string name="address_province_required">Masukkan provinsi Anda</string>
  <!-- Error text indicating that region is required, used for international addresses -->
  <string name="address_region_generic_required">Masukkan Negara Bagian/Provinsi/Wilayah Anda</string>
  <!-- Error text indicating that address is required, used for all locations -->
  <string name="address_required">Masukkan alamat Anda</string>
  <!-- Error text indicating that state is required, used for US addresses -->
  <string name="address_state_required">Masukkan negara bagian Anda</string>
  <!-- Error text indicating zip code is invalid, used for US addresses -->
  <string name="address_zip_invalid">Kode ZIP Anda tidak valid.</string>
  <!-- Error text indicating zip/ postal code is invalid, used for international addresses -->
  <string name="address_zip_postal_invalid">Kode Pos/ZIP Anda tidak valid</string>
  <!-- Pay over time with Affirm copy -->
  <string name="affirm_buy_now_pay_later">Bayar dengan jangka waktu dengan &lt;img src=\"affirm\"&gt;.</string>
  <!-- Label for Name on account field on form -->
  <string name="au_becs_account_name">Nama pada rekening</string>
  <!-- Placeholder for AU BECS BSB number -->
  <string name="au_becs_bsb_number">Nomor BSB</string>
<<<<<<< HEAD
  <!-- Legal text shown when using AUBECS.
 -->
=======
  <!-- Legal text shown when using AUBECS. -->
>>>>>>> 33e8147c
  <string name="au_becs_mandate">Dengan memberikan detail rekening bank Anda dan mengonfirmasi pembayaran ini, berarti Anda setuju dengan Permintaan Debit Langsung ini dan &lt;a href=\\"https://stripe.com/au-becs-dd-service-agreement/legal\\"&gt;perjanjian layanan Permintaan Debit Langsung&lt;/a&gt;, serta mengotorisasi Stripe Payments Australia Pty Ltd ACN 160 180 343 dengan nomor Identifikasi Pengguna Debit Langsung 507156 (“Stripe”) untuk mendebit rekening Anda melalui Bulk Electronic Clearing System (BECS) atas nama %s (\"Merchant\") sejumlah yang dikomunikasikan secara terpisah kepada Anda oleh Merchant. Anda menyatakan diri sebagai pemilik akun atau penandatangan yang diotorisasi atas akun yang tercantum di atas.</string>
  <!-- BECS Debit Widget - mandate acceptance -->
  <string name="becs_mandate_acceptance">\n    Dengan memberikan detail rekening bank Anda dan mengonfirmasi pembayaran ini, berarti Anda setuju dengan\n    Permintaan Debit Langsung ini dan perjanjian layanan Permintaan Debit Langsung, serta mengotorisasi\n    Stripe Payments Australia Pty Ltd ACN 160 180 343 dengan nomor Identifikasi Pengguna Debit Langsung 507156\n    (“Stripe”) untuk mendebit rekening Anda melalui Bulk Electronic Clearing System (BECS) atas nama\n    %1$s (\"Merchant\") sejumlah yang dikomunikasikan secara terpisah kepada Anda\n    oleh Merchant. Anda menyatakan diri sebagai pemilik akun atau\n    penandatangan yang diotorisasi atas akun yang tercantum di atas.\n    </string>
  <!-- Placeholder text for Account number entry field for BECS Debit. -->
  <string name="becs_widget_account_number">Nomor rekening</string>
  <!-- BECS Debit Widget - account number field - incomplete error message -->
  <string name="becs_widget_account_number_incomplete">Nomor rekening Anda tidak lengkap.</string>
  <!-- BECS Debit Widget - account number field - required error message -->
  <string name="becs_widget_account_number_required">Nomor rekening Anda harus diisi.</string>
  <!-- Placeholder text for BSB Number entry field for BECS Debit. -->
  <string name="becs_widget_bsb">BSB</string>
  <!-- Error string displayed to user when they have entered an incomplete BSB number. BSB refers to an Australian bank account number -->
  <string name="becs_widget_bsb_incomplete">BSB yang Anda masukkan tidak lengkap.</string>
  <!-- Error string displayed to user when they enter in an invalid BSB number. &quot;BSB&quot; refers to an Australian bank account. -->
  <string name="becs_widget_bsb_invalid">BSB yang Anda masukkan tidak valid.</string>
  <!-- BECS Debit Widget - email address field - label -->
  <string name="becs_widget_email">Alamat Email</string>
  <!-- BECS Debit Widget - email address field - invalid error message -->
  <string name="becs_widget_email_invalid">Alamat email Anda tidak valid.</string>
  <!-- BECS Debit Widget - email address field - required error message -->
  <string name="becs_widget_email_required">Alamat email Anda harus diisi.</string>
  <!-- BECS Debit Widget - name field - label -->
  <string name="becs_widget_name">Nama</string>
  <!-- BECS Debit Widget - name field - required error message -->
  <string name="becs_widget_name_required">Nama Anda harus diisi.</string>
  <!-- Details of a saved card. &apos;{card brand} ending in {last 4}&apos; e.g. &apos;VISA ending in 4242&apos; -->
  <string name="card_ending_in">%1$s berakhiran %2$s</string>
  <!-- Text for close button -->
  <string name="close">Tutup</string>
  <!-- Accessibility action for deleting a payment method -->
  <string name="delete_payment_method">Hapus Metode Pembayaran</string>
  <string name="delete_payment_method_prompt_title">Hapus metode pembayaran?</string>
  <!-- label for text field to enter card expiry -->
  <string name="expiry_date_hint">BB/TT</string>
  <string name="expiry_label_short">Kedaluwarsa</string>
  <!-- Label that will show that an FPX bank is offline. For example, &quot;AmBank - Offline&quot; -->
  <string name="fpx_bank_offline">%s - Offline</string>
  <!-- Error message for card details form when expiration date isn&apos;t entered completely -->
  <string name="incomplete_expiry_date">Tanggal kedaluwarsa kartu Anda tidak lengkap.</string>
  <string name="invalid_card_number">Nomor kartu Anda tidak valid.</string>
  <!-- Error message for card entry form when CVC/CVV is invalid -->
  <string name="invalid_cvc">Kode keamanan kartu Anda tidak valid.</string>
  <!-- String to describe an invalid month in expiry date. -->
  <string name="invalid_expiry_month">Bulan kedaluwarsa kartu Anda tidak valid.</string>
  <!-- String to describe an invalid year in expiry date. -->
  <string name="invalid_expiry_year">Tahun kedaluwarsa kartu Anda tidak valid.</string>
  <!-- Shipping form error message -->
  <string name="invalid_shipping_information">Alamat Pengiriman Tidak Valid</string>
  <!-- Error message for when postal code in form is incomplete -->
  <string name="invalid_zip">Kode pos Anda tidak lengkap.</string>
  <string name="payment_method_add_new_card">Tambahkan kartu baru...</string>
  <string name="payment_method_add_new_fpx">Pilih Rekening Bank (FPX)…</string>
  <!-- Label for free shipping method -->
  <string name="price_free">Gratis</string>
  <!-- Message displayed when a payment method is removed, stating its name. -->
  <string name="removed">%s Dihapus</string>
  <string name="secure_checkout">Checkout Aman</string>
  <!-- Error when 3DS2 authentication failed (e.g. customer entered the wrong code) -->
  <string name="stripe_failure_reason_authentication">Kami tidak dapat mengautentikasi metode pembayaran Anda. Pilih metode pembayaran yang berbeda dan coba lagi.</string>
  <!-- Error when 3DS2 authentication timed out. -->
  <string name="stripe_failure_reason_timed_out">Waktu autentikasi metode pembayaran Anda habis -- coba lagi</string>
  <!-- label for text field to enter card expiry -->
  <string name="stripe_paymentsheet_expiration_date_hint">BB / TT</string>
  <!-- When there are multiple browsers and web authentication is required, this will show in a window asking which browser they want to use to "Verify your payment" -->
  <string name="stripe_verify_your_payment">Verifikasikan pembayaran Anda</string>
  <string name="title_add_a_card">Tambahkan sebuah Kartu</string>
  <!-- Screen title telling users they should add an address -->
  <string name="title_add_an_address">Atur Alamat</string>
  <!-- Label for Bank Account selection or detail entry form -->
  <string name="title_bank_account">Rekening bank</string>
  <!-- Title for Payment Method screen -->
  <string name="title_payment_method">Metode Pembayaran</string>
  <!-- Screen title telling users they should select a shipping address -->
  <string name="title_select_shipping_method">Pilih Metode Pengiriman</string>
  <!-- Error description for incomplete account number -->
  <string name="us_bank_account_widget_account_number_incomplete">Nomor rekening yang Anda masukkan tidak lengkap.</string>
</resources><|MERGE_RESOLUTION|>--- conflicted
+++ resolved
@@ -82,12 +82,7 @@
   <string name="au_becs_account_name">Nama pada rekening</string>
   <!-- Placeholder for AU BECS BSB number -->
   <string name="au_becs_bsb_number">Nomor BSB</string>
-<<<<<<< HEAD
-  <!-- Legal text shown when using AUBECS.
- -->
-=======
   <!-- Legal text shown when using AUBECS. -->
->>>>>>> 33e8147c
   <string name="au_becs_mandate">Dengan memberikan detail rekening bank Anda dan mengonfirmasi pembayaran ini, berarti Anda setuju dengan Permintaan Debit Langsung ini dan &lt;a href=\\"https://stripe.com/au-becs-dd-service-agreement/legal\\"&gt;perjanjian layanan Permintaan Debit Langsung&lt;/a&gt;, serta mengotorisasi Stripe Payments Australia Pty Ltd ACN 160 180 343 dengan nomor Identifikasi Pengguna Debit Langsung 507156 (“Stripe”) untuk mendebit rekening Anda melalui Bulk Electronic Clearing System (BECS) atas nama %s (\"Merchant\") sejumlah yang dikomunikasikan secara terpisah kepada Anda oleh Merchant. Anda menyatakan diri sebagai pemilik akun atau penandatangan yang diotorisasi atas akun yang tercantum di atas.</string>
   <!-- BECS Debit Widget - mandate acceptance -->
   <string name="becs_mandate_acceptance">\n    Dengan memberikan detail rekening bank Anda dan mengonfirmasi pembayaran ini, berarti Anda setuju dengan\n    Permintaan Debit Langsung ini dan perjanjian layanan Permintaan Debit Langsung, serta mengotorisasi\n    Stripe Payments Australia Pty Ltd ACN 160 180 343 dengan nomor Identifikasi Pengguna Debit Langsung 507156\n    (“Stripe”) untuk mendebit rekening Anda melalui Bulk Electronic Clearing System (BECS) atas nama\n    %1$s (\"Merchant\") sejumlah yang dikomunikasikan secara terpisah kepada Anda\n    oleh Merchant. Anda menyatakan diri sebagai pemilik akun atau\n    penandatangan yang diotorisasi atas akun yang tercantum di atas.\n    </string>
