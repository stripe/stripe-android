--- conflicted
+++ resolved
@@ -82,12 +82,7 @@
   <string name="au_becs_account_name">Tên trên tài khoản</string>
   <!-- Placeholder for AU BECS BSB number -->
   <string name="au_becs_bsb_number">Số BSB</string>
-<<<<<<< HEAD
-  <!-- Legal text shown when using AUBECS.
- -->
-=======
   <!-- Legal text shown when using AUBECS. -->
->>>>>>> 33e8147c
   <string name="au_becs_mandate">Bằng việc cung cấp chi tiết tài khoản ngân hàng của quý vị và xác nhận thanh toán này, quý vị đồng ý với Yêu cầu Ghi nợ Trực tiếp này và &lt;a href=\\"https://stripe.com/au-becs-dd-service-agreement/legal\\"&gt;thỏa thuận dịch vụ Yêu cầu Ghi nợ Trực tiếp&lt;/a&gt;, và cho phép Stripe Payments Australia Pty Ltd ACN 160 180 343 ID người dùng Ghi nợ Trực tiếp số 507156 (“Stripe”) ghi nợ tài khoản của quý vị thông qua Bulk Electronic Clearing System (BECS) thay mặt %s (\\"Người bán\\") cho bất kỳ số tiền nào được Người bán liên lạc riêng với quý vị. Quý vị chứng nhận rằng quý vị là chủ tài khoản hoặc người ký kết được ủy quyền trên tài khoản được liệt kê ở trên.</string>
   <!-- BECS Debit Widget - mandate acceptance -->
   <string name="becs_mandate_acceptance">\n    Khi cung cấp chi tiết tài khoản ngân hàng của bạn và xác nhận khoản thanh toán này, bạn đồng ý\n    với Yêu cầu Ghi nợ Trực tiếp này và thỏa thuận dịch vụ Yêu cầu Ghi nợ Trực tiếp và ủy quyền cho\n    Stripe Payments Australia Pty Ltd ACN 160 180 343 có số ID Người dùng Ghi nợ Trực tiếp là\n    507156 (“Stripe”), thay mặt cho %1$s (\"Người bán\") ghi nợ tài khoản thông qua Hệ thống thanh toán\n    bù trừ điện tử hàng loạt (BECS) đối với bất kỳ số tiền nào được Người bán thông báo riêng cho\n    bạn. Bạn xác nhận rằng bạn là chủ tài khoản hoặc người ký được ủy quyền trên tài khoản được\n    liệt kê ở trên.\n    </string>
