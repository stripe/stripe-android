--- conflicted
+++ resolved
@@ -82,12 +82,7 @@
   <string name="au_becs_account_name">Nome na conta</string>
   <!-- Placeholder for AU BECS BSB number -->
   <string name="au_becs_bsb_number">Número BSB</string>
-<<<<<<< HEAD
-  <!-- Legal text shown when using AUBECS.
- -->
-=======
   <!-- Legal text shown when using AUBECS. -->
->>>>>>> 33e8147c
   <string name="au_becs_mandate">Ao informar os dados da sua conta bancária e confirmar este pagamento, você aceita esta Solicitação de Débito Automático e o &lt;a href=\\"https://stripe.com/au-becs-dd-service-agreement/legal\\"&gt;contrato de serviço de Solicitação de Débito Automático&lt;/a&gt; e autoriza a Stripe Payments Australia Pty Ltd ACN 160 180 343 com número de Usuário para Débito Direto 507156 (a “Stripe”) a debitar de sua conta pelo Bulk Electronic Clearing System (BECS) em nome de %s (o \\"Comerciante\\") quaisquer quantias comunicadas separadamente a você pelo Comerciante. Você confirma que é titular da conta ou signatário autorizado da conta indicada acima.</string>
   <!-- BECS Debit Widget - mandate acceptance -->
   <string name="becs_mandate_acceptance">\n    Ao informar os dados da sua conta bancária e confirmar este pagamento, você aceita esta\n    Solicitação de Débito Direto e o contrato de serviço da Solicitação de Débito Direto, bem como autoriza a\n    Stripe Payments Australia Pty Ltd ACN 160 180 343 com número de Usuário para Débito Direto 507156\n    (a “Stripe”) a debitar de sua conta pelo Bulk Electronic Clearing System (BECS) em\n    nome de %1$s (o \"Comerciante\") quaisquer quantias comunicadas separadamente a você\n    pelo Comerciante. Você confirma que é títular da conta ou signatário\n    autorizado da conta listada acima.\n    </string>
