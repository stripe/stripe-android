<?xml version="1.0" encoding="UTF-8"?>
<resources>
  <!-- Label for card number entry text field -->
  <string name="acc_label_card_number">卡号</string>
  <string name="acc_label_card_number_node">%s，卡号</string>
  <string name="acc_label_cvc_node">%s，CVC</string>
  <string name="acc_label_expiry_date">到期日</string>
  <string name="acc_label_expiry_date_node">%s，到期日</string>
  <!-- Caption for Zip Code field on address form (only shown when country is United States only) -->
  <string name="acc_label_zip">邮编</string>
  <!-- Short string for zip code (United States only) Please keep to 5 characters or less if possible. -->
  <string name="acc_label_zip_short">邮编</string>
  <!-- Message displayed when a payment method is removed, stating its name. -->
  <string name="added">已添加 %s</string>
  <!-- Error text indicating that city is required, used for all locations -->
  <string name="address_city_required">请输入您所在的城市</string>
  <!-- Error text indicating country is invalid -->
  <string name="address_country_invalid">您的国家无效</string>
  <!-- Error text indicating that county is required, used for UK addresses -->
  <string name="address_county_required">请输入您所在的县</string>
  <!-- Caption for Address field on address form -->
  <string name="address_label_address">地址</string>
  <!-- Label for input requesting the first line of an address where , used for international addresses -->
  <string name="address_label_address_line1_optional">地址第 1 行 (可选)</string>
  <!-- Address line 2 placeholder for billing address form. -->
  <string name="address_label_address_line2_optional">地址第 2 行（可选）</string>
  <!-- Label for input requesting the first line of an address where input is optional, used for US and Canada addresses -->
  <string name="address_label_address_optional">地址 (可选)</string>
  <!-- Label for input requesting apartment number (address line 2) where input is optional, used for US based addresses -->
  <string name="address_label_apt_optional">公寓号码 (可选)</string>
  <!-- Label for input requesting city where input is optional, used for all locations -->
  <string name="address_label_city_optional">城市 (可选)</string>
  <!-- Label for input requesting county where input is optional , used for UK based addresses -->
  <string name="address_label_county_optional">县（可选）</string>
  <!-- Label for input requesting phone number, used for all locations -->
  <string name="address_label_phone_number">电话号码</string>
  <!-- Label for input requesting phone number where input is optional, used for all locations -->
  <string name="address_label_phone_number_optional">电话号码（可选）</string>
  <!-- Label for input requesting postal code where input is optional, used for Canada based addresses -->
  <string name="address_label_postal_code_optional">邮政编码（可选）</string>
  <!-- Label for input requesting postcode, used for UK based addresses -->
  <string name="address_label_postcode">邮政编码</string>
  <!-- Label for input requesting postcode where input is optional, used for UK based addresses -->
  <string name="address_label_postcode_optional">邮政编码（可选）</string>
  <!-- Label for input requesting province where province is optional, used for canadian addresses -->
  <string name="address_label_province_optional">省 (可选)</string>
  <!-- Label for input requesting the region, used for international addresses -->
  <string name="address_label_region_generic">州/省/地区</string>
  <!-- Label for input requesting the region where input is optional, used for international addresses -->
  <string name="address_label_region_generic_optional">州/省/地区（可选）</string>
  <!-- Label for input requesting state where input is optional, used for US based addresses -->
  <string name="address_label_state_optional">州 (可选)</string>
  <!-- Label for input requesting zip code where input is optional, used for US based addresses -->
  <string name="address_label_zip_code_optional">邮政编码（可选）</string>
  <!-- Label for input requesting postal code, used for international addresses -->
  <string name="address_label_zip_postal_code">邮政编码</string>
  <!-- Label for input requesting postal code where input is optional, used for international addresses -->
  <string name="address_label_zip_postal_code_optional">邮政编码（可选）</string>
  <!-- Error text indicating name is required -->
  <string name="address_name_required">请输入您的姓名</string>
  <!-- Error text indicating that phone number is required, used for all addresses -->
  <string name="address_phone_number_required">请输入您的电话号码</string>
  <!-- Error message for when postal code in form is invalid -->
  <string name="address_postal_code_invalid">您的邮编无效。</string>
  <!-- Error text indicating postcode is invalid, used for UK addresses -->
  <string name="address_postcode_invalid">您的邮政编码无效</string>
  <!-- Error text indicating that province is required, used for Canada addresses -->
  <string name="address_province_required">请输入您所在的省</string>
  <!-- Error text indicating that region is required, used for international addresses -->
  <string name="address_region_generic_required">请输入您所在的州/省/地区</string>
  <!-- Error text indicating that address is required, used for all locations -->
  <string name="address_required">请输入您的地址</string>
  <!-- Error text indicating that state is required, used for US addresses -->
  <string name="address_state_required">请输入您所在的州</string>
  <!-- Error text indicating zip code is invalid, used for US addresses -->
  <string name="address_zip_invalid">您的邮政编码无效。</string>
  <!-- Error text indicating zip/ postal code is invalid, used for international addresses -->
  <string name="address_zip_postal_invalid">您的邮政编码无效</string>
  <!-- Pay over time with Affirm copy -->
  <string name="affirm_buy_now_pay_later">用 &lt;img src=\"affirm\"&gt; 慢慢支付。</string>
  <!-- Label for Name on account field on form -->
  <string name="au_becs_account_name">账户名</string>
  <!-- Placeholder for AU BECS BSB number -->
  <string name="au_becs_bsb_number">BSB 号码</string>
<<<<<<< HEAD
  <!-- Legal text shown when using AUBECS.
 -->
=======
  <!-- Legal text shown when using AUBECS. -->
>>>>>>> 33e8147c
  <string name="au_becs_mandate">提供您的银行账户详情并确认这笔付款即表示您同意该“直接借记请求”以及&lt;a href=\\"https://stripe.com/au-becs-dd-service-agreement/legal\\"&gt;“直接借记请求”服务协议&lt;/a&gt;，并授权 Stripe Payments Australia Pty Ltd ACN 160 180 343，直接借记用户 ID 507156 (\"Stripe\") 通过“批量电子清算系统” (BECS) 代 %s（\“商家”\）向您收取“商家”单独与您议定的金额。您确认您是上述所列账户的账户持有人或授权签字者。</string>
  <!-- BECS Debit Widget - mandate acceptance -->
  <string name="becs_mandate_acceptance">\n    通过提供您的银行账户信息并确认该笔付款，\n    表示您同意本“直接借记请求”及其服务条款，并授权\n    Stripe Payments Australia Pty Ltd ACN 160 180 343 Direct Debit User ID\n    number 507156 (“Stripe”) 通过批量电子清算系统 (BECS)\n    代 %1$s（“商家”）向您的账户扣取商家单独告知您的金额。\n    您确认您是账户持有人或上述账户的授权签署人。\n    \n    </string>
  <!-- Placeholder text for Account number entry field for BECS Debit. -->
  <string name="becs_widget_account_number">账号</string>
  <!-- BECS Debit Widget - account number field - incomplete error message -->
  <string name="becs_widget_account_number_incomplete">您的账号不完整。</string>
  <!-- BECS Debit Widget - account number field - required error message -->
  <string name="becs_widget_account_number_required">您需要填写账号。</string>
  <!-- Placeholder text for BSB Number entry field for BECS Debit. -->
  <string name="becs_widget_bsb">BSB</string>
  <!-- Error string displayed to user when they have entered an incomplete BSB number. BSB refers to an Australian bank account number -->
  <string name="becs_widget_bsb_incomplete">您输入的 BSB 不完整。</string>
  <!-- Error string displayed to user when they enter in an invalid BSB number. &quot;BSB&quot; refers to an Australian bank account. -->
  <string name="becs_widget_bsb_invalid">您输入的 BSB 无效。</string>
  <!-- BECS Debit Widget - email address field - label -->
  <string name="becs_widget_email">邮件地址</string>
  <!-- BECS Debit Widget - email address field - invalid error message -->
  <string name="becs_widget_email_invalid">您的邮件地址无效。</string>
  <!-- BECS Debit Widget - email address field - required error message -->
  <string name="becs_widget_email_required">您需要填写邮件地址。</string>
  <!-- BECS Debit Widget - name field - label -->
  <string name="becs_widget_name">姓名</string>
  <!-- BECS Debit Widget - name field - required error message -->
  <string name="becs_widget_name_required">您需要填写姓名。</string>
  <!-- Details of a saved card. &apos;{card brand} ending in {last 4}&apos; e.g. &apos;VISA ending in 4242&apos; -->
  <string name="card_ending_in">%1$s - 尾号：%2$s</string>
  <!-- Text for close button -->
  <string name="close">关闭</string>
  <!-- Accessibility action for deleting a payment method -->
  <string name="delete_payment_method">删除支付方式</string>
  <string name="delete_payment_method_prompt_title">删除支付方式？</string>
  <!-- label for text field to enter card expiry -->
  <string name="expiry_date_hint">月份/年份</string>
  <string name="expiry_label_short">有效期</string>
  <!-- Label that will show that an FPX bank is offline. For example, &quot;AmBank - Offline&quot; -->
  <string name="fpx_bank_offline">%s - 线下</string>
  <!-- Error message for card details form when expiration date isn&apos;t entered completely -->
  <string name="incomplete_expiry_date">您的银行卡的不完整。</string>
  <string name="invalid_card_number">您的卡号无效。</string>
  <!-- Error message for card entry form when CVC/CVV is invalid -->
  <string name="invalid_cvc">您的银行卡安全码无效。</string>
  <!-- String to describe an invalid month in expiry date. -->
  <string name="invalid_expiry_month">您的银行卡的到期月份无效。</string>
  <!-- String to describe an invalid year in expiry date. -->
  <string name="invalid_expiry_year">您的银行卡的到期年份无效。</string>
  <!-- Shipping form error message -->
  <string name="invalid_shipping_information">无效的送货地址</string>
  <!-- Error message for when postal code in form is incomplete -->
  <string name="invalid_zip">您的邮编不完整。</string>
  <string name="payment_method_add_new_card">添加新卡...</string>
  <string name="payment_method_add_new_fpx">选择银行账户 (FPX)…</string>
  <!-- Label for free shipping method -->
  <string name="price_free">免费</string>
  <!-- Message displayed when a payment method is removed, stating its name. -->
  <string name="removed">已移除 %s</string>
  <string name="secure_checkout">安全结账</string>
  <!-- Error when 3DS2 authentication failed (e.g. customer entered the wrong code) -->
  <string name="stripe_failure_reason_authentication">我们未能验证您的支付方式。请选择另一支付方式并重试。</string>
  <!-- Error when 3DS2 authentication timed out. -->
  <string name="stripe_failure_reason_timed_out">验证您的支付方式时失败——请重试</string>
  <!-- label for text field to enter card expiry -->
  <string name="stripe_paymentsheet_expiration_date_hint">月份/年份</string>
  <!-- When there are multiple browsers and web authentication is required, this will show in a window asking which browser they want to use to "Verify your payment" -->
  <string name="stripe_verify_your_payment">验证您的付款</string>
  <string name="title_add_a_card">添加卡</string>
  <!-- Screen title telling users they should add an address -->
  <string name="title_add_an_address">添加一个地址</string>
  <!-- Label for Bank Account selection or detail entry form -->
  <string name="title_bank_account">银行账户</string>
  <!-- Title for Payment Method screen -->
  <string name="title_payment_method">支付方式</string>
  <!-- Screen title telling users they should select a shipping address -->
  <string name="title_select_shipping_method">选择送货方式</string>
  <!-- Error description for incomplete account number -->
  <string name="us_bank_account_widget_account_number_incomplete">您输入的账号不完整。</string>
</resources><|MERGE_RESOLUTION|>--- conflicted
+++ resolved
@@ -82,12 +82,7 @@
   <string name="au_becs_account_name">账户名</string>
   <!-- Placeholder for AU BECS BSB number -->
   <string name="au_becs_bsb_number">BSB 号码</string>
-<<<<<<< HEAD
-  <!-- Legal text shown when using AUBECS.
- -->
-=======
   <!-- Legal text shown when using AUBECS. -->
->>>>>>> 33e8147c
   <string name="au_becs_mandate">提供您的银行账户详情并确认这笔付款即表示您同意该“直接借记请求”以及&lt;a href=\\"https://stripe.com/au-becs-dd-service-agreement/legal\\"&gt;“直接借记请求”服务协议&lt;/a&gt;，并授权 Stripe Payments Australia Pty Ltd ACN 160 180 343，直接借记用户 ID 507156 (\"Stripe\") 通过“批量电子清算系统” (BECS) 代 %s（\“商家”\）向您收取“商家”单独与您议定的金额。您确认您是上述所列账户的账户持有人或授权签字者。</string>
   <!-- BECS Debit Widget - mandate acceptance -->
   <string name="becs_mandate_acceptance">\n    通过提供您的银行账户信息并确认该笔付款，\n    表示您同意本“直接借记请求”及其服务条款，并授权\n    Stripe Payments Australia Pty Ltd ACN 160 180 343 Direct Debit User ID\n    number 507156 (“Stripe”) 通过批量电子清算系统 (BECS)\n    代 %1$s（“商家”）向您的账户扣取商家单独告知您的金额。\n    您确认您是账户持有人或上述账户的授权签署人。\n    \n    </string>
