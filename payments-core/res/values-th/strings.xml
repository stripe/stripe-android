--- conflicted
+++ resolved
@@ -82,12 +82,7 @@
   <string name="au_becs_account_name">ชื่อในบัญชี</string>
   <!-- Placeholder for AU BECS BSB number -->
   <string name="au_becs_bsb_number">หมายเลข BSB</string>
-<<<<<<< HEAD
-  <!-- Legal text shown when using AUBECS.
- -->
-=======
   <!-- Legal text shown when using AUBECS. -->
->>>>>>> 33e8147c
   <string name="au_becs_mandate">การระบุรายละเอียดบัญชีธนาคารและการยืนยันการชำระเงินนี้หมายความว่าคุณยอมรับ&lt;a href=\\"https://stripe.com/au-becs-dd-service-agreement/legal\\"&gt;ข้อตกลงในการให้บริการการขอหักบัญชีอัตโนมัติ&lt;/a&gt; และอนุญาตให้ Stripe Payments Australia Pty Ltd ACN 160 180 343 Direct Debit User ID หมายเลข 507156 (“Stripe”) หักเงินจากบัญชีของคุณผ่าน Bulk Electronic Clearing System (BECS) ในนามของ %s (\\"ผู้ค้า\\") สำหรับจำนวนเงินใดก็ตามที่ผู้ค้าได้แจ้งคุณไว้ต่างหาก และคุณรับรองว่าตนเองเป็นเจ้าของบัญชีหรือผู้มีอำนาจลงนามในบัญชีที่ระบุข้างต้น</string>
   <!-- BECS Debit Widget - mandate acceptance -->
   <string name="becs_mandate_acceptance">\n    การระบุรายละเอียดบัญชีธนาคารและการยืนยันการชำระเงินนี้หมายความว่าคุณยอมรับ\n    ข้อตกลงในการให้บริการการขอหักบัญชีอัตโนมัติ และอนุญาตให้\n    Stripe Payments Australia Pty Ltd ACN 160 180 343 Direct Debit User ID\n    หมายเลข 507156 (“Stripe”) หักเงินจากบัญชีของคุณผ่าน\n    Bulk Electronic Clearing System (BECS) ในนามของ %1$s (\"ผู้ค้า\") สำหรับจำนวนเงิน\n    ใดก็ตามที่ผู้ค้าได้แจ้งคุณไว้ต่างหาก และคุณรับรองว่า\n    ตนเองเป็นเจ้าของบัญชีหรือผู้มีอำนาจลงนามในบัญชีที่ระบุข้างต้น\n    </string>
