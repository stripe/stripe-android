<?xml version="1.0" encoding="UTF-8"?>
<resources>
  <!-- Label for card number entry text field -->
  <string name="acc_label_card_number">Kartennummer</string>
  <string name="acc_label_card_number_node">%s, Kartennummer</string>
  <string name="acc_label_cvc_node">%s, Prüfziffer</string>
  <string name="acc_label_expiry_date">Ablaufdatum</string>
  <string name="acc_label_expiry_date_node">%s, Ablaufdatum</string>
  <!-- Caption for Zip Code field on address form (only shown when country is United States only) -->
  <string name="acc_label_zip">Postleitzahl</string>
  <!-- Short string for zip code (United States only) Please keep to 5 characters or less if possible. -->
  <string name="acc_label_zip_short">ZIP</string>
  <!-- Message displayed when a payment method is removed, stating its name. -->
  <string name="added">%s hinzugefügt</string>
  <!-- Error text indicating that city is required, used for all locations -->
  <string name="address_city_required">Bitte geben Sie Ihren Ort ein</string>
  <!-- Error text indicating country is invalid -->
  <string name="address_country_invalid">Das Land ist ungültig.</string>
  <!-- Error text indicating that county is required, used for UK addresses -->
  <string name="address_county_required">Bitte geben Sie Ihr Land ein</string>
  <!-- Caption for Address field on address form -->
  <string name="address_label_address">Adresse</string>
  <!-- Label for input requesting the first line of an address where , used for international addresses -->
  <string name="address_label_address_line1_optional">Adresszeile 1 (optional)</string>
  <!-- Address line 2 placeholder for billing address form. -->
  <string name="address_label_address_line2_optional">Adresszeile 2 (optional)</string>
  <!-- Label for input requesting the first line of an address where input is optional, used for US and Canada addresses -->
  <string name="address_label_address_optional">Adresse (optional) </string>
  <!-- Label for input requesting apartment number (address line 2) where input is optional, used for US based addresses -->
  <string name="address_label_apt_optional">Wohnung/Gebäude (optional)</string>
  <!-- Label for input requesting city where input is optional, used for all locations -->
  <string name="address_label_city_optional">Ort (optional)</string>
  <!-- Label for input requesting county where input is optional , used for UK based addresses -->
  <string name="address_label_county_optional">Kreis/Bezirk (optional)</string>
  <!-- Label for input requesting phone number, used for all locations -->
  <string name="address_label_phone_number">Telefonnummer</string>
  <!-- Label for input requesting phone number where input is optional, used for all locations -->
  <string name="address_label_phone_number_optional">Telefonnummer (optional)</string>
  <!-- Label for input requesting postal code where input is optional, used for Canada based addresses -->
  <string name="address_label_postal_code_optional">Postleitzahl (optional)</string>
  <!-- Label for input requesting postcode, used for UK based addresses -->
  <string name="address_label_postcode">Postleitzahl</string>
  <!-- Label for input requesting postcode where input is optional, used for UK based addresses -->
  <string name="address_label_postcode_optional">Postleitzahl (optional)</string>
  <!-- Label for input requesting province where province is optional, used for canadian addresses -->
  <string name="address_label_province_optional">Kanton (optional)</string>
  <!-- Label for input requesting the region, used for international addresses -->
  <string name="address_label_region_generic">Bundesland/Kanton/Region</string>
  <!-- Label for input requesting the region where input is optional, used for international addresses -->
  <string name="address_label_region_generic_optional">Bundesland / Kanton / Region (optional)</string>
  <!-- Label for input requesting state where input is optional, used for US based addresses -->
  <string name="address_label_state_optional">Bundesland (optional)</string>
  <!-- Label for input requesting zip code where input is optional, used for US based addresses -->
  <string name="address_label_zip_code_optional">Postleitzahl (optional)</string>
  <!-- Label for input requesting postal code, used for international addresses -->
  <string name="address_label_zip_postal_code">Postleitzahl</string>
  <!-- Label for input requesting postal code where input is optional, used for international addresses -->
  <string name="address_label_zip_postal_code_optional">Postleitzahl (optional)</string>
  <!-- Error text indicating name is required -->
  <string name="address_name_required">Bitte geben Sie Ihren Namen ein</string>
  <!-- Error text indicating that phone number is required, used for all addresses -->
  <string name="address_phone_number_required">Bitte gehen Sie Ihre Telefonnummer ein</string>
  <!-- Error message for when postal code in form is invalid -->
  <string name="address_postal_code_invalid">Postleitzahl ist ungültig</string>
  <!-- Error text indicating postcode is invalid, used for UK addresses -->
  <string name="address_postcode_invalid">Ihre Postleitzahl ist ungültig</string>
  <!-- Error text indicating that province is required, used for Canada addresses -->
  <string name="address_province_required">Bitte geben Sie Ihren Kanton ein</string>
  <!-- Error text indicating that region is required, used for international addresses -->
  <string name="address_region_generic_required">Bitte gehen Sie Ihr(e/n) Bundesland / Kanton / Region ein</string>
  <!-- Error text indicating that address is required, used for all locations -->
  <string name="address_required">Bitte geben Sie Ihre Adresse ein</string>
  <!-- Error text indicating that state is required, used for US addresses -->
  <string name="address_state_required">Bitte geben Sie Ihren Bundesland ein</string>
  <!-- Error text indicating zip code is invalid, used for US addresses -->
  <string name="address_zip_invalid">Ihre Postleitzahl ist ungültig.</string>
  <!-- Error text indicating zip/ postal code is invalid, used for international addresses -->
  <string name="address_zip_postal_invalid">Ihre Postleitzahl ist ungültig</string>
  <!-- Pay over time with Affirm copy -->
  <string name="affirm_buy_now_pay_later">Ratenzahlung mit &lt;img src=\"affirm\"&gt;.</string>
  <!-- Label for Name on account field on form -->
  <string name="au_becs_account_name">Name des/der Kontoinhaber/in</string>
  <!-- Placeholder for AU BECS BSB number -->
  <string name="au_becs_bsb_number">BSB-Nummer</string>
<<<<<<< HEAD
  <!-- Legal text shown when using AUBECS.
 -->
=======
  <!-- Legal text shown when using AUBECS. -->
>>>>>>> 33e8147c
  <string name="au_becs_mandate">Indem Sie Ihre Bankkontoinformationen angeben und diese Zahlung bestätigen, stimmen Sie dieser Lastschriftanfrage und der &lt;a href=\\"https://stripe.com/au-becs-dd-service-agreement/legal\\"&gt;Dienstleistungsvereinbarung zu Lastschriftenanfragen&lt;/a&gt; zu und ermächtigen Stripe Payments Australia Pty Ltd ACN 160 180 343, Lastschriftnutzer-ID 507156 („Stripe“), Ihr Konto über das Bulk Electronic Clearing System (BECS) im Namen von %s (der \„Händler\“) mit jedem mit dem Händler separat abgesprochenen Betrag zu belasten. Sie bestätigen, dass Sie entweder Kontoinhaber/in oder Zeichnungsberechtigter/Zeichnungsberechtigte des oben angeführten Kontos sind.</string>
  <!-- BECS Debit Widget - mandate acceptance -->
  <string name="becs_mandate_acceptance">\n    Indem Sie Ihre Bankkontodetails angeben und diese Zahlung bestätigen, stimmen Sie dieser\n   Lastschriftanfrage und der Dienstleistungsvereinbarung zu Lastschriftenanfragen zu und autorisieren\n    Stripe Payments Australia Pty Ltd ACN 160 180 343 Lastschriftnutzer-ID, Nummer 507156\n    (\"Stripe\"), Ihr Konto über das Bulk Electronic Clearing System (BECS) im\n    Namen von %1$s (der \"Händler\") mit jedem mit dem Händler separat abgesprochenen\n    Betrag zu belasten. Sie bestätigen ferner, dass Sie entweder Kontoinhaber/in oder Zeichnungsberechtigter/Zeichnungsberechtigte\n    des oben angeführten Kontos sind.\n    </string>
  <!-- Placeholder text for Account number entry field for BECS Debit. -->
  <string name="becs_widget_account_number">Kontonummer</string>
  <!-- BECS Debit Widget - account number field - incomplete error message -->
  <string name="becs_widget_account_number_incomplete">Die Kontonummer ist unvollständig.</string>
  <!-- BECS Debit Widget - account number field - required error message -->
  <string name="becs_widget_account_number_required">Ihre Kontonummer ist erforderlich.</string>
  <!-- Placeholder text for BSB Number entry field for BECS Debit. -->
  <string name="becs_widget_bsb">BSB</string>
  <!-- Error string displayed to user when they have entered an incomplete BSB number. BSB refers to an Australian bank account number -->
  <string name="becs_widget_bsb_incomplete">Die eingegebene BSB-Nummer ist unvollständig.</string>
  <!-- Error string displayed to user when they enter in an invalid BSB number. &quot;BSB&quot; refers to an Australian bank account. -->
  <string name="becs_widget_bsb_invalid">Die eingegebene BSB-Nummer ist ungültig.</string>
  <!-- BECS Debit Widget - email address field - label -->
  <string name="becs_widget_email">E-Mail-Adresse</string>
  <!-- BECS Debit Widget - email address field - invalid error message -->
  <string name="becs_widget_email_invalid">Die E-Mail-Adresse ist ungültig.</string>
  <!-- BECS Debit Widget - email address field - required error message -->
  <string name="becs_widget_email_required">Ihre E-Mail-Adresse ist erforderlich.</string>
  <!-- BECS Debit Widget - name field - label -->
  <string name="becs_widget_name">Name</string>
  <!-- BECS Debit Widget - name field - required error message -->
  <string name="becs_widget_name_required">Ihr Name ist erforderlich.</string>
  <!-- Details of a saved card. &apos;{card brand} ending in {last 4}&apos; e.g. &apos;VISA ending in 4242&apos; -->
  <string name="card_ending_in">%1$s, endend auf %2$s</string>
  <!-- Text for close button -->
  <string name="close">Schließen</string>
  <!-- Accessibility action for deleting a payment method -->
  <string name="delete_payment_method">Zahlungsmethode löschen</string>
  <string name="delete_payment_method_prompt_title">Zahlungsmethode löschen?</string>
  <!-- label for text field to enter card expiry -->
  <string name="expiry_date_hint">MM/JJ</string>
  <string name="expiry_label_short">Ablauf</string>
  <!-- Label that will show that an FPX bank is offline. For example, &quot;AmBank - Offline&quot; -->
  <string name="fpx_bank_offline">%s ─ offline</string>
  <!-- Error message for card details form when expiration date isn&apos;t entered completely -->
  <string name="incomplete_expiry_date">Ablaufdatum der Karte ist unvollständig.</string>
  <string name="invalid_card_number">Die Kartennummer ist ungültig.</string>
  <!-- Error message for card entry form when CVC/CVV is invalid -->
  <string name="invalid_cvc">Sicherheitscode der Karte ist ungültig.</string>
  <!-- String to describe an invalid month in expiry date. -->
  <string name="invalid_expiry_month">Der Ablaufmonat Ihrer Karte ist ungültig.</string>
  <!-- String to describe an invalid year in expiry date. -->
  <string name="invalid_expiry_year">Das Ablaufjahr der Karte ist ungültig.</string>
  <!-- Shipping form error message -->
  <string name="invalid_shipping_information">Ungültige Versandadresse</string>
  <!-- Error message for when postal code in form is incomplete -->
  <string name="invalid_zip">Postleitzahl ist unvollständig.</string>
  <string name="payment_method_add_new_card">Neue Karte hinzufügen …</string>
  <string name="payment_method_add_new_fpx">Bankkonto (FPX) auswählen …</string>
  <!-- Label for free shipping method -->
  <string name="price_free">Kostenlos</string>
  <!-- Message displayed when a payment method is removed, stating its name. -->
  <string name="removed">%s entfernt</string>
  <string name="secure_checkout">Sicherer Checkout</string>
  <!-- Error when 3DS2 authentication failed (e.g. customer entered the wrong code) -->
  <string name="stripe_failure_reason_authentication">Wir können Ihre Zahlungsmethode nicht authentifizieren. Bitte wählen Sie eine andere Zahlungsmethode und versuchen Sie es noch einmal.</string>
  <!-- Error when 3DS2 authentication timed out. -->
  <string name="stripe_failure_reason_timed_out">Zeitüberschreitung bei der Authentifizierung Ihrer Zahlungsmethode – versuchen Sie es noch einmal.</string>
  <!-- label for text field to enter card expiry -->
  <string name="stripe_paymentsheet_expiration_date_hint">MM/JJ</string>
  <!-- When there are multiple browsers and web authentication is required, this will show in a window asking which browser they want to use to "Verify your payment" -->
  <string name="stripe_verify_your_payment">Zahlung verifizieren</string>
  <string name="title_add_a_card">Karte hinzufügen</string>
  <!-- Screen title telling users they should add an address -->
  <string name="title_add_an_address">Adresse hinzufügen</string>
  <!-- Label for Bank Account selection or detail entry form -->
  <string name="title_bank_account">Bankkonto</string>
  <!-- Title for Payment Method screen -->
  <string name="title_payment_method">Zahlungsmethode</string>
  <!-- Screen title telling users they should select a shipping address -->
  <string name="title_select_shipping_method">Versandmethode auswählen</string>
  <!-- Error description for incomplete account number -->
  <string name="us_bank_account_widget_account_number_incomplete">Die von Ihnen eingegebene Kontonummer ist unvollständig.</string>
</resources><|MERGE_RESOLUTION|>--- conflicted
+++ resolved
@@ -82,12 +82,7 @@
   <string name="au_becs_account_name">Name des/der Kontoinhaber/in</string>
   <!-- Placeholder for AU BECS BSB number -->
   <string name="au_becs_bsb_number">BSB-Nummer</string>
-<<<<<<< HEAD
-  <!-- Legal text shown when using AUBECS.
- -->
-=======
   <!-- Legal text shown when using AUBECS. -->
->>>>>>> 33e8147c
   <string name="au_becs_mandate">Indem Sie Ihre Bankkontoinformationen angeben und diese Zahlung bestätigen, stimmen Sie dieser Lastschriftanfrage und der &lt;a href=\\"https://stripe.com/au-becs-dd-service-agreement/legal\\"&gt;Dienstleistungsvereinbarung zu Lastschriftenanfragen&lt;/a&gt; zu und ermächtigen Stripe Payments Australia Pty Ltd ACN 160 180 343, Lastschriftnutzer-ID 507156 („Stripe“), Ihr Konto über das Bulk Electronic Clearing System (BECS) im Namen von %s (der \„Händler\“) mit jedem mit dem Händler separat abgesprochenen Betrag zu belasten. Sie bestätigen, dass Sie entweder Kontoinhaber/in oder Zeichnungsberechtigter/Zeichnungsberechtigte des oben angeführten Kontos sind.</string>
   <!-- BECS Debit Widget - mandate acceptance -->
   <string name="becs_mandate_acceptance">\n    Indem Sie Ihre Bankkontodetails angeben und diese Zahlung bestätigen, stimmen Sie dieser\n   Lastschriftanfrage und der Dienstleistungsvereinbarung zu Lastschriftenanfragen zu und autorisieren\n    Stripe Payments Australia Pty Ltd ACN 160 180 343 Lastschriftnutzer-ID, Nummer 507156\n    (\"Stripe\"), Ihr Konto über das Bulk Electronic Clearing System (BECS) im\n    Namen von %1$s (der \"Händler\") mit jedem mit dem Händler separat abgesprochenen\n    Betrag zu belasten. Sie bestätigen ferner, dass Sie entweder Kontoinhaber/in oder Zeichnungsberechtigter/Zeichnungsberechtigte\n    des oben angeführten Kontos sind.\n    </string>
