--- conflicted
+++ resolved
@@ -82,12 +82,7 @@
   <string name="au_becs_account_name">Tilin nimi</string>
   <!-- Placeholder for AU BECS BSB number -->
   <string name="au_becs_bsb_number">BSB-numero</string>
-<<<<<<< HEAD
-  <!-- Legal text shown when using AUBECS.
- -->
-=======
   <!-- Legal text shown when using AUBECS. -->
->>>>>>> 33e8147c
   <string name="au_becs_mandate">Antamalla pankkitilisi tiedot ja vahvistamalla tämän maksun hyväksyt suoraveloituspyynnön ja &lt;a href=\\"https://stripe.com/au-becs-dd-service-agreement/legal\\"&gt;suoraveloituspyynnön palvelusopimuksen&lt;/a&gt; ja valtuutat Stripe Payments Australia Pty Ltd:n ACN, 160 180 343 suoraveloituksen käyttäjätunnus 507156 (\"Stripe\"), veloittamaan tililtäsi BECS:n kautta kohteen %s (\\"Merchant\\") puolesta kaikista kauppiaan erikseen ilmoittamista summista. Vakuutat, että olet joko tilinhaltija tai valtuutettu allekirjoittaja yllä mainitulla tilillä.</string>
   <!-- BECS Debit Widget - mandate acceptance -->
   <string name="becs_mandate_acceptance">\n    Antamalla pankkitilisi tiedot ja vahvistamalla tämän maksun hyväksyt tämän\n    suoraveloituspyynnön ja suoraveloituspyyntöpalvelusopimuksen ja valtuutat\n    Stripe Payments Australia Pty Ltd:n ACN, 160 180 343 suoraveloituksen käyttäjätunnus 507156,\n     veloittamaan tililtäsi BECS:n kautta (\"Kauppias\")\n     kohteen %1$s puolesta kaikista kauppiaan erikseen ilmoittamista summista.\n     Vakuutat, että olet joko tilinomistaja tai valtuutettu allekirjoittaja\n     yllä mainitulla tilillä.\n    </string>
