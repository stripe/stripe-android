<?xml version="1.0" encoding="UTF-8"?>
<resources>
  <!-- Label for card number entry text field -->
  <string name="acc_label_card_number">Número de tarjeta</string>
  <string name="acc_label_card_number_node">%s, número de tarjeta</string>
  <string name="acc_label_cvc_node">%s, CVC</string>
  <string name="acc_label_expiry_date">Fecha de caducidad</string>
  <string name="acc_label_expiry_date_node">%s, fecha de caducidad</string>
  <!-- Caption for Zip Code field on address form (only shown when country is United States only) -->
  <string name="acc_label_zip">Código ZIP</string>
  <!-- Short string for zip code (United States only) Please keep to 5 characters or less if possible. -->
  <string name="acc_label_zip_short">ZIP</string>
  <!-- Message displayed when a payment method is removed, stating its name. -->
  <string name="added">Se ha añadido %s</string>
  <!-- Error text indicating that city is required, used for all locations -->
  <string name="address_city_required">Introduce el nombre de tu localidad.</string>
  <!-- Error text indicating country is invalid -->
  <string name="address_country_invalid">El país no es válido.</string>
  <!-- Error text indicating that county is required, used for UK addresses -->
  <string name="address_county_required">Introduce el nombre de tu condado.</string>
  <!-- Caption for Address field on address form -->
  <string name="address_label_address">Dirección</string>
  <!-- Label for input requesting the first line of an address where , used for international addresses -->
  <string name="address_label_address_line1_optional">Primera línea de la dirección (opcional)</string>
  <!-- Address line 2 placeholder for billing address form. -->
  <string name="address_label_address_line2_optional">Segunda línea de la dirección (opcional)</string>
  <!-- Label for input requesting the first line of an address where input is optional, used for US and Canada addresses -->
  <string name="address_label_address_optional">Dirección (opcional) </string>
  <!-- Label for input requesting apartment number (address line 2) where input is optional, used for US based addresses -->
  <string name="address_label_apt_optional">Piso (opcional)</string>
  <!-- Label for input requesting city where input is optional, used for all locations -->
  <string name="address_label_city_optional">Localidad (opcional)</string>
  <!-- Label for input requesting county where input is optional , used for UK based addresses -->
  <string name="address_label_county_optional">Condado (opcional)</string>
  <!-- Label for input requesting phone number, used for all locations -->
  <string name="address_label_phone_number">Número de teléfono</string>
  <!-- Label for input requesting phone number where input is optional, used for all locations -->
  <string name="address_label_phone_number_optional">Número de teléfono (opcional)</string>
  <!-- Label for input requesting postal code where input is optional, used for Canada based addresses -->
  <string name="address_label_postal_code_optional">Código postal (opcional)</string>
  <!-- Label for input requesting postcode, used for UK based addresses -->
  <string name="address_label_postcode">Código postal</string>
  <!-- Label for input requesting postcode where input is optional, used for UK based addresses -->
  <string name="address_label_postcode_optional">Código postal (opcional)</string>
  <!-- Label for input requesting province where province is optional, used for canadian addresses -->
  <string name="address_label_province_optional">Provincia (opcional)</string>
  <!-- Label for input requesting the region, used for international addresses -->
  <string name="address_label_region_generic">Estado/provincia/región</string>
  <!-- Label for input requesting the region where input is optional, used for international addresses -->
  <string name="address_label_region_generic_optional">Estado/provincia/región (opcional)</string>
  <!-- Label for input requesting state where input is optional, used for US based addresses -->
  <string name="address_label_state_optional">Estado (opcional)</string>
  <!-- Label for input requesting zip code where input is optional, used for US based addresses -->
  <string name="address_label_zip_code_optional">Código postal (opcional)</string>
  <!-- Label for input requesting postal code, used for international addresses -->
  <string name="address_label_zip_postal_code">Código postal</string>
  <!-- Label for input requesting postal code where input is optional, used for international addresses -->
  <string name="address_label_zip_postal_code_optional">Código postal (opcional)</string>
  <!-- Error text indicating name is required -->
  <string name="address_name_required">Introduce tu nombre.</string>
  <!-- Error text indicating that phone number is required, used for all addresses -->
  <string name="address_phone_number_required">Introduce tu número de teléfono.</string>
  <!-- Error message for when postal code in form is invalid -->
  <string name="address_postal_code_invalid">El código postal no es válido.</string>
  <!-- Error text indicating postcode is invalid, used for UK addresses -->
  <string name="address_postcode_invalid">El código postal no es válido.</string>
  <!-- Error text indicating that province is required, used for Canada addresses -->
  <string name="address_province_required">Introduce el nombre de tu provincia.</string>
  <!-- Error text indicating that region is required, used for international addresses -->
  <string name="address_region_generic_required">Introduce el nombre de tu estado/provincia/región.</string>
  <!-- Error text indicating that address is required, used for all locations -->
  <string name="address_required">Introduce tu dirección.</string>
  <!-- Error text indicating that state is required, used for US addresses -->
  <string name="address_state_required">Introduce el nombre de tu estado.</string>
  <!-- Error text indicating zip code is invalid, used for US addresses -->
  <string name="address_zip_invalid">El código postal no es válido.</string>
  <!-- Error text indicating zip/ postal code is invalid, used for international addresses -->
  <string name="address_zip_postal_invalid">El código postal no es válido.</string>
  <!-- Pay over time with Affirm copy -->
  <string name="affirm_buy_now_pay_later">Paga a plazos con &lt;img src=\"affirm\"&gt;.</string>
  <!-- Label for Name on account field on form -->
  <string name="au_becs_account_name">Nombre de la cuenta</string>
  <!-- Placeholder for AU BECS BSB number -->
  <string name="au_becs_bsb_number">Número de BSB</string>
<<<<<<< HEAD
  <!-- Legal text shown when using AUBECS.
 -->
=======
  <!-- Legal text shown when using AUBECS. -->
>>>>>>> 33e8147c
  <string name="au_becs_mandate">Al proporcionar los datos de tu cuenta bancaria y confirmar el pago, aceptas esta solicitud de adeudo directo y el &lt;a href=\\"https://stripe.com/au-becs-dd-service-agreement/legal\\"&gt;contrato de servicio de solicitud de adeudo directo&lt;/a&gt;, y autorizas a Stripe Payments Australia Pty Ltd, ACN 160 180 343, número de ID de usuario de adeudo directo 507156 («Stripe»), a efectuar adeudos en tu cuenta mediante el sistema Bulk Electronic Clearing System (BECS) en nombre de %s (el \«Comerciante\») por los importes que te comunique por separado el Comerciante. Certificas que eres titular de una cuenta o signatario autorizado de la cuenta especificada arriba.</string>
  <!-- BECS Debit Widget - mandate acceptance -->
  <string name="becs_mandate_acceptance">\n    Al proporcionar los datos de tu cuenta bancaria y confirmar el pago, aceptas esta\n    solicitud de adeudo directo y el contrato de servicio de solicitud de adeudo directo, y autorizas a\n    Stripe Payments Australia Pty Ltd, ACN 160 180 343, número de ID de usuario de adeudo directo 507156\n    (\"Stripe\"), a efectuar adeudos en tu cuenta mediante el sistema Bulk Electronic Clearing System (BECS) en\n    nombre de %1$s (el \"Comerciante\") por los importes que te comunique por\n    separado el Comerciante. Certificas que eres titular de una cuenta o signatario autorizado\n    de la cuenta especificada arriba.\n    </string>
  <!-- Placeholder text for Account number entry field for BECS Debit. -->
  <string name="becs_widget_account_number">Número de cuenta</string>
  <!-- BECS Debit Widget - account number field - incomplete error message -->
  <string name="becs_widget_account_number_incomplete">Tu número de cuenta está incompleto.</string>
  <!-- BECS Debit Widget - account number field - required error message -->
  <string name="becs_widget_account_number_required">El número de cuenta es obligatorio.</string>
  <!-- Placeholder text for BSB Number entry field for BECS Debit. -->
  <string name="becs_widget_bsb">BSB</string>
  <!-- Error string displayed to user when they have entered an incomplete BSB number. BSB refers to an Australian bank account number -->
  <string name="becs_widget_bsb_incomplete">El BSB introducido está incompleto.</string>
  <!-- Error string displayed to user when they enter in an invalid BSB number. &quot;BSB&quot; refers to an Australian bank account. -->
  <string name="becs_widget_bsb_invalid">El BSB introducido no es válido.</string>
  <!-- BECS Debit Widget - email address field - label -->
  <string name="becs_widget_email">Dirección de correo electrónico</string>
  <!-- BECS Debit Widget - email address field - invalid error message -->
  <string name="becs_widget_email_invalid">Tu dirección de correo electrónico no es válida.</string>
  <!-- BECS Debit Widget - email address field - required error message -->
  <string name="becs_widget_email_required">La dirección de correo electrónico es obligatoria.</string>
  <!-- BECS Debit Widget - name field - label -->
  <string name="becs_widget_name">Nombre</string>
  <!-- BECS Debit Widget - name field - required error message -->
  <string name="becs_widget_name_required">El nombre es obligatorio</string>
  <!-- Details of a saved card. &apos;{card brand} ending in {last 4}&apos; e.g. &apos;VISA ending in 4242&apos; -->
  <string name="card_ending_in">%1$s terminada en %2$s</string>
  <!-- Text for close button -->
  <string name="close">Cerrar</string>
  <!-- Accessibility action for deleting a payment method -->
  <string name="delete_payment_method">Eliminar método de pago</string>
  <string name="delete_payment_method_prompt_title">¿Deseas eliminar el método de pago?</string>
  <!-- label for text field to enter card expiry -->
  <string name="expiry_date_hint">MM/AA</string>
  <string name="expiry_label_short">Caducidad</string>
  <!-- Label that will show that an FPX bank is offline. For example, &quot;AmBank - Offline&quot; -->
  <string name="fpx_bank_offline">%s - Fuera de línea</string>
  <!-- Error message for card details form when expiration date isn&apos;t entered completely -->
  <string name="incomplete_expiry_date">La fecha de caducidad de la tarjeta está incompleta.</string>
  <string name="invalid_card_number">El número de tarjeta no es válido.</string>
  <!-- Error message for card entry form when CVC/CVV is invalid -->
  <string name="invalid_cvc">El código de seguridad de la tarjeta no es válido.</string>
  <!-- String to describe an invalid month in expiry date. -->
  <string name="invalid_expiry_month">El mes de caducidad de la tarjeta no es válido.</string>
  <!-- String to describe an invalid year in expiry date. -->
  <string name="invalid_expiry_year">El año de caducidad de la tarjeta no es válido.</string>
  <!-- Shipping form error message -->
  <string name="invalid_shipping_information">Dirección de envío no válida</string>
  <!-- Error message for when postal code in form is incomplete -->
  <string name="invalid_zip">El código postal está incompleto.</string>
  <string name="payment_method_add_new_card">Añadir nueva tarjeta…</string>
  <string name="payment_method_add_new_fpx">Seleccionar cuenta bancaria (FPX)…</string>
  <!-- Label for free shipping method -->
  <string name="price_free">Gratuito</string>
  <!-- Message displayed when a payment method is removed, stating its name. -->
  <string name="removed">Se ha eliminado %s</string>
  <string name="secure_checkout">Proceso de compra seguro</string>
  <!-- Error when 3DS2 authentication failed (e.g. customer entered the wrong code) -->
  <string name="stripe_failure_reason_authentication">No pudimos autenticar el método de pago. Elige otro método y vuelve a intentarlo.</string>
  <!-- Error when 3DS2 authentication timed out. -->
  <string name="stripe_failure_reason_timed_out">Se agotó el tiempo de espera para autenticar el método de pago. Vuelve a intentarlo.</string>
  <!-- label for text field to enter card expiry -->
  <string name="stripe_paymentsheet_expiration_date_hint">MM / AA</string>
  <!-- When there are multiple browsers and web authentication is required, this will show in a window asking which browser they want to use to "Verify your payment" -->
  <string name="stripe_verify_your_payment">Verifica tu pago</string>
  <string name="title_add_a_card">Añade una tarjeta</string>
  <!-- Screen title telling users they should add an address -->
  <string name="title_add_an_address">Establece la dirección</string>
  <!-- Label for Bank Account selection or detail entry form -->
  <string name="title_bank_account">Cuenta bancaria</string>
  <!-- Title for Payment Method screen -->
  <string name="title_payment_method">Método de pago</string>
  <!-- Screen title telling users they should select a shipping address -->
  <string name="title_select_shipping_method">Selecciona el método de envío</string>
  <!-- Error description for incomplete account number -->
  <string name="us_bank_account_widget_account_number_incomplete">El número de cuenta que has introducido está incompleto.</string>
</resources><|MERGE_RESOLUTION|>--- conflicted
+++ resolved
@@ -82,12 +82,7 @@
   <string name="au_becs_account_name">Nombre de la cuenta</string>
   <!-- Placeholder for AU BECS BSB number -->
   <string name="au_becs_bsb_number">Número de BSB</string>
-<<<<<<< HEAD
-  <!-- Legal text shown when using AUBECS.
- -->
-=======
   <!-- Legal text shown when using AUBECS. -->
->>>>>>> 33e8147c
   <string name="au_becs_mandate">Al proporcionar los datos de tu cuenta bancaria y confirmar el pago, aceptas esta solicitud de adeudo directo y el &lt;a href=\\"https://stripe.com/au-becs-dd-service-agreement/legal\\"&gt;contrato de servicio de solicitud de adeudo directo&lt;/a&gt;, y autorizas a Stripe Payments Australia Pty Ltd, ACN 160 180 343, número de ID de usuario de adeudo directo 507156 («Stripe»), a efectuar adeudos en tu cuenta mediante el sistema Bulk Electronic Clearing System (BECS) en nombre de %s (el \«Comerciante\») por los importes que te comunique por separado el Comerciante. Certificas que eres titular de una cuenta o signatario autorizado de la cuenta especificada arriba.</string>
   <!-- BECS Debit Widget - mandate acceptance -->
   <string name="becs_mandate_acceptance">\n    Al proporcionar los datos de tu cuenta bancaria y confirmar el pago, aceptas esta\n    solicitud de adeudo directo y el contrato de servicio de solicitud de adeudo directo, y autorizas a\n    Stripe Payments Australia Pty Ltd, ACN 160 180 343, número de ID de usuario de adeudo directo 507156\n    (\"Stripe\"), a efectuar adeudos en tu cuenta mediante el sistema Bulk Electronic Clearing System (BECS) en\n    nombre de %1$s (el \"Comerciante\") por los importes que te comunique por\n    separado el Comerciante. Certificas que eres titular de una cuenta o signatario autorizado\n    de la cuenta especificada arriba.\n    </string>
