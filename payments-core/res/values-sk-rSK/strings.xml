<?xml version="1.0" encoding="UTF-8"?>
<resources>
  <!-- Label for card number entry text field -->
  <string name="acc_label_card_number">Číslo karty</string>
  <string name="acc_label_card_number_node">%s, číslo karty</string>
  <string name="acc_label_cvc_node">%s, CVC</string>
  <string name="acc_label_expiry_date">Dátum ukončenia platnosti</string>
  <string name="acc_label_expiry_date_node">%s, dátum ukončenia platnosti</string>
  <!-- Caption for Zip Code field on address form (only shown when country is United States only) -->
  <string name="acc_label_zip">PSČ</string>
  <!-- Short string for zip code (United States only) Please keep to 5 characters or less if possible. -->
  <string name="acc_label_zip_short">PSČ</string>
  <!-- Message displayed when a payment method is removed, stating its name. -->
  <string name="added">Spôsob platby %s pridaný</string>
  <!-- Error text indicating that city is required, used for all locations -->
  <string name="address_city_required">Zadajte vaše mesto</string>
  <!-- Error text indicating country is invalid -->
  <string name="address_country_invalid">Vaša krajina je neplatná.</string>
  <!-- Error text indicating that county is required, used for UK addresses -->
  <string name="address_county_required">Zadajte váš kraj</string>
  <!-- Caption for Address field on address form -->
  <string name="address_label_address">Adresa</string>
  <!-- Label for input requesting the first line of an address where , used for international addresses -->
  <string name="address_label_address_line1_optional">Riadok adresy 1 (voliteľne)</string>
  <!-- Address line 2 placeholder for billing address form. -->
  <string name="address_label_address_line2_optional">Riadok adresy 2 (voliteľne)</string>
  <!-- Label for input requesting the first line of an address where input is optional, used for US and Canada addresses -->
  <string name="address_label_address_optional">Adresa (voliteľne)</string>
  <!-- Label for input requesting apartment number (address line 2) where input is optional, used for US based addresses -->
  <string name="address_label_apt_optional">Byt (voliteľne)</string>
  <!-- Label for input requesting city where input is optional, used for all locations -->
  <string name="address_label_city_optional">Mesto (voliteľne)</string>
  <!-- Label for input requesting county where input is optional , used for UK based addresses -->
  <string name="address_label_county_optional">Kraj (voliteľne)</string>
  <!-- Label for input requesting phone number, used for all locations -->
  <string name="address_label_phone_number">Telefónne číslo</string>
  <!-- Label for input requesting phone number where input is optional, used for all locations -->
  <string name="address_label_phone_number_optional">Telefónne číslo (voliteľne)</string>
  <!-- Label for input requesting postal code where input is optional, used for Canada based addresses -->
  <string name="address_label_postal_code_optional">PSČ (voliteľne)</string>
  <!-- Label for input requesting postcode, used for UK based addresses -->
  <string name="address_label_postcode">PSČ</string>
  <!-- Label for input requesting postcode where input is optional, used for UK based addresses -->
  <string name="address_label_postcode_optional">PSČ (voliteľne)</string>
  <!-- Label for input requesting province where province is optional, used for canadian addresses -->
  <string name="address_label_province_optional">Provincia (voliteľne)</string>
  <!-- Label for input requesting the region, used for international addresses -->
  <string name="address_label_region_generic">Štát/provincia/región</string>
  <!-- Label for input requesting the region where input is optional, used for international addresses -->
  <string name="address_label_region_generic_optional">Štát/provincia/región (voliteľne)</string>
  <!-- Label for input requesting state where input is optional, used for US based addresses -->
  <string name="address_label_state_optional">Štát (voliteľne)</string>
  <!-- Label for input requesting zip code where input is optional, used for US based addresses -->
  <string name="address_label_zip_code_optional">PSČ (voliteľne)</string>
  <!-- Label for input requesting postal code, used for international addresses -->
  <string name="address_label_zip_postal_code">PSČ</string>
  <!-- Label for input requesting postal code where input is optional, used for international addresses -->
  <string name="address_label_zip_postal_code_optional">PSČ (voliteľne)</string>
  <!-- Error text indicating name is required -->
  <string name="address_name_required">Zadajte svoje meno</string>
  <!-- Error text indicating that phone number is required, used for all addresses -->
  <string name="address_phone_number_required">Zadajte vaše telefónne číslo</string>
  <!-- Error message for when postal code in form is invalid -->
  <string name="address_postal_code_invalid">Vaše PSČ je neplatné.</string>
  <!-- Error text indicating postcode is invalid, used for UK addresses -->
  <string name="address_postcode_invalid">Vaše PSČ je neplatné</string>
  <!-- Error text indicating that province is required, used for Canada addresses -->
  <string name="address_province_required">Zadajte provinciu</string>
  <!-- Error text indicating that region is required, used for international addresses -->
  <string name="address_region_generic_required">Zadajte štát/provinciu/región</string>
  <!-- Error text indicating that address is required, used for all locations -->
  <string name="address_required">Zadajte vašu adresu</string>
  <!-- Error text indicating that state is required, used for US addresses -->
  <string name="address_state_required">Zadajte štát</string>
  <!-- Error text indicating zip code is invalid, used for US addresses -->
  <string name="address_zip_invalid">Vaše PSČ je neplatné.</string>
  <!-- Error text indicating zip/ postal code is invalid, used for international addresses -->
  <string name="address_zip_postal_invalid">Vaše PSČ je neplatné</string>
  <!-- Pay over time with Affirm copy -->
  <string name="affirm_buy_now_pay_later">Zaplatiť postupne pomocou &lt;img src=\"affirm\"&gt;.</string>
  <!-- Label for Name on account field on form -->
  <string name="au_becs_account_name">Meno uvedené v účte</string>
  <!-- Placeholder for AU BECS BSB number -->
  <string name="au_becs_bsb_number">BSB číslo</string>
<<<<<<< HEAD
  <!-- Legal text shown when using AUBECS.
 -->
=======
  <!-- Legal text shown when using AUBECS. -->
>>>>>>> 33e8147c
  <string name="au_becs_mandate">Poskytnutím podrobností o svojom bankovom účte a potvrdením tejto platby súhlasíte s touto požiadavkou na inkaso a&lt;a href=\\"https://stripe.com/au-becs-dd-service-agreement/legal\\"&gt;zmluvou o službách požiadaviek na inkaso&lt;/a&gt; a autorizujete spoločnosť Stripe Payments Australia Pty Ltd ACN 160 180 343 ID používateľa inkasa 507156 („Stripe“) na inkaso vášho účtu prostredníctvom systému Bulk Electronic Clearing System (BECS) v mene %s (ďalej len \„obchodník\“) pre všetky sumy, ktoré vám boli oznámené osobitne obchodníkom. Potvrdzujete, že ste buď majiteľom účtu alebo autorizovaným signatárom na vyššie uvedenom účte.</string>
  <!-- BECS Debit Widget - mandate acceptance -->
  <string name="becs_mandate_acceptance">\n    Poskytnutím podrobností o svojom bankovom účte a potvrdením tejto platby súhlasíte s touto\n    požiadavkou na inkaso a zmluvou o službách požiadaviek na inkaso a autorizujete spoločnosť\n    Stripe Payments Australia Pty Ltd ACN 160 180 343 ID používateľa inkasa 507156\n    („Stripe“) na inkaso vášho účtu prostredníctvom systému Bulk Electronic Clearing System (BECS)\n    v mene %1$s (ďalej len „obchodník“) pre všetky sumy, ktoré vám boli oznámené\n    osobitne obchodníkom. Potvrdzujete, že ste buď majiteľom účtu alebo\n    autorizovaným signatárom na vyššie uvedenom účte.\n    </string>
  <!-- Placeholder text for Account number entry field for BECS Debit. -->
  <string name="becs_widget_account_number">Číslo účtu</string>
  <!-- BECS Debit Widget - account number field - incomplete error message -->
  <string name="becs_widget_account_number_incomplete">Číslo vášho účtu je neúplné.</string>
  <!-- BECS Debit Widget - account number field - required error message -->
  <string name="becs_widget_account_number_required">Vyžaduje sa vaše číslo účtu.</string>
  <!-- Placeholder text for BSB Number entry field for BECS Debit. -->
  <string name="becs_widget_bsb">BSB</string>
  <!-- Error string displayed to user when they have entered an incomplete BSB number. BSB refers to an Australian bank account number -->
  <string name="becs_widget_bsb_incomplete">Zadané BSB je neúplné.</string>
  <!-- Error string displayed to user when they enter in an invalid BSB number. &quot;BSB&quot; refers to an Australian bank account. -->
  <string name="becs_widget_bsb_invalid">Zadané BSB je neplatné.</string>
  <!-- BECS Debit Widget - email address field - label -->
  <string name="becs_widget_email">E-mailová adresa</string>
  <!-- BECS Debit Widget - email address field - invalid error message -->
  <string name="becs_widget_email_invalid">Vaša e-mailová adresa je neplatná.</string>
  <!-- BECS Debit Widget - email address field - required error message -->
  <string name="becs_widget_email_required">Vyžaduje sa vaša e-mailová adresa.</string>
  <!-- BECS Debit Widget - name field - label -->
  <string name="becs_widget_name">Meno</string>
  <!-- BECS Debit Widget - name field - required error message -->
  <string name="becs_widget_name_required">Vyžaduje sa vaše meno.</string>
  <!-- Details of a saved card. &apos;{card brand} ending in {last 4}&apos; e.g. &apos;VISA ending in 4242&apos; -->
  <string name="card_ending_in">Karta %1$s s poslednými štyrmi číslami %2$s</string>
  <!-- Text for close button -->
  <string name="close">Zatvoriť</string>
  <!-- Accessibility action for deleting a payment method -->
  <string name="delete_payment_method">Odstrániť spôsob platby</string>
  <string name="delete_payment_method_prompt_title">Vymazať spôsob platby?</string>
  <!-- label for text field to enter card expiry -->
  <string name="expiry_date_hint">MM/RR</string>
  <string name="expiry_label_short">Ukončenie platnosti</string>
  <!-- Label that will show that an FPX bank is offline. For example, &quot;AmBank - Offline&quot; -->
  <string name="fpx_bank_offline">%s - Offline</string>
  <!-- Error message for card details form when expiration date isn&apos;t entered completely -->
  <string name="incomplete_expiry_date">Dátum vypršania platnosti vašej karty je neúplný.</string>
  <string name="invalid_card_number">Číslo vašej karty je neplatné.</string>
  <!-- Error message for card entry form when CVC/CVV is invalid -->
  <string name="invalid_cvc">Bezpečnostný kód vašej karty je neplatný.</string>
  <!-- String to describe an invalid month in expiry date. -->
  <string name="invalid_expiry_month">Mesiac vypršania platnosti vašej karty je neplatný.</string>
  <!-- String to describe an invalid year in expiry date. -->
  <string name="invalid_expiry_year">Rok ukončenia platnosti vašej karty je neplatný.</string>
  <!-- Shipping form error message -->
  <string name="invalid_shipping_information">Neplatná dodacia adresa</string>
  <!-- Error message for when postal code in form is incomplete -->
  <string name="invalid_zip">Vaše poštové smerovacie číslo je neúplné.</string>
  <string name="payment_method_add_new_card">Pridať novú kartu…</string>
  <string name="payment_method_add_new_fpx">Zvoľte bankový účet (FPX)…</string>
  <!-- Label for free shipping method -->
  <string name="price_free">Zdarma</string>
  <!-- Message displayed when a payment method is removed, stating its name. -->
  <string name="removed">Spôsob platby %s odstránený</string>
  <string name="secure_checkout">Bezpečná pokladňa</string>
  <!-- Error when 3DS2 authentication failed (e.g. customer entered the wrong code) -->
  <string name="stripe_failure_reason_authentication">Nemôžeme overiť váš spôsob platby. Vyberte iný spôsob platby a skúste to znova.</string>
  <!-- Error when 3DS2 authentication timed out. -->
  <string name="stripe_failure_reason_timed_out">Vypršal čas autentifikácie vášho spôsobu platby -- skúste znova</string>
  <!-- label for text field to enter card expiry -->
  <string name="stripe_paymentsheet_expiration_date_hint">MM / RR</string>
  <!-- When there are multiple browsers and web authentication is required, this will show in a window asking which browser they want to use to "Verify your payment" -->
  <string name="stripe_verify_your_payment">Overenie platby</string>
  <string name="title_add_a_card">Pridať kartu</string>
  <!-- Screen title telling users they should add an address -->
  <string name="title_add_an_address">Zadajte adresu</string>
  <!-- Label for Bank Account selection or detail entry form -->
  <string name="title_bank_account">Bankový účet</string>
  <!-- Title for Payment Method screen -->
  <string name="title_payment_method">Spôsob platby</string>
  <!-- Screen title telling users they should select a shipping address -->
  <string name="title_select_shipping_method">Zvoľte spôsob dodania</string>
  <!-- Error description for incomplete account number -->
  <string name="us_bank_account_widget_account_number_incomplete">Zadané číslo účtu je neúplné.</string>
</resources><|MERGE_RESOLUTION|>--- conflicted
+++ resolved
@@ -82,12 +82,7 @@
   <string name="au_becs_account_name">Meno uvedené v účte</string>
   <!-- Placeholder for AU BECS BSB number -->
   <string name="au_becs_bsb_number">BSB číslo</string>
-<<<<<<< HEAD
-  <!-- Legal text shown when using AUBECS.
- -->
-=======
   <!-- Legal text shown when using AUBECS. -->
->>>>>>> 33e8147c
   <string name="au_becs_mandate">Poskytnutím podrobností o svojom bankovom účte a potvrdením tejto platby súhlasíte s touto požiadavkou na inkaso a&lt;a href=\\"https://stripe.com/au-becs-dd-service-agreement/legal\\"&gt;zmluvou o službách požiadaviek na inkaso&lt;/a&gt; a autorizujete spoločnosť Stripe Payments Australia Pty Ltd ACN 160 180 343 ID používateľa inkasa 507156 („Stripe“) na inkaso vášho účtu prostredníctvom systému Bulk Electronic Clearing System (BECS) v mene %s (ďalej len \„obchodník\“) pre všetky sumy, ktoré vám boli oznámené osobitne obchodníkom. Potvrdzujete, že ste buď majiteľom účtu alebo autorizovaným signatárom na vyššie uvedenom účte.</string>
   <!-- BECS Debit Widget - mandate acceptance -->
   <string name="becs_mandate_acceptance">\n    Poskytnutím podrobností o svojom bankovom účte a potvrdením tejto platby súhlasíte s touto\n    požiadavkou na inkaso a zmluvou o službách požiadaviek na inkaso a autorizujete spoločnosť\n    Stripe Payments Australia Pty Ltd ACN 160 180 343 ID používateľa inkasa 507156\n    („Stripe“) na inkaso vášho účtu prostredníctvom systému Bulk Electronic Clearing System (BECS)\n    v mene %1$s (ďalej len „obchodník“) pre všetky sumy, ktoré vám boli oznámené\n    osobitne obchodníkom. Potvrdzujete, že ste buď majiteľom účtu alebo\n    autorizovaným signatárom na vyššie uvedenom účte.\n    </string>
