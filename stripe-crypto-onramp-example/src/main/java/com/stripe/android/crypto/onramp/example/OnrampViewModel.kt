package com.stripe.android.crypto.onramp.example

import android.app.Application
import androidx.compose.ui.graphics.Color
import androidx.lifecycle.AndroidViewModel
import androidx.lifecycle.SavedStateHandle
import androidx.lifecycle.ViewModel
import androidx.lifecycle.ViewModelProvider
import androidx.lifecycle.createSavedStateHandle
import androidx.lifecycle.viewModelScope
import androidx.lifecycle.viewmodel.CreationExtras
import com.stripe.android.PaymentConfiguration
import com.stripe.android.core.utils.requireApplication
import com.stripe.android.crypto.onramp.OnrampCoordinator
import com.stripe.android.crypto.onramp.model.CryptoNetwork
import com.stripe.android.crypto.onramp.model.KycInfo
import com.stripe.android.crypto.onramp.model.LinkUserInfo
import com.stripe.android.crypto.onramp.model.OnrampConfiguration
import com.stripe.android.crypto.onramp.model.OnrampIdentityVerificationResult
import com.stripe.android.crypto.onramp.model.OnrampKYCResult
import com.stripe.android.crypto.onramp.model.OnrampLinkLookupResult
import com.stripe.android.crypto.onramp.model.OnrampRegisterUserResult
import com.stripe.android.crypto.onramp.model.OnrampSetWalletAddressResult
import com.stripe.android.crypto.onramp.model.OnrampVerificationResult
import com.stripe.android.link.model.LinkAppearance
import kotlinx.coroutines.flow.MutableStateFlow
import kotlinx.coroutines.flow.StateFlow
import kotlinx.coroutines.flow.asStateFlow
import kotlinx.coroutines.launch

internal class OnrampViewModel(
    application: Application,
    savedStateHandle: SavedStateHandle
) : AndroidViewModel(application) {

    val onrampCoordinator: OnrampCoordinator

    private val _uiState = MutableStateFlow<OnrampUiState>(OnrampUiState.Loading)
    val uiState: StateFlow<OnrampUiState> = _uiState.asStateFlow()

    private val _message = MutableStateFlow<String?>(null)
    val message: StateFlow<String?> = _message.asStateFlow()

    private var currentEmail: String = ""
    private var currentCustomerId: String = ""

    init {
        @Suppress("MaxLineLength")
        PaymentConfiguration.init(
            application,
            "pk_test_51K9W3OHMaDsveWq0oLP0ZjldetyfHIqyJcz27k2BpMGHxu9v9Cei2tofzoHncPyk3A49jMkFEgTOBQyAMTUffRLa00xzzARtZO"
        )
        onrampCoordinator = OnrampCoordinator.Builder()
            .build(application, savedStateHandle)

        viewModelScope.launch {
            val configuration = OnrampConfiguration(
                appearance = LinkAppearance(
                    lightColors = LinkAppearance.Colors(
                        primary = Color.Blue,
                        borderSelected = Color.Red
                    ),
                    darkColors = LinkAppearance.Colors(
                        primary = Color.Red,
                        borderSelected = Color.Blue
                    ),
                    style = LinkAppearance.Style.AUTOMATIC,
                    primaryButton = LinkAppearance.PrimaryButton()
                )
            )

            onrampCoordinator.configure(configuration = configuration)
            // Set initial state to EmailInput after configuration
            _uiState.value = OnrampUiState.EmailInput
        }
    }

    fun checkIfLinkUser(email: String) = viewModelScope.launch {
        if (email.isBlank()) {
            _message.value = "Please enter an email address"
            return@launch
        }

        currentEmail = email.trim()
        _uiState.value = OnrampUiState.Loading

        val result = onrampCoordinator.isLinkUser(currentEmail)
        when (result) {
            is OnrampLinkLookupResult.Completed -> {
                if (result.isLinkUser) {
                    _message.value = "User exists in Link. Please authenticate:"
                    _uiState.value = OnrampUiState.Authentication(currentEmail)
                } else {
                    _message.value = "User does not exist in Link. Please register:"
                    _uiState.value = OnrampUiState.Registration(currentEmail)
                }
            }
            is OnrampLinkLookupResult.Failed -> {
                _message.value = "Lookup failed: ${result.error.message}"
                _uiState.value = OnrampUiState.EmailInput
            }
        }
    }
    fun onBackToEmailInput() {
        _uiState.value = OnrampUiState.EmailInput
    }

    fun clearMessage() {
        _message.value = null
    }

    fun onAuthenticationResult(result: OnrampVerificationResult) {
        when (result) {
            is OnrampVerificationResult.Completed -> {
<<<<<<< HEAD
                currentCustomerId = result.customerId
                _message.value = "Authentication successful! You can now perform authenticated operations."
                _uiState.value = OnrampUiState.AuthenticatedOperations(currentEmail, currentCustomerId)
=======
                _message.value = "Authentication successful"
                _uiState.value = OnrampUiState.PostAuthenticationScreen
>>>>>>> 115a78ed
            }
            is OnrampVerificationResult.Cancelled -> {
                _message.value = "Authentication cancelled, please try again"
            }
            is OnrampVerificationResult.Failed -> {
                _message.value = "Authentication failed: ${result.error.message}"
                _uiState.value = OnrampUiState.EmailInput
            }
        }
    }

    fun onIdentityVerificationResult(result: OnrampIdentityVerificationResult) {
        when (result) {
            is OnrampIdentityVerificationResult.Completed -> {
                _message.value = "Identity Verification completed"
                _uiState.value = OnrampUiState.PostAuthenticationScreen
            }
            is OnrampIdentityVerificationResult.Cancelled -> {
                _message.value = "Identity Verification cancelled, please try again"
            }
            is OnrampIdentityVerificationResult.Failed -> {
                _message.value = "Identity Verification failed: ${result.error.message}"
                _uiState.value = OnrampUiState.EmailInput
            }
        }
    }

    fun registerNewLinkUser(userInfo: LinkUserInfo) {
        viewModelScope.launch {
            val result = onrampCoordinator.registerNewLinkUser(userInfo)
            when (result) {
                is OnrampRegisterUserResult.Completed -> {
                    _message.value = "Registration successful"
                    _uiState.value = OnrampUiState.EmailInput
                }
                is OnrampRegisterUserResult.Failed -> {
                    _message.value = "Registration failed: ${result.error.message}"
                    _uiState.value = OnrampUiState.EmailInput
                }
            }
        }
    }

    fun registerWalletAddress(walletAddress: String, network: CryptoNetwork) {
        viewModelScope.launch {
            if (walletAddress.isBlank()) {
                _message.value = "Please enter a wallet address"
                return@launch
            }

            _uiState.value = OnrampUiState.Loading
            val result = onrampCoordinator.registerWalletAddress(walletAddress.trim(), network)
            when (result) {
                is OnrampSetWalletAddressResult.Completed -> {
                    _message.value = "Wallet address registered successfully!"
                    _uiState.value = OnrampUiState.AuthenticatedOperations(currentEmail, currentCustomerId)
                }
                is OnrampSetWalletAddressResult.Failed -> {
                    _message.value = "Failed to register wallet address: ${result.error.message}"
                    _uiState.value = OnrampUiState.AuthenticatedOperations(currentEmail, currentCustomerId)
                }
            }
        }
    }

    fun collectKycInfo(kycInfo: KycInfo) {
        _uiState.value = OnrampUiState.Loading

        viewModelScope.launch {
            val result = onrampCoordinator.collectKycInfo(kycInfo)

            when (result) {
                is OnrampKYCResult.Completed -> {
                    _message.value = "KYC Collection successful"
                    _uiState.value = OnrampUiState.EmailInput
                }
                is OnrampKYCResult.Failed -> {
                    _message.value = "KYC Collection failed: ${result.error.message}"
<<<<<<< HEAD
                    _uiState.value = OnrampUiState.AuthenticatedOperations(currentEmail, currentCustomerId)
=======
                    _uiState.value = OnrampUiState.PostAuthenticationScreen
>>>>>>> 115a78ed
                }
            }
        }
    }

    class Factory : ViewModelProvider.Factory {
        @Suppress("UNCHECKED_CAST")
        override fun <T : ViewModel> create(
            modelClass: Class<T>,
            extras: CreationExtras
        ): T {
            val application = extras.requireApplication()
            return OnrampViewModel(application, extras.createSavedStateHandle()) as T
        }
    }
}

internal sealed class OnrampUiState {
    object EmailInput : OnrampUiState()
    object Loading : OnrampUiState()
    data class Registration(val email: String) : OnrampUiState()
    data class Authentication(val email: String) : OnrampUiState()
<<<<<<< HEAD
    data class AuthenticatedOperations(val email: String, val customerId: String) : OnrampUiState()
=======
    object PostAuthenticationScreen : OnrampUiState()
>>>>>>> 115a78ed
}<|MERGE_RESOLUTION|>--- conflicted
+++ resolved
@@ -112,14 +112,9 @@
     fun onAuthenticationResult(result: OnrampVerificationResult) {
         when (result) {
             is OnrampVerificationResult.Completed -> {
-<<<<<<< HEAD
                 currentCustomerId = result.customerId
                 _message.value = "Authentication successful! You can now perform authenticated operations."
                 _uiState.value = OnrampUiState.AuthenticatedOperations(currentEmail, currentCustomerId)
-=======
-                _message.value = "Authentication successful"
-                _uiState.value = OnrampUiState.PostAuthenticationScreen
->>>>>>> 115a78ed
             }
             is OnrampVerificationResult.Cancelled -> {
                 _message.value = "Authentication cancelled, please try again"
@@ -198,11 +193,7 @@
                 }
                 is OnrampKYCResult.Failed -> {
                     _message.value = "KYC Collection failed: ${result.error.message}"
-<<<<<<< HEAD
                     _uiState.value = OnrampUiState.AuthenticatedOperations(currentEmail, currentCustomerId)
-=======
-                    _uiState.value = OnrampUiState.PostAuthenticationScreen
->>>>>>> 115a78ed
                 }
             }
         }
@@ -225,9 +216,5 @@
     object Loading : OnrampUiState()
     data class Registration(val email: String) : OnrampUiState()
     data class Authentication(val email: String) : OnrampUiState()
-<<<<<<< HEAD
     data class AuthenticatedOperations(val email: String, val customerId: String) : OnrampUiState()
-=======
-    object PostAuthenticationScreen : OnrampUiState()
->>>>>>> 115a78ed
 }