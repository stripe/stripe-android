--- conflicted
+++ resolved
@@ -23,11 +23,7 @@
 import com.stripe.android.crypto.onramp.model.OnrampSetWalletAddressResult
 import com.stripe.android.crypto.onramp.model.OnrampVerificationResult
 import com.stripe.android.crypto.onramp.model.PaymentOptionDisplayData
-<<<<<<< HEAD
-import com.stripe.android.link.model.LinkAppearance
-=======
 import com.stripe.android.link.LinkAppearance
->>>>>>> 0b76e677
 import kotlinx.coroutines.flow.MutableStateFlow
 import kotlinx.coroutines.flow.StateFlow
 import kotlinx.coroutines.flow.asStateFlow
@@ -119,13 +115,9 @@
                 currentCustomerId = result.customerId
                 _message.value = "Authentication successful! You can now perform authenticated operations."
                 _uiState.value = OnrampUiState.AuthenticatedOperations(
-<<<<<<< HEAD
-                    currentEmail, currentCustomerId, selectedPaymentInfo
-=======
-                    currentEmail,
-                    currentCustomerId,
-                    selectedPaymentInfo
->>>>>>> 0b76e677
+                    currentEmail,
+                    currentCustomerId,
+                    selectedPaymentInfo
                 )
             }
             is OnrampVerificationResult.Cancelled -> {
@@ -143,13 +135,9 @@
             is OnrampIdentityVerificationResult.Completed -> {
                 _message.value = "Identity Verification completed"
                 _uiState.value = OnrampUiState.AuthenticatedOperations(
-<<<<<<< HEAD
-                    currentEmail, currentCustomerId, selectedPaymentInfo
-=======
-                    currentEmail,
-                    currentCustomerId,
-                    selectedPaymentInfo
->>>>>>> 0b76e677
+                    currentEmail,
+                    currentCustomerId,
+                    selectedPaymentInfo
                 )
             }
             is OnrampIdentityVerificationResult.Cancelled -> {
@@ -169,13 +157,9 @@
 
                 _message.value = "Payment selection completed"
                 _uiState.value = OnrampUiState.AuthenticatedOperations(
-<<<<<<< HEAD
-                    currentEmail, currentCustomerId, selectedPaymentInfo
-=======
-                    currentEmail,
-                    currentCustomerId,
-                    selectedPaymentInfo
->>>>>>> 0b76e677
+                    currentEmail,
+                    currentCustomerId,
+                    selectedPaymentInfo
                 )
             }
             is OnrampCollectPaymentResult.Cancelled -> {
@@ -184,13 +168,9 @@
             is OnrampCollectPaymentResult.Failed -> {
                 _message.value = "Payment selection failed: ${result.error.message}"
                 _uiState.value = OnrampUiState.AuthenticatedOperations(
-<<<<<<< HEAD
-                    currentEmail, currentCustomerId, selectedPaymentInfo
-=======
-                    currentEmail,
-                    currentCustomerId,
-                    selectedPaymentInfo
->>>>>>> 0b76e677
+                    currentEmail,
+                    currentCustomerId,
+                    selectedPaymentInfo
                 )
             }
         }
@@ -225,25 +205,17 @@
                 is OnrampSetWalletAddressResult.Completed -> {
                     _message.value = "Wallet address registered successfully!"
                     _uiState.value = OnrampUiState.AuthenticatedOperations(
-<<<<<<< HEAD
-                        currentEmail, currentCustomerId, selectedPaymentInfo
-=======
                         currentEmail,
                         currentCustomerId,
                         selectedPaymentInfo
->>>>>>> 0b76e677
                     )
                 }
                 is OnrampSetWalletAddressResult.Failed -> {
                     _message.value = "Failed to register wallet address: ${result.error.message}"
                     _uiState.value = OnrampUiState.AuthenticatedOperations(
-<<<<<<< HEAD
-                        currentEmail, currentCustomerId, selectedPaymentInfo
-=======
                         currentEmail,
                         currentCustomerId,
                         selectedPaymentInfo
->>>>>>> 0b76e677
                     )
                 }
             }
@@ -264,13 +236,9 @@
                 is OnrampKYCResult.Failed -> {
                     _message.value = "KYC Collection failed: ${result.error.message}"
                     _uiState.value = OnrampUiState.AuthenticatedOperations(
-<<<<<<< HEAD
-                        currentEmail, currentCustomerId, selectedPaymentInfo
-=======
                         currentEmail,
                         currentCustomerId,
                         selectedPaymentInfo
->>>>>>> 0b76e677
                     )
                 }
             }
