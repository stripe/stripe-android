package com.stripe.android.crypto.onramp.example

import android.app.Application
import androidx.compose.ui.graphics.Color
import androidx.lifecycle.AndroidViewModel
import androidx.lifecycle.SavedStateHandle
import androidx.lifecycle.ViewModel
import androidx.lifecycle.ViewModelProvider
import androidx.lifecycle.createSavedStateHandle
import androidx.lifecycle.viewModelScope
import androidx.lifecycle.viewmodel.CreationExtras
import com.github.kittinunf.result.Result
import com.stripe.android.core.utils.requireApplication
import com.stripe.android.crypto.onramp.OnrampCoordinator
import com.stripe.android.crypto.onramp.example.network.OnrampSessionResponse
import com.stripe.android.crypto.onramp.example.network.TestBackendRepository
import com.stripe.android.crypto.onramp.model.CryptoNetwork
import com.stripe.android.crypto.onramp.model.KycInfo
import com.stripe.android.crypto.onramp.model.LinkUserInfo
<<<<<<< HEAD
import com.stripe.android.crypto.onramp.model.OnrampCheckoutResult
=======
import com.stripe.android.crypto.onramp.model.OnrampAuthorizeResult
>>>>>>> 35b1682a
import com.stripe.android.crypto.onramp.model.OnrampCollectPaymentResult
import com.stripe.android.crypto.onramp.model.OnrampConfiguration
import com.stripe.android.crypto.onramp.model.OnrampCreateCryptoPaymentTokenResult
import com.stripe.android.crypto.onramp.model.OnrampIdentityVerificationResult
import com.stripe.android.crypto.onramp.model.OnrampKYCResult
import com.stripe.android.crypto.onramp.model.OnrampLinkLookupResult
import com.stripe.android.crypto.onramp.model.OnrampRegisterUserResult
import com.stripe.android.crypto.onramp.model.OnrampSetWalletAddressResult
import com.stripe.android.crypto.onramp.model.OnrampVerificationResult
import com.stripe.android.crypto.onramp.model.PaymentOptionDisplayData
import com.stripe.android.link.LinkAppearance
import kotlinx.coroutines.flow.MutableStateFlow
import kotlinx.coroutines.flow.StateFlow
import kotlinx.coroutines.flow.asStateFlow
import kotlinx.coroutines.flow.update
import kotlinx.coroutines.launch

@Suppress("TooManyFunctions")
internal class OnrampViewModel(
    application: Application,
    savedStateHandle: SavedStateHandle
) : AndroidViewModel(application) {

    val onrampCoordinator: OnrampCoordinator =
        OnrampCoordinator
            .Builder()
            .build(application, savedStateHandle)

    private val testBackendRepository = TestBackendRepository()

    private val _uiState = MutableStateFlow(OnrampUiState())
    val uiState: StateFlow<OnrampUiState> = _uiState.asStateFlow()

    private val _message = MutableStateFlow<String?>(null)
    val message: StateFlow<String?> = _message.asStateFlow()

    private val _checkoutEvent = MutableStateFlow<CheckoutEvent?>(null)
    val checkoutEvent: StateFlow<CheckoutEvent?> = _checkoutEvent.asStateFlow()

    init {
        viewModelScope.launch {
            @Suppress("MagicNumber", "MaxLineLength")
            val configuration = OnrampConfiguration(
                merchantDisplayName = "Onramp Example",
                publishableKey = "pk_test_51K9W3OHMaDsveWq0oLP0ZjldetyfHIqyJcz27k2BpMGHxu9v9Cei2tofzoHncPyk3A49jMkFEgTOBQyAMTUffRLa00xzzARtZO",
                appearance = LinkAppearance(
                    lightColors = LinkAppearance.Colors(
                        primary = Color.Blue,
                        contentOnPrimary = Color.White,
                        borderSelected = Color.Red
                    ),
                    darkColors = LinkAppearance.Colors(
                        primary = Color(0xFF9886E6),
                        contentOnPrimary = Color.White,
                        borderSelected = Color.White
                    ),
                    style = LinkAppearance.Style.AUTOMATIC,
                    primaryButton = LinkAppearance.PrimaryButton()
                )
            )

            onrampCoordinator.configure(configuration = configuration)
            // Set initial state to EmailInput after configuration
            _uiState.update { it.copy(screen = Screen.EmailInput) }
        }
    }

    fun checkIfLinkUser(email: String) = viewModelScope.launch {
        if (email.isBlank()) {
            _message.value = "Please enter an email address"
            return@launch
        }

        val currentEmail = email.trim()
        _uiState.update { it.copy(screen = Screen.Loading, email = currentEmail, loadingMessage = "Checking user...") }

        val result = onrampCoordinator.lookupLinkUser(currentEmail)
        when (result) {
            is OnrampLinkLookupResult.Completed -> {
                if (result.isLinkUser) {
                    _message.value = "User exists in Link. Please authenticate"
                    _uiState.update { it.copy(screen = Screen.Authentication) }
                } else {
                    _message.value = "User does not exist in Link. Please register"
                    _uiState.update { it.copy(screen = Screen.Registration) }
                }
            }
            is OnrampLinkLookupResult.Failed -> {
                _message.value = "Lookup failed: ${result.error.message}"
                _uiState.update { it.copy(screen = Screen.EmailInput) }
            }
        }
    }

    fun onBackToEmailInput() {
        _uiState.update { OnrampUiState(screen = Screen.EmailInput) }
    }

    fun clearMessage() {
        _message.value = null
    }

    fun onAuthenticationResult(result: OnrampVerificationResult) {
        when (result) {
            is OnrampVerificationResult.Completed -> {
                _message.value = "Authentication successful! You can now perform authenticated operations."
                _uiState.update {
                    it.copy(
                        screen = Screen.AuthenticatedOperations,
                        customerId = result.customerId
                    )
                }
            }
            is OnrampVerificationResult.Cancelled -> {
                _message.value = "Authentication cancelled, please try again"
            }
            is OnrampVerificationResult.Failed -> {
                _message.value = "Authentication failed: ${result.error.message}"
                _uiState.update { it.copy(screen = Screen.EmailInput) }
            }
        }
    }

    fun onIdentityVerificationResult(result: OnrampIdentityVerificationResult) {
        when (result) {
            is OnrampIdentityVerificationResult.Completed -> {
                _message.value = "Identity Verification completed"
                _uiState.update { it.copy(screen = Screen.AuthenticatedOperations) }
            }
            is OnrampIdentityVerificationResult.Cancelled -> {
                _message.value = "Identity Verification cancelled, please try again"
            }
            is OnrampIdentityVerificationResult.Failed -> {
                _message.value = "Identity Verification failed: ${result.error.message}"
                _uiState.update { it.copy(screen = Screen.EmailInput) }
            }
        }
    }

    fun onSelectPaymentResult(result: OnrampCollectPaymentResult) {
        when (result) {
            is OnrampCollectPaymentResult.Completed -> {
                _message.value = "Payment selection completed"
                _uiState.update {
                    it.copy(
                        screen = Screen.AuthenticatedOperations,
                        selectedPaymentData = result.displayData,
                    )
                }
            }
            is OnrampCollectPaymentResult.Cancelled -> {
                _message.value = "Payment selection cancelled, please try again"
            }
            is OnrampCollectPaymentResult.Failed -> {
                _message.value = "Payment selection failed: ${result.error.message}"
                _uiState.update { it.copy(screen = Screen.AuthenticatedOperations) }
            }
        }
    }

<<<<<<< HEAD
    fun onCheckoutResult(result: OnrampCheckoutResult) {
        when (result) {
            is OnrampCheckoutResult.Completed -> {
                _message.value = "Checkout completed successfully!"
                _uiState.update { it.copy(screen = Screen.AuthenticatedOperations, loadingMessage = null) }
                // The session will be automatically updated with the latest status from the backend
            }
            is OnrampCheckoutResult.Canceled -> {
                _message.value = "Checkout was canceled by the user"
                _uiState.update { it.copy(screen = Screen.AuthenticatedOperations, loadingMessage = null) }
            }
            is OnrampCheckoutResult.Failed -> {
                _message.value = "Checkout failed: ${result.error.message}"
                _uiState.update { it.copy(screen = Screen.AuthenticatedOperations, loadingMessage = null) }
            }
        }
    }

    suspend fun checkoutWithBackend(sessionId: String): String {
        _uiState.update { it.copy(loadingMessage = "Calling test backend checkout...") }

        val currentState = _uiState.value
        val authToken = currentState.authToken
            ?: throw IllegalStateException("No authentication token available")

        val result = testBackendRepository.checkout(
            cosId = sessionId,
            authToken = authToken
        )

        return when (result) {
            is Result.Success -> {
                val checkoutResponse = result.value
                // Update the UI state with the updated session response
                _uiState.update {
                    it.copy(onrampSession = checkoutResponse)
                }
                checkoutResponse.clientSecret
            }
            is Result.Failure -> {
                throw IllegalStateException("Backend checkout failed: ${result.error.message}")
=======
    fun onAuthorize(linkAuthIntentId: String) {
        _uiState.update { it.copy(linkAuthIntentId = linkAuthIntentId) }
    }

    fun onAuthorizeResult(result: OnrampAuthorizeResult) {
        when (result) {
            is OnrampAuthorizeResult.Consented -> {
                _message.value = "Authorization successful! User consented to scopes."
                _uiState.update {
                    it.copy(
                        screen = Screen.AuthenticatedOperations,
                        customerId = result.customerId,
                        linkAuthIntentId = null,
                        consentedLinkAuthIntentIds = it.consentedLinkAuthIntentIds + it.linkAuthIntentId!!
                    )
                }
            }
            is OnrampAuthorizeResult.Denied -> {
                _message.value = "Authorization denied by user."
            }
            is OnrampAuthorizeResult.Canceled -> {
                _message.value = "Authorization cancelled by user."
            }
            is OnrampAuthorizeResult.Failed -> {
                _message.value = "Authorization failed: ${result.error.message}"
>>>>>>> 35b1682a
            }
        }
    }

    fun registerNewLinkUser(userInfo: LinkUserInfo) {
        viewModelScope.launch {
            val result = onrampCoordinator.registerLinkUser(userInfo)
            when (result) {
                is OnrampRegisterUserResult.Completed -> {
                    _message.value = "Registration successful"
                    _uiState.update {
                        it.copy(
                            screen = Screen.Authentication,
                            email = userInfo.email
                        )
                    }
                }
                is OnrampRegisterUserResult.Failed -> {
                    _message.value = "Registration failed: ${result.error.message}"
                    _uiState.update { it.copy(screen = Screen.EmailInput) }
                }
            }
        }
    }

    fun registerWalletAddress(walletAddress: String, network: CryptoNetwork) {
        viewModelScope.launch {
            if (walletAddress.isBlank()) {
                _message.value = "Please enter a wallet address"
                return@launch
            }

            _uiState.update { it.copy(screen = Screen.Loading, loadingMessage = "Registering wallet address...") }
            val result = onrampCoordinator.registerWalletAddress(walletAddress.trim(), network)
            when (result) {
                is OnrampSetWalletAddressResult.Completed -> {
                    _message.value = "Wallet address registered successfully!"
                    _uiState.update {
                        it.copy(
                            screen = Screen.AuthenticatedOperations,
                            walletAddress = walletAddress.trim(),
                            network = network
                        )
                    }
                }
                is OnrampSetWalletAddressResult.Failed -> {
                    _message.value = "Failed to register wallet address: ${result.error.message}"
                    _uiState.update { it.copy(screen = Screen.AuthenticatedOperations) }
                }
            }
        }
    }

    fun collectKycInfo(kycInfo: KycInfo) {
        _uiState.update { it.copy(screen = Screen.Loading, loadingMessage = "Collecting KYC info...") }

        viewModelScope.launch {
            val result = onrampCoordinator.collectKycInfo(kycInfo)

            when (result) {
                is OnrampKYCResult.Completed -> {
                    _message.value = "KYC Collection successful"
                    _uiState.update { it.copy(screen = Screen.EmailInput) }
                }
                is OnrampKYCResult.Failed -> {
                    _message.value = "KYC Collection failed: ${result.error.message}"
                    _uiState.update { it.copy(screen = Screen.AuthenticatedOperations) }
                }
            }
        }
    }

    fun createCryptoPaymentToken() {
        _uiState.update { it.copy(screen = Screen.Loading, loadingMessage = "Creating crypto payment token...") }

        viewModelScope.launch {
            val result = onrampCoordinator.createCryptoPaymentToken()

            when (result) {
                is OnrampCreateCryptoPaymentTokenResult.Completed -> {
                    _message.value = "Created crypto payment token: ${result.cryptoPaymentToken}"
                    _uiState.update {
                        it.copy(
                            screen = Screen.AuthenticatedOperations,
                            cryptoPaymentToken = result.cryptoPaymentToken,
                        )
                    }
                }
                is OnrampCreateCryptoPaymentTokenResult.Failed -> {
                    _message.value = "Failed to create crypto payment token: ${result.error.message}"
                    _uiState.update { it.copy(screen = Screen.AuthenticatedOperations) }
                }
            }
        }
    }

    fun createSession() {
        val currentState = _uiState.value
        val paymentToken = currentState.cryptoPaymentToken
        val walletAddress = currentState.walletAddress
        val customerId = currentState.customerId
        val network = currentState.network
        val authToken = currentState.authToken

        // Check what's missing and provide helpful guidance
        val validParams = validateOnrampSessionParams(
            customerId = customerId,
            walletAddress = walletAddress,
            currentState = currentState,
            paymentToken = paymentToken,
            authToken = authToken
        )
        if (validParams.not()) return

        _uiState.update { it.copy(screen = Screen.Loading, loadingMessage = "Creating session...") }

        viewModelScope.launch {
            val destinationNetwork = network?.value ?: "ethereum"

            val result = testBackendRepository.createOnrampSession(
                paymentToken = paymentToken!!,
                walletAddress = walletAddress!!,
                cryptoCustomerId = customerId!!,
                authToken = authToken!!,
                destinationNetwork = destinationNetwork
            )

            when (result) {
                is Result.Success -> {
                    val response = result.value
                    _message.value = "Onramp session created successfully! Session ID: ${response.id}"

                    _uiState.update {
                        it.copy(
                            onrampSession = response,
                            screen = Screen.AuthenticatedOperations,
                            loadingMessage = null
                        )
                    }
                }
                is Result.Failure -> {
                    _message.value = "Failed to create onramp session: ${result.error.message}"
                    _uiState.update { it.copy(screen = Screen.AuthenticatedOperations, loadingMessage = null) }
                }
            }
        }
    }

    fun performCheckout() {
        val currentState = _uiState.value
        val onrampSession = currentState.onrampSession
            ?: run {
                _message.value = "No onramp session available. Please create a session first."
                return
            }

        val cryptoPaymentToken = currentState.cryptoPaymentToken
            ?: run {
                _message.value = "No crypto payment token available. Please create a payment token first."
                return
            }

        _uiState.update { it.copy(screen = Screen.Loading, loadingMessage = "Performing checkout...") }

        _checkoutEvent.value = CheckoutEvent(
            cryptoPaymentToken = cryptoPaymentToken,
            sessionId = onrampSession.id,
            sessionClientSecret = onrampSession.clientSecret
        )
    }

    private fun validateOnrampSessionParams(
        customerId: String?,
        walletAddress: String?,
        currentState: OnrampUiState,
        paymentToken: String?,
        authToken: String?
    ): Boolean {
        val missingItems = mutableListOf<String>()
        if (customerId.isNullOrBlank()) missingItems.add("customer authentication")
        if (walletAddress.isNullOrBlank()) missingItems.add("wallet address registration")
        if (currentState.selectedPaymentData == null) missingItems.add("payment method selection")
        if (paymentToken.isNullOrBlank()) missingItems.add("crypto payment token creation")
        if (authToken.isNullOrBlank()) missingItems.add("authentication token")
        if (missingItems.isNotEmpty()) {
            val message = when (missingItems.size) {
                1 -> "Please complete ${missingItems[0]} first"
                2 -> "Please complete ${missingItems[0]} and ${missingItems[1]} first"
                else -> "Please complete the following steps first: ${missingItems.joinToString(", ")}"
            }
            _message.value = message
            return false
        }
        return true
    }

<<<<<<< HEAD
    fun clearCheckoutEvent() {
        _checkoutEvent.value = null
=======
    suspend fun createLinkAuthIntent(oauthScopes: String): String? {
        val currentState = _uiState.value
        val email = currentState.email
        return createAuthIntentForUser(
            email = email,
            oauthScopes = oauthScopes
        )
    }

    private suspend fun createAuthIntentForUser(email: String, oauthScopes: String): String? {
        val result = testBackendRepository.createAuthIntent(email = email, oauthScopes = oauthScopes)
        when (result) {
            is Result.Success -> {
                val response = result.value
                _uiState.update { it.copy(authToken = response.token) }
                _message.value = "Auth intent created successfully"
                return response.data.id
            }
            is Result.Failure -> {
                _message.value = "Failed to create auth intent: ${result.error.message}"
                return null
            }
        }
>>>>>>> 35b1682a
    }

    class Factory : ViewModelProvider.Factory {
        @Suppress("UNCHECKED_CAST")
        override fun <T : ViewModel> create(
            modelClass: Class<T>,
            extras: CreationExtras
        ): T {
            val application = extras.requireApplication()
            return OnrampViewModel(application, extras.createSavedStateHandle()) as T
        }
    }
}

data class OnrampUiState(
    val screen: Screen = Screen.Loading,
    val email: String = "",
    val linkAuthIntentId: String? = null,
    val consentedLinkAuthIntentIds: List<String> = emptyList(),
    val customerId: String? = null,
    val selectedPaymentData: PaymentOptionDisplayData? = null,
    val cryptoPaymentToken: String? = null,
    val walletAddress: String? = null,
    val network: CryptoNetwork? = null,
    val authToken: String? = null,
    val onrampSession: OnrampSessionResponse? = null,
    val loadingMessage: String? = null,
)

enum class Screen {
    EmailInput,
    Loading,
    Registration,
    Authentication,
    AuthenticatedOperations,
}

data class CheckoutEvent(
    val cryptoPaymentToken: String,
    val sessionId: String,
    val sessionClientSecret: String
)<|MERGE_RESOLUTION|>--- conflicted
+++ resolved
@@ -17,11 +17,8 @@
 import com.stripe.android.crypto.onramp.model.CryptoNetwork
 import com.stripe.android.crypto.onramp.model.KycInfo
 import com.stripe.android.crypto.onramp.model.LinkUserInfo
-<<<<<<< HEAD
 import com.stripe.android.crypto.onramp.model.OnrampCheckoutResult
-=======
 import com.stripe.android.crypto.onramp.model.OnrampAuthorizeResult
->>>>>>> 35b1682a
 import com.stripe.android.crypto.onramp.model.OnrampCollectPaymentResult
 import com.stripe.android.crypto.onramp.model.OnrampConfiguration
 import com.stripe.android.crypto.onramp.model.OnrampCreateCryptoPaymentTokenResult
@@ -182,49 +179,6 @@
         }
     }
 
-<<<<<<< HEAD
-    fun onCheckoutResult(result: OnrampCheckoutResult) {
-        when (result) {
-            is OnrampCheckoutResult.Completed -> {
-                _message.value = "Checkout completed successfully!"
-                _uiState.update { it.copy(screen = Screen.AuthenticatedOperations, loadingMessage = null) }
-                // The session will be automatically updated with the latest status from the backend
-            }
-            is OnrampCheckoutResult.Canceled -> {
-                _message.value = "Checkout was canceled by the user"
-                _uiState.update { it.copy(screen = Screen.AuthenticatedOperations, loadingMessage = null) }
-            }
-            is OnrampCheckoutResult.Failed -> {
-                _message.value = "Checkout failed: ${result.error.message}"
-                _uiState.update { it.copy(screen = Screen.AuthenticatedOperations, loadingMessage = null) }
-            }
-        }
-    }
-
-    suspend fun checkoutWithBackend(sessionId: String): String {
-        _uiState.update { it.copy(loadingMessage = "Calling test backend checkout...") }
-
-        val currentState = _uiState.value
-        val authToken = currentState.authToken
-            ?: throw IllegalStateException("No authentication token available")
-
-        val result = testBackendRepository.checkout(
-            cosId = sessionId,
-            authToken = authToken
-        )
-
-        return when (result) {
-            is Result.Success -> {
-                val checkoutResponse = result.value
-                // Update the UI state with the updated session response
-                _uiState.update {
-                    it.copy(onrampSession = checkoutResponse)
-                }
-                checkoutResponse.clientSecret
-            }
-            is Result.Failure -> {
-                throw IllegalStateException("Backend checkout failed: ${result.error.message}")
-=======
     fun onAuthorize(linkAuthIntentId: String) {
         _uiState.update { it.copy(linkAuthIntentId = linkAuthIntentId) }
     }
@@ -250,7 +204,51 @@
             }
             is OnrampAuthorizeResult.Failed -> {
                 _message.value = "Authorization failed: ${result.error.message}"
->>>>>>> 35b1682a
+            }
+        }
+    }
+
+    fun onCheckoutResult(result: OnrampCheckoutResult) {
+        when (result) {
+            is OnrampCheckoutResult.Completed -> {
+                _message.value = "Checkout completed successfully!"
+                _uiState.update { it.copy(screen = Screen.AuthenticatedOperations, loadingMessage = null) }
+                // The session will be automatically updated with the latest status from the backend
+            }
+            is OnrampCheckoutResult.Canceled -> {
+                _message.value = "Checkout was canceled by the user"
+                _uiState.update { it.copy(screen = Screen.AuthenticatedOperations, loadingMessage = null) }
+            }
+            is OnrampCheckoutResult.Failed -> {
+                _message.value = "Checkout failed: ${result.error.message}"
+                _uiState.update { it.copy(screen = Screen.AuthenticatedOperations, loadingMessage = null) }
+            }
+        }
+    }
+
+    suspend fun checkoutWithBackend(sessionId: String): String {
+        _uiState.update { it.copy(loadingMessage = "Calling test backend checkout...") }
+
+        val currentState = _uiState.value
+        val authToken = currentState.authToken
+            ?: throw IllegalStateException("No authentication token available")
+
+        val result = testBackendRepository.checkout(
+            cosId = sessionId,
+            authToken = authToken
+        )
+
+        return when (result) {
+            is Result.Success -> {
+                val checkoutResponse = result.value
+                // Update the UI state with the updated session response
+                _uiState.update {
+                    it.copy(onrampSession = checkoutResponse)
+                }
+                checkoutResponse.clientSecret
+            }
+            is Result.Failure -> {
+                throw IllegalStateException("Backend checkout failed: ${result.error.message}")
             }
         }
     }
@@ -447,10 +445,10 @@
         return true
     }
 
-<<<<<<< HEAD
     fun clearCheckoutEvent() {
         _checkoutEvent.value = null
-=======
+    }
+
     suspend fun createLinkAuthIntent(oauthScopes: String): String? {
         val currentState = _uiState.value
         val email = currentState.email
@@ -474,7 +472,6 @@
                 return null
             }
         }
->>>>>>> 35b1682a
     }
 
     class Factory : ViewModelProvider.Factory {
