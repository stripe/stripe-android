--- conflicted
+++ resolved
@@ -90,15 +90,6 @@
                             title = { Text("Onramp Coordinator") },
                         )
                     },
-<<<<<<< HEAD
-                    onStartVerification = {
-                        onrampPresenter.promptForIdentityVerification()
-                    },
-                    onCollectPayment = {
-                        onrampPresenter.collectPaymentMethod()
-                    }
-                )
-=======
                 ) { innerPadding ->
                     OnrampScreen(
                         modifier = Modifier.padding(innerPadding),
@@ -118,7 +109,6 @@
 						
                     )
                 }
->>>>>>> 0b76e677
             }
         }
     }
