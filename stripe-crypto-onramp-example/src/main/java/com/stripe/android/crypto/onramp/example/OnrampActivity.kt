--- conflicted
+++ resolved
@@ -40,13 +40,10 @@
 import androidx.lifecycle.compose.collectAsStateWithLifecycle
 import com.stripe.android.core.utils.FeatureFlags
 import com.stripe.android.crypto.onramp.OnrampCoordinator
-<<<<<<< HEAD
 import com.stripe.android.crypto.onramp.model.CryptoNetwork
-=======
 import com.stripe.android.crypto.onramp.model.DateOfBirth
 import com.stripe.android.crypto.onramp.model.IdType
 import com.stripe.android.crypto.onramp.model.KycInfo
->>>>>>> d9718a67
 import com.stripe.android.crypto.onramp.model.LinkUserInfo
 import com.stripe.android.crypto.onramp.model.OnrampCallbacks
 import com.stripe.android.paymentsheet.PaymentSheet
@@ -151,7 +148,6 @@
                     }
                 )
             }
-<<<<<<< HEAD
             is OnrampUiState.AuthenticatedOperations -> {
                 AuthenticatedOperationsScreen(
                     email = currentState.email,
@@ -160,7 +156,8 @@
                     onBack = {
                         viewModel.onBackToEmailInput()
                     }
-=======
+                )
+            }
             is OnrampUiState.KYCScreen -> {
                 var firstName by remember { mutableStateOf("") }
                 var lastName by remember { mutableStateOf("") }
@@ -171,7 +168,6 @@
                     lastName = lastName,
                     onLastNameChange = { lastName = it },
                     onCollectKYC = { kycInfo -> viewModel.collectKycInfo(kycInfo) }
->>>>>>> d9718a67
                 )
             }
         }
@@ -372,7 +368,6 @@
 }
 
 @Composable
-<<<<<<< HEAD
 @Suppress("LongMethod")
 private fun AuthenticatedOperationsScreen(
     email: String,
@@ -403,23 +398,10 @@
 
         Text(
             text = "Register Wallet Address",
-=======
-private fun KYCScreen(
-    firstName: String,
-    onFirstNameChange: (String) -> Unit,
-    lastName: String,
-    onLastNameChange: (String) -> Unit,
-    onCollectKYC: (KycInfo) -> Unit
-) {
-    Column {
-        Text(
-            text = "Collect KYC Info",
->>>>>>> d9718a67
-            fontWeight = FontWeight.SemiBold,
-            modifier = Modifier.padding(bottom = 16.dp)
-        )
-
-<<<<<<< HEAD
+	        fontWeight = FontWeight.SemiBold,
+	        modifier = Modifier.padding(bottom = 16.dp)
+	    )
+		
         // Network Selection
         Box {
             OutlinedTextField(
@@ -466,7 +448,37 @@
 
         Button(
             onClick = { onRegisterWalletAddress(walletAddress, selectedNetwork) },
-=======
+            modifier = Modifier
+                .fillMaxWidth()
+                .padding(bottom = 24.dp)
+        ) {
+            Text("Register Wallet Address")
+        }
+			
+        TextButton(
+            onClick = onBack,
+            modifier = Modifier.fillMaxWidth()
+        ) {
+            Text("Back to Email Input")
+        }
+	}
+}
+
+@Composable
+private fun KYCScreen(
+    firstName: String,
+    onFirstNameChange: (String) -> Unit,
+    lastName: String,
+    onLastNameChange: (String) -> Unit,
+    onCollectKYC: (KycInfo) -> Unit
+) {
+    Column {
+        Text(
+            text = "Collect KYC Info",
+            fontWeight = FontWeight.SemiBold,
+            modifier = Modifier.padding(bottom = 16.dp)
+        )
+
         KYCTextField(firstName, "First Name", onFirstNameChange)
         KYCTextField(lastName, "Last Name", onLastNameChange)
 
@@ -492,30 +504,16 @@
                     )
                 )
             },
->>>>>>> d9718a67
             modifier = Modifier
                 .fillMaxWidth()
                 .padding(bottom = 24.dp)
         ) {
-<<<<<<< HEAD
-            Text("Register Wallet Address")
-        }
-
-        TextButton(
-            onClick = onBack,
-            modifier = Modifier.fillMaxWidth()
-        ) {
-            Text("Back to Email Input")
-=======
             Text("Collect KYC Info")
->>>>>>> d9718a67
-        }
-    }
-}
-
-@Composable
-<<<<<<< HEAD
-=======
+        }
+    }
+}
+
+@Composable
 private fun KYCTextField(
     value: String,
     label: String,
@@ -533,7 +531,6 @@
 }
 
 @Composable
->>>>>>> d9718a67
 fun OnrampExampleTheme(
     content: @Composable () -> Unit,
 ) {
