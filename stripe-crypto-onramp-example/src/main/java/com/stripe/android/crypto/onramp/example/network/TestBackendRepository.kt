package com.stripe.android.crypto.onramp.example.network

import com.github.kittinunf.fuel.core.Deserializable
import com.github.kittinunf.fuel.core.FuelError
import com.github.kittinunf.fuel.core.FuelManager
import com.github.kittinunf.fuel.core.Request
import com.github.kittinunf.fuel.core.Response
import com.github.kittinunf.fuel.core.awaitResult
import com.github.kittinunf.fuel.core.extensions.jsonBody
import com.github.kittinunf.fuel.core.interceptors.LogRequestAsCurlInterceptor
import com.github.kittinunf.fuel.core.interceptors.LogRequestInterceptor
import com.github.kittinunf.fuel.core.interceptors.LogResponseInterceptor
import com.github.kittinunf.fuel.core.requests.suspendable
import kotlinx.coroutines.Dispatchers
import kotlinx.coroutines.withContext
import kotlinx.serialization.DeserializationStrategy
import kotlinx.serialization.json.Json
import com.github.kittinunf.result.Result as ApiResult

class TestBackendRepository {

    private val baseUrl = "https://crypto-onramp-example.stripedemos.com"

    private val manager = FuelManager()
        .addRequestInterceptor(LogRequestInterceptor)
        .addResponseInterceptor(LogResponseInterceptor)
        .addRequestInterceptor(LogRequestAsCurlInterceptor)

    private val json = Json {
        ignoreUnknownKeys = true
    }

    suspend fun createAuthIntent(
        email: String,
<<<<<<< HEAD
        oauthScopes: String = listOf(
            "userinfo:read",
            "userinfo.addresses:read",
            "kyc.status:read",
            "kyc:write",
            "kyc:read",
            "kyc:share",
            "auth.persist_login:read",
            "payment_methods:read",
            "payment_methods.bank_accounts:read",
        ).joinToString(",")
=======
        oauthScopes: String,
>>>>>>> 35b1682a
    ): ApiResult<CreateAuthIntentResponse, FuelError> {
        return withContext(Dispatchers.IO) {
            val request = CreateAuthIntentRequest(
                email = email,
<<<<<<< HEAD
                oauthScopes = oauthScopes
=======
                oauthScopes = oauthScopes,
>>>>>>> 35b1682a
            )
            val requestBody = json.encodeToString(CreateAuthIntentRequest.serializer(), request)

            manager.post("$baseUrl/auth_intent/create")
                .jsonBody(requestBody)
                .suspendable()
                .awaitModel(CreateAuthIntentResponse.serializer(), json)
        }
    }

    suspend fun createOnrampSession(
        paymentToken: String,
        walletAddress: String,
        cryptoCustomerId: String,
        authToken: String,
        destinationNetwork: String = "ethereum",
        sourceAmount: Double = 10.0,
        sourceCurrency: String = "usd",
        destinationCurrency: String = "eth",
        customerIpAddress: String = "127.0.0.1"
    ): ApiResult<OnrampSessionResponse, FuelError> {
        return withContext(Dispatchers.IO) {
            val request = CreateOnrampSessionRequest(
                uiMode = "headless",
                paymentToken = paymentToken,
                sourceAmount = sourceAmount,
                sourceCurrency = sourceCurrency,
                destinationCurrency = destinationCurrency,
                destinationNetwork = destinationNetwork,
                walletAddress = walletAddress,
                cryptoCustomerId = cryptoCustomerId,
                customerIpAddress = customerIpAddress
            )

            val requestBody = json.encodeToString(CreateOnrampSessionRequest.serializer(), request)

            manager.post("$baseUrl/create_onramp_session")
                .timeout(SESSION_CREATION_TIMEOUT)
                .timeoutRead(SESSION_CREATION_TIMEOUT)
                .header("Authorization", "Bearer $authToken")
                .jsonBody(requestBody)
                .suspendable()
                .awaitModel(OnrampSessionResponse.serializer(), json)
        }
    }

    @Suppress("unused")
    suspend fun checkout(
        cosId: String,
        authToken: String
    ): ApiResult<OnrampSessionResponse, FuelError> {
        return withContext(Dispatchers.IO) {
            val request = CheckoutRequest(cosId = cosId)
            val requestBody = json.encodeToString(CheckoutRequest.serializer(), request)

            manager.post("$baseUrl/checkout")
                .timeout(SESSION_CREATION_TIMEOUT)
                .timeoutRead(SESSION_CREATION_TIMEOUT)
                .header("Authorization", "Bearer $authToken")
                .jsonBody(requestBody)
                .suspendable()
                .awaitModel(OnrampSessionResponse.serializer(), json)
        }
    }
}

/**
 * Awaits the [ApiResult] and deserializes it into the desired type [T].
 */
suspend fun <T : Any> Request.awaitModel(
    serializer: DeserializationStrategy<T>,
    json: Json = Json,
): ApiResult<T, FuelError> {
    val deserializer = object : Deserializable<T> {
        override fun deserialize(response: Response): T {
            val body = response.body().asString("application/json")
            return json.decodeFromString(serializer, body)
        }
    }
    return awaitResult(deserializer)
}

private const val SESSION_CREATION_TIMEOUT = 60000 // 60 seconds<|MERGE_RESOLUTION|>--- conflicted
+++ resolved
@@ -32,30 +32,12 @@
 
     suspend fun createAuthIntent(
         email: String,
-<<<<<<< HEAD
-        oauthScopes: String = listOf(
-            "userinfo:read",
-            "userinfo.addresses:read",
-            "kyc.status:read",
-            "kyc:write",
-            "kyc:read",
-            "kyc:share",
-            "auth.persist_login:read",
-            "payment_methods:read",
-            "payment_methods.bank_accounts:read",
-        ).joinToString(",")
-=======
         oauthScopes: String,
->>>>>>> 35b1682a
     ): ApiResult<CreateAuthIntentResponse, FuelError> {
         return withContext(Dispatchers.IO) {
             val request = CreateAuthIntentRequest(
                 email = email,
-<<<<<<< HEAD
-                oauthScopes = oauthScopes
-=======
                 oauthScopes = oauthScopes,
->>>>>>> 35b1682a
             )
             val requestBody = json.encodeToString(CreateAuthIntentRequest.serializer(), request)
 
