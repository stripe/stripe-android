<?xml version="1.0" encoding="utf-8"?>
<resources>
    <string name="consent_pane_tc">You agree to Stripe\'s <annotation clickable="terms">Terms</annotation> and <annotation clickable="privacy">Privacy Policy</annotation>. <annotation clickable="privacy_center">Learn more</annotation></string>
    <string name="consent_pane_manual_entry"><annotation clickable="manual_entry">Enter account details manually instead</annotation></string>
    <string name="consent_pane_manual_entry_microdeposits"><annotation clickable="manual_entry">Enter account details manually instead</annotation> (takes 1–2 business days)</string>
    <string name="stripe_ok">OK</string>
    <string name="stripe_prepane_title">Link with %1$s</string>
    <string name="stripe_prepane_continue">Continue</string>
    <string name="stripe_institutionpicker_pane_select_bank">Select your bank</string>
    <string name="stripe_institutionpicker_footer_title">CAN\'T FIND YOUR BANK?</string>
    <string name="stripe_institutionpicker_footer_item_spelling">Double check your spelling and search terms</string>
    <string name="stripe_institutionpicker_footer_item_manualentry">Manually add your account</string>
    <string name="stripe_institutionpicker_footer_item_support">Questions? Contact support</string>
    <string name="stripe_institutionpicker_pane_error_title">Search is currently unavailable</string>
    <string name="stripe_institutionpicker_pane_error_desc">Please try again later</string>
    <string name="stripe_institutionpicker_pane_error_desc_manual_entry">Please try again later or <annotation clickable="manual_entry">enter your bank details manually.</annotation></string>
    <string name="stripe_partnerauth_loading_title">Establishing connection</string>
    <string name="stripe_partnerauth_loading_desc">Please wait while we connect to your bank.</string>
    <string name="stripe_picker_search_no_results">No results for "%1$s"</string>
    <string name="stripe_picker_error_title">This institution is currently unavailable</string>
    <string name="stripe_picker_error_desc">Please select another bank or try again</string>
    <string name="stripe_error_generic_title">Something went wrong</string>
    <string name="stripe_error_generic_desc">Your account can’t be linked at this time. Please try again later.</string>
    <string name="stripe_error_unplanned_downtime_title">%1$s is currently unavailable</string>
    <string name="stripe_error_unplanned_downtime_desc">Please select another bank or try again later.</string>
    <string name="stripe_error_planned_downtime_title">%1$s is undergoing maintenance</string>
    <string name="stripe_error_planned_downtime_desc">Maintenance is scheduled to end at %1$s. Please select another bank or try again later.</string>
    <string name="stripe_error_cta_select_another_bank">Select another bank</string>
    <string name="stripe_error_cta_retry">Try again</string>
    <string name="stripe_error_cta_manual_entry">Enter bank details manually</string>
    <string name="stripe_account_picker_loading_title">Retrieving accounts</string>
    <string name="stripe_account_picker_loading_desc">Please wait while Stripe loads your accounts</string>
    <string name="stripe_account_picker_select_account">Select your account</string>
    <string name="stripe_account_picker_singleselect_account">Confirm your account</string>
    <string name="stripe_account_picker_multiselect_account">Select accounts</string>
    <string name="stripe_account_picker_singleselect_confirm">Confirm</string>
    <plurals name="stripe_account_picker_multiselect_confirm">
        <item quantity="one">Link account</item>
        <item quantity="other">Link accounts</item>
    </plurals>
    <string name="stripe_success_title">Success!</string>
    <string name="stripe_search">Search</string>
    <string name="stripe_account_picker_dropdown_hint">Choose one</string>
    <string name="data_accessible_callout"><annotation bold="accessible_data">Data accessible to %1$s: </annotation>%2$s.<annotation clickable="learn_more"> Learn more</annotation></string>
    <string name="data_accessible_callout_no_business"><annotation bold="accessible_data">Data accessible to this business: </annotation>%1$s.<annotation clickable="learn_more"> Learn more</annotation></string>
    <string name="data_accessible_callout_through_stripe"><annotation bold="accessible_data">Data accessible to %1$s: </annotation>%2$s through Stripe.<annotation clickable="learn_more"> Learn more</annotation></string>
    <string name="data_accessible_callout_through_stripe_no_business"><annotation bold="accessible_data">Data accessible to this business: </annotation>%2$s through Stripe.<annotation clickable="learn_more"> Learn more</annotation></string>
    <string name="data_accessible_type_accountdetails">account details</string>
    <string name="data_accessible_type_balances">balances</string>
    <string name="data_accessible_type_transactions">transactions</string>
    <string name="data_accessible_type_ownership">account ownership details</string>
    <string name="success_pane_done">Done</string>
    <string name="success_pane_disconnect">You can <annotation clickable="disconnect">disconnect your account</annotation> any time.</string>
    <string name="stripe_prepane_partner_callout">Stripe works with partners like %1$s to reliably offer access to thousands of financial institutions. <annotation clickable="privacy_center">Learn more</annotation></string>
    <string name="stripe_account_picker_error_no_payment_method_title">No checking or savings account available</string>
    <string name="stripe_account_picker_error_no_payment_method_desc">We found %1$s %2$s accounts but you can only link checking or savings to %3$s. Please try selecting another bank.</string>
    <string name="stripe_account_picker_error_no_account_available_title">There was a problem accessing your %1$s account</string>
    <string name="stripe_account_picker_error_no_account_available_desc">Please select another bank or try again</string>
    <string name="stripe_manualentry_title">Enter bank account details</string>
    <string name="stripe_manualentry_routing">Routing number</string>
    <string name="stripe_manualentry_account">Account number</string>
    <string name="stripe_manualentry_accountconfirm">Confirm account number</string>
    <string name="stripe_manualentry_cta">Continue</string>
    <string name="stripe_validation_routing_too_short">Please enter 9 digits for your routing number.</string>
    <string name="stripe_validation_no_us_routing">Invalid routing number.</string>
    <string name="stripe_validation_routing_required">Routing number required.</string>
    <string name="stripe_validation_account_required">Account number required.</string>
    <string name="stripe_validation_account_too_long">Invalid bank account number: must be at most 17 digits long.</string>
    <string name="stripe_validation_account_confirm_mismatch">Your account numbers don\'t match.</string>
    <string name="stripe_manualentry_microdeposits_desc">Your bank information will be verified with micro-deposits to your account.</string>
    <string name="stripe_manualentry_account_type_disclaimer">Your account can be checking or savings.</string>
    <string name="stripe_manualentrysuccess_title">Micro-deposits initiated</string>
    <string name="stripe_manualentrysuccess_title_descriptorcode">Micro-deposit initiated</string>
    <string name="stripe_manualentrysuccess_desc">Expect two small deposits to the account ending in ••••%1$s in 1–2 business days and an email with additional instructions to verify your bank account.</string>
    <string name="stripe_manualentrysuccess_desc_noaccount">Expect two small deposits to your account in 1–2 business days and an email with additional instructions to verify your bank account.</string>
    <string name="stripe_manualentrysuccess_desc_descriptorcode">Expect a $0.01 deposit to the account ending in ••••%1$s in 1–2 business days and an email with additional instructions to verify your bank account.</string>
    <string name="stripe_manualentrysuccess_desc_noaccount_descriptorcode">Expect a $0.01 deposit to your account in 1–2 business days and an email with additional instructions to verify your bank account.</string>
    <string name="stripe_manualentrysuccess_table_title">••••%1$s BANK STATEMENT</string>
    <string name="success_pane_link_more_accounts">Link another account</string>
    <plurals name="stripe_attachlinkedpaymentaccount_title">
        <item quantity="one">Linking account</item>
        <item quantity="other">Linking accounts</item>
    </plurals>
    <plurals name="stripe_attachlinkedpaymentaccount_desc">
        <item quantity="one">Please wait while your account is linked to %1$s</item>
        <item quantity="other">Please wait while your accounts are linked to %1$s</item>
    </plurals>
    <plurals name="stripe_attachlinkedpaymentaccount_desc_no_business">
        <item quantity="one">Please wait while your account is linked to this business</item>
        <item quantity="other">Please wait while your accounts are linked to this business</item>
    </plurals>
    <string name="stripe_attachlinkedpaymentaccount_error_title">Your account number couldn’t be accessed at this time</string>
    <string name="stripe_attachlinkedpaymentaccount_error_desc">Please enter your bank details manually</string>
    <string name="stripe_attachlinkedpaymentaccount_error_desc_manual_entry">Please enter your bank details manually or select another bank.</string>
    <string name="stripe_close_dialog_title">Are you sure you want to cancel?</string>
    <string name="stripe_close_dialog_desc">You haven\'t finished linking your bank account.</string>
    <string name="stripe_close_dialog_confirm">Yes, cancel</string>
    <string name="stripe_close_dialog_back">Back</string>
    <string name="stripe_error_cta_close">Close</string>
    <string name="stripe_success_infobox_accounts">%1$d accounts</string>
    <string name="stripe_accounts_error_desc_retry">Please select another bank or try again.</string>
    <string name="stripe_accounts_error_desc_manualentry">Please enter your bank details manually or select another bank.</string>
    <string name="stripe_accounts_error_desc_no_retry">Please select another bank.</string>
    <string name="stripe_accountpicker_singleaccount_description_withstripe">Stripe only needs one account at this time.</string>
    <string name="stripe_accountpicker_singleaccount_description">%1$s only needs one account at this time.</string>
    <string name="stripe_accountpicker_singleaccount_description_nobusinessname">This merchant only needs one account at this time.</string>
    <string name="stripe_account_picker_select_all_accounts">Select all accounts</string>
<<<<<<< HEAD
    <string name="stripe_networking_link_login_warmup_email_label">Continue as</string>
    <string name="stripe_networking_link_login_warmup_skip">Not you? <annotation clickable="skip">Continue without signing in</annotation></string>
    <string name="stripe_networking_link_login_warmup_description">It looks like you have a Link with Stripe account. Signing in will let you quickly access your saved bank accounts.</string>
    <string name="stripe_networking_link_login_warmup_title">Sign in to Link</string>
=======
    <string name="stripe_success_pane_skip_title">Finishing up</string>
    <string name="stripe_success_pane_skip_desc">Hold on, we\'re almost done…</string>
    <string name="stripe_networking_signup_terms">Stripe’s Terms and Privacy Policy</string>
    <string name="stripe_networking_signup_phone_number_disclaimer">We’ll use this to verify and manage your account.</string>
    <string name="stripe_networking_signup_bullet1">Connect your account faster on %1$s and everywhere Link is accepted.</string>
    <string name="stripe_networking_signup_bullet2">Link encrypts your data and never shares your login details.</string>
    <string name="stripe_networking_signup_cta_save">Save to Link</string>
    <string name="stripe_networking_signup_cta_negative">Not now</string>
    <string name="stripe_networking_signup_title">Save your account to Link</string>
>>>>>>> 8cb4a2bf
    <plurals name="stripe_success_desc">
        <item quantity="zero" />
        <item quantity="one">Your account was successfully linked to %1$s through Stripe.</item>
        <item quantity="other">Your accounts were successfully linked to %1$s through Stripe.</item>
    </plurals>
    <plurals name="stripe_success_desc_no_business">
        <item quantity="zero" />
        <item quantity="one">Your account was successfully linked through Stripe.</item>
        <item quantity="other">Your accounts were successfully linked through Stripe.</item>
    </plurals>
</resources>
<|MERGE_RESOLUTION|>--- conflicted
+++ resolved
@@ -105,12 +105,6 @@
     <string name="stripe_accountpicker_singleaccount_description">%1$s only needs one account at this time.</string>
     <string name="stripe_accountpicker_singleaccount_description_nobusinessname">This merchant only needs one account at this time.</string>
     <string name="stripe_account_picker_select_all_accounts">Select all accounts</string>
-<<<<<<< HEAD
-    <string name="stripe_networking_link_login_warmup_email_label">Continue as</string>
-    <string name="stripe_networking_link_login_warmup_skip">Not you? <annotation clickable="skip">Continue without signing in</annotation></string>
-    <string name="stripe_networking_link_login_warmup_description">It looks like you have a Link with Stripe account. Signing in will let you quickly access your saved bank accounts.</string>
-    <string name="stripe_networking_link_login_warmup_title">Sign in to Link</string>
-=======
     <string name="stripe_success_pane_skip_title">Finishing up</string>
     <string name="stripe_success_pane_skip_desc">Hold on, we\'re almost done…</string>
     <string name="stripe_networking_signup_terms">Stripe’s Terms and Privacy Policy</string>
@@ -120,7 +114,10 @@
     <string name="stripe_networking_signup_cta_save">Save to Link</string>
     <string name="stripe_networking_signup_cta_negative">Not now</string>
     <string name="stripe_networking_signup_title">Save your account to Link</string>
->>>>>>> 8cb4a2bf
+    <string name="stripe_networking_link_login_warmup_email_label">Continue as</string>
+    <string name="stripe_networking_link_login_warmup_skip">Not you? <annotation clickable="skip">Continue without signing in</annotation></string>
+    <string name="stripe_networking_link_login_warmup_description">It looks like you have a Link with Stripe account. Signing in will let you quickly access your saved bank accounts.</string>
+    <string name="stripe_networking_link_login_warmup_title">Sign in to Link</string>
     <plurals name="stripe_success_desc">
         <item quantity="zero" />
         <item quantity="one">Your account was successfully linked to %1$s through Stripe.</item>
