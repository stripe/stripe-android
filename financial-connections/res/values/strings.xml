--- conflicted
+++ resolved
@@ -124,14 +124,11 @@
     <string name="stripe_link_account_picker_title">Select an account to connect to %1$s</string>
     <string name="stripe_link_account_picker_new_account">New bank account</string>
     <string name="stripe_link_account_picker_cta">Connect account</string>
-<<<<<<< HEAD
-    <string name="stripe_networking_save_to_link_verification_title">Sign in to Link</string>
-    <string name="stripe_networking_save_to_link_verification_cta_negative">Not now</string>
-=======
     <string name="stripe_link_stepup_verification_title">Check your email to confirm your identity</string>
     <string name="stripe_link_stepup_verification_desc">To keep your Link account safe, we periodically need to confirm you\'re you. Enter the code sent to your email %1$s.</string>
     <string name="stripe_link_stepup_verification_resend_code"><annotation clickable="resend_code">Resend code</annotation></string>
->>>>>>> 66621613
+    <string name="stripe_networking_save_to_link_verification_title">Sign in to Link</string>
+    <string name="stripe_networking_save_to_link_verification_cta_negative">Not now</string>
     <plurals name="stripe_success_desc">
         <item quantity="zero" />
         <item quantity="one">Your account was successfully linked to %1$s through Stripe.</item>
