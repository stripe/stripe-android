--- conflicted
+++ resolved
@@ -114,16 +114,13 @@
     <string name="stripe_networking_signup_cta_save">Save to Link</string>
     <string name="stripe_networking_signup_cta_negative">Not now</string>
     <string name="stripe_networking_signup_title">Save your account to Link</string>
-<<<<<<< HEAD
-    <string name="stripe_networking_verification_title">Save your account to Link</string>
-    <string name="stripe_networking_verification_desc">Enter the code sent to %1$s</string>
-    <string name="stripe_networking_verification_email">Signing in as %1$s</string>
-=======
     <string name="stripe_networking_link_login_warmup_email_label">Continue as</string>
     <string name="stripe_networking_link_login_warmup_skip">Not you? <annotation clickable="skip_login">Continue without signing in</annotation></string>
     <string name="stripe_networking_link_login_warmup_description">It looks like you have a Link account. Signing in will let you quickly access your saved bank accounts.</string>
     <string name="stripe_networking_link_login_warmup_title">Sign in to Link</string>
->>>>>>> 23648765
+    <string name="stripe_networking_verification_title">Save your account to Link</string>
+    <string name="stripe_networking_verification_desc">Enter the code sent to %1$s</string>
+    <string name="stripe_networking_verification_email">Signing in as %1$s</string>
     <plurals name="stripe_success_desc">
         <item quantity="zero" />
         <item quantity="one">Your account was successfully linked to %1$s through Stripe.</item>
