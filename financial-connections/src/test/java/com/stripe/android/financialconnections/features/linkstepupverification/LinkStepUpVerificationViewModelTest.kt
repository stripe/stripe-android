package com.stripe.android.financialconnections.features.linkstepupverification

<<<<<<< HEAD
=======
import app.cash.turbine.test
>>>>>>> e85e1d29
import com.google.common.truth.Truth.assertThat
import com.stripe.android.core.Logger
import com.stripe.android.financialconnections.ApiKeyFixtures
import com.stripe.android.financialconnections.ApiKeyFixtures.partnerAccount
import com.stripe.android.financialconnections.ApiKeyFixtures.sessionManifest
import com.stripe.android.financialconnections.CoroutineTestRule
import com.stripe.android.financialconnections.TestFinancialConnectionsAnalyticsTracker
import com.stripe.android.financialconnections.core.Async.Loading
import com.stripe.android.financialconnections.domain.ConfirmVerification
import com.stripe.android.financialconnections.domain.GetCachedAccounts
import com.stripe.android.financialconnections.domain.GetManifest
import com.stripe.android.financialconnections.domain.LookupConsumerAndStartVerification
import com.stripe.android.financialconnections.domain.MarkLinkStepUpVerified
import com.stripe.android.financialconnections.domain.NativeAuthFlowCoordinator
import com.stripe.android.financialconnections.domain.SelectNetworkedAccount
import com.stripe.android.financialconnections.domain.UpdateCachedAccounts
import com.stripe.android.financialconnections.domain.UpdateLocalManifest
import com.stripe.android.financialconnections.model.FinancialConnectionsSessionManifest
import com.stripe.android.financialconnections.model.FinancialConnectionsSessionManifest.Pane
import com.stripe.android.financialconnections.navigation.Destination
import com.stripe.android.financialconnections.presentation.Async.Loading
import com.stripe.android.financialconnections.utils.TestNavigationManager
import com.stripe.android.model.ConsumerSession
import com.stripe.android.model.VerificationType
import kotlinx.coroutines.ExperimentalCoroutinesApi
import kotlinx.coroutines.test.runTest
import org.junit.Rule
import org.junit.Test
import org.mockito.kotlin.any
import org.mockito.kotlin.anyOrNull
import org.mockito.kotlin.argumentCaptor
import org.mockito.kotlin.eq
import org.mockito.kotlin.mock
import org.mockito.kotlin.verify
import org.mockito.kotlin.whenever

@ExperimentalCoroutinesApi
class LinkStepUpVerificationViewModelTest {
    @get:Rule
    val testRule = CoroutineTestRule()

    private val getManifest = mock<GetManifest>()
    private val navigationManager = TestNavigationManager()
    private val confirmVerification = mock<ConfirmVerification>()
    private val getCachedAccounts = mock<GetCachedAccounts>()
    private val lookupConsumerAndStartVerification = mock<LookupConsumerAndStartVerification>()
    private val selectNetworkedAccount = mock<SelectNetworkedAccount>()
    private val markLinkVerified = mock<MarkLinkStepUpVerified>()
    private val updateLocalManifest = mock<UpdateLocalManifest>()
    private val updateCachedAccounts = mock<UpdateCachedAccounts>()
    private val eventTracker = TestFinancialConnectionsAnalyticsTracker()
    private val nativeAuthFlowCoordinator = NativeAuthFlowCoordinator()

    private fun buildViewModel(
        state: LinkStepUpVerificationState = LinkStepUpVerificationState()
    ) = LinkStepUpVerificationViewModel(
        getManifest = getManifest,
        navigationManager = navigationManager,
        eventTracker = eventTracker,
        confirmVerification = confirmVerification,
        markLinkStepUpVerified = markLinkVerified,
        getCachedAccounts = getCachedAccounts,
        selectNetworkedAccount = selectNetworkedAccount,
        updateCachedAccounts = updateCachedAccounts,
        updateLocalManifest = updateLocalManifest,
        lookupConsumerAndStartVerification = lookupConsumerAndStartVerification,
        logger = Logger.noop(),
        initialState = state,
        nativeAuthFlowCoordinator = nativeAuthFlowCoordinator,
    )

    @Test
    fun `init - starts EMAIL verification with consumer session secret`() = runTest {
        val email = "test@test.com"
        val consumerSession = ApiKeyFixtures.consumerSession()
        getManifestReturnsManifestWithEmail(email)

        val onStartVerificationCaptor = argumentCaptor<suspend () -> Unit>()
        val onVerificationStartedCaptor = argumentCaptor<suspend (ConsumerSession) -> Unit>()

        val viewModel = buildViewModel()

        verify(lookupConsumerAndStartVerification).invoke(
            email = eq(email),
            businessName = anyOrNull(),
            verificationType = eq(VerificationType.EMAIL),
            onConsumerNotFound = any(),
            onLookupError = any(),
            onStartVerification = onStartVerificationCaptor.capture(),
            onVerificationStarted = onVerificationStartedCaptor.capture(),
            onStartVerificationError = any()
        )

        onStartVerificationCaptor.firstValue()
        onVerificationStartedCaptor.firstValue(consumerSession)

        val state = viewModel.stateFlow.value

        assertThat(state.payload()!!.consumerSessionClientSecret)
            .isEqualTo(consumerSession.clientSecret)
    }

    @Test
    fun `init - ConsumerNotFound sends analytics and navigates to institution picker`() = runTest {
        val email = "test@test.com"
        val onConsumerNotFoundCaptor = argumentCaptor<suspend () -> Unit>()

        whenever(getManifest())
            .thenReturn(sessionManifest().copy(accountholderCustomerEmailAddress = email))

        buildViewModel().stateFlow.test {
            assertThat(awaitItem().payload).isInstanceOf(Loading::class.java)

<<<<<<< HEAD
        assertThat(viewModel.stateFlow.value.payload).isInstanceOf(Loading::class.java)
=======
            verify(lookupConsumerAndStartVerification).invoke(
                email = eq(email),
                businessName = anyOrNull(),
                verificationType = eq(VerificationType.EMAIL),
                onConsumerNotFound = onConsumerNotFoundCaptor.capture(),
                onLookupError = any(),
                onStartVerification = any(),
                onVerificationStarted = any(),
                onStartVerificationError = any()
            )
>>>>>>> e85e1d29

            onConsumerNotFoundCaptor.firstValue()

            // we don't expect any state updates if the consumer is not found
            expectNoEvents()

<<<<<<< HEAD
        assertThat(viewModel.stateFlow.value.payload).isInstanceOf(Loading::class.java)
        navigationManager.assertNavigatedTo(
            destination = Destination.InstitutionPicker,
            pane = Pane.LINK_STEP_UP_VERIFICATION
        )
        eventTracker.assertContainsEvent(
            "linked_accounts.networking.verification.step_up.error",
            mapOf(
                "pane" to "networking_link_step_up_verification",
                "error" to "ConsumerNotFoundError"
=======
            navigationManager.assertNavigatedTo(
                destination = Destination.InstitutionPicker,
                pane = Pane.LINK_STEP_UP_VERIFICATION
>>>>>>> e85e1d29
            )

            eventTracker.assertContainsEvent(
                "linked_accounts.networking.verification.step_up.error",
                mapOf(
                    "pane" to "networking_link_step_up_verification",
                    "error" to "ConsumerNotFoundError"
                )
            )
        }
    }

    @Test
    fun `otpEntered - on valid OTP confirms, verifies, selects account and navigates to success`() =
        runTest {
            val email = "test@test.com"
            val consumerSession = ApiKeyFixtures.consumerSession()
            val onStartVerificationCaptor = argumentCaptor<suspend () -> Unit>()
            val onVerificationStartedCaptor = argumentCaptor<suspend (ConsumerSession) -> Unit>()
            val linkVerifiedManifest = sessionManifest().copy(nextPane = Pane.INSTITUTION_PICKER)
            val selectedAccount = partnerAccount()

            // verify succeeds
            whenever(getManifest()).thenReturn(
                sessionManifest().copy(accountholderCustomerEmailAddress = email)
            )
            // cached accounts are available.
            whenever(getCachedAccounts()).thenReturn(listOf(selectedAccount))
            // link succeeds
            markLinkVerifiedReturns(linkVerifiedManifest)

            val viewModel = buildViewModel()

            verify(lookupConsumerAndStartVerification).invoke(
                email = eq(email),
                businessName = anyOrNull(),
                verificationType = eq(VerificationType.EMAIL),
                onConsumerNotFound = any(),
                onLookupError = any(),
                onStartVerification = onStartVerificationCaptor.capture(),
                onVerificationStarted = onVerificationStartedCaptor.capture(),
                onStartVerificationError = any()
            )

            onStartVerificationCaptor.firstValue()
            onVerificationStartedCaptor.firstValue(consumerSession)

            val otpController = viewModel.stateFlow.value.payload()!!.otpElement.controller

            // enters valid OTP
            for (i in 0 until otpController.otpLength) {
                otpController.onValueChanged(i, "1")
            }

            verify(confirmVerification).email(any(), eq("111111"))
            verify(markLinkVerified).invoke()
            verify(selectNetworkedAccount).invoke(
                consumerSession.clientSecret,
                selectedAccount.id
            )
            navigationManager.assertNavigatedTo(
                Destination.Success,
                pane = Pane.LINK_STEP_UP_VERIFICATION
            )
        }

    private suspend fun getManifestReturnsManifestWithEmail(
        email: String
    ) {
        whenever(getManifest()).thenReturn(
            sessionManifest().copy(
                accountholderCustomerEmailAddress = email
            )
        )
    }

    private suspend fun markLinkVerifiedReturns(
        manifest: FinancialConnectionsSessionManifest
    ) {
        whenever(markLinkVerified()).thenReturn(manifest)
    }
}<|MERGE_RESOLUTION|>--- conflicted
+++ resolved
@@ -1,9 +1,6 @@
 package com.stripe.android.financialconnections.features.linkstepupverification
 
-<<<<<<< HEAD
-=======
 import app.cash.turbine.test
->>>>>>> e85e1d29
 import com.google.common.truth.Truth.assertThat
 import com.stripe.android.core.Logger
 import com.stripe.android.financialconnections.ApiKeyFixtures
@@ -117,9 +114,6 @@
         buildViewModel().stateFlow.test {
             assertThat(awaitItem().payload).isInstanceOf(Loading::class.java)
 
-<<<<<<< HEAD
-        assertThat(viewModel.stateFlow.value.payload).isInstanceOf(Loading::class.java)
-=======
             verify(lookupConsumerAndStartVerification).invoke(
                 email = eq(email),
                 businessName = anyOrNull(),
@@ -130,29 +124,15 @@
                 onVerificationStarted = any(),
                 onStartVerificationError = any()
             )
->>>>>>> e85e1d29
 
             onConsumerNotFoundCaptor.firstValue()
 
             // we don't expect any state updates if the consumer is not found
             expectNoEvents()
 
-<<<<<<< HEAD
-        assertThat(viewModel.stateFlow.value.payload).isInstanceOf(Loading::class.java)
-        navigationManager.assertNavigatedTo(
-            destination = Destination.InstitutionPicker,
-            pane = Pane.LINK_STEP_UP_VERIFICATION
-        )
-        eventTracker.assertContainsEvent(
-            "linked_accounts.networking.verification.step_up.error",
-            mapOf(
-                "pane" to "networking_link_step_up_verification",
-                "error" to "ConsumerNotFoundError"
-=======
             navigationManager.assertNavigatedTo(
                 destination = Destination.InstitutionPicker,
                 pane = Pane.LINK_STEP_UP_VERIFICATION
->>>>>>> e85e1d29
             )
 
             eventTracker.assertContainsEvent(
