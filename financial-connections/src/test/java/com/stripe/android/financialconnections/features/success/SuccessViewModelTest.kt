package com.stripe.android.financialconnections.features.success

import app.cash.turbine.test
import com.airbnb.mvrx.test.MavericksTestRule
import com.google.common.truth.Truth.assertThat
import com.stripe.android.core.Logger
import com.stripe.android.financialconnections.ApiKeyFixtures
import com.stripe.android.financialconnections.R
import com.stripe.android.financialconnections.TestFinancialConnectionsAnalyticsTracker
<<<<<<< HEAD
import com.stripe.android.financialconnections.analytics.FinancialConnectionsAnalyticsEvent.Complete
import com.stripe.android.financialconnections.analytics.FinancialConnectionsAnalyticsEvent.PaneLoaded
import com.stripe.android.financialconnections.domain.CompleteFinancialConnectionsSession
=======
import com.stripe.android.financialconnections.analytics.FinancialConnectionsEvent
>>>>>>> 437c9c19
import com.stripe.android.financialconnections.domain.GetCachedAccounts
import com.stripe.android.financialconnections.domain.GetManifest
import com.stripe.android.financialconnections.domain.NativeAuthFlowCoordinator
import com.stripe.android.financialconnections.domain.NativeAuthFlowCoordinator.Message.Complete
import com.stripe.android.financialconnections.model.FinancialConnectionsSessionManifest.Pane
import com.stripe.android.financialconnections.repository.SaveToLinkWithStripeSucceededRepository
import com.stripe.android.financialconnections.ui.TextResource.PluralId
import kotlinx.coroutines.ExperimentalCoroutinesApi
import kotlinx.coroutines.flow.MutableSharedFlow
import kotlinx.coroutines.test.UnconfinedTestDispatcher
import kotlinx.coroutines.test.runTest
import org.junit.Rule
import org.junit.Test
import org.mockito.kotlin.mock
import org.mockito.kotlin.whenever
import kotlin.test.assertEquals

@OptIn(ExperimentalCoroutinesApi::class)
@Suppress("MaxLineLength")
internal class SuccessViewModelTest {

    private val testDispatcher = UnconfinedTestDispatcher()

    @get:Rule
    val mavericksRule = MavericksTestRule(testDispatcher = testDispatcher)

    private val getManifest = mock<GetManifest>()
    private val eventTracker = TestFinancialConnectionsAnalyticsTracker()
    private val nativeAuthFlowCoordinator = mock<NativeAuthFlowCoordinator>()
    private val getCachedAccounts = mock<GetCachedAccounts>()
    private val saveToLinkWithStripeSucceeded = mock<SaveToLinkWithStripeSucceededRepository>()

    private fun buildViewModel(
        state: SuccessState
    ) = SuccessViewModel(
        getManifest = getManifest,
        logger = Logger.noop(),
        eventTracker = eventTracker,
        initialState = state,
        nativeAuthFlowCoordinator = nativeAuthFlowCoordinator,
        getCachedAccounts = getCachedAccounts,
        saveToLinkWithStripeSucceeded = saveToLinkWithStripeSucceeded,
    )

    @Test
    fun `init - when skipSuccessPane is true, complete session and emit Finish`() = runTest {
        val accounts = ApiKeyFixtures.partnerAccountList().data
        val manifest = ApiKeyFixtures.sessionManifest().copy(
            skipSuccessPane = true,
            activeAuthSession = ApiKeyFixtures.authorizationSession(),
            activeInstitution = ApiKeyFixtures.institution()
        )
        whenever(getCachedAccounts()).thenReturn(accounts)
        whenever(getManifest()).thenReturn(manifest)

        whenever(nativeAuthFlowCoordinator()).thenReturn(MutableSharedFlow())

        nativeAuthFlowCoordinator().test {
            buildViewModel(SuccessState())
<<<<<<< HEAD
            // Just emits the complete event, no page loaded events.
            assertThat(eventTracker.sentEvents).containsExactly(
                Complete(
                    connectedAccounts = session.accounts.count,
                    exceptionExtraMessage = null,
                    exception = null
                )
            )
            assertThat(awaitItem()).isEqualTo(Finish(Completed(financialConnectionsSession = session)))
=======
            // Triggers flow termination.
            assertThat(eventTracker.sentEvents).isEmpty()
            assertThat(awaitItem()).isEqualTo(Complete())
>>>>>>> 437c9c19
        }
    }

    @Test
    fun `init - when skipSuccessPane is false, session is not auto completed`() = runTest {
        val accounts = ApiKeyFixtures.partnerAccountList()
        val manifest = ApiKeyFixtures.sessionManifest().copy(
            skipSuccessPane = false,
            activeAuthSession = ApiKeyFixtures.authorizationSession(),
            activeInstitution = ApiKeyFixtures.institution()
        )
        whenever(getCachedAccounts()).thenReturn(accounts.data)
        whenever(getManifest()).thenReturn(manifest)

        whenever(nativeAuthFlowCoordinator()).thenReturn(MutableSharedFlow())

        nativeAuthFlowCoordinator().test {
            buildViewModel(SuccessState())
            assertThat(eventTracker.sentEvents).containsExactly(
<<<<<<< HEAD
                PaneLoaded(
                    pane = FinancialConnectionsSessionManifest.Pane.SUCCESS,
=======
                FinancialConnectionsEvent.PaneLoaded(
                    pane = Pane.SUCCESS,
>>>>>>> 437c9c19
                )
            )
            expectNoEvents()
        }
    }

    @Test
    fun `onDoneClick - complete session is triggered`() = runTest {
        whenever(nativeAuthFlowCoordinator()).thenReturn(MutableSharedFlow())
        nativeAuthFlowCoordinator().test {
            buildViewModel(SuccessState()).onDoneClick()
            assertEquals(
                expected = Complete(),
                actual = awaitItem(),
            )
        }
    }

    @Test
    fun `getSuccessMessage - link with stripe and connected account name and business name`() {
        val result = buildViewModel(SuccessState()).getSuccessMessages(
            isLinkWithStripe = true,
            isNetworkingUserFlow = null,
            saveToLinkWithStripeSucceeded = true,
            connectedAccountName = "Connected Account Name",
            businessName = "Business Name",
            count = 2
        ) as PluralId
        assertEquals(R.plurals.stripe_success_pane_link_with_connected_account_name, result.value)
        assertEquals(listOf("Connected Account Name", "Business Name"), result.args)
        assertEquals(2, result.count)
    }

    @Test
    fun `getSuccessMessage - link with stripe and business name`() {
        val result = buildViewModel(SuccessState()).getSuccessMessages(
            isLinkWithStripe = true,
            isNetworkingUserFlow = null,
            saveToLinkWithStripeSucceeded = true,
            connectedAccountName = null,
            businessName = "Business Name",
            count = 3
        ) as PluralId
        assertEquals(R.plurals.stripe_success_pane_link_with_business_name, result.value)
        assertEquals(listOf("Business Name"), result.args)
        assertEquals(3, result.count)
    }

    @Test
    fun `getSuccessMessage - link with stripe and no business name`() {
        val result = buildViewModel(SuccessState()).getSuccessMessages(
            isLinkWithStripe = true,
            isNetworkingUserFlow = null,
            saveToLinkWithStripeSucceeded = true,
            connectedAccountName = null,
            businessName = null,
            count = 1
        ) as PluralId
        assertEquals(R.plurals.stripe_success_pane_link_with_no_business_name, result.value)
        assertEquals(listOf<Any>(), result.args)
        assertEquals(1, result.count)
    }

    @Test
    fun `getSuccessMessage - networking user flow and save to link with stripe succeeded and connected account name and business name`() {
        val result = buildViewModel(SuccessState()).getSuccessMessages(
            isLinkWithStripe = false,
            isNetworkingUserFlow = true,
            saveToLinkWithStripeSucceeded = true,
            connectedAccountName = "Connected Account Name",
            businessName = "Business Name",
            count = 4
        ) as PluralId
        assertEquals(R.plurals.stripe_success_pane_link_with_connected_account_name, result.value)
        assertEquals(listOf("Connected Account Name", "Business Name"), result.args)
        assertEquals(4, result.count)
    }

    @Test
    fun `getSuccessMessage - networking user flow and save to link with stripe succeeded and business name`() {
        val result = buildViewModel(SuccessState()).getSuccessMessages(
            isLinkWithStripe = false,
            isNetworkingUserFlow = true,
            saveToLinkWithStripeSucceeded = true,
            connectedAccountName = null,
            businessName = "Business Name",
            count = 5
        ) as PluralId
        assertEquals(R.plurals.stripe_success_pane_link_with_business_name, result.value)
        assertEquals(listOf("Business Name"), result.args)
        assertEquals(5, result.count)
    }

    @Test
    fun `getSuccessMessage - no link with stripe and connected account name and business name`() {
        val result = buildViewModel(SuccessState()).getSuccessMessages(
            isLinkWithStripe = false,
            isNetworkingUserFlow = null,
            saveToLinkWithStripeSucceeded = null,
            connectedAccountName = "Connected Account Name",
            businessName = "Business Name",
            count = 6
        ) as PluralId
        assertEquals(R.plurals.stripe_success_pane_has_connected_account_name, result.value)
        assertEquals(listOf("Connected Account Name", "Business Name"), result.args)
        assertEquals(6, result.count)
    }

    @Test
    fun `getSuccessMessage - no link with stripe and business name`() {
        val result = buildViewModel(SuccessState()).getSuccessMessages(
            isLinkWithStripe = false,
            isNetworkingUserFlow = null,
            saveToLinkWithStripeSucceeded = null,
            connectedAccountName = null,
            businessName = "Business Name",
            count = 7
        ) as PluralId
        assertEquals(R.plurals.stripe_success_pane_has_business_name, result.value)
        assertEquals(listOf("Business Name"), result.args)
        assertEquals(7, result.count)
    }

    @Test
    fun `getSuccessMessage - no link with stripe and no business name`() {
        val result = buildViewModel(SuccessState()).getSuccessMessages(
            isLinkWithStripe = false,
            isNetworkingUserFlow = null,
            saveToLinkWithStripeSucceeded = null,
            connectedAccountName = null,
            businessName = null,
            count = 8
        ) as PluralId
        assertEquals(R.plurals.stripe_success_pane_no_business_name, result.value)
        assertEquals(listOf<Any>(), result.args)
        assertEquals(8, result.count)
    }

    @Test
    fun `getFailedToLinkMessage - saveToLinkWithStripeSucceeded is true, should return null`() {
        val message = buildViewModel(SuccessState()).getFailedToLinkMessage(
            businessName = "Business",
            saveToLinkWithStripeSucceeded = true,
            count = 1
        )
        assertThat(message).isNull()
    }

    @Test
    fun `getFailedToLinkMessage - saveToLinkWithStripeSucceeded is false and businessName is not null`() {
        val message = buildViewModel(SuccessState()).getFailedToLinkMessage(
            businessName = "Business",
            saveToLinkWithStripeSucceeded = false,
            count = 1
        )
        require(message is PluralId)
        assertEquals(R.plurals.stripe_success_networking_save_to_link_failed, message.value)
        assertEquals(1, message.count)
        assertEquals(listOf("Business"), message.args)
    }

    @Test
    fun `getFailedToLinkMessage - saveToLinkWithStripeSucceeded is false and businessName is null`() {
        val message = buildViewModel(SuccessState()).getFailedToLinkMessage(
            businessName = null,
            saveToLinkWithStripeSucceeded = false,
            count = 2
        )
        require(message is PluralId)
        assertEquals(
            R.plurals.stripe_success_pane_networking_save_to_link_failed_no_business,
            message.value
        )
        assertEquals(2, message.count)
        assertEquals(emptyList(), message.args)
    }
}<|MERGE_RESOLUTION|>--- conflicted
+++ resolved
@@ -7,13 +7,7 @@
 import com.stripe.android.financialconnections.ApiKeyFixtures
 import com.stripe.android.financialconnections.R
 import com.stripe.android.financialconnections.TestFinancialConnectionsAnalyticsTracker
-<<<<<<< HEAD
-import com.stripe.android.financialconnections.analytics.FinancialConnectionsAnalyticsEvent.Complete
-import com.stripe.android.financialconnections.analytics.FinancialConnectionsAnalyticsEvent.PaneLoaded
-import com.stripe.android.financialconnections.domain.CompleteFinancialConnectionsSession
-=======
 import com.stripe.android.financialconnections.analytics.FinancialConnectionsEvent
->>>>>>> 437c9c19
 import com.stripe.android.financialconnections.domain.GetCachedAccounts
 import com.stripe.android.financialconnections.domain.GetManifest
 import com.stripe.android.financialconnections.domain.NativeAuthFlowCoordinator
@@ -73,21 +67,9 @@
 
         nativeAuthFlowCoordinator().test {
             buildViewModel(SuccessState())
-<<<<<<< HEAD
-            // Just emits the complete event, no page loaded events.
-            assertThat(eventTracker.sentEvents).containsExactly(
-                Complete(
-                    connectedAccounts = session.accounts.count,
-                    exceptionExtraMessage = null,
-                    exception = null
-                )
-            )
-            assertThat(awaitItem()).isEqualTo(Finish(Completed(financialConnectionsSession = session)))
-=======
             // Triggers flow termination.
             assertThat(eventTracker.sentEvents).isEmpty()
             assertThat(awaitItem()).isEqualTo(Complete())
->>>>>>> 437c9c19
         }
     }
 
@@ -107,13 +89,8 @@
         nativeAuthFlowCoordinator().test {
             buildViewModel(SuccessState())
             assertThat(eventTracker.sentEvents).containsExactly(
-<<<<<<< HEAD
-                PaneLoaded(
-                    pane = FinancialConnectionsSessionManifest.Pane.SUCCESS,
-=======
                 FinancialConnectionsEvent.PaneLoaded(
                     pane = Pane.SUCCESS,
->>>>>>> 437c9c19
                 )
             )
             expectNoEvents()
