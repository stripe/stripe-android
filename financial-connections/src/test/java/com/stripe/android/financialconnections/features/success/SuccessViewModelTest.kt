package com.stripe.android.financialconnections.features.success

import androidx.lifecycle.SavedStateHandle
import app.cash.turbine.test
import com.google.common.truth.Truth.assertThat
import com.stripe.android.core.Logger
import com.stripe.android.financialconnections.ApiKeyFixtures
import com.stripe.android.financialconnections.ApiKeyFixtures.syncResponse
import com.stripe.android.financialconnections.CoroutineTestRule
import com.stripe.android.financialconnections.TestFinancialConnectionsAnalyticsTracker
import com.stripe.android.financialconnections.analytics.FinancialConnectionsAnalyticsEvent.PaneLoaded
import com.stripe.android.financialconnections.domain.GetCachedAccounts
import com.stripe.android.financialconnections.domain.GetOrFetchSync
import com.stripe.android.financialconnections.domain.NativeAuthFlowCoordinator
import com.stripe.android.financialconnections.domain.NativeAuthFlowCoordinator.Message.Complete
import com.stripe.android.financialconnections.model.FinancialConnectionsSessionManifest.Pane
import com.stripe.android.financialconnections.repository.SuccessContentRepository
import kotlinx.coroutines.ExperimentalCoroutinesApi
import kotlinx.coroutines.flow.filterIsInstance
import kotlinx.coroutines.test.runTest
import org.junit.Rule
import org.junit.Test
import org.mockito.kotlin.mock
import org.mockito.kotlin.whenever

@OptIn(ExperimentalCoroutinesApi::class)
@Suppress("MaxLineLength")
internal class SuccessViewModelTest {

    @get:Rule
    val testRule = CoroutineTestRule()

    private val getOrFetchSync = mock<GetOrFetchSync>()
    private val eventTracker = TestFinancialConnectionsAnalyticsTracker()
    private val nativeAuthFlowCoordinator = NativeAuthFlowCoordinator()
    private val getCachedAccounts = mock<GetCachedAccounts>()

    private fun buildViewModel(
        state: SuccessState
    ) = SuccessViewModel(
        getOrFetchSync = getOrFetchSync,
        logger = Logger.noop(),
        eventTracker = eventTracker,
        initialState = state,
        nativeAuthFlowCoordinator = nativeAuthFlowCoordinator,
        successContentRepository = SuccessContentRepository(SavedStateHandle()),
        getCachedAccounts = getCachedAccounts,
    )

    @Test
    fun `init - when skipSuccessPane is true, complete session and emit Finish`() = runTest {
        val accounts = ApiKeyFixtures.cachedPartnerAccounts()
        val manifest = ApiKeyFixtures.sessionManifest().copy(
            skipSuccessPane = true,
            activeAuthSession = ApiKeyFixtures.authorizationSession(),
            activeInstitution = ApiKeyFixtures.institution()
        )
        whenever(getCachedAccounts()).thenReturn(accounts)
        whenever(getOrFetchSync()).thenReturn(syncResponse(manifest))

        nativeAuthFlowCoordinator().filterIsInstance<Complete>().test {
            buildViewModel(SuccessState())
            // Triggers flow termination.
            assertThat(eventTracker.sentEvents).isEmpty()
            assertThat(awaitItem()).isEqualTo(Complete())
        }
    }

    @Test
    fun `init - when skipSuccessPane is false, session is not auto completed`() = runTest {
        val accounts = ApiKeyFixtures.cachedPartnerAccounts()
        val manifest = ApiKeyFixtures.sessionManifest().copy(
            skipSuccessPane = false,
            activeAuthSession = ApiKeyFixtures.authorizationSession(),
            activeInstitution = ApiKeyFixtures.institution()
        )
<<<<<<< HEAD
        whenever(getCachedAccounts()).thenReturn(accounts.data)
        whenever(getOrFetchSync()).thenReturn(syncResponse(manifest))
=======
        whenever(getCachedAccounts()).thenReturn(accounts)
        whenever(getManifest()).thenReturn(manifest)
>>>>>>> 9e8c1e57

        nativeAuthFlowCoordinator().filterIsInstance<Complete>().test {
            buildViewModel(SuccessState())
            assertThat(eventTracker.sentEvents).containsExactly(
                PaneLoaded(
                    pane = Pane.SUCCESS,
                )
            )
            expectNoEvents()
        }
    }

    @Test
    fun `onDoneClick - complete session is triggered`() = runTest {
        nativeAuthFlowCoordinator().filterIsInstance<Complete>().test {
            buildViewModel(SuccessState()).onDoneClick()
            assertThat(awaitItem()).isEqualTo(Complete())
        }
    }
}<|MERGE_RESOLUTION|>--- conflicted
+++ resolved
@@ -74,13 +74,8 @@
             activeAuthSession = ApiKeyFixtures.authorizationSession(),
             activeInstitution = ApiKeyFixtures.institution()
         )
-<<<<<<< HEAD
         whenever(getCachedAccounts()).thenReturn(accounts.data)
         whenever(getOrFetchSync()).thenReturn(syncResponse(manifest))
-=======
-        whenever(getCachedAccounts()).thenReturn(accounts)
-        whenever(getManifest()).thenReturn(manifest)
->>>>>>> 9e8c1e57
 
         nativeAuthFlowCoordinator().filterIsInstance<Complete>().test {
             buildViewModel(SuccessState())
