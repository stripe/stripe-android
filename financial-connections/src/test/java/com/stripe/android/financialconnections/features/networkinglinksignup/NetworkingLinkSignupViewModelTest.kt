package com.stripe.android.financialconnections.features.networkinglinksignup

import app.cash.turbine.test
import com.google.common.truth.Truth.assertThat
import com.stripe.android.core.Logger
import com.stripe.android.financialconnections.ApiKeyFixtures
import com.stripe.android.financialconnections.ApiKeyFixtures.syncResponse
import com.stripe.android.financialconnections.CoroutineTestRule
import com.stripe.android.financialconnections.TestFinancialConnectionsAnalyticsTracker
import com.stripe.android.financialconnections.domain.GetCachedAccounts
import com.stripe.android.financialconnections.domain.GetManifest
import com.stripe.android.financialconnections.domain.LookupAccount
import com.stripe.android.financialconnections.domain.NativeAuthFlowCoordinator
import com.stripe.android.financialconnections.domain.SaveAccountToLink
import com.stripe.android.financialconnections.domain.SynchronizeFinancialConnectionsSession
import com.stripe.android.financialconnections.model.FinancialConnectionsSessionManifest.Pane.NETWORKING_LINK_SIGNUP_PANE
import com.stripe.android.financialconnections.model.NetworkingLinkSignupBody
import com.stripe.android.financialconnections.model.NetworkingLinkSignupPane
import com.stripe.android.financialconnections.model.TextUpdate
import com.stripe.android.financialconnections.navigation.Destination.NetworkingSaveToLinkVerification
import com.stripe.android.financialconnections.navigation.NavigationIntent
import com.stripe.android.financialconnections.navigation.NavigationManagerImpl
import com.stripe.android.financialconnections.utils.UriUtils
import com.stripe.android.model.ConsumerSessionLookup
import kotlinx.coroutines.ExperimentalCoroutinesApi
import kotlinx.coroutines.flow.first
import kotlinx.coroutines.test.runTest
import org.junit.Rule
import org.junit.Test
import org.mockito.kotlin.any
import org.mockito.kotlin.mock
import org.mockito.kotlin.never
import org.mockito.kotlin.verify
import org.mockito.kotlin.whenever

@OptIn(ExperimentalCoroutinesApi::class)
class NetworkingLinkSignupViewModelTest {

    @get:Rule
<<<<<<< HEAD
    val testRule = CoroutineTestRule(UnconfinedTestDispatcher())
=======
    val testRule = CoroutineTestRule()
>>>>>>> e85e1d29

    private val getManifest = mock<GetManifest>()
    private val eventTracker = TestFinancialConnectionsAnalyticsTracker()
    private val getAuthorizationSessionAccounts = mock<GetCachedAccounts>()
    private val navigationManager = NavigationManagerImpl()
    private val lookupAccount = mock<LookupAccount>()
    private val saveAccountToLink = mock<SaveAccountToLink>()
    private val sync = mock<SynchronizeFinancialConnectionsSession>()
    private val nativeAuthFlowCoordinator = NativeAuthFlowCoordinator()

    private fun buildViewModel(
        state: NetworkingLinkSignupState
    ) = NetworkingLinkSignupViewModel(
        getManifest = getManifest,
        logger = Logger.noop(),
        eventTracker = eventTracker,
        initialState = state,
        navigationManager = navigationManager,
        getCachedAccounts = getAuthorizationSessionAccounts,
        lookupAccount = lookupAccount,
        uriUtils = UriUtils(Logger.noop(), eventTracker),
        sync = sync,
        saveAccountToLink = saveAccountToLink,
        nativeAuthFlowCoordinator = nativeAuthFlowCoordinator,
    )

    @Test
    fun `init - creates controllers with prefilled account holder email`() = runTest {
        val manifest = ApiKeyFixtures.sessionManifest().copy(
            businessName = "Business",
            accountholderCustomerEmailAddress = "test@test.com"
        )

        whenever(sync()).thenReturn(
            syncResponse().copy(
                text = TextUpdate(
                    consent = null,
                    networkingLinkSignupPane = networkingLinkSignupPane()
                )
            )
        )
        whenever(getManifest()).thenReturn(manifest)
        whenever(lookupAccount(any())).thenReturn(ConsumerSessionLookup(exists = false))

        val viewModel = buildViewModel(NetworkingLinkSignupState())
        val state = viewModel.stateFlow.value
        val payload = requireNotNull(state.payload())
        assertThat(payload.emailController.fieldValue.first()).isEqualTo("test@test.com")
    }

    @Test
    fun `Redirects to verification screen if entering returning user email`() = runTest {
        val manifest = ApiKeyFixtures.sessionManifest()

        whenever(sync()).thenReturn(
            syncResponse().copy(
                text = TextUpdate(
                    consent = null,
                    networkingLinkSignupPane = networkingLinkSignupPane()
                )
            )
        )
        whenever(getManifest()).thenReturn(manifest)
        whenever(lookupAccount(any())).thenReturn(ConsumerSessionLookup(exists = true))

        val viewModel = buildViewModel(NetworkingLinkSignupState())

        navigationManager.navigationFlow.test {
            val state = viewModel.stateFlow.value
            val payload = requireNotNull(state.payload())
            payload.emailController.onValueChange("email@email.com")

            assertThat(awaitItem()).isEqualTo(
                NavigationIntent.NavigateTo(
                    route = NetworkingSaveToLinkVerification(referrer = NETWORKING_LINK_SIGNUP_PANE),
                    popUpTo = null,
                    isSingleTop = true,
                )
            )
        }
    }

    @Test
    fun `Enables Save To Link button if we encounter a returning user`() = runTest {
        val manifest = ApiKeyFixtures.sessionManifest()

        whenever(sync()).thenReturn(
            syncResponse().copy(
                text = TextUpdate(
                    consent = null,
                    networkingLinkSignupPane = networkingLinkSignupPane()
                )
            )
        )
        whenever(getManifest()).thenReturn(manifest)
        whenever(lookupAccount(any())).thenReturn(ConsumerSessionLookup(exists = true))

        val viewModel = buildViewModel(NetworkingLinkSignupState())

        navigationManager.navigationFlow.test {
            val state = viewModel.stateFlow.value
            val payload = requireNotNull(state.payload())
            payload.emailController.onValueChange("email@email.com")

            assertThat(awaitItem()).isEqualTo(
                NavigationIntent.NavigateTo(
                    route = NetworkingSaveToLinkVerification(referrer = NETWORKING_LINK_SIGNUP_PANE),
                    popUpTo = null,
                    isSingleTop = true,
                )
            )

            // Simulate the user pressing Save To Link after returning from the OTP screen
            viewModel.onSaveAccount()

            verify(saveAccountToLink, never()).new(any(), any(), any(), any())

            assertThat(awaitItem()).isEqualTo(
                NavigationIntent.NavigateTo(
                    route = NetworkingSaveToLinkVerification(referrer = NETWORKING_LINK_SIGNUP_PANE),
                    popUpTo = null,
                    isSingleTop = true,
                )
            )
        }
    }

    private fun networkingLinkSignupPane() = NetworkingLinkSignupPane(
        aboveCta = "Above CTA",
        body = NetworkingLinkSignupBody(emptyList()),
        cta = "CTA",
        skipCta = "Skip CTA",
        title = "Title"
    )
}<|MERGE_RESOLUTION|>--- conflicted
+++ resolved
@@ -37,11 +37,7 @@
 class NetworkingLinkSignupViewModelTest {
 
     @get:Rule
-<<<<<<< HEAD
-    val testRule = CoroutineTestRule(UnconfinedTestDispatcher())
-=======
     val testRule = CoroutineTestRule()
->>>>>>> e85e1d29
 
     private val getManifest = mock<GetManifest>()
     private val eventTracker = TestFinancialConnectionsAnalyticsTracker()
