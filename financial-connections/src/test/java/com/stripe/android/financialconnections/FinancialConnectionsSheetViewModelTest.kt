package com.stripe.android.financialconnections

import android.content.Intent
import android.net.Uri
import androidx.test.ext.junit.runners.AndroidJUnit4
import com.airbnb.mvrx.test.MavericksTestRule
import com.airbnb.mvrx.withState
import com.google.common.truth.Truth.assertThat
import com.stripe.android.core.Logger
import com.stripe.android.core.exception.APIException
<<<<<<< HEAD
import com.stripe.android.financialconnections.FinancialConnectionsSheetState.AuthFlowStatus
=======
import com.stripe.android.financialconnections.ApiKeyFixtures.sessionManifest
import com.stripe.android.financialconnections.ApiKeyFixtures.syncResponse
>>>>>>> 4a02d128
import com.stripe.android.financialconnections.FinancialConnectionsSheetViewEffect.FinishWithResult
import com.stripe.android.financialconnections.FinancialConnectionsSheetViewEffect.OpenAuthFlowWithUrl
import com.stripe.android.financialconnections.analytics.FinancialConnectionsEventReporter
import com.stripe.android.financialconnections.domain.FetchFinancialConnectionsSession
import com.stripe.android.financialconnections.domain.FetchFinancialConnectionsSessionForToken
import com.stripe.android.financialconnections.domain.SynchronizeFinancialConnectionsSession
import com.stripe.android.financialconnections.launcher.FinancialConnectionsSheetActivityArgs
import com.stripe.android.financialconnections.launcher.FinancialConnectionsSheetActivityArgs.ForLink
import com.stripe.android.financialconnections.launcher.FinancialConnectionsSheetActivityResult.Canceled
import com.stripe.android.financialconnections.launcher.FinancialConnectionsSheetActivityResult.Completed
import com.stripe.android.financialconnections.launcher.FinancialConnectionsSheetActivityResult.Failed
import com.stripe.android.financialconnections.model.FinancialConnectionsAccountFixtures
import com.stripe.android.financialconnections.model.FinancialConnectionsAccountList
import com.stripe.android.financialconnections.model.FinancialConnectionsSession
import kotlinx.coroutines.ExperimentalCoroutinesApi
import kotlinx.coroutines.test.UnconfinedTestDispatcher
import kotlinx.coroutines.test.runTest
import org.junit.Rule
import org.junit.Test
import org.junit.runner.RunWith
import org.mockito.kotlin.any
import org.mockito.kotlin.eq
import org.mockito.kotlin.mock
import org.mockito.kotlin.verify
import org.mockito.kotlin.verifyNoInteractions
import org.mockito.kotlin.whenever

@ExperimentalCoroutinesApi
@RunWith(AndroidJUnit4::class)
class FinancialConnectionsSheetViewModelTest {

    @get:Rule
    val mvrxRule = MavericksTestRule(testDispatcher = UnconfinedTestDispatcher())

    private val eventReporter = mock<FinancialConnectionsEventReporter>()
    private val configuration = FinancialConnectionsSheet.Configuration(
        ApiKeyFixtures.DEFAULT_FINANCIAL_CONNECTIONS_SESSION_SECRET,
        ApiKeyFixtures.DEFAULT_PUBLISHABLE_KEY
    )

    private val syncResponse = syncResponse()

    private val fetchFinancialConnectionsSession = mock<FetchFinancialConnectionsSession>()
    private val fetchFinancialConnectionsSessionForToken =
        mock<FetchFinancialConnectionsSessionForToken>()
    private val synchronizeFinancialConnectionsSession =
        mock<SynchronizeFinancialConnectionsSession>()
    private val defaultInitialState = FinancialConnectionsSheetState(
        FinancialConnectionsSheetActivityArgs.ForData(configuration)
    )

    @Test
    fun `init - eventReporter fires onPresented`() {
        createViewModel(defaultInitialState)
        verify(eventReporter).onPresented(configuration)
    }

    @Test
    fun `init - if manifest not present in initial state, fetchManifest triggered`() =
        runTest {
            createViewModel(defaultInitialState)

            verify(synchronizeFinancialConnectionsSession).invoke(any(), any())
        }

    @Test
    fun `init - if manifest restored from SavedStateHandle, fetchManifest not triggered`() {
        runTest {
            createViewModel(defaultInitialState.copy(manifest = sessionManifest()))

            verifyNoInteractions(synchronizeFinancialConnectionsSession)
        }
    }

    @Test
    fun `handleOnNewIntent - wrong intent should fire analytics event and set fail result`() {
        runTest {
            // Given
            val viewModel = createViewModel(defaultInitialState)

            // When
            viewModel.handleOnNewIntent(Intent("error_url"))

            // Then
            verify(eventReporter)
                .onResult(eq(configuration), any<Failed>())
        }
    }

    @Test
    fun `handleOnNewIntent - on Link flows with valid account, id param is extracted`() {
        runTest {
            // Given
            val linkedAccountId = "1234"
            whenever(synchronizeFinancialConnectionsSession(any(), any())).thenReturn(syncResponse)
            val viewModel = createViewModel(
                defaultInitialState.copy(initialArgs = ForLink(configuration))
            )

            // When
            viewModel.handleOnNewIntent(
                successIntent(
                    "stripe-auth://link-accounts/success?linked_account=$linkedAccountId"
                )
            )

            // Then
            withState(viewModel) {
<<<<<<< HEAD
                assertThat(it.authFlowStatus).isEqualTo(AuthFlowStatus.NONE)
=======
                assertThat(it.webAuthFlowActive).isFalse()
>>>>>>> 4a02d128
                val viewEffect = it.viewEffect as FinishWithResult
                assertThat(viewEffect.result).isEqualTo(
                    Completed(linkedAccountId = linkedAccountId)
                )
            }
        }
    }

    @Test
    fun `handleOnNewIntent - on Link flows with invalid account, error is thrown`() {
        runTest {
            // Given
<<<<<<< HEAD
            whenever(generateFinancialConnectionsSessionManifest(any(), any())).thenReturn(manifest)
=======
            whenever(synchronizeFinancialConnectionsSession(any(), any())).thenReturn(syncResponse)
>>>>>>> 4a02d128
            val viewModel = createViewModel(
                defaultInitialState.copy(initialArgs = ForLink(configuration))
            )

            // When
            viewModel.handleOnNewIntent(
                successIntent(
                    "stripe-auth://link-accounts/com.example.app/success"
                )
            )

            // Then
            withState(viewModel) {
                val viewEffect = it.viewEffect as FinishWithResult
                assertThat(viewEffect.result).isInstanceOf(Failed::class.java)
            }
        }
    }

    @Test
    fun `handleOnNewIntent - intent with cancel url should fire analytics event and set cancel result`() {
        runTest {
            // Given
            whenever(synchronizeFinancialConnectionsSession(any(), any())).thenReturn(syncResponse)
            val viewModel = createViewModel(defaultInitialState)
            val cancelIntent = cancelIntent()

            // When
            // end auth flow
            viewModel.handleOnNewIntent(cancelIntent)

            // Then
            verify(eventReporter)
                .onResult(configuration, Canceled)
        }
    }

    @Test
    fun `handleOnNewIntent - when intent with cancel URL received, then finish with Result#Cancel`() =
        runTest {
            // Given
            whenever(synchronizeFinancialConnectionsSession(any(), any())).thenReturn(syncResponse)
            val viewModel = createViewModel(defaultInitialState)

            // When
            // end auth flow
            viewModel.handleOnNewIntent(cancelIntent())

            // Then
            withState(viewModel) {
<<<<<<< HEAD
                assertThat(it.authFlowStatus).isEqualTo(AuthFlowStatus.NONE)
=======
                assertThat(it.webAuthFlowActive).isFalse()
>>>>>>> 4a02d128
                assertThat(it.viewEffect).isEqualTo(FinishWithResult(Canceled))
            }
        }

    @Test
    fun `handleOnNewIntent - when intent with unknown received, then finish with Result#Failed`() =
        runTest {
            // Given
            val viewModel = createViewModel(defaultInitialState)
            val errorIntent = Intent()

            // When
            // end auth flow
            viewModel.handleOnNewIntent(errorIntent)

            // Then
            withState(viewModel) {
<<<<<<< HEAD
                assertThat(it.authFlowStatus).isEqualTo(AuthFlowStatus.NONE)
=======
                assertThat(it.webAuthFlowActive).isFalse()
>>>>>>> 4a02d128
                val viewEffect = it.viewEffect as FinishWithResult
                assertThat(viewEffect.result).isInstanceOf(Failed::class.java)
            }
        }

    @Test
    fun `handleOnNewIntent - when intent with success, then finish with Result#Success`() =
        runTest {
            // Given
            val expectedSession = financialConnectionsSession()
            whenever(synchronizeFinancialConnectionsSession(any(), any())).thenReturn(syncResponse)
            whenever(fetchFinancialConnectionsSession(any())).thenReturn(expectedSession)

            val viewModel = createViewModel(defaultInitialState)

            // When
            // end auth flow
            viewModel.handleOnNewIntent(successIntent())

            // Then
            withState(viewModel) {
<<<<<<< HEAD
                assertThat(it.authFlowStatus).isEqualTo(AuthFlowStatus.NONE)
=======
                assertThat(it.webAuthFlowActive).isFalse()
>>>>>>> 4a02d128
                val viewEffect = it.viewEffect as FinishWithResult
                assertThat(viewEffect.result).isEqualTo(
                    Completed(financialConnectionsSession = expectedSession)
                )
            }
        }

    @Test
    fun `handleOnNewIntent - when intent with native redirect url, opens received url`() =
        runTest {
            // Given
            val aggregatorUrl = "https://widgets.moneydesktop.com/oauth/predirect_to/MBR-123/456?" +
                "skip_aggregation=true&referral_source=APP&client_redirect_url=123"
            val nativeRedirectUrl = "stripe-auth://com.example.app/native-redirect/$aggregatorUrl"
            val expectedSession = financialConnectionsSession()
            whenever(generateFinancialConnectionsSessionManifest(any(), any())).thenReturn(manifest)
            whenever(fetchFinancialConnectionsSession(any())).thenReturn(expectedSession)

            val viewModel = createViewModel(defaultInitialState)

            // When
            // end auth flow
            viewModel.handleOnNewIntent(Intent().apply { data = Uri.parse(nativeRedirectUrl) })

            // Then
            withState(viewModel) {
                assertThat(it.authFlowStatus).isEqualTo(AuthFlowStatus.APP2APP)
                val viewEffect = it.viewEffect as OpenAuthFlowWithUrl
                assertThat(viewEffect.url).isEqualTo(aggregatorUrl)
            }
        }

    @Test
    fun `handleOnNewIntent - when intent with return url, opens received url`() =
        runTest {
            // Given
            val returnUrlQueryParams = "authSessionId=bcsess_123&code=success&memberGuid=MBR-123"
            val returnUrl = "stripe-auth://link-accounts/login#$returnUrlQueryParams"
            val expectedSession = financialConnectionsSession()
            whenever(generateFinancialConnectionsSessionManifest(any(), any())).thenReturn(manifest)
            whenever(fetchFinancialConnectionsSession(any())).thenReturn(expectedSession)

            val viewModel = createViewModel(defaultInitialState)

            // When
            // end auth flow
            viewModel.handleOnNewIntent(Intent().apply { data = Uri.parse(returnUrl) })

            // Then
            withState(viewModel) {
                assertThat(it.authFlowStatus).isEqualTo(AuthFlowStatus.APP2APP)
                val viewEffect = it.viewEffect as OpenAuthFlowWithUrl
                assertThat(viewEffect.url).isEqualTo(
                    "${manifest.hostedAuthUrl}&startPolling=true&$returnUrlQueryParams"
                )
            }
        }

    @Test
    fun `handleOnNewIntent - with success URL but fails fetching session, redirect with error response`() =
        runTest {
            // Given
            val apiException = APIException()
            whenever(synchronizeFinancialConnectionsSession(any(), any())).thenReturn(syncResponse)
            whenever(fetchFinancialConnectionsSession.invoke(any())).thenAnswer { throw apiException }
            val viewModel = createViewModel(defaultInitialState)

            // When
            // end auth flow
            viewModel.handleOnNewIntent(successIntent())

            // Then
            withState(viewModel) {
<<<<<<< HEAD
                assertThat(it.authFlowStatus).isEqualTo(AuthFlowStatus.NONE)
=======
                assertThat(it.webAuthFlowActive).isFalse()
>>>>>>> 4a02d128
                val viewEffect = it.viewEffect as FinishWithResult
                assertThat(viewEffect.result).isEqualTo(Failed(apiException))
            }
        }

    @Test
    fun `handleOnNewIntent - when error fetching account session, then finish with Result#Failed`() =
        runTest {
            // Given
            whenever(synchronizeFinancialConnectionsSession(any(), any())).thenReturn(syncResponse)
            whenever(fetchFinancialConnectionsSession(any())).thenAnswer { throw APIException() }
            val viewModel = createViewModel(defaultInitialState)
            // When
            // end auth flow
            viewModel.handleOnNewIntent(successIntent())

            // Then
            // Then
            withState(viewModel) {
<<<<<<< HEAD
                assertThat(it.authFlowStatus).isEqualTo(AuthFlowStatus.NONE)
=======
                assertThat(it.webAuthFlowActive).isFalse()
>>>>>>> 4a02d128
                val viewEffect = it.viewEffect as FinishWithResult
                assertThat(viewEffect.result).isEqualTo(Failed(APIException()))
            }
        }

    @Test
    fun `onResume - when flow is still active and no config changes, finish with Result#Cancelled`() {
        runTest {
            // Given
            whenever(synchronizeFinancialConnectionsSession(any(), any()))
                .thenReturn(
                    syncResponse.copy(
                        manifest = sessionManifest().copy(
                            experimentAssignments = mapOf("native" to "false")
                        )
                    )
                )
            val viewModel = createViewModel(defaultInitialState)

            // When
            // end auth flow (activity resumed without new intent received)
            viewModel.onResume()

            // Then
            withState(viewModel) {
<<<<<<< HEAD
                assertThat(it.authFlowStatus).isEqualTo(AuthFlowStatus.WEB)
=======
                assertThat(it.webAuthFlowActive).isTrue()
>>>>>>> 4a02d128
                val viewEffect = it.viewEffect as FinishWithResult
                assertThat(viewEffect.result).isEqualTo(Canceled)
            }
        }
    }

    @Test
    fun `onActivityResult - when flow is still active and config changed, finish with Result#Cancelled`() {
        runTest {
            // Given
            val viewModel = createViewModel(
                defaultInitialState.copy(
<<<<<<< HEAD
                    manifest = manifest,
                    authFlowStatus = AuthFlowStatus.WEB
=======
                    manifest = sessionManifest(),
                    webAuthFlowActive = true
>>>>>>> 4a02d128
                )
            )

            // When
            // simulate a config change
            viewModel.onActivityRecreated()
            // auth flow ends (activity received result without new intent received)
            viewModel.onBrowserActivityResult()

            // Then
            withState(viewModel) {
<<<<<<< HEAD
                assertThat(it.authFlowStatus).isEqualTo(AuthFlowStatus.WEB)
=======
                assertThat(it.webAuthFlowActive).isTrue()
>>>>>>> 4a02d128
                val viewEffect = it.viewEffect as FinishWithResult
                assertThat(viewEffect.result).isEqualTo(Canceled)
            }
        }
    }

    @Test
    fun `init - when repository returns sync response, stores in state`() {
        runTest {
            // Given
            whenever(synchronizeFinancialConnectionsSession(any(), any())).thenReturn(syncResponse)

            // When
            val viewModel = createViewModel(defaultInitialState)

            // Then
            withState(viewModel) { assertThat(it.manifest).isEqualTo(syncResponse.manifest) }
        }
    }

    private fun successIntent(
        url: String = ApiKeyFixtures.SUCCESS_URL
    ): Intent = Intent().apply { data = Uri.parse(url) }

    private fun cancelIntent() = Intent().also {
        it.data = Uri.parse(ApiKeyFixtures.CANCEL_URL)
    }

    private fun financialConnectionsSession() = FinancialConnectionsSession(
        id = "las_no_more",
        clientSecret = configuration.financialConnectionsSessionClientSecret,
        livemode = true,
        accountsNew = FinancialConnectionsAccountList(
            hasMore = false,
            count = 2,
            url = "url",
            totalCount = 2,
            data = listOf(
                FinancialConnectionsAccountFixtures.CREDIT_CARD,
                FinancialConnectionsAccountFixtures.CHECKING_ACCOUNT
            )
        )
    )

    private fun createViewModel(
        initialState: FinancialConnectionsSheetState
    ): FinancialConnectionsSheetViewModel {
        return FinancialConnectionsSheetViewModel(
            applicationId = "com.example.app",
            initialState = initialState,
            synchronizeFinancialConnectionsSession = synchronizeFinancialConnectionsSession,
            fetchFinancialConnectionsSession = fetchFinancialConnectionsSession,
            fetchFinancialConnectionsSessionForToken = fetchFinancialConnectionsSessionForToken,
            eventReporter = eventReporter,
            nativeRouter = mock(),
            logger = Logger.noop()
        )
    }
}<|MERGE_RESOLUTION|>--- conflicted
+++ resolved
@@ -8,12 +8,9 @@
 import com.google.common.truth.Truth.assertThat
 import com.stripe.android.core.Logger
 import com.stripe.android.core.exception.APIException
-<<<<<<< HEAD
 import com.stripe.android.financialconnections.FinancialConnectionsSheetState.AuthFlowStatus
-=======
 import com.stripe.android.financialconnections.ApiKeyFixtures.sessionManifest
 import com.stripe.android.financialconnections.ApiKeyFixtures.syncResponse
->>>>>>> 4a02d128
 import com.stripe.android.financialconnections.FinancialConnectionsSheetViewEffect.FinishWithResult
 import com.stripe.android.financialconnections.FinancialConnectionsSheetViewEffect.OpenAuthFlowWithUrl
 import com.stripe.android.financialconnections.analytics.FinancialConnectionsEventReporter
@@ -122,11 +119,7 @@
 
             // Then
             withState(viewModel) {
-<<<<<<< HEAD
-                assertThat(it.authFlowStatus).isEqualTo(AuthFlowStatus.NONE)
-=======
-                assertThat(it.webAuthFlowActive).isFalse()
->>>>>>> 4a02d128
+                assertThat(it.authFlowStatus).isEqualTo(AuthFlowStatus.NONE)
                 val viewEffect = it.viewEffect as FinishWithResult
                 assertThat(viewEffect.result).isEqualTo(
                     Completed(linkedAccountId = linkedAccountId)
@@ -139,11 +132,7 @@
     fun `handleOnNewIntent - on Link flows with invalid account, error is thrown`() {
         runTest {
             // Given
-<<<<<<< HEAD
-            whenever(generateFinancialConnectionsSessionManifest(any(), any())).thenReturn(manifest)
-=======
-            whenever(synchronizeFinancialConnectionsSession(any(), any())).thenReturn(syncResponse)
->>>>>>> 4a02d128
+            whenever(synchronizeFinancialConnectionsSession(any(), any())).thenReturn(syncResponse)
             val viewModel = createViewModel(
                 defaultInitialState.copy(initialArgs = ForLink(configuration))
             )
@@ -194,11 +183,7 @@
 
             // Then
             withState(viewModel) {
-<<<<<<< HEAD
-                assertThat(it.authFlowStatus).isEqualTo(AuthFlowStatus.NONE)
-=======
-                assertThat(it.webAuthFlowActive).isFalse()
->>>>>>> 4a02d128
+                assertThat(it.authFlowStatus).isEqualTo(AuthFlowStatus.NONE)
                 assertThat(it.viewEffect).isEqualTo(FinishWithResult(Canceled))
             }
         }
@@ -216,11 +201,7 @@
 
             // Then
             withState(viewModel) {
-<<<<<<< HEAD
-                assertThat(it.authFlowStatus).isEqualTo(AuthFlowStatus.NONE)
-=======
-                assertThat(it.webAuthFlowActive).isFalse()
->>>>>>> 4a02d128
+                assertThat(it.authFlowStatus).isEqualTo(AuthFlowStatus.NONE)
                 val viewEffect = it.viewEffect as FinishWithResult
                 assertThat(viewEffect.result).isInstanceOf(Failed::class.java)
             }
@@ -242,11 +223,7 @@
 
             // Then
             withState(viewModel) {
-<<<<<<< HEAD
-                assertThat(it.authFlowStatus).isEqualTo(AuthFlowStatus.NONE)
-=======
-                assertThat(it.webAuthFlowActive).isFalse()
->>>>>>> 4a02d128
+                assertThat(it.authFlowStatus).isEqualTo(AuthFlowStatus.NONE)
                 val viewEffect = it.viewEffect as FinishWithResult
                 assertThat(viewEffect.result).isEqualTo(
                     Completed(financialConnectionsSession = expectedSession)
@@ -320,11 +297,7 @@
 
             // Then
             withState(viewModel) {
-<<<<<<< HEAD
-                assertThat(it.authFlowStatus).isEqualTo(AuthFlowStatus.NONE)
-=======
-                assertThat(it.webAuthFlowActive).isFalse()
->>>>>>> 4a02d128
+                assertThat(it.authFlowStatus).isEqualTo(AuthFlowStatus.NONE)
                 val viewEffect = it.viewEffect as FinishWithResult
                 assertThat(viewEffect.result).isEqualTo(Failed(apiException))
             }
@@ -344,11 +317,7 @@
             // Then
             // Then
             withState(viewModel) {
-<<<<<<< HEAD
-                assertThat(it.authFlowStatus).isEqualTo(AuthFlowStatus.NONE)
-=======
-                assertThat(it.webAuthFlowActive).isFalse()
->>>>>>> 4a02d128
+                assertThat(it.authFlowStatus).isEqualTo(AuthFlowStatus.NONE)
                 val viewEffect = it.viewEffect as FinishWithResult
                 assertThat(viewEffect.result).isEqualTo(Failed(APIException()))
             }
@@ -374,11 +343,7 @@
 
             // Then
             withState(viewModel) {
-<<<<<<< HEAD
                 assertThat(it.authFlowStatus).isEqualTo(AuthFlowStatus.WEB)
-=======
-                assertThat(it.webAuthFlowActive).isTrue()
->>>>>>> 4a02d128
                 val viewEffect = it.viewEffect as FinishWithResult
                 assertThat(viewEffect.result).isEqualTo(Canceled)
             }
@@ -391,13 +356,8 @@
             // Given
             val viewModel = createViewModel(
                 defaultInitialState.copy(
-<<<<<<< HEAD
                     manifest = manifest,
                     authFlowStatus = AuthFlowStatus.WEB
-=======
-                    manifest = sessionManifest(),
-                    webAuthFlowActive = true
->>>>>>> 4a02d128
                 )
             )
 
@@ -409,11 +369,7 @@
 
             // Then
             withState(viewModel) {
-<<<<<<< HEAD
                 assertThat(it.authFlowStatus).isEqualTo(AuthFlowStatus.WEB)
-=======
-                assertThat(it.webAuthFlowActive).isTrue()
->>>>>>> 4a02d128
                 val viewEffect = it.viewEffect as FinishWithResult
                 assertThat(viewEffect.result).isEqualTo(Canceled)
             }
