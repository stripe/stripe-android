package com.stripe.android.financialconnections.features.error

import androidx.activity.compose.BackHandler
import androidx.compose.runtime.Composable
import androidx.compose.runtime.collectAsState
import androidx.compose.runtime.getValue
import androidx.compose.ui.tooling.preview.Preview
import androidx.compose.ui.tooling.preview.PreviewParameter
import com.stripe.android.financialconnections.core.Async
import com.stripe.android.financialconnections.core.Async.Fail
import com.stripe.android.financialconnections.core.Async.Loading
import com.stripe.android.financialconnections.core.Async.Success
import com.stripe.android.financialconnections.core.Async.Uninitialized
import com.stripe.android.financialconnections.core.paneViewModel
import com.stripe.android.financialconnections.exception.InstitutionPlannedDowntimeError
import com.stripe.android.financialconnections.exception.InstitutionUnplannedDowntimeError
import com.stripe.android.financialconnections.exception.PartnerAuthError
import com.stripe.android.financialconnections.features.common.FullScreenGenericLoading
import com.stripe.android.financialconnections.features.common.InstitutionPlannedDowntimeErrorContent
import com.stripe.android.financialconnections.features.common.InstitutionUnknownErrorContent
import com.stripe.android.financialconnections.features.common.InstitutionUnplannedDowntimeErrorContent
import com.stripe.android.financialconnections.features.common.UnclassifiedErrorContent
import com.stripe.android.financialconnections.navigation.topappbar.TopAppBarState
import com.stripe.android.financialconnections.presentation.parentViewModel
import com.stripe.android.financialconnections.ui.FinancialConnectionsPreview
import com.stripe.android.financialconnections.ui.components.FinancialConnectionsScaffold
import com.stripe.android.financialconnections.ui.components.FinancialConnectionsTopAppBar

@Composable
internal fun ErrorScreen() {
    val viewModel: ErrorViewModel = paneViewModel(ErrorViewModel.Companion::factory)
    val parentViewModel = parentViewModel()
    BackHandler(true) { }
<<<<<<< HEAD
    val state by viewModel.stateFlow.collectAsState()
    ErrorContent(
        payload = state.payload,
=======
    val payload = viewModel.collectAsState { it.payload }
    val topAppBarState by parentViewModel.topAppBarState.collectAsState()
    ErrorContent(
        payload = payload.value,
        topAppBarState = topAppBarState,
>>>>>>> 098c3cab
        onManualEntryClick = viewModel::onManualEntryClick,
        onSelectBankClick = viewModel::onSelectAnotherBank,
        onCloseFromErrorClick = parentViewModel::onCloseFromErrorClick
    )
}

@Composable
private fun ErrorContent(
    payload: Async<ErrorState.Payload>,
    topAppBarState: TopAppBarState,
    onSelectBankClick: () -> Unit,
    onManualEntryClick: () -> Unit,
    onCloseFromErrorClick: (Throwable) -> Unit
) {
    when (payload) {
        Uninitialized,
        is Loading -> FullScreenError(
            topAppBarState = topAppBarState,
            onCloseClick = { },
            content = { FullScreenGenericLoading() }
        )

        // Render error successfully retrieved from a previous pane
        is Success -> ErrorContent(
            payload().error,
            topAppBarState = topAppBarState,
            allowManualEntry = payload().allowManualEntry,
            onSelectAnotherBank = onSelectBankClick,
            onEnterDetailsManually = onManualEntryClick,
            onCloseFromErrorClick = onCloseFromErrorClick
        )

        // Something wrong happened while trying to retrieve the error, render the unclassified error
        is Fail -> ErrorContent(
            payload.error,
            topAppBarState = topAppBarState,
            allowManualEntry = false,
            onSelectAnotherBank = onSelectBankClick,
            onEnterDetailsManually = onManualEntryClick,
            onCloseFromErrorClick = onCloseFromErrorClick
        )
    }
}

@Composable
private fun ErrorContent(
    error: Throwable,
    topAppBarState: TopAppBarState,
    allowManualEntry: Boolean,
    onSelectAnotherBank: () -> Unit,
    onEnterDetailsManually: () -> Unit,
    onCloseFromErrorClick: (Throwable) -> Unit,
) {
    when (error) {
        is InstitutionPlannedDowntimeError -> FullScreenError(
            topAppBarState = topAppBarState,
            onCloseClick = { onCloseFromErrorClick(error) },
            content = {
                InstitutionPlannedDowntimeErrorContent(
                    exception = error,
                    onSelectAnotherBank = onSelectAnotherBank,
                    onEnterDetailsManually = onEnterDetailsManually
                )
            }
        )

        is InstitutionUnplannedDowntimeError -> FullScreenError(
            topAppBarState = topAppBarState,
            onCloseClick = { onCloseFromErrorClick(error) },
            content = {
                InstitutionUnplannedDowntimeErrorContent(
                    exception = error,
                    onSelectAnotherBank = onSelectAnotherBank,
                    onEnterDetailsManually = onEnterDetailsManually
                )
            }
        )

        is PartnerAuthError -> FullScreenError(
            topAppBarState = topAppBarState,
            onCloseClick = { onCloseFromErrorClick(error) },
            content = {
                InstitutionUnknownErrorContent(
                    onSelectAnotherBank = onSelectAnotherBank,
                )
            }
        )

        else -> FullScreenError(
            topAppBarState = topAppBarState,
            onCloseClick = { onCloseFromErrorClick(error) },
            content = {
                UnclassifiedErrorContent(
                    allowManualEntry = allowManualEntry,
                ) {
                    if (allowManualEntry) {
                        onEnterDetailsManually()
                    } else {
                        onCloseFromErrorClick(error)
                    }
                }
            }
        )
    }
}

@Composable
private fun FullScreenError(
    topAppBarState: TopAppBarState,
    onCloseClick: () -> Unit,
    content: @Composable () -> Unit
) {
    FinancialConnectionsScaffold(
        topBar = {
            FinancialConnectionsTopAppBar(
                state = topAppBarState,
                onCloseClick = onCloseClick
            )
        }
    ) {
        content()
    }
}

@Preview
@Composable
internal fun ErrorScreenPreview(
    @PreviewParameter(ErrorPreviewParameterProvider::class) state: ErrorState
) {
    FinancialConnectionsPreview {
        ErrorContent(
            payload = state.payload,
            topAppBarState = TopAppBarState(hideStripeLogo = false),
            onSelectBankClick = {},
            onManualEntryClick = {},
            onCloseFromErrorClick = {}
        )
    }
}<|MERGE_RESOLUTION|>--- conflicted
+++ resolved
@@ -31,17 +31,11 @@
     val viewModel: ErrorViewModel = paneViewModel(ErrorViewModel.Companion::factory)
     val parentViewModel = parentViewModel()
     BackHandler(true) { }
-<<<<<<< HEAD
     val state by viewModel.stateFlow.collectAsState()
+    val topAppBarState by parentViewModel.topAppBarState.collectAsState()
     ErrorContent(
         payload = state.payload,
-=======
-    val payload = viewModel.collectAsState { it.payload }
-    val topAppBarState by parentViewModel.topAppBarState.collectAsState()
-    ErrorContent(
-        payload = payload.value,
         topAppBarState = topAppBarState,
->>>>>>> 098c3cab
         onManualEntryClick = viewModel::onManualEntryClick,
         onSelectBankClick = viewModel::onSelectAnotherBank,
         onCloseFromErrorClick = parentViewModel::onCloseFromErrorClick
