package com.stripe.android.financialconnections.domain

<<<<<<< HEAD
import com.stripe.android.financialconnections.model.FinancialConnectionsSessionManifest.FinancialConnectionsAuthorizationSession
import com.stripe.android.financialconnections.model.PartnerAccountsList
=======
>>>>>>> 226acbd5
import com.stripe.android.financialconnections.navigation.NavigationCommand
import kotlinx.coroutines.flow.MutableSharedFlow
import javax.inject.Inject
import javax.inject.Singleton

/**
 * The AuthFlow state is centralized in the parent viewModel.
 *
 * This component acts as a communication channel used by steps to send messages to parent
 * [com.stripe.android.financialconnections.presentation.FinancialConnectionsSheetNativeViewModel]
 *
 */
@Singleton
internal class NativeAuthFlowCoordinator @Inject constructor() {
    private val flow = MutableSharedFlow<Message>()

    operator fun invoke(): MutableSharedFlow<Message> {
        return flow
    }

    internal sealed interface Message {
        /**
<<<<<<< HEAD
         * Updates global [FinancialConnectionsAuthorizationSession] instance.
         */
        data class UpdateAuthorizationSession(
            val authorizationSession: FinancialConnectionsAuthorizationSession
        ) : Message

        /**
         * Updates global [PartnerAccountsList] instance.
         */
        data class UpdateAccountList(
            val accountList: PartnerAccountsList
        ) : Message

        /**
=======
>>>>>>> 226acbd5
         * Request navigation to Next available Pane
         */
        data class RequestNextStep(
            val currentStep: NavigationCommand,
        ) : Message

        object OpenWebAuthFlow : Message
    }
}<|MERGE_RESOLUTION|>--- conflicted
+++ resolved
@@ -1,10 +1,6 @@
 package com.stripe.android.financialconnections.domain
 
-<<<<<<< HEAD
-import com.stripe.android.financialconnections.model.FinancialConnectionsSessionManifest.FinancialConnectionsAuthorizationSession
 import com.stripe.android.financialconnections.model.PartnerAccountsList
-=======
->>>>>>> 226acbd5
 import com.stripe.android.financialconnections.navigation.NavigationCommand
 import kotlinx.coroutines.flow.MutableSharedFlow
 import javax.inject.Inject
@@ -27,14 +23,6 @@
 
     internal sealed interface Message {
         /**
-<<<<<<< HEAD
-         * Updates global [FinancialConnectionsAuthorizationSession] instance.
-         */
-        data class UpdateAuthorizationSession(
-            val authorizationSession: FinancialConnectionsAuthorizationSession
-        ) : Message
-
-        /**
          * Updates global [PartnerAccountsList] instance.
          */
         data class UpdateAccountList(
@@ -42,8 +30,6 @@
         ) : Message
 
         /**
-=======
->>>>>>> 226acbd5
          * Request navigation to Next available Pane
          */
         data class RequestNextStep(
