@file:Suppress("MagicNumber")

package com.stripe.android.financialconnections.ui.theme

import androidx.compose.runtime.Immutable
import androidx.compose.ui.graphics.Color

internal val Info100 = Color(0xffCFF5F6)
internal val Success100 = Color(0xffD7F7C2)

internal val Neutral50 = Color(0xffF6F8FA)
internal val Neutral150 = Color(0xffE0E6EB)
internal val Neutral200 = Color(0xffC0C8D2)
internal val Neutral300 = Color(0xffA3ACBA)
internal val Neutral500 = Color(0xff6A7383)
internal val Neutral800 = Color(0xff30313D)

<<<<<<< HEAD
internal val Attention500 = Color(0xffC84801)
internal val Attention400 = Color(0xffED6704)
internal val Attention100 = Color(0xffFCEDB9)
internal val Attention50 = Color(0xffFEF9DA)

internal val Brand500 = Color(0xff625AFA)
=======
internal val Brand100 = Color(0xffF2EBFF)
>>>>>>> 478531d0
internal val Brand400 = Color(0xff8D7FFA)
internal val Brand500 = Color(0xff625AFA)

internal val Blue500 = Color(0xff0570DE)
internal val Blue400 = Color(0xFF0196ED)

internal val Red500 = Color(0xffDF1B41)

internal val Green400 = Color(0xff3FA40D)
internal val Green500 = Color(0xff228403)

/**
 * Financial Connections custom Color Palette
 */
@Immutable
internal data class FinancialConnectionsColors(
    // backgrounds
    val backgroundSurface: Color,
    val backgroundContainer: Color,
    val backgroundBackdrop: Color,
    // borders
    val borderDefault: Color,
    val borderFocus: Color,
    val borderInvalid: Color,
    // text
    val textPrimary: Color,
    val textSecondary: Color,
    val textDisabled: Color,
    val textWhite: Color,
    val textBrand: Color,
    val textInfo: Color,
    val textSuccess: Color,
    val textAttention: Color,
    val textCritical: Color,
    // icons
    val iconBrand: Color,
    val iconInfo: Color,
    val iconSuccess: Color,
    val iconAttention: Color
)<|MERGE_RESOLUTION|>--- conflicted
+++ resolved
@@ -15,16 +15,12 @@
 internal val Neutral500 = Color(0xff6A7383)
 internal val Neutral800 = Color(0xff30313D)
 
-<<<<<<< HEAD
 internal val Attention500 = Color(0xffC84801)
 internal val Attention400 = Color(0xffED6704)
 internal val Attention100 = Color(0xffFCEDB9)
 internal val Attention50 = Color(0xffFEF9DA)
 
-internal val Brand500 = Color(0xff625AFA)
-=======
 internal val Brand100 = Color(0xffF2EBFF)
->>>>>>> 478531d0
 internal val Brand400 = Color(0xff8D7FFA)
 internal val Brand500 = Color(0xff625AFA)
 
