--- conflicted
+++ resolved
@@ -90,7 +90,6 @@
         )
     }
 
-<<<<<<< HEAD
     override suspend fun postAuthorizationSessionSelectedAccounts(
         clientSecret: String,
         sessionId: String,
@@ -110,28 +109,6 @@
         )
     }
 
-    override suspend fun completeAuthorizationSession(
-        clientSecret: String,
-        sessionId: String,
-        publicToken: String?
-    ): FinancialConnectionsAuthorizationSession {
-        val request = apiRequestFactory.createPost(
-            url = authorizeSessionUrl,
-            options = options,
-            params = mapOf(
-                PARAMS_ID to sessionId,
-                PARAMS_CLIENT_SECRET to clientSecret,
-                "public_token" to publicToken
-            ).filter { it.value != null }
-        )
-        return requestExecutor.execute(
-            request,
-            FinancialConnectionsAuthorizationSession.serializer()
-        )
-    }
-
-=======
->>>>>>> 226acbd5
     internal companion object {
         internal const val PARAM_SELECTED_ACCOUNTS: String = "selected_accounts"
 
