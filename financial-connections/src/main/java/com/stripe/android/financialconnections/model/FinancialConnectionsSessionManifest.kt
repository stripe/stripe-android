--- conflicted
+++ resolved
@@ -133,11 +133,7 @@
     @SerialName(value = "connected_account_name")
     val connectedAccountName: String? = null,
 
-<<<<<<< HEAD
     // @SerialName(value = "experiment_assignments")
-=======
-//    @SerialName(value = "experiment_assignments")
->>>>>>> 1516a16f
     @Transient
     // TODO@carlosmuvi revert hardcoded assignments.
     val experimentAssignments: Map<String, String>? = mapOf(
