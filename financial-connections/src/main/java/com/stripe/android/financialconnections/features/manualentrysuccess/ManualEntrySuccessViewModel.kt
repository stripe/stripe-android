package com.stripe.android.financialconnections.features.manualentrysuccess

import com.airbnb.mvrx.Async
import com.airbnb.mvrx.Loading
import com.airbnb.mvrx.MavericksState
import com.airbnb.mvrx.MavericksViewModel
import com.airbnb.mvrx.MavericksViewModelFactory
import com.airbnb.mvrx.Uninitialized
import com.airbnb.mvrx.ViewModelContext
<<<<<<< HEAD
import com.stripe.android.core.Logger
import com.stripe.android.financialconnections.FinancialConnections
import com.stripe.android.financialconnections.analytics.FinancialConnectionsAnalyticsEvent.ClickDone
import com.stripe.android.financialconnections.analytics.FinancialConnectionsAnalyticsEvent.Complete
import com.stripe.android.financialconnections.analytics.FinancialConnectionsAnalyticsEvent.PaneLoaded
import com.stripe.android.financialconnections.analytics.FinancialConnectionsAnalyticsTracker
import com.stripe.android.financialconnections.analytics.FinancialConnectionsEvent.Metadata
import com.stripe.android.financialconnections.analytics.FinancialConnectionsEvent.Name
import com.stripe.android.financialconnections.domain.CompleteFinancialConnectionsSession
=======
import com.stripe.android.financialconnections.analytics.FinancialConnectionsAnalyticsTracker
import com.stripe.android.financialconnections.analytics.FinancialConnectionsEvent.ClickDone
import com.stripe.android.financialconnections.analytics.FinancialConnectionsEvent.PaneLoaded
>>>>>>> 437c9c19
import com.stripe.android.financialconnections.domain.NativeAuthFlowCoordinator
import com.stripe.android.financialconnections.model.FinancialConnectionsSession
import com.stripe.android.financialconnections.model.FinancialConnectionsSessionManifest.Pane
import com.stripe.android.financialconnections.ui.FinancialConnectionsSheetNativeActivity
import kotlinx.coroutines.launch
import javax.inject.Inject

@Suppress("LongParameterList")
internal class ManualEntrySuccessViewModel @Inject constructor(
    initialState: ManualEntrySuccessState,
    private val eventTracker: FinancialConnectionsAnalyticsTracker,
    private val nativeAuthFlowCoordinator: NativeAuthFlowCoordinator,
) : MavericksViewModel<ManualEntrySuccessState>(initialState) {

    init {
        viewModelScope.launch {
            eventTracker.track(PaneLoaded(Pane.MANUAL_ENTRY_SUCCESS))
        }
    }

    fun onSubmit() {
        viewModelScope.launch {
            setState { copy(completeSession = Loading()) }
            eventTracker.track(ClickDone(Pane.MANUAL_ENTRY_SUCCESS))
            nativeAuthFlowCoordinator().emit(NativeAuthFlowCoordinator.Message.Complete())
        }
<<<<<<< HEAD
        suspend {
            completeFinancialConnectionsSession().also {
                val result = Completed(
                    financialConnectionsSession = it,
                    token = it.parsedToken
                )
                FinancialConnections.emitEvent(
                    name = Name.SUCCESS,
                    metadata = Metadata(manualEntry = true)
                )
                nativeAuthFlowCoordinator().emit(Finish(result))
            }
        }.execute { copy(completeSession = it) }
=======
>>>>>>> 437c9c19
    }

    companion object :
        MavericksViewModelFactory<ManualEntrySuccessViewModel, ManualEntrySuccessState> {

        override fun create(
            viewModelContext: ViewModelContext,
            state: ManualEntrySuccessState
        ): ManualEntrySuccessViewModel {
            return viewModelContext.activity<FinancialConnectionsSheetNativeActivity>()
                .viewModel
                .activityRetainedComponent
                .manualEntrySuccessBuilder
                .initialState(state)
                .build()
                .viewModel
        }
    }
}

internal data class ManualEntrySuccessState(
    val completeSession: Async<FinancialConnectionsSession> = Uninitialized
) : MavericksState<|MERGE_RESOLUTION|>--- conflicted
+++ resolved
@@ -7,21 +7,9 @@
 import com.airbnb.mvrx.MavericksViewModelFactory
 import com.airbnb.mvrx.Uninitialized
 import com.airbnb.mvrx.ViewModelContext
-<<<<<<< HEAD
-import com.stripe.android.core.Logger
-import com.stripe.android.financialconnections.FinancialConnections
-import com.stripe.android.financialconnections.analytics.FinancialConnectionsAnalyticsEvent.ClickDone
-import com.stripe.android.financialconnections.analytics.FinancialConnectionsAnalyticsEvent.Complete
-import com.stripe.android.financialconnections.analytics.FinancialConnectionsAnalyticsEvent.PaneLoaded
-import com.stripe.android.financialconnections.analytics.FinancialConnectionsAnalyticsTracker
-import com.stripe.android.financialconnections.analytics.FinancialConnectionsEvent.Metadata
-import com.stripe.android.financialconnections.analytics.FinancialConnectionsEvent.Name
-import com.stripe.android.financialconnections.domain.CompleteFinancialConnectionsSession
-=======
 import com.stripe.android.financialconnections.analytics.FinancialConnectionsAnalyticsTracker
 import com.stripe.android.financialconnections.analytics.FinancialConnectionsEvent.ClickDone
 import com.stripe.android.financialconnections.analytics.FinancialConnectionsEvent.PaneLoaded
->>>>>>> 437c9c19
 import com.stripe.android.financialconnections.domain.NativeAuthFlowCoordinator
 import com.stripe.android.financialconnections.model.FinancialConnectionsSession
 import com.stripe.android.financialconnections.model.FinancialConnectionsSessionManifest.Pane
@@ -48,22 +36,6 @@
             eventTracker.track(ClickDone(Pane.MANUAL_ENTRY_SUCCESS))
             nativeAuthFlowCoordinator().emit(NativeAuthFlowCoordinator.Message.Complete())
         }
-<<<<<<< HEAD
-        suspend {
-            completeFinancialConnectionsSession().also {
-                val result = Completed(
-                    financialConnectionsSession = it,
-                    token = it.parsedToken
-                )
-                FinancialConnections.emitEvent(
-                    name = Name.SUCCESS,
-                    metadata = Metadata(manualEntry = true)
-                )
-                nativeAuthFlowCoordinator().emit(Finish(result))
-            }
-        }.execute { copy(completeSession = it) }
-=======
->>>>>>> 437c9c19
     }
 
     companion object :
