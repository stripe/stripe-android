package com.stripe.android.financialconnections.features.institutionpicker

import com.airbnb.mvrx.Async
import com.airbnb.mvrx.Fail
import com.airbnb.mvrx.Loading
import com.airbnb.mvrx.MavericksState
import com.airbnb.mvrx.MavericksViewModel
import com.airbnb.mvrx.MavericksViewModelFactory
import com.airbnb.mvrx.Success
import com.airbnb.mvrx.Uninitialized
import com.airbnb.mvrx.ViewModelContext
import com.stripe.android.core.Logger
import com.stripe.android.core.exception.StripeException
import com.stripe.android.financialconnections.FinancialConnectionsSheet
import com.stripe.android.financialconnections.analytics.FinancialConnectionsAnalyticsTracker
import com.stripe.android.financialconnections.analytics.FinancialConnectionsEvent
import com.stripe.android.financialconnections.analytics.FinancialConnectionsEvent.InstitutionSelected
import com.stripe.android.financialconnections.analytics.FinancialConnectionsEvent.PaneLoaded
import com.stripe.android.financialconnections.analytics.FinancialConnectionsEvent.SearchSucceeded
import com.stripe.android.financialconnections.domain.FeaturedInstitutions
import com.stripe.android.financialconnections.domain.GetManifest
import com.stripe.android.financialconnections.domain.SearchInstitutions
import com.stripe.android.financialconnections.domain.UpdateLocalManifest
import com.stripe.android.financialconnections.features.institutionpicker.InstitutionPickerState.Payload
import com.stripe.android.financialconnections.model.FinancialConnectionsInstitution
import com.stripe.android.financialconnections.model.FinancialConnectionsSessionManifest.NextPane
import com.stripe.android.financialconnections.model.InstitutionResponse
import com.stripe.android.financialconnections.navigation.NavigationDirections
import com.stripe.android.financialconnections.navigation.NavigationManager
import com.stripe.android.financialconnections.ui.FinancialConnectionsSheetNativeActivity
import com.stripe.android.financialconnections.utils.ConflatedJob
import com.stripe.android.financialconnections.utils.measureTimeMillis
import kotlinx.coroutines.CancellationException
import kotlinx.coroutines.delay
import javax.inject.Inject

@Suppress("LongParameterList")
internal class InstitutionPickerViewModel @Inject constructor(
    private val configuration: FinancialConnectionsSheet.Configuration,
    private val searchInstitutions: SearchInstitutions,
    private val featuredInstitutions: FeaturedInstitutions,
    private val getManifest: GetManifest,
    private val eventTracker: FinancialConnectionsAnalyticsTracker,
    private val navigationManager: NavigationManager,
    private val updateLocalManifest: UpdateLocalManifest,
    private val logger: Logger,
    initialState: InstitutionPickerState
) : MavericksViewModel<InstitutionPickerState>(initialState) {

    private var searchJob = ConflatedJob()

    init {
        logErrors()
        suspend {
            val manifest = getManifest()
            val institutions = kotlin.runCatching {
                featuredInstitutions(
                    clientSecret = configuration.financialConnectionsSessionClientSecret
                )
            }.onFailure { logger.error("Error fetching featured institutions") }
            Payload(
                featuredInstitutions = institutions.getOrNull()?.data ?: emptyList(),
                searchDisabled = manifest.institutionSearchDisabled,
                allowManualEntry = kotlin
                    .runCatching { manifest.allowManualEntry }
                    .getOrElse { false }
            )
        }.execute { copy(payload = it) }
    }

    private fun logErrors() {
        onAsync(
            InstitutionPickerState::payload,
            onSuccess = { eventTracker.track(PaneLoaded(NextPane.INSTITUTION_PICKER)) },
            onFail = {
                logger.error("Error fetching initial payload", it)
                eventTracker.track(FinancialConnectionsEvent.Error(NextPane.INSTITUTION_PICKER, it))
            }
        )
        onAsync(
            InstitutionPickerState::searchInstitutions,
            onFail = {
                logger.error("Error searching institutions", it)
                eventTracker.track(FinancialConnectionsEvent.Error(NextPane.INSTITUTION_PICKER, it))
            }
        )
    }

    fun onQueryChanged(query: String) {
        searchJob += suspend {
            delay(SEARCH_DEBOUNCE_MS)
            val (result, millis) = measureTimeMillis {
                searchInstitutions(
                    clientSecret = configuration.financialConnectionsSessionClientSecret,
                    query = query
                )
            }
            if (query.isNotEmpty()) eventTracker.track(
                SearchSucceeded(
                    pane = NextPane.INSTITUTION_PICKER,
                    query = query,
                    duration = millis,
                    resultCount = result.data.count()
                )
            )
            result
        }.execute {
            copy(searchInstitutions = if (it.isCancellationError()) Loading() else it)
        }
    }

    /**
     * Prevents [CancellationException] to map to [Fail] when coroutine being cancelled
     * due to search query changes. In these cases, re-map the [Async] instance to [Loading]
     */
    private fun Async<InstitutionResponse>.isCancellationError(): Boolean = when {
        this !is Fail -> false
        error is CancellationException -> true
        error is StripeException && error.cause is CancellationException -> true
        else -> false
    }

    fun onInstitutionSelected(institution: FinancialConnectionsInstitution, fromFeatured: Boolean) {
        clearSearch()
        suspend {
<<<<<<< HEAD
            eventTracker.track(InstitutionSelected(NextPane.INSTITUTION_PICKER, fromFeatured))
            // updates local manifest with active institution and cleans auth session if present.
            updateLocalManifest {
                it.copy(
                    activeInstitution = institution,
                    activeAuthSession = null
                )
            }
=======
            eventTracker.track(
                InstitutionSelected(
                    pane = NextPane.INSTITUTION_PICKER,
                    fromFeatured = fromFeatured,
                    institutionId = institution.id
                )
            )
            // updates local manifest with active institution
            updateLocalManifest { it.copy(activeInstitution = institution) }
>>>>>>> 156969b1
            // navigate to next step
            navigationManager.navigate(NavigationDirections.partnerAuth)
        }.execute { this }
    }

    fun onCancelSearchClick() {
        clearSearch()
    }

    private fun clearSearch() {
        setState {
            copy(
                searchInstitutions = Success(InstitutionResponse(emptyList())),
                searchMode = false
            )
        }
    }

    fun onSearchFocused() {
        setState {
            copy(searchMode = true)
        }
    }

    fun onManualEntryClick() {
        navigationManager.navigate(NavigationDirections.manualEntry)
    }

    companion object :
        MavericksViewModelFactory<InstitutionPickerViewModel, InstitutionPickerState> {

        private const val SEARCH_DEBOUNCE_MS = 300L
        override fun create(
            viewModelContext: ViewModelContext,
            state: InstitutionPickerState
        ): InstitutionPickerViewModel {
            return viewModelContext.activity<FinancialConnectionsSheetNativeActivity>()
                .viewModel
                .activityRetainedComponent
                .institutionPickerBuilder
                .initialState(state)
                .build()
                .viewModel
        }
    }
}

internal data class InstitutionPickerState(
    val searchMode: Boolean = false,
    val allowManualEntry: Boolean = false,
    val payload: Async<Payload> = Uninitialized,
    val searchInstitutions: Async<InstitutionResponse> = Uninitialized
) : MavericksState {
    data class Payload(
        val featuredInstitutions: List<FinancialConnectionsInstitution>,
        val allowManualEntry: Boolean,
        val searchDisabled: Boolean
    )
}<|MERGE_RESOLUTION|>--- conflicted
+++ resolved
@@ -123,8 +123,13 @@
     fun onInstitutionSelected(institution: FinancialConnectionsInstitution, fromFeatured: Boolean) {
         clearSearch()
         suspend {
-<<<<<<< HEAD
-            eventTracker.track(InstitutionSelected(NextPane.INSTITUTION_PICKER, fromFeatured))
+            eventTracker.track(
+                InstitutionSelected(
+                    pane = NextPane.INSTITUTION_PICKER,
+                    fromFeatured = fromFeatured,
+                    institutionId = institution.id
+                )
+            )
             // updates local manifest with active institution and cleans auth session if present.
             updateLocalManifest {
                 it.copy(
@@ -132,17 +137,6 @@
                     activeAuthSession = null
                 )
             }
-=======
-            eventTracker.track(
-                InstitutionSelected(
-                    pane = NextPane.INSTITUTION_PICKER,
-                    fromFeatured = fromFeatured,
-                    institutionId = institution.id
-                )
-            )
-            // updates local manifest with active institution
-            updateLocalManifest { it.copy(activeInstitution = institution) }
->>>>>>> 156969b1
             // navigate to next step
             navigationManager.navigate(NavigationDirections.partnerAuth)
         }.execute { this }
