--- conflicted
+++ resolved
@@ -24,12 +24,9 @@
 import com.stripe.android.financialconnections.model.FinancialConnectionsSession
 import com.stripe.android.financialconnections.model.FinancialConnectionsSessionManifest
 import kotlinx.coroutines.launch
-<<<<<<< HEAD
 import kotlinx.coroutines.sync.Mutex
 import kotlinx.coroutines.sync.withLock
-=======
 import java.lang.IllegalStateException
->>>>>>> 8b0cb375
 import javax.inject.Inject
 import javax.inject.Named
 
@@ -51,15 +48,16 @@
             eventReporter.onPresented(initialState.initialArgs.configuration)
             // avoid re-fetching manifest if already exists (this will happen on process recreations)
             if (initialState.manifest == null) fetchManifest()
+            viewModelScope.launch {
+                stateFlow.collect { logger.debug("STATE: ${it.authFlowStatus}, recreated: ${it.activityRecreated}") }
+            }
         } else {
             val result = FinancialConnectionsSheetActivityResult.Failed(
                 IllegalStateException("Invalid configuration provided when instantiating activity")
             )
             setState { copy(viewEffect = FinishWithResult(result)) }
         }
-        viewModelScope.launch {
-            stateFlow.collect { logger.debug("STATE: ${it.authFlowStatus}, recreated: ${it.activityRecreated}") }
-        }
+
     }
 
     /**
@@ -132,7 +130,6 @@
      *  canceled.
      */
     internal fun onResume() {
-<<<<<<< HEAD
         viewModelScope.launch {
             mutex.withLock {
                 setState {
@@ -145,13 +142,6 @@
                         }
                     } else this
                 }
-=======
-        setState {
-            if (authFlowActive && activityRecreated.not()) {
-                copy(viewEffect = FinishWithResult(Canceled))
-            } else {
-                this
->>>>>>> 8b0cb375
             }
         }
     }
@@ -162,7 +152,6 @@
      * the back button or closed the custom tabs UI, so return result as canceled.
      */
     internal fun onActivityResult() {
-<<<<<<< HEAD
         viewModelScope.launch {
             mutex.withLock {
                 setState {
@@ -175,13 +164,6 @@
                         }
                     } else this
                 }
-=======
-        setState {
-            if (authFlowActive && activityRecreated) {
-                copy(viewEffect = FinishWithResult(Canceled))
-            } else {
-                this
->>>>>>> 8b0cb375
             }
         }
     }
@@ -260,7 +242,6 @@
      * @param intent the new intent with the redirect URL in the intent data
      */
     internal fun handleOnNewIntent(intent: Intent?) {
-<<<<<<< HEAD
         viewModelScope.launch {
             mutex.withLock {
                 val receivedUrl: Uri? = intent?.data?.toString()?.toUriOrNull()
@@ -292,26 +273,6 @@
                             )
                         }
                     }
-=======
-        setState { copy(authFlowActive = false) }
-        withState { state ->
-            val receivedUrl: Uri? = intent?.data?.toString()?.toUriOrNull()
-            if (receivedUrl == null) {
-                onFatal(state, Exception("Intent url received from web flow is null"))
-            } else {
-                when (receivedUrl.buildUpon().clearQuery().toString()) {
-                    state.manifest?.successUrl -> when (state.initialArgs) {
-                        is ForData -> fetchFinancialConnectionsSession(state)
-                        is ForToken -> fetchFinancialConnectionsSessionForToken(state)
-                        is ForLink -> onSuccessFromLinkFlow(receivedUrl)
-                    }
-                    state.manifest?.cancelUrl -> onUserCancel(state)
-                    else ->
-                        onFatal(
-                            state,
-                            Exception("Error processing FinancialConnectionsSheet intent")
-                        )
->>>>>>> 8b0cb375
                 }
             }
         }
