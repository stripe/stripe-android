package com.stripe.android.financialconnections.features.bankauthrepair

<<<<<<< HEAD
import androidx.lifecycle.ViewModelProvider
import androidx.lifecycle.viewmodel.initializer
import androidx.lifecycle.viewmodel.viewModelFactory
import com.stripe.android.financialconnections.core.FinancialConnectionsViewModel
import com.stripe.android.financialconnections.di.FinancialConnectionsSheetNativeComponent
import com.stripe.android.financialconnections.features.partnerauth.SharedPartnerAuthState
import com.stripe.android.financialconnections.model.FinancialConnectionsSessionManifest.Pane
import javax.inject.Inject

internal class BankAuthRepairViewModel @Inject constructor(
    initialState: SharedPartnerAuthState
) : FinancialConnectionsViewModel<SharedPartnerAuthState>(initialState) {
=======
import android.os.Parcelable
import com.airbnb.mvrx.MavericksViewModelFactory
import com.airbnb.mvrx.ViewModelContext
import com.stripe.android.financialconnections.domain.NativeAuthFlowCoordinator
import com.stripe.android.financialconnections.features.partnerauth.SharedPartnerAuthState
import com.stripe.android.financialconnections.model.FinancialConnectionsSessionManifest.Pane
import com.stripe.android.financialconnections.navigation.topappbar.TopAppBarStateUpdate
import com.stripe.android.financialconnections.presentation.FinancialConnectionsViewModel
import com.stripe.android.financialconnections.ui.FinancialConnectionsSheetNativeActivity
import kotlinx.parcelize.Parcelize
import javax.inject.Inject

internal class BankAuthRepairViewModel @Inject constructor(
    initialState: SharedPartnerAuthState,
    nativeAuthFlowCoordinator: NativeAuthFlowCoordinator,
) : FinancialConnectionsViewModel<SharedPartnerAuthState>(initialState, nativeAuthFlowCoordinator) {

    override fun updateTopAppBar(state: SharedPartnerAuthState): TopAppBarStateUpdate {
        return TopAppBarStateUpdate(
            pane = Pane.BANK_AUTH_REPAIR,
            allowBackNavigation = state.canNavigateBack,
        )
    }

    @Parcelize
    data class Args(val pane: Pane) : Parcelable
>>>>>>> 098c3cab

    internal companion object {

<<<<<<< HEAD
        fun factory(parentComponent: FinancialConnectionsSheetNativeComponent): ViewModelProvider.Factory =
            viewModelFactory {
                initializer {
                    parentComponent
                        .bankAuthRepairSubcomponent
                        .initialState(SharedPartnerAuthState(pane = PANE))
                        .build()
                        .viewModel
                }
            }

        val PANE = Pane.BANK_AUTH_REPAIR
=======
        override fun create(
            viewModelContext: ViewModelContext,
            state: SharedPartnerAuthState
        ): BankAuthRepairViewModel {
            return viewModelContext.activity<FinancialConnectionsSheetNativeActivity>()
                .viewModel
                .activityRetainedComponent
                .bankAuthRepairSubcomponent
                .initialState(state)
                .build()
                .viewModel
        }
>>>>>>> 098c3cab
    }
}<|MERGE_RESOLUTION|>--- conflicted
+++ resolved
@@ -1,23 +1,10 @@
 package com.stripe.android.financialconnections.features.bankauthrepair
 
-<<<<<<< HEAD
 import androidx.lifecycle.ViewModelProvider
 import androidx.lifecycle.viewmodel.initializer
 import androidx.lifecycle.viewmodel.viewModelFactory
 import com.stripe.android.financialconnections.core.FinancialConnectionsViewModel
 import com.stripe.android.financialconnections.di.FinancialConnectionsSheetNativeComponent
-import com.stripe.android.financialconnections.features.partnerauth.SharedPartnerAuthState
-import com.stripe.android.financialconnections.model.FinancialConnectionsSessionManifest.Pane
-import javax.inject.Inject
-
-internal class BankAuthRepairViewModel @Inject constructor(
-    initialState: SharedPartnerAuthState
-) : FinancialConnectionsViewModel<SharedPartnerAuthState>(initialState) {
-=======
-import android.os.Parcelable
-import com.airbnb.mvrx.MavericksViewModelFactory
-import com.airbnb.mvrx.ViewModelContext
-import com.stripe.android.financialconnections.domain.NativeAuthFlowCoordinator
 import com.stripe.android.financialconnections.features.partnerauth.SharedPartnerAuthState
 import com.stripe.android.financialconnections.model.FinancialConnectionsSessionManifest.Pane
 import com.stripe.android.financialconnections.navigation.topappbar.TopAppBarStateUpdate
@@ -40,11 +27,9 @@
 
     @Parcelize
     data class Args(val pane: Pane) : Parcelable
->>>>>>> 098c3cab
-
+    TODO args
     internal companion object {
 
-<<<<<<< HEAD
         fun factory(parentComponent: FinancialConnectionsSheetNativeComponent): ViewModelProvider.Factory =
             viewModelFactory {
                 initializer {
@@ -57,19 +42,5 @@
             }
 
         val PANE = Pane.BANK_AUTH_REPAIR
-=======
-        override fun create(
-            viewModelContext: ViewModelContext,
-            state: SharedPartnerAuthState
-        ): BankAuthRepairViewModel {
-            return viewModelContext.activity<FinancialConnectionsSheetNativeActivity>()
-                .viewModel
-                .activityRetainedComponent
-                .bankAuthRepairSubcomponent
-                .initialState(state)
-                .build()
-                .viewModel
-        }
->>>>>>> 098c3cab
     }
 }