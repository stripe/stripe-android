--- conflicted
+++ resolved
@@ -45,14 +45,7 @@
     val isOAuth: Boolean
         get() = _isOAuth ?: false
 
-<<<<<<< HEAD
 }
-=======
-    @Serializable(with = Flow.Serializer::class)
-    enum class Flow(val value: String) {
-        @SerialName("direct")
-        DIRECT("direct"),
->>>>>>> f2aa8cbe
 
 @Serializable
 @Parcelize
@@ -80,7 +73,7 @@
 
 
 @Serializable(with = Flow.Serializer::class)
-enum class Flow(val value: String?) {
+enum class Flow(val value: String) {
     @SerialName("direct")
     DIRECT("direct"),
 
@@ -144,14 +137,8 @@
     @SerialName(value = "unknown")
     UNKNOWN("unknown");
 
-<<<<<<< HEAD
     internal object Serializer :
         EnumIgnoreUnknownSerializer<Flow>(Flow.values(), UNKNOWN)
-}
-=======
-        internal object Serializer :
-            EnumIgnoreUnknownSerializer<Flow>(Flow.values(), UNKNOWN)
-    }
 }
 
 @Parcelize
@@ -159,5 +146,4 @@
 internal data class Display(
     @SerialName("text")
     val text: TextUpdate?
-) : Parcelable
->>>>>>> f2aa8cbe
+) : Parcelable