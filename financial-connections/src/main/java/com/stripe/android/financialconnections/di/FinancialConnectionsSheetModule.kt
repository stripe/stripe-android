package com.stripe.android.financialconnections.di

<<<<<<< HEAD
import android.app.Application
import com.stripe.android.core.ApiVersion
=======
>>>>>>> b732a6b0
import com.stripe.android.core.Logger
import com.stripe.android.core.networking.ApiRequest
import com.stripe.android.financialconnections.network.FinancialConnectionsRequestExecutor
import com.stripe.android.financialconnections.repository.FinancialConnectionsManifestRepository
import dagger.Module
import dagger.Provides
import java.util.Locale
import javax.inject.Singleton

@Module
internal object FinancialConnectionsSheetModule {

<<<<<<< HEAD
    @Provides
    @Singleton
    fun provideStripeNetworkClient(
        @IOContext context: CoroutineContext,
        logger: Logger
    ): StripeNetworkClient = DefaultStripeNetworkClient(
        workContext = context,
        logger = logger
    )

    @Provides
    @Singleton
    fun providesApiRequestFactory(): ApiRequest.Factory = ApiRequest.Factory(
        apiVersion = ApiVersion(
            betas = setOf("financial_connections_client_api_beta=v1")
        ).code
    )

    @Provides
=======
>>>>>>> b732a6b0
    @Singleton
    @Provides
    fun providesFinancialConnectionsManifestRepository(
        requestExecutor: FinancialConnectionsRequestExecutor,
        apiRequestFactory: ApiRequest.Factory,
        apiOptions: ApiRequest.Options,
        locale: Locale?,
        logger: Logger
    ) = FinancialConnectionsManifestRepository(
        requestExecutor = requestExecutor,
        apiRequestFactory = apiRequestFactory,
        apiOptions = apiOptions,
        logger = logger,
        locale = locale ?: Locale.getDefault(),
        initialSync = null
    )
}<|MERGE_RESOLUTION|>--- conflicted
+++ resolved
@@ -1,10 +1,5 @@
 package com.stripe.android.financialconnections.di
 
-<<<<<<< HEAD
-import android.app.Application
-import com.stripe.android.core.ApiVersion
-=======
->>>>>>> b732a6b0
 import com.stripe.android.core.Logger
 import com.stripe.android.core.networking.ApiRequest
 import com.stripe.android.financialconnections.network.FinancialConnectionsRequestExecutor
@@ -17,28 +12,6 @@
 @Module
 internal object FinancialConnectionsSheetModule {
 
-<<<<<<< HEAD
-    @Provides
-    @Singleton
-    fun provideStripeNetworkClient(
-        @IOContext context: CoroutineContext,
-        logger: Logger
-    ): StripeNetworkClient = DefaultStripeNetworkClient(
-        workContext = context,
-        logger = logger
-    )
-
-    @Provides
-    @Singleton
-    fun providesApiRequestFactory(): ApiRequest.Factory = ApiRequest.Factory(
-        apiVersion = ApiVersion(
-            betas = setOf("financial_connections_client_api_beta=v1")
-        ).code
-    )
-
-    @Provides
-=======
->>>>>>> b732a6b0
     @Singleton
     @Provides
     fun providesFinancialConnectionsManifestRepository(
