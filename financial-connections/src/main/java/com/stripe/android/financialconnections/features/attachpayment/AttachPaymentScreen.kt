--- conflicted
+++ resolved
@@ -3,10 +3,7 @@
 import androidx.activity.compose.BackHandler
 import androidx.compose.runtime.Composable
 import androidx.compose.runtime.collectAsState
-<<<<<<< HEAD
-=======
 import androidx.compose.runtime.getValue
->>>>>>> 098c3cab
 import androidx.compose.ui.tooling.preview.Preview
 import com.stripe.android.financialconnections.core.Async
 import com.stripe.android.financialconnections.core.Async.Fail
@@ -30,12 +27,8 @@
 internal fun AttachPaymentScreen() {
     val viewModel: AttachPaymentViewModel = paneViewModel { AttachPaymentViewModel.factory(it) }
     val parentViewModel = parentViewModel()
-<<<<<<< HEAD
     val state = viewModel.stateFlow.collectAsState()
-=======
-    val state = viewModel.collectAsState()
     val topAppBarState by parentViewModel.topAppBarState.collectAsState()
->>>>>>> 098c3cab
     BackHandler(enabled = true) {}
     AttachPaymentContent(
         attachPayment = state.value.linkPaymentAccount,
