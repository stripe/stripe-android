@file:OptIn(ExperimentalMaterialApi::class, ExperimentalMaterialApi::class)
@file:Suppress("LongMethod", "TooManyFunctions")

package com.stripe.android.financialconnections.features.consent

import androidx.activity.compose.BackHandler
<<<<<<< HEAD
=======
import androidx.compose.foundation.Canvas
import androidx.compose.foundation.Image
>>>>>>> 3022e996
import androidx.compose.foundation.background
import androidx.compose.foundation.layout.Arrangement
import androidx.compose.foundation.layout.Box
import androidx.compose.foundation.layout.Column
import androidx.compose.foundation.layout.Spacer
import androidx.compose.foundation.layout.fillMaxSize
import androidx.compose.foundation.layout.fillMaxWidth
<<<<<<< HEAD
=======
import androidx.compose.foundation.layout.height
import androidx.compose.foundation.layout.offset
>>>>>>> 3022e996
import androidx.compose.foundation.layout.padding
import androidx.compose.foundation.layout.size
import androidx.compose.foundation.layout.width
import androidx.compose.foundation.rememberScrollState
import androidx.compose.foundation.shape.CircleShape
import androidx.compose.foundation.shape.RoundedCornerShape
import androidx.compose.foundation.verticalScroll
import androidx.compose.material.ExperimentalMaterialApi
import androidx.compose.material.ModalBottomSheetLayout
import androidx.compose.material.ModalBottomSheetState
import androidx.compose.material.ModalBottomSheetValue
import androidx.compose.material.Text
import androidx.compose.material.rememberModalBottomSheetState
import androidx.compose.runtime.Composable
import androidx.compose.runtime.LaunchedEffect
import androidx.compose.runtime.remember
import androidx.compose.runtime.rememberCoroutineScope
import androidx.compose.ui.Modifier
import androidx.compose.ui.draw.clip
import androidx.compose.ui.layout.ContentScale
import androidx.compose.ui.platform.LocalUriHandler
import androidx.compose.ui.res.painterResource
import androidx.compose.ui.text.style.TextAlign
import androidx.compose.ui.tooling.preview.Preview
import androidx.compose.ui.unit.dp
import com.airbnb.mvrx.Async
import com.airbnb.mvrx.Fail
import com.airbnb.mvrx.Loading
import com.airbnb.mvrx.Success
import com.airbnb.mvrx.Uninitialized
import com.airbnb.mvrx.compose.collectAsState
import com.airbnb.mvrx.compose.mavericksViewModel
<<<<<<< HEAD
import com.stripe.android.financialconnections.features.common.DataAccessBottomSheetContent
import com.stripe.android.financialconnections.features.common.LegalDetailsBottomSheetContent
import com.stripe.android.financialconnections.features.common.LoadingContent
import com.stripe.android.financialconnections.features.common.ModalBottomSheetBullet
=======
import com.stripe.android.financialconnections.R
import com.stripe.android.financialconnections.features.common.LoadingContent
import com.stripe.android.financialconnections.features.common.LoadingShimmerEffect
>>>>>>> 3022e996
import com.stripe.android.financialconnections.features.common.UnclassifiedErrorContent
import com.stripe.android.financialconnections.features.consent.ConsentState.ViewEffect.OpenBottomSheet
import com.stripe.android.financialconnections.features.consent.ConsentState.ViewEffect.OpenUrl
import com.stripe.android.financialconnections.model.ConsentPane
import com.stripe.android.financialconnections.model.FinancialConnectionsSessionManifest.Pane
import com.stripe.android.financialconnections.presentation.parentViewModel
import com.stripe.android.financialconnections.ui.FinancialConnectionsPreview
<<<<<<< HEAD
=======
import com.stripe.android.financialconnections.ui.LocalImageLoader
import com.stripe.android.financialconnections.ui.LocalReducedBranding
>>>>>>> 3022e996
import com.stripe.android.financialconnections.ui.TextResource
import com.stripe.android.financialconnections.ui.components.AnnotatedText
import com.stripe.android.financialconnections.ui.components.FinancialConnectionsButton
import com.stripe.android.financialconnections.ui.components.FinancialConnectionsScaffold
import com.stripe.android.financialconnections.ui.components.FinancialConnectionsTopAppBar
import com.stripe.android.financialconnections.ui.components.StringAnnotation
import com.stripe.android.financialconnections.ui.components.elevation
import com.stripe.android.financialconnections.ui.sdui.BulletUI
import com.stripe.android.financialconnections.ui.sdui.fromHtml
import com.stripe.android.financialconnections.ui.theme.FinancialConnectionsTheme.colors
import com.stripe.android.financialconnections.ui.theme.FinancialConnectionsTheme.typography
import kotlinx.coroutines.launch

@ExperimentalMaterialApi
@Composable
internal fun ConsentScreen() {
    // update step state when manifest changes
    val viewModel: ConsentViewModel = mavericksViewModel()
    val parentViewModel = parentViewModel()
    val state = viewModel.collectAsState()

    val uriHandler = LocalUriHandler.current
    val scope = rememberCoroutineScope()
    val bottomSheetState = rememberModalBottomSheetState(
        ModalBottomSheetValue.Hidden,
        skipHalfExpanded = true
    )

    BackHandler(bottomSheetState.isVisible) {
        scope.launch { bottomSheetState.hide() }
    }

    state.value.viewEffect?.let { viewEffect ->
        LaunchedEffect(viewEffect) {
            when (viewEffect) {
                is OpenUrl -> uriHandler.openUri(viewEffect.url)
                is OpenBottomSheet -> bottomSheetState.show()
            }
            viewModel.onViewEffectLaunched()
        }
    }

    ConsentContent(
        state = state.value,
        bottomSheetState = bottomSheetState,
        onContinueClick = viewModel::onContinueClick,
        onClickableTextClick = viewModel::onClickableTextClick,
        onConfirmModalClick = { scope.launch { bottomSheetState.hide() } },
    ) { parentViewModel.onCloseNoConfirmationClick(Pane.CONSENT) }
}

@Composable
private fun ConsentContent(
    state: ConsentState,
    bottomSheetState: ModalBottomSheetState,
    onContinueClick: () -> Unit,
    onClickableTextClick: (String) -> Unit,
    onConfirmModalClick: () -> Unit,
    onCloseClick: () -> Unit
) {
    when (val consent = state.consent) {
        Uninitialized, is Loading -> LoadingContent()
        is Success -> LoadedContent(
            payload = consent(),
            bottomSheetMode = state.currentBottomSheet,
            acceptConsent = state.acceptConsent,
            bottomSheetState = bottomSheetState,
            onClickableTextClick = onClickableTextClick,
            onCloseClick = onCloseClick,
            onConfirmModalClick = onConfirmModalClick,
            onContinueClick = onContinueClick
        )

        is Fail -> UnclassifiedErrorContent(error = consent.error, onCloseFromErrorClick = {})
    }
}

@Composable
private fun ConsentMainContent(
    payload: ConsentState.Payload,
    acceptConsent: Async<Unit>,
    onClickableTextClick: (String) -> Unit,
    onContinueClick: () -> Unit,
    onCloseClick: () -> Unit
) {
    val scrollState = rememberScrollState()
    val title = remember(payload.consent.title) {
        TextResource.Text(fromHtml(payload.consent.title))
    }
    val bullets = remember(payload.consent.body.bullets) {
        payload.consent.body.bullets.map { bullet -> BulletUI.from(bullet) }
    }
    FinancialConnectionsScaffold(
        topBar = {
            FinancialConnectionsTopAppBar(
                hideStripeLogo = when {
                    payload.shouldShowMerchantLogos -> true
                    else -> LocalReducedBranding.current
                },
                onCloseClick = onCloseClick,
                elevation = scrollState.elevation
            )
        }
    ) {
        Column(
            Modifier.fillMaxSize()
        ) {
            Column(
                modifier = Modifier
                    .weight(1f)
                    .verticalScroll(scrollState)
                    .padding(
                        top = 0.dp,
                        start = 24.dp,
                        end = 24.dp,
                        bottom = 24.dp
                    )
            ) {
                if (payload.shouldShowMerchantLogos) {
                    // Merchant logos: Control
                    ConsentLogoHeader(
                        logos = payload.merchantLogos,
                        modifier = Modifier.align(Alignment.CenterHorizontally)
                    )
                    Spacer(modifier = Modifier.size(20.dp))
                    AnnotatedText(
                        text = title,
                        onClickableTextClick = { onClickableTextClick(it) },
                        defaultStyle = typography.subtitle.copy(
                            textAlign = TextAlign.Center
                        ),
                        annotationStyles = mapOf(
                            StringAnnotation.CLICKABLE to typography.subtitle
                                .toSpanStyle()
                                .copy(color = colors.textBrand),
                        )
                    )
                } else {
                    // Merchant logos: Treatment
                    Spacer(modifier = Modifier.size(16.dp))
                    AnnotatedText(
                        text = title,
                        onClickableTextClick = { onClickableTextClick(it) },
                        defaultStyle = typography.subtitle,
                        annotationStyles = mapOf(
                            StringAnnotation.CLICKABLE to typography.subtitle
                                .toSpanStyle()
                                .copy(color = colors.textBrand),
                        )
                    )
                    Spacer(modifier = Modifier.size(24.dp))
                }
                bullets.forEach { bullet ->
                    Spacer(modifier = Modifier.size(16.dp))
                    ModalBottomSheetBullet(
                        bullet,
                        onClickableTextClick = onClickableTextClick
                    )
                }
                Spacer(modifier = Modifier.weight(1f))
            }
            ConsentFooter(
                consent = payload.consent,
                acceptConsent = acceptConsent,
                onClickableTextClick = onClickableTextClick,
                onContinueClick = onContinueClick
            )
        }
    }
}

@Composable
@Suppress("MagicNumber")
private fun ConsentLogoHeader(
    modifier: Modifier = Modifier,
    logos: List<String>
) {
    Row(
        modifier = modifier,
        verticalAlignment = Alignment.CenterVertically,
        horizontalArrangement = Arrangement.spacedBy(16.dp)
    ) {
        /**
         * - 2 logos: (platform or institution)
         * - 3 logos: (connected account)
         * - Other # of logos: Fallback to Stripe logo as client can't render.
         */
        if (logos.size != 2 && logos.size != 3) {
            Image(
                painterResource(id = R.drawable.stripe_logo),
                contentDescription = null,
                modifier = Modifier
                    .width(60.dp)
                    .height(25.dp)
                    .clip(CircleShape),
            )
        } else {
            logos.forEachIndexed { index, logoUrl ->
                StripeImage(
                    url = logoUrl,
                    debugPainter = painterResource(
                        id = R.drawable.stripe_ic_brandicon_institution_circle
                    ),
                    loadingContent = {
                        LoadingShimmerEffect { shimmer ->
                            Spacer(
                                modifier = Modifier
                                    .align(Alignment.Center)
                                    .size(40.dp)
                                    .clip(RoundedCornerShape(10.dp))
                                    .fillMaxWidth(fraction = 0.5f)
                                    .background(shimmer)
                            )
                        }
                    },
                    imageLoader = LocalImageLoader.current,
                    contentScale = ContentScale.Crop,
                    contentDescription = null,
                    modifier = Modifier
                        .size(40.dp)
                        .clip(CircleShape)
                )
                // Adds ellipsis to link logos.
                if (index != logos.lastIndex) {
                    Image(
                        painterResource(id = R.drawable.stripe_consent_logo_ellipsis),
                        contentDescription = null
                    )
                }
            }
        }
    }
}

@Composable
private fun LoadedContent(
    payload: ConsentState.Payload,
    bottomSheetState: ModalBottomSheetState,
    acceptConsent: Async<Unit>,
    onContinueClick: () -> Unit,
    onCloseClick: () -> Unit,
    onClickableTextClick: (String) -> Unit,
    onConfirmModalClick: () -> Unit,
    bottomSheetMode: ConsentState.BottomSheetContent?,
) {
    ModalBottomSheetLayout(
        sheetState = bottomSheetState,
        sheetBackgroundColor = colors.backgroundSurface,
        sheetShape = RoundedCornerShape(8.dp),
        scrimColor = colors.textSecondary.copy(alpha = 0.5f),
        sheetContent = {
            when (bottomSheetMode) {
                ConsentState.BottomSheetContent.LEGAL -> LegalDetailsBottomSheetContent(
                    legalDetails = payload.consent.legalDetailsNotice,
                    onConfirmModalClick = onConfirmModalClick,
                    onClickableTextClick = onClickableTextClick
                )

                ConsentState.BottomSheetContent.DATA -> DataAccessBottomSheetContent(
                    dataDialog = payload.consent.dataAccessNotice,
                    onConfirmModalClick = onConfirmModalClick,
                    onClickableTextClick = onClickableTextClick
                )

                null -> {}
            }
        },
        content = {
            ConsentMainContent(
                acceptConsent = acceptConsent,
                payload = payload,
                onClickableTextClick = onClickableTextClick,
                onContinueClick = onContinueClick,
                onCloseClick = onCloseClick
            )
        }
    )
}

@Composable
private fun ConsentFooter(
    acceptConsent: Async<Unit>,
    consent: ConsentPane,
    onClickableTextClick: (String) -> Unit,
    onContinueClick: () -> Unit,
) {
    val aboveCta = remember(consent.aboveCta) {
        TextResource.Text(fromHtml(consent.aboveCta))
    }
    val belowCta = remember(consent.belowCta) {
        consent.belowCta?.let { TextResource.Text(fromHtml(consent.belowCta)) }
    }
    Column(
        modifier = Modifier.padding(
            start = 24.dp,
            end = 24.dp,
            top = 16.dp,
            bottom = 24.dp
        )
    ) {
        AnnotatedText(
            text = aboveCta,
            onClickableTextClick = onClickableTextClick,
            defaultStyle = typography.detail.copy(
                textAlign = TextAlign.Center,
                color = colors.textSecondary
            ),
            annotationStyles = mapOf(
                StringAnnotation.CLICKABLE to typography.detailEmphasized
                    .toSpanStyle()
                    .copy(color = colors.textBrand),
                StringAnnotation.BOLD to typography.detailEmphasized
                    .toSpanStyle()
                    .copy(color = colors.textSecondary)
            )
        )
        Spacer(modifier = Modifier.size(16.dp))
        FinancialConnectionsButton(
            loading = acceptConsent is Loading,
            onClick = onContinueClick,
            modifier = Modifier
                .fillMaxWidth()
        ) {
            Text(text = consent.cta)
        }
        if (belowCta != null) {
            Spacer(modifier = Modifier.size(24.dp))
            AnnotatedText(
                modifier = Modifier.fillMaxWidth(),
                text = belowCta,
                onClickableTextClick = onClickableTextClick,
                defaultStyle = typography.detail.copy(
                    textAlign = TextAlign.Center,
                    color = colors.textSecondary
                ),
                annotationStyles = mapOf(
                    StringAnnotation.CLICKABLE to typography.detailEmphasized
                        .toSpanStyle()
                        .copy(color = colors.textBrand),
                    StringAnnotation.BOLD to typography.detailEmphasized
                        .toSpanStyle()
                        .copy(color = colors.textSecondary)
                )
            )
            Spacer(modifier = Modifier.size(16.dp))
        }
    }
}

@Composable
@Preview(group = "Consent Pane", name = "canonical")
internal fun ContentPreview(
    state: ConsentState = ConsentStates.canonical()
) {
    FinancialConnectionsPreview {
        ConsentContent(
            state = state,
            bottomSheetState = rememberModalBottomSheetState(
                ModalBottomSheetValue.Hidden,
                skipHalfExpanded = true
            ),
            onContinueClick = {},
            onClickableTextClick = {},
            onConfirmModalClick = {},
        ) {}
    }
}

@Composable
@Preview(group = "Consent Pane", name = "No Logos")
internal fun ContentWithNoLogosPreview(
    state: ConsentState = ConsentStates.withNoLogos()
) {
    FinancialConnectionsPreview {
        ConsentContent(
            state = state,
            bottomSheetState = rememberModalBottomSheetState(
                ModalBottomSheetValue.Hidden,
                skipHalfExpanded = true
            ),
            onContinueClick = {},
            onClickableTextClick = {},
            onConfirmModalClick = {},
        ) {}
    }
}

@Composable
@Preview(group = "Consent Pane", name = "Logos: platform or institution")
internal fun ContentWithPlatformLogosPreview(
    state: ConsentState = ConsentStates.withPlatformLogos()
) {
    FinancialConnectionsPreview {
        ConsentContent(
            state = state,
            bottomSheetState = rememberModalBottomSheetState(
                ModalBottomSheetValue.Hidden,
                skipHalfExpanded = true
            ),
            onContinueClick = {},
            onClickableTextClick = {},
            onConfirmModalClick = {},
        ) {}
    }
}

@Composable
@Preview(group = "Consent Pane", name = "Logos: Connected Account")
internal fun ContentWithConnectedAccountLogosPreview(
    state: ConsentState = ConsentStates.withConnectedAccountLogos()
) {
    FinancialConnectionsPreview {
        ConsentContent(
            state = state,
            bottomSheetState = rememberModalBottomSheetState(
                ModalBottomSheetValue.Hidden,
                skipHalfExpanded = true
            ),
            onContinueClick = {},
            onClickableTextClick = {},
            onConfirmModalClick = {},
        ) {}
    }
}

@Composable
@Preview(group = "Consent Pane", name = "requested data")
// TODO@carlosmuvi add proper preview with expanded bottom sheet once related Compose bug gets fixed.
// https://issuetracker.google.com/issues/241895902
internal fun ContentRequestedDataPreview() {
    FinancialConnectionsPreview {
        Box(
            Modifier.background(colors.backgroundSurface)
        ) {
            DataAccessBottomSheetContent(
                dataDialog = ConsentStates.sampleConsent().dataAccessNotice,
                onClickableTextClick = {},
                onConfirmModalClick = {},
            )
        }
    }
}

@Composable
@Preview(group = "Consent Pane", name = "requested data")
// TODO@carlosmuvi add proper preview with expanded bottom sheet once related Compose bug gets fixed.
// https://issuetracker.google.com/issues/241895902
internal fun ContentLegalDetailsPreview() {
    FinancialConnectionsPreview {
        Box(
            Modifier.background(colors.backgroundSurface)
        ) {
            LegalDetailsBottomSheetContent(
                legalDetails = ConsentStates.sampleConsent().legalDetailsNotice,
                onClickableTextClick = {},
                onConfirmModalClick = {},
            )
        }
    }
}

@Composable
@Preview(group = "Consent Pane", name = "manual entry + microdeposits")
internal fun ContentManualEntryPlusMicrodeposits(
    state: ConsentState = ConsentStates.manualEntryPlusMicrodeposits()
) {
    FinancialConnectionsPreview {
        ConsentContent(
            state = state,
            bottomSheetState = rememberModalBottomSheetState(
                ModalBottomSheetValue.Hidden,
                skipHalfExpanded = true
            ),
            onContinueClick = {},
            onClickableTextClick = {},
            onConfirmModalClick = {},
        ) {}
    }
}<|MERGE_RESOLUTION|>--- conflicted
+++ resolved
@@ -4,23 +4,18 @@
 package com.stripe.android.financialconnections.features.consent
 
 import androidx.activity.compose.BackHandler
-<<<<<<< HEAD
-=======
 import androidx.compose.foundation.Canvas
 import androidx.compose.foundation.Image
->>>>>>> 3022e996
 import androidx.compose.foundation.background
 import androidx.compose.foundation.layout.Arrangement
 import androidx.compose.foundation.layout.Box
 import androidx.compose.foundation.layout.Column
+import androidx.compose.foundation.layout.Row
 import androidx.compose.foundation.layout.Spacer
 import androidx.compose.foundation.layout.fillMaxSize
 import androidx.compose.foundation.layout.fillMaxWidth
-<<<<<<< HEAD
-=======
 import androidx.compose.foundation.layout.height
 import androidx.compose.foundation.layout.offset
->>>>>>> 3022e996
 import androidx.compose.foundation.layout.padding
 import androidx.compose.foundation.layout.size
 import androidx.compose.foundation.layout.width
@@ -38,6 +33,7 @@
 import androidx.compose.runtime.LaunchedEffect
 import androidx.compose.runtime.remember
 import androidx.compose.runtime.rememberCoroutineScope
+import androidx.compose.ui.Alignment
 import androidx.compose.ui.Modifier
 import androidx.compose.ui.draw.clip
 import androidx.compose.ui.layout.ContentScale
@@ -53,28 +49,20 @@
 import com.airbnb.mvrx.Uninitialized
 import com.airbnb.mvrx.compose.collectAsState
 import com.airbnb.mvrx.compose.mavericksViewModel
-<<<<<<< HEAD
-import com.stripe.android.financialconnections.features.common.DataAccessBottomSheetContent
-import com.stripe.android.financialconnections.features.common.LegalDetailsBottomSheetContent
-import com.stripe.android.financialconnections.features.common.LoadingContent
-import com.stripe.android.financialconnections.features.common.ModalBottomSheetBullet
-=======
 import com.stripe.android.financialconnections.R
 import com.stripe.android.financialconnections.features.common.LoadingContent
 import com.stripe.android.financialconnections.features.common.LoadingShimmerEffect
->>>>>>> 3022e996
 import com.stripe.android.financialconnections.features.common.UnclassifiedErrorContent
 import com.stripe.android.financialconnections.features.consent.ConsentState.ViewEffect.OpenBottomSheet
 import com.stripe.android.financialconnections.features.consent.ConsentState.ViewEffect.OpenUrl
 import com.stripe.android.financialconnections.model.ConsentPane
+import com.stripe.android.financialconnections.model.DataAccessNotice
 import com.stripe.android.financialconnections.model.FinancialConnectionsSessionManifest.Pane
+import com.stripe.android.financialconnections.model.LegalDetailsNotice
 import com.stripe.android.financialconnections.presentation.parentViewModel
 import com.stripe.android.financialconnections.ui.FinancialConnectionsPreview
-<<<<<<< HEAD
-=======
 import com.stripe.android.financialconnections.ui.LocalImageLoader
 import com.stripe.android.financialconnections.ui.LocalReducedBranding
->>>>>>> 3022e996
 import com.stripe.android.financialconnections.ui.TextResource
 import com.stripe.android.financialconnections.ui.components.AnnotatedText
 import com.stripe.android.financialconnections.ui.components.FinancialConnectionsButton
@@ -86,6 +74,7 @@
 import com.stripe.android.financialconnections.ui.sdui.fromHtml
 import com.stripe.android.financialconnections.ui.theme.FinancialConnectionsTheme.colors
 import com.stripe.android.financialconnections.ui.theme.FinancialConnectionsTheme.typography
+import com.stripe.android.uicore.image.StripeImage
 import kotlinx.coroutines.launch
 
 @ExperimentalMaterialApi
@@ -229,7 +218,7 @@
                 }
                 bullets.forEach { bullet ->
                     Spacer(modifier = Modifier.size(16.dp))
-                    ModalBottomSheetBullet(
+                    ConsentBottomSheetBullet(
                         bullet,
                         onClickableTextClick = onClickableTextClick
                     )
@@ -425,6 +414,263 @@
 }
 
 @Composable
+private fun LegalDetailsBottomSheetContent(
+    legalDetails: LegalDetailsNotice,
+    onClickableTextClick: (String) -> Unit,
+    onConfirmModalClick: () -> Unit
+) {
+    val title = remember(legalDetails.title) {
+        TextResource.Text(fromHtml(legalDetails.title))
+    }
+    val learnMore = remember(legalDetails.learnMore) {
+        TextResource.Text(fromHtml(legalDetails.learnMore))
+    }
+    val bullets = remember(legalDetails.body.bullets) {
+        legalDetails.body.bullets.map { BulletUI.from(it) }
+    }
+    ConsentBottomSheetContent(
+        title = title,
+        onClickableTextClick = onClickableTextClick,
+        bullets = bullets,
+        connectedAccountNotice = null,
+        cta = legalDetails.cta,
+        learnMore = learnMore,
+        onConfirmModalClick = onConfirmModalClick,
+    )
+}
+
+@Composable
+private fun DataAccessBottomSheetContent(
+    dataDialog: DataAccessNotice,
+    onClickableTextClick: (String) -> Unit,
+    onConfirmModalClick: () -> Unit
+) {
+    val title = remember(dataDialog.title) {
+        TextResource.Text(fromHtml(dataDialog.title))
+    }
+    val learnMore = remember(dataDialog.learnMore) {
+        TextResource.Text(fromHtml(dataDialog.learnMore))
+    }
+    val connectedAccountNotice = remember(dataDialog.connectedAccountNotice) {
+        dataDialog.connectedAccountNotice?.let { TextResource.Text(fromHtml(it)) }
+    }
+    val bullets = remember(dataDialog.body.bullets) {
+        dataDialog.body.bullets.map { BulletUI.from(it) }
+    }
+    ConsentBottomSheetContent(
+        title = title,
+        onClickableTextClick = onClickableTextClick,
+        bullets = bullets,
+        connectedAccountNotice = connectedAccountNotice,
+        cta = dataDialog.cta,
+        learnMore = learnMore,
+        onConfirmModalClick = onConfirmModalClick,
+    )
+}
+
+@Composable
+private fun ConsentBottomSheetContent(
+    title: TextResource.Text,
+    onClickableTextClick: (String) -> Unit,
+    bullets: List<BulletUI>,
+    connectedAccountNotice: TextResource?,
+    cta: String,
+    learnMore: TextResource,
+    onConfirmModalClick: () -> Unit,
+) {
+    val scrollState = rememberScrollState()
+    Column {
+        Column(
+            Modifier
+                .verticalScroll(scrollState)
+                .padding(24.dp)
+        ) {
+            AnnotatedText(
+                text = title,
+                defaultStyle = typography.heading.copy(
+                    color = colors.textPrimary
+                ),
+                annotationStyles = emptyMap(),
+                onClickableTextClick = onClickableTextClick
+            )
+            bullets.forEach {
+                Spacer(modifier = Modifier.size(16.dp))
+                ConsentBottomSheetBullet(
+                    bullet = it,
+                    onClickableTextClick = onClickableTextClick
+                )
+            }
+        }
+        Column(
+            Modifier.padding(
+                bottom = 24.dp,
+                start = 24.dp,
+                end = 24.dp
+            )
+        ) {
+            if (connectedAccountNotice != null) {
+                AnnotatedText(
+                    text = connectedAccountNotice,
+                    onClickableTextClick = onClickableTextClick,
+                    defaultStyle = typography.caption.copy(
+                        color = colors.textSecondary
+                    ),
+                    annotationStyles = mapOf(
+                        StringAnnotation.CLICKABLE to typography.captionEmphasized
+                            .toSpanStyle()
+                            .copy(color = colors.textBrand),
+                        StringAnnotation.BOLD to typography.captionEmphasized
+                            .toSpanStyle()
+                            .copy(color = colors.textSecondary),
+                    )
+                )
+                Spacer(modifier = Modifier.size(12.dp))
+            }
+            AnnotatedText(
+                text = learnMore,
+                onClickableTextClick = onClickableTextClick,
+                defaultStyle = typography.caption.copy(
+                    color = colors.textSecondary
+                ),
+                annotationStyles = mapOf(
+                    StringAnnotation.CLICKABLE to typography.captionEmphasized
+                        .toSpanStyle()
+                        .copy(color = colors.textBrand),
+                    StringAnnotation.BOLD to typography.captionEmphasized
+                        .toSpanStyle()
+                        .copy(color = colors.textSecondary),
+                )
+            )
+            Spacer(modifier = Modifier.size(16.dp))
+            FinancialConnectionsButton(
+                onClick = { onConfirmModalClick() },
+                modifier = Modifier.fillMaxWidth()
+            ) {
+                Text(text = cta)
+            }
+        }
+    }
+}
+
+@Composable
+private fun ConsentBottomSheetBullet(
+    bullet: BulletUI,
+    onClickableTextClick: (String) -> Unit
+) {
+    Row {
+        ConsentBulletIcon(iconUrl = bullet.icon)
+        Spacer(modifier = Modifier.size(8.dp))
+        Column {
+            when {
+                // title + content
+                bullet.title != null && bullet.content != null -> {
+                    AnnotatedText(
+                        text = bullet.title,
+                        defaultStyle = typography.body.copy(
+                            color = colors.textPrimary
+                        ),
+                        annotationStyles = mapOf(
+                            StringAnnotation.CLICKABLE to typography.bodyEmphasized
+                                .toSpanStyle()
+                                .copy(color = colors.textBrand),
+                            StringAnnotation.BOLD to typography.bodyEmphasized
+                                .toSpanStyle()
+                                .copy(color = colors.textPrimary),
+                        ),
+                        onClickableTextClick = onClickableTextClick
+                    )
+                    Spacer(modifier = Modifier.size(2.dp))
+                    AnnotatedText(
+                        text = bullet.content,
+                        defaultStyle = typography.detail.copy(
+                            color = colors.textSecondary
+                        ),
+                        annotationStyles = mapOf(
+                            StringAnnotation.CLICKABLE to typography.detailEmphasized
+                                .toSpanStyle()
+                                .copy(color = colors.textBrand),
+                            StringAnnotation.BOLD to typography.detailEmphasized
+                                .toSpanStyle()
+                                .copy(color = colors.textSecondary),
+                        ),
+                        onClickableTextClick = onClickableTextClick
+                    )
+                }
+                // only title
+                bullet.title != null -> {
+                    AnnotatedText(
+                        text = bullet.title,
+                        defaultStyle = typography.body.copy(
+                            color = colors.textPrimary
+                        ),
+                        annotationStyles = mapOf(
+                            StringAnnotation.CLICKABLE to typography.bodyEmphasized
+                                .toSpanStyle()
+                                .copy(color = colors.textBrand),
+                            StringAnnotation.BOLD to typography.bodyEmphasized
+                                .toSpanStyle()
+                                .copy(color = colors.textPrimary),
+                        ),
+                        onClickableTextClick = onClickableTextClick
+                    )
+                }
+                // only content
+                bullet.content != null -> {
+                    AnnotatedText(
+                        text = bullet.content,
+                        defaultStyle = typography.body.copy(
+                            color = colors.textSecondary
+                        ),
+                        annotationStyles = mapOf(
+                            StringAnnotation.CLICKABLE to typography.bodyEmphasized
+                                .toSpanStyle()
+                                .copy(color = colors.textBrand),
+                            StringAnnotation.BOLD to typography.bodyEmphasized
+                                .toSpanStyle()
+                                .copy(color = colors.textSecondary),
+                        ),
+                        onClickableTextClick = onClickableTextClick
+                    )
+                }
+            }
+        }
+    }
+}
+
+@Composable
+private fun ConsentBulletIcon(iconUrl: String?) {
+    val modifier = Modifier
+        .size(16.dp)
+        .offset(y = 2.dp)
+    if (iconUrl == null) {
+        val color = colors.textPrimary
+        Canvas(
+            modifier = Modifier
+                .size(16.dp)
+                .padding(6.dp)
+                .offset(y = 2.dp),
+            onDraw = { drawCircle(color = color) }
+        )
+    } else {
+        StripeImage(
+            url = iconUrl,
+            errorContent = {
+                val color = colors.textSecondary
+                Canvas(
+                    modifier = Modifier
+                        .size(6.dp)
+                        .align(Alignment.Center),
+                    onDraw = { drawCircle(color = color) }
+                )
+            },
+            imageLoader = LocalImageLoader.current,
+            contentDescription = null,
+            modifier = modifier
+        )
+    }
+}
+
+@Composable
 @Preview(group = "Consent Pane", name = "canonical")
 internal fun ContentPreview(
     state: ConsentState = ConsentStates.canonical()
