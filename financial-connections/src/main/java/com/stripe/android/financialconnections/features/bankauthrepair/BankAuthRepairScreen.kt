--- conflicted
+++ resolved
@@ -21,17 +21,9 @@
         state = state.value,
         onContinueClick = { /*TODO*/ },
         onCancelClick = { /*TODO*/ },
-<<<<<<< HEAD
-        onSelectAnotherBank = { /*TODO*/ },
         onClickableTextClick = { /*TODO*/ },
-        onEnterDetailsManually = { /*TODO*/ },
         onWebAuthFlowFinished = { /*TODO*/ },
         onViewEffectLaunched = { /*TODO*/ },
         inModal = false
     )
-=======
-        onClickableTextClick = { /*TODO*/ },
-        onWebAuthFlowFinished = { /*TODO*/ }
-    ) { /*TODO*/ }
->>>>>>> 7e3fc6fd
 }