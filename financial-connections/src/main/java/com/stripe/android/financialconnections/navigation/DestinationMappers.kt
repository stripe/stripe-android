package com.stripe.android.financialconnections.navigation

import androidx.navigation.NavDestination
import com.stripe.android.financialconnections.model.FinancialConnectionsSessionManifest.Pane

private val paneToDestination = mapOf(
    Pane.INSTITUTION_PICKER to Destination.InstitutionPicker,
    Pane.CONSENT to Destination.Consent,
    Pane.PARTNER_AUTH to Destination.PartnerAuth,
    Pane.PARTNER_AUTH_DRAWER to Destination.PartnerAuthDrawer,
    Pane.ACCOUNT_PICKER to Destination.AccountPicker,
    Pane.SUCCESS to Destination.Success,
    Pane.MANUAL_ENTRY to Destination.ManualEntry,
    Pane.ATTACH_LINKED_PAYMENT_ACCOUNT to Destination.AttachLinkedPaymentAccount,
    Pane.NETWORKING_LINK_SIGNUP_PANE to Destination.NetworkingLinkSignup,
    Pane.NETWORKING_LINK_LOGIN_WARMUP to Destination.NetworkingLinkLoginWarmup,
    Pane.NETWORKING_LINK_VERIFICATION to Destination.NetworkingLinkVerification,
    Pane.NETWORKING_SAVE_TO_LINK_VERIFICATION to Destination.NetworkingSaveToLinkVerification,
    Pane.LINK_ACCOUNT_PICKER to Destination.LinkAccountPicker,
    Pane.LINK_STEP_UP_VERIFICATION to Destination.LinkStepUpVerification,
    Pane.RESET to Destination.Reset,
<<<<<<< HEAD
    Pane.EXIT to Destination.Exit,
=======
    Pane.UNEXPECTED_ERROR to Destination.Error,
>>>>>>> 7e3fc6fd
    Pane.BANK_AUTH_REPAIR to Destination.BankAuthRepair,
    Pane.MANUAL_ENTRY_SUCCESS to Destination.ManualEntrySuccess,
)

internal val Pane.destination: Destination
    get() = paneToDestination[this]
        ?: throw IllegalArgumentException("No corresponding destination for $this")

internal val NavDestination.pane: Pane
    get() = paneToDestination.entries
        .firstOrNull { (_, destination) -> destination.fullRoute == route }
        ?.key
        ?: throw IllegalArgumentException("No corresponding destination for $this")<|MERGE_RESOLUTION|>--- conflicted
+++ resolved
@@ -19,11 +19,8 @@
     Pane.LINK_ACCOUNT_PICKER to Destination.LinkAccountPicker,
     Pane.LINK_STEP_UP_VERIFICATION to Destination.LinkStepUpVerification,
     Pane.RESET to Destination.Reset,
-<<<<<<< HEAD
+    Pane.UNEXPECTED_ERROR to Destination.Error,
     Pane.EXIT to Destination.Exit,
-=======
-    Pane.UNEXPECTED_ERROR to Destination.Error,
->>>>>>> 7e3fc6fd
     Pane.BANK_AUTH_REPAIR to Destination.BankAuthRepair,
     Pane.MANUAL_ENTRY_SUCCESS to Destination.ManualEntrySuccess,
 )
