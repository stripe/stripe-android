package com.stripe.android.financialconnections.features.consent

import android.net.Uri
import android.webkit.URLUtil
import com.airbnb.mvrx.MavericksViewModel
import com.airbnb.mvrx.MavericksViewModelFactory
import com.airbnb.mvrx.ViewModelContext
import com.stripe.android.core.Logger
import com.stripe.android.financialconnections.analytics.FinancialConnectionsAnalyticsTracker
import com.stripe.android.financialconnections.analytics.FinancialConnectionsEvent
import com.stripe.android.financialconnections.analytics.FinancialConnectionsEvent.Click
import com.stripe.android.financialconnections.analytics.FinancialConnectionsEvent.ConsentAgree
import com.stripe.android.financialconnections.analytics.FinancialConnectionsEvent.Error
import com.stripe.android.financialconnections.domain.AcceptConsent
import com.stripe.android.financialconnections.domain.GetOrFetchSync
import com.stripe.android.financialconnections.domain.GoNext
import com.stripe.android.financialconnections.features.MarkdownParser
import com.stripe.android.financialconnections.features.consent.ConsentState.ViewEffect
import com.stripe.android.financialconnections.features.consent.ConsentState.ViewEffect.OpenUrl
import com.stripe.android.financialconnections.model.FinancialConnectionsSessionManifest
import com.stripe.android.financialconnections.model.FinancialConnectionsSessionManifest.NextPane
import com.stripe.android.financialconnections.navigation.NavigationDirections
import com.stripe.android.financialconnections.navigation.NavigationManager
import com.stripe.android.financialconnections.ui.FinancialConnectionsSheetNativeActivity
<<<<<<< HEAD
=======
import com.stripe.android.financialconnections.utils.UriUtils
import kotlinx.coroutines.launch
>>>>>>> 1516a16f
import javax.inject.Inject

internal class ConsentViewModel @Inject constructor(
    initialState: ConsentState,
    private val acceptConsent: AcceptConsent,
    private val goNext: GoNext,
    private val getOrFetchSync: GetOrFetchSync,
    private val navigationManager: NavigationManager,
    private val eventTracker: FinancialConnectionsAnalyticsTracker,
    private val uriUtils: UriUtils,
    private val logger: Logger
) : MavericksViewModel<ConsentState>(initialState) {

    init {
        logErrors()
<<<<<<< HEAD
        suspend {
            val sync = getOrFetchSync()
            MarkdownParser.toHtml(sync.text!!.consent!!)
        }.execute { copy(consent = it) }
=======
        viewModelScope.launch {
            val manifest = getManifest()
            setState {
                copy(
                    manualEntryEnabled = manifest.allowManualEntry,
                    manualEntryShowBusinessDaysNotice =
                    !manifest.customManualEntryHandling && manifest.manualEntryUsesMicrodeposits,
                    disconnectUrl = FinancialConnectionsUrlResolver.getDisconnectUrl(manifest),
                    faqUrl = FinancialConnectionsUrlResolver.getFAQUrl(manifest),
                    dataPolicyUrl = FinancialConnectionsUrlResolver.getDataPolicyUrl(manifest),
                    stripeToSUrl = FinancialConnectionsUrlResolver.getStripeTOSUrl(manifest),
                    privacyCenterUrl = FinancialConnectionsUrlResolver.getPrivacyCenterUrl(manifest),
                    title = ConsentTextBuilder.getConsentTitle(manifest),
                    bullets = ConsentTextBuilder.getBullets(manifest),
                    requestedDataTitle = ConsentTextBuilder.getDataRequestedTitle(manifest),
                    requestedDataBullets = ConsentTextBuilder.getRequestedDataBullets(manifest)
                )
            }
            // TODO move to payload onSuccess once dynamic consent is in place.
            // TODO log error on payload onError
            eventTracker.track(FinancialConnectionsEvent.PaneLoaded(NextPane.CONSENT))
        }
>>>>>>> 1516a16f
    }

    private fun logErrors() {
        onAsync(ConsentState::consent, onFail = {
            logger.error("Error retrieving consent content", it)
        })
        onAsync(ConsentState::acceptConsent, onFail = {
            eventTracker.track(Error(it))
            logger.error("Error accepting consent", it)
        })
    }

    fun onContinueClick() {
        suspend {
            eventTracker.track(ConsentAgree)
            val updatedManifest: FinancialConnectionsSessionManifest = acceptConsent()
            goNext(updatedManifest.nextPane)
            Unit
        }.execute { copy(acceptConsent = it) }
    }

    fun onClickableTextClick(tag: String) {
<<<<<<< HEAD
        if (URLUtil.isNetworkUrl(tag)) {
            kotlin.runCatching {
                Uri.parse(tag)
                    .getQueryParameter("eventName")
                    // TODO@carlosmuvi send event tracker!
                    ?.let { logger.debug("EVENT: $it") }
                setState { copy(viewEffect = OpenUrl(tag)) }
            }
        } else when (ConsentClickableText.values().firstOrNull { it.value == tag }) {
            ConsentClickableText.DATA ->
                setState { copy(viewEffect = ViewEffect.OpenBottomSheet) }
=======
        val logClick: (String) -> Unit = {
            viewModelScope.launch {
                eventTracker.track(Click(it, pane = NextPane.CONSENT))
            }
        }
        uriUtils.getQueryParameter(tag, "eventName")?.let { logClick(it) }
        when (ConsentClickableText.values().firstOrNull { it.value == tag }) {
            ConsentClickableText.TERMS ->
                setState { copy(viewEffect = OpenUrl(stripeToSUrl)) }

            ConsentClickableText.PRIVACY ->
                setState { copy(viewEffect = OpenUrl(FinancialConnectionsUrls.StripePrivacyPolicy)) }

            ConsentClickableText.DISCONNECT ->
                setState { copy(viewEffect = OpenUrl(disconnectUrl)) }

            ConsentClickableText.DATA -> {
                logClick("click.data_requested")
                setState { copy(viewEffect = ConsentState.ViewEffect.OpenBottomSheet) }
            }

            ConsentClickableText.PRIVACY_CENTER ->
                setState { copy(viewEffect = OpenUrl(privacyCenterUrl)) }

            ConsentClickableText.DATA_ACCESS ->
                setState { copy(viewEffect = OpenUrl(dataPolicyUrl)) }
>>>>>>> 1516a16f

            ConsentClickableText.MANUAL_ENTRY -> {
                logClick("click.manual_entry")
                navigationManager.navigate(NavigationDirections.manualEntry)
            }

            null -> logger.error("Unrecognized clickable text: $tag")
        }
    }

    fun onViewEffectLaunched() {
        setState { copy(viewEffect = null) }
    }

    companion object : MavericksViewModelFactory<ConsentViewModel, ConsentState> {

        override fun create(
            viewModelContext: ViewModelContext,
            state: ConsentState
        ): ConsentViewModel {
            return viewModelContext.activity<FinancialConnectionsSheetNativeActivity>()
                .viewModel
                .activityRetainedComponent
                .consentBuilder
                .initialState(state)
                .build()
                .viewModel
        }
    }
}<|MERGE_RESOLUTION|>--- conflicted
+++ resolved
@@ -22,11 +22,8 @@
 import com.stripe.android.financialconnections.navigation.NavigationDirections
 import com.stripe.android.financialconnections.navigation.NavigationManager
 import com.stripe.android.financialconnections.ui.FinancialConnectionsSheetNativeActivity
-<<<<<<< HEAD
-=======
 import com.stripe.android.financialconnections.utils.UriUtils
 import kotlinx.coroutines.launch
->>>>>>> 1516a16f
 import javax.inject.Inject
 
 internal class ConsentViewModel @Inject constructor(
@@ -42,41 +39,18 @@
 
     init {
         logErrors()
-<<<<<<< HEAD
         suspend {
             val sync = getOrFetchSync()
             MarkdownParser.toHtml(sync.text!!.consent!!)
         }.execute { copy(consent = it) }
-=======
-        viewModelScope.launch {
-            val manifest = getManifest()
-            setState {
-                copy(
-                    manualEntryEnabled = manifest.allowManualEntry,
-                    manualEntryShowBusinessDaysNotice =
-                    !manifest.customManualEntryHandling && manifest.manualEntryUsesMicrodeposits,
-                    disconnectUrl = FinancialConnectionsUrlResolver.getDisconnectUrl(manifest),
-                    faqUrl = FinancialConnectionsUrlResolver.getFAQUrl(manifest),
-                    dataPolicyUrl = FinancialConnectionsUrlResolver.getDataPolicyUrl(manifest),
-                    stripeToSUrl = FinancialConnectionsUrlResolver.getStripeTOSUrl(manifest),
-                    privacyCenterUrl = FinancialConnectionsUrlResolver.getPrivacyCenterUrl(manifest),
-                    title = ConsentTextBuilder.getConsentTitle(manifest),
-                    bullets = ConsentTextBuilder.getBullets(manifest),
-                    requestedDataTitle = ConsentTextBuilder.getDataRequestedTitle(manifest),
-                    requestedDataBullets = ConsentTextBuilder.getRequestedDataBullets(manifest)
-                )
-            }
-            // TODO move to payload onSuccess once dynamic consent is in place.
-            // TODO log error on payload onError
-            eventTracker.track(FinancialConnectionsEvent.PaneLoaded(NextPane.CONSENT))
-        }
->>>>>>> 1516a16f
     }
 
     private fun logErrors() {
-        onAsync(ConsentState::consent, onFail = {
-            logger.error("Error retrieving consent content", it)
-        })
+        onAsync(
+            ConsentState::consent,
+            onSuccess = { eventTracker.track(FinancialConnectionsEvent.PaneLoaded(NextPane.CONSENT)) },
+            onFail = { logger.error("Error retrieving consent content", it) }
+        )
         onAsync(ConsentState::acceptConsent, onFail = {
             eventTracker.track(Error(it))
             logger.error("Error accepting consent", it)
@@ -93,46 +67,23 @@
     }
 
     fun onClickableTextClick(tag: String) {
-<<<<<<< HEAD
-        if (URLUtil.isNetworkUrl(tag)) {
-            kotlin.runCatching {
-                Uri.parse(tag)
-                    .getQueryParameter("eventName")
-                    // TODO@carlosmuvi send event tracker!
-                    ?.let { logger.debug("EVENT: $it") }
-                setState { copy(viewEffect = OpenUrl(tag)) }
-            }
-        } else when (ConsentClickableText.values().firstOrNull { it.value == tag }) {
-            ConsentClickableText.DATA ->
-                setState { copy(viewEffect = ViewEffect.OpenBottomSheet) }
-=======
         val logClick: (String) -> Unit = {
             viewModelScope.launch {
                 eventTracker.track(Click(it, pane = NextPane.CONSENT))
             }
         }
-        uriUtils.getQueryParameter(tag, "eventName")?.let { logClick(it) }
-        when (ConsentClickableText.values().firstOrNull { it.value == tag }) {
-            ConsentClickableText.TERMS ->
-                setState { copy(viewEffect = OpenUrl(stripeToSUrl)) }
-
-            ConsentClickableText.PRIVACY ->
-                setState { copy(viewEffect = OpenUrl(FinancialConnectionsUrls.StripePrivacyPolicy)) }
-
-            ConsentClickableText.DISCONNECT ->
-                setState { copy(viewEffect = OpenUrl(disconnectUrl)) }
-
+        if (URLUtil.isNetworkUrl(tag)) {
+            kotlin.runCatching {
+                Uri.parse(tag)
+                    .getQueryParameter("eventName")
+                    ?.let { logClick(it) }
+                setState { copy(viewEffect = OpenUrl(tag)) }
+            }
+        } else when (ConsentClickableText.values().firstOrNull { it.value == tag }) {
             ConsentClickableText.DATA -> {
                 logClick("click.data_requested")
-                setState { copy(viewEffect = ConsentState.ViewEffect.OpenBottomSheet) }
+                setState { copy(viewEffect = ViewEffect.OpenBottomSheet) }
             }
-
-            ConsentClickableText.PRIVACY_CENTER ->
-                setState { copy(viewEffect = OpenUrl(privacyCenterUrl)) }
-
-            ConsentClickableText.DATA_ACCESS ->
-                setState { copy(viewEffect = OpenUrl(dataPolicyUrl)) }
->>>>>>> 1516a16f
 
             ConsentClickableText.MANUAL_ENTRY -> {
                 logClick("click.manual_entry")
