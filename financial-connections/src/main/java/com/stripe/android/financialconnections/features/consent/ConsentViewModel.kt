--- conflicted
+++ resolved
@@ -13,6 +13,7 @@
 import com.stripe.android.financialconnections.domain.AcceptConsent
 import com.stripe.android.financialconnections.domain.GetOrFetchSync
 import com.stripe.android.financialconnections.domain.GoNext
+import com.stripe.android.financialconnections.features.MarkdownParser
 import com.stripe.android.financialconnections.features.consent.ConsentState.BottomSheetContent
 import com.stripe.android.financialconnections.features.consent.ConsentState.ViewEffect
 import com.stripe.android.financialconnections.features.consent.ConsentState.ViewEffect.OpenUrl
@@ -43,9 +44,6 @@
     init {
         logErrors()
         suspend {
-<<<<<<< HEAD
-            getOrFetchSync().text!!.consent!!
-=======
             val sync = getOrFetchSync()
             val manifest = sync.manifest
             val shouldShowMerchantLogos: Boolean = manifest
@@ -56,7 +54,6 @@
                 shouldShowMerchantLogos = shouldShowMerchantLogos,
                 merchantLogos = sync.visual?.merchantLogos ?: emptyList()
             )
->>>>>>> 3022e996
         }.execute { copy(consent = it) }
     }
 
