package com.stripe.android.financialconnections.features.partnerauth

<<<<<<< HEAD
import com.stripe.android.financialconnections.core.Async
import com.stripe.android.financialconnections.core.Async.Fail
import com.stripe.android.financialconnections.core.Async.Loading
import com.stripe.android.financialconnections.core.Async.Success
import com.stripe.android.financialconnections.core.Async.Uninitialized
=======
import com.airbnb.mvrx.Async
import com.airbnb.mvrx.Fail
import com.airbnb.mvrx.Loading
import com.airbnb.mvrx.MavericksState
import com.airbnb.mvrx.PersistState
import com.airbnb.mvrx.Success
import com.airbnb.mvrx.Uninitialized
import com.stripe.android.financialconnections.features.bankauthrepair.BankAuthRepairViewModel
>>>>>>> 098c3cab
import com.stripe.android.financialconnections.model.FinancialConnectionsAuthorizationSession
import com.stripe.android.financialconnections.model.FinancialConnectionsInstitution
import com.stripe.android.financialconnections.model.FinancialConnectionsSessionManifest.Pane

internal data class SharedPartnerAuthState(
<<<<<<< HEAD
    val pane: Pane,
    val payload: Async<Payload>,
    val viewEffect: ViewEffect?,
    val authenticationStatus: Async<AuthenticationStatus>,
) {

    constructor(pane: Pane) : this(
        pane = pane,
        payload = Uninitialized,
        viewEffect = null,
        authenticationStatus = Uninitialized
    )
=======
    /**
     * The active auth session id. Used across process kills to prevent re-creating the session
     * if one is already active.
     */
    @PersistState
    val activeAuthSession: String? = null,
    val pane: FinancialConnectionsSessionManifest.Pane,
    val payload: Async<Payload> = Uninitialized,
    val viewEffect: ViewEffect? = null,
    val authenticationStatus: Async<AuthenticationStatus> = Uninitialized,
    val inModal: Boolean = false,
) : MavericksState {
>>>>>>> 098c3cab

    constructor(args: PartnerAuthViewModel.Args) : this(
        pane = args.pane,
        inModal = args.inModal,
    )

    constructor(args: BankAuthRepairViewModel.Args) : this(
        pane = args.pane,
    )

    data class Payload(
        val isStripeDirect: Boolean,
        val institution: FinancialConnectionsInstitution,
        val authSession: FinancialConnectionsAuthorizationSession,
    )

    data class AuthenticationStatus(
        val action: Action,
    ) {
        enum class Action {
            CANCELLING,
            AUTHENTICATING
        }
    }

    val canNavigateBack: Boolean
        get() =
            // Authentication running -> don't allow back navigation
            authenticationStatus !is Loading &&
                authenticationStatus !is Success &&
                // Failures posting institution -> don't allow back navigation
                payload !is Fail

    sealed interface ViewEffect {
        data class OpenPartnerAuth(
            val url: String
        ) : ViewEffect

        data class OpenUrl(
            val url: String,
            val id: Long
        ) : ViewEffect

        data class OpenBottomSheet(
            val id: Long
        ) : ViewEffect
    }

    internal enum class ClickableText(val value: String) {
        DATA("stripe://data-access-notice"),
    }
}<|MERGE_RESOLUTION|>--- conflicted
+++ resolved
@@ -1,53 +1,21 @@
 package com.stripe.android.financialconnections.features.partnerauth
 
-<<<<<<< HEAD
 import com.stripe.android.financialconnections.core.Async
 import com.stripe.android.financialconnections.core.Async.Fail
 import com.stripe.android.financialconnections.core.Async.Loading
 import com.stripe.android.financialconnections.core.Async.Success
 import com.stripe.android.financialconnections.core.Async.Uninitialized
-=======
-import com.airbnb.mvrx.Async
-import com.airbnb.mvrx.Fail
-import com.airbnb.mvrx.Loading
-import com.airbnb.mvrx.MavericksState
-import com.airbnb.mvrx.PersistState
-import com.airbnb.mvrx.Success
-import com.airbnb.mvrx.Uninitialized
-import com.stripe.android.financialconnections.features.bankauthrepair.BankAuthRepairViewModel
->>>>>>> 098c3cab
 import com.stripe.android.financialconnections.model.FinancialConnectionsAuthorizationSession
 import com.stripe.android.financialconnections.model.FinancialConnectionsInstitution
 import com.stripe.android.financialconnections.model.FinancialConnectionsSessionManifest.Pane
 
 internal data class SharedPartnerAuthState(
-<<<<<<< HEAD
     val pane: Pane,
     val payload: Async<Payload>,
     val viewEffect: ViewEffect?,
     val authenticationStatus: Async<AuthenticationStatus>,
+    val inModal: Boolean
 ) {
-
-    constructor(pane: Pane) : this(
-        pane = pane,
-        payload = Uninitialized,
-        viewEffect = null,
-        authenticationStatus = Uninitialized
-    )
-=======
-    /**
-     * The active auth session id. Used across process kills to prevent re-creating the session
-     * if one is already active.
-     */
-    @PersistState
-    val activeAuthSession: String? = null,
-    val pane: FinancialConnectionsSessionManifest.Pane,
-    val payload: Async<Payload> = Uninitialized,
-    val viewEffect: ViewEffect? = null,
-    val authenticationStatus: Async<AuthenticationStatus> = Uninitialized,
-    val inModal: Boolean = false,
-) : MavericksState {
->>>>>>> 098c3cab
 
     constructor(args: PartnerAuthViewModel.Args) : this(
         pane = args.pane,
