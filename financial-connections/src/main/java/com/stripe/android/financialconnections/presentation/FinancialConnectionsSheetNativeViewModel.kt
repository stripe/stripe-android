package com.stripe.android.financialconnections.presentation

import android.content.Intent
import androidx.compose.runtime.Composable
import androidx.navigation.compose.NavHost
import com.airbnb.mvrx.Async
import com.airbnb.mvrx.Fail
import com.airbnb.mvrx.Loading
import com.airbnb.mvrx.MavericksState
import com.airbnb.mvrx.MavericksViewModel
import com.airbnb.mvrx.MavericksViewModelFactory
import com.airbnb.mvrx.Success
import com.airbnb.mvrx.Uninitialized
import com.airbnb.mvrx.ViewModelContext
import com.airbnb.mvrx.compose.mavericksActivityViewModel
import com.stripe.android.core.Logger
import com.stripe.android.financialconnections.FinancialConnectionsSheet
<<<<<<< HEAD
import com.stripe.android.financialconnections.di.APPLICATION_ID
=======
import com.stripe.android.financialconnections.analytics.FinancialConnectionsAnalyticsTracker
import com.stripe.android.financialconnections.analytics.FinancialConnectionsEvent
import com.stripe.android.financialconnections.analytics.FinancialConnectionsEvent.ClickNavBarBack
import com.stripe.android.financialconnections.analytics.FinancialConnectionsEvent.ClickNavBarClose
import com.stripe.android.financialconnections.analytics.FinancialConnectionsEvent.Complete
>>>>>>> 1516a16f
import com.stripe.android.financialconnections.di.DaggerFinancialConnectionsSheetNativeComponent
import com.stripe.android.financialconnections.di.FinancialConnectionsSheetNativeComponent
import com.stripe.android.financialconnections.domain.CompleteFinancialConnectionsSession
import com.stripe.android.financialconnections.domain.GetManifest
import com.stripe.android.financialconnections.domain.NativeAuthFlowCoordinator
import com.stripe.android.financialconnections.domain.NativeAuthFlowCoordinator.Message
import com.stripe.android.financialconnections.exception.WebAuthFlowCancelledException
import com.stripe.android.financialconnections.exception.WebAuthFlowFailedException
import com.stripe.android.financialconnections.launcher.FinancialConnectionsSheetActivityResult
import com.stripe.android.financialconnections.launcher.FinancialConnectionsSheetActivityResult.Canceled
import com.stripe.android.financialconnections.launcher.FinancialConnectionsSheetActivityResult.Completed
import com.stripe.android.financialconnections.launcher.FinancialConnectionsSheetActivityResult.Failed
import com.stripe.android.financialconnections.launcher.FinancialConnectionsSheetNativeActivityArgs
import com.stripe.android.financialconnections.model.FinancialConnectionsSessionManifest.NextPane
import com.stripe.android.financialconnections.presentation.FinancialConnectionsSheetNativeViewEffect.Finish
import com.stripe.android.financialconnections.presentation.FinancialConnectionsSheetNativeViewEffect.OpenUrl
import com.stripe.android.financialconnections.utils.UriUtils
import kotlinx.coroutines.launch
import javax.inject.Inject
import javax.inject.Named

@Suppress("LongParameterList", "TooManyFunctions")
internal class FinancialConnectionsSheetNativeViewModel @Inject constructor(
    /**
     * Exposes parent dagger component (activity viewModel scoped so that it survives config changes)
     * No other dependencies should be exposed from the viewModel
     */
    val activityRetainedComponent: FinancialConnectionsSheetNativeComponent,
    private val nativeAuthFlowCoordinator: NativeAuthFlowCoordinator,
    private val getManifest: GetManifest,
    private val uriUtils: UriUtils,
    private val completeFinancialConnectionsSession: CompleteFinancialConnectionsSession,
    private val eventTracker: FinancialConnectionsAnalyticsTracker,
    private val logger: Logger,
    @Named(APPLICATION_ID) private val applicationId: String,
    initialState: FinancialConnectionsSheetNativeState
) : MavericksViewModel<FinancialConnectionsSheetNativeState>(initialState) {

    init {
        viewModelScope.launch {
            nativeAuthFlowCoordinator().collect { message ->
                when (message) {
                    Message.OpenPartnerWebAuth -> {
                        val manifest = getManifest()
                        setState { copy(viewEffect = OpenUrl(manifest.hostedAuthUrl)) }
                    }

                    is Message.Finish -> {
                        setState { copy(viewEffect = Finish(message.result)) }
                    }

                    Message.ClearPartnerWebAuth -> {
                        setState { copy(webAuthFlow = Uninitialized) }
                    }
                }
            }
        }
    }

    /**
     * When authorization flow finishes, it will redirect to a URL scheme stripe-auth://link-accounts
     * captured by [com.stripe.android.financialconnections.FinancialConnectionsSheetRedirectActivity]
     * that will launch this activity in `singleTask` mode.
     *
     * @param intent the new intent with the redirect URL in the intent data
     */
    fun handleOnNewIntent(intent: Intent?) {
        viewModelScope.launch {
            val receivedUrl: String? = intent?.data?.toString()
            when {
                receivedUrl == null -> setState {
                    copy(webAuthFlow = Fail(WebAuthFlowFailedException(url = null)))
                }

<<<<<<< HEAD
                uriComparator.compareSchemeAuthorityAndPath(
                    receivedUrl,
                    successUrl(applicationId)
                ) -> setState {
=======
                uriUtils.compareSchemeAuthorityAndPath(receivedUrl, SUCCESS_URL) -> setState {
>>>>>>> 1516a16f
                    copy(webAuthFlow = Success(receivedUrl))
                }

                uriComparator.compareSchemeAuthorityAndPath(
                    receivedUrl,
                    cancelUrl(applicationId)
                ) -> setState {
                    copy(webAuthFlow = Fail(WebAuthFlowCancelledException()))
                }

                uriComparator.compareSchemeAuthorityAndPath(
                    receivedUrl,
                    failUrl(applicationId)
                ) -> setState {
                    copy(webAuthFlow = Fail(WebAuthFlowFailedException(receivedUrl)))
                }

                else -> setState {
                    copy(webAuthFlow = Fail(WebAuthFlowFailedException(receivedUrl)))
                }
            }
        }
    }

    /**
     *  If activity resumes and we did not receive a callback from the AuthFlow,
     *  then the user hit the back button or closed the custom tabs UI, so return result as
     *  canceled.
     */
    fun onResume() {
        setState {
            if (webAuthFlow is Loading) {
                copy(webAuthFlow = Fail(WebAuthFlowCancelledException()))
            } else {
                this
            }
        }
    }

    fun openPartnerAuthFlowInBrowser(url: String) {
        setState {
            copy(
                webAuthFlow = Loading(),
                viewEffect = OpenUrl(url)
            )
        }
    }

    fun onViewEffectLaunched() {
        setState { copy(viewEffect = null) }
    }

    fun onCloseWithConfirmationClick(pane: NextPane) {
        viewModelScope.launch {
            eventTracker.track(ClickNavBarClose(pane))
            setState { copy(showCloseDialog = true) }
        }
    }

    fun onBackClick(pane: NextPane) {
        viewModelScope.launch {
//            eventTracker.track(PaneExit(pane, ))
            eventTracker.track(ClickNavBarBack(pane))
        }
    }

    fun onCloseNoConfirmationClick(pane: NextPane) {
        viewModelScope.launch {
            eventTracker.track(ClickNavBarClose(pane))
        }
        closeAuthFlow(closeAuthFlowError = null)
    }

    fun onCloseFromErrorClick(error: Throwable) = closeAuthFlow(closeAuthFlowError = error)

    fun onCloseConfirm() = closeAuthFlow(closeAuthFlowError = null)

    fun onCloseDismiss() = setState { copy(showCloseDialog = false) }

    /**
     * [NavHost] handles back presses except for when backstack is empty, where it delegates
     * to the container activity. [onBackPressed] will be triggered on these empty backstack cases.
     */
    fun onBackPressed() {
        closeAuthFlow(closeAuthFlowError = null)
    }

    /**
     * There's at least three types of close cases:
     * 1. User closes (with or without an error),
     *    and fetching accounts returns accounts (or `paymentAccount`). That's a success.
     * 2. User closes with an error, and fetching accounts returns NO accounts. That's an error.
     * 3. User closes without an error, and fetching accounts returns NO accounts. That's a cancel.
     */
    private fun closeAuthFlow(
        closeAuthFlowError: Throwable? = null
    ) {
        viewModelScope.launch {
            kotlin
                .runCatching { completeFinancialConnectionsSession() }
                .onSuccess { session ->
                    eventTracker.track(
                        Complete(
                            exception = null,
                            connectedAccounts = session.accounts.data.count()
                        )
                    )
                    when {
                        session.accounts.data.isNotEmpty() ||
                            session.paymentAccount != null ||
                            session.bankAccountToken != null -> {
                            val result = Completed(
                                financialConnectionsSession = session,
                                token = session.parsedToken
                            )
                            setState { copy(viewEffect = Finish(result)) }
                        }

                        closeAuthFlowError != null -> setState {
                            copy(viewEffect = Finish(Failed(closeAuthFlowError)))
                        }

                        else -> setState {
                            copy(viewEffect = Finish(Canceled))
                        }
                    }
                }
                .onFailure { completeSessionError ->
                    logger.error("Error completing session before closing", completeSessionError)
                    eventTracker.track(
                        Complete(
                            exception = completeSessionError,
                            connectedAccounts = null
                        )
                    )
                    setState {
                        copy(
                            viewEffect = Finish(
                                Failed(closeAuthFlowError ?: completeSessionError)
                            )
                        )
                    }
                }
        }
    }

    fun onPaneLaunched(pane: NextPane) {
        viewModelScope.launch {
            eventTracker.track(
                FinancialConnectionsEvent.PaneLaunched(pane)
            )
        }
    }

    companion object :
        MavericksViewModelFactory<FinancialConnectionsSheetNativeViewModel, FinancialConnectionsSheetNativeState> {

        private fun successUrl(applicationId: String) =
            "stripe://auth-redirect/$applicationId/success"

        private fun cancelUrl(applicationId: String) =
            "stripe://auth-redirect/$applicationId/cancel"

        private fun failUrl(applicationId: String) =
            "stripe://auth-redirect/$applicationId/fail"

        override fun create(
            viewModelContext: ViewModelContext,
            state: FinancialConnectionsSheetNativeState
        ): FinancialConnectionsSheetNativeViewModel {
            val args = viewModelContext.args<FinancialConnectionsSheetNativeActivityArgs>()
            return DaggerFinancialConnectionsSheetNativeComponent
                .builder()
                .initialManifest(args.manifest)
                .application(viewModelContext.app())
                .configuration(state.configuration)
                .initialState(state)
                .build()
                .viewModel
        }
    }
}

internal data class FinancialConnectionsSheetNativeState(
    val webAuthFlow: Async<String>,
    val configuration: FinancialConnectionsSheet.Configuration,
    val showCloseDialog: Boolean,
    val viewEffect: FinancialConnectionsSheetNativeViewEffect?,
    val initialPane: NextPane
) : MavericksState {

    /**
     * Used by Mavericks to build initial state based on args.
     */
    @Suppress("Unused")
    constructor(args: FinancialConnectionsSheetNativeActivityArgs) : this(
        webAuthFlow = Uninitialized,
        initialPane = args.manifest.nextPane,
        configuration = args.configuration,
        showCloseDialog = false,
        viewEffect = null
    )
}

@Composable
internal fun parentViewModel(): FinancialConnectionsSheetNativeViewModel =
    mavericksActivityViewModel()

internal sealed interface FinancialConnectionsSheetNativeViewEffect {
    /**
     * Open the Web AuthFlow.
     */
    data class OpenUrl(
        val url: String
    ) : FinancialConnectionsSheetNativeViewEffect

    /**
     * Finish the container activity.
     */
    data class Finish(
        val result: FinancialConnectionsSheetActivityResult
    ) : FinancialConnectionsSheetNativeViewEffect
}<|MERGE_RESOLUTION|>--- conflicted
+++ resolved
@@ -15,15 +15,12 @@
 import com.airbnb.mvrx.compose.mavericksActivityViewModel
 import com.stripe.android.core.Logger
 import com.stripe.android.financialconnections.FinancialConnectionsSheet
-<<<<<<< HEAD
-import com.stripe.android.financialconnections.di.APPLICATION_ID
-=======
 import com.stripe.android.financialconnections.analytics.FinancialConnectionsAnalyticsTracker
 import com.stripe.android.financialconnections.analytics.FinancialConnectionsEvent
 import com.stripe.android.financialconnections.analytics.FinancialConnectionsEvent.ClickNavBarBack
 import com.stripe.android.financialconnections.analytics.FinancialConnectionsEvent.ClickNavBarClose
 import com.stripe.android.financialconnections.analytics.FinancialConnectionsEvent.Complete
->>>>>>> 1516a16f
+import com.stripe.android.financialconnections.di.APPLICATION_ID
 import com.stripe.android.financialconnections.di.DaggerFinancialConnectionsSheetNativeComponent
 import com.stripe.android.financialconnections.di.FinancialConnectionsSheetNativeComponent
 import com.stripe.android.financialconnections.domain.CompleteFinancialConnectionsSession
@@ -98,14 +95,10 @@
                     copy(webAuthFlow = Fail(WebAuthFlowFailedException(url = null)))
                 }
 
-<<<<<<< HEAD
                 uriComparator.compareSchemeAuthorityAndPath(
                     receivedUrl,
                     successUrl(applicationId)
                 ) -> setState {
-=======
-                uriUtils.compareSchemeAuthorityAndPath(receivedUrl, SUCCESS_URL) -> setState {
->>>>>>> 1516a16f
                     copy(webAuthFlow = Success(receivedUrl))
                 }
 
