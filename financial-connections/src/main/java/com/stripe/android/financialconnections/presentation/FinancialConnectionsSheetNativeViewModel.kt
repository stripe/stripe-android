--- conflicted
+++ resolved
@@ -21,15 +21,8 @@
 import com.stripe.android.financialconnections.analytics.FinancialConnectionsAnalyticsEvent.Complete
 import com.stripe.android.financialconnections.analytics.FinancialConnectionsAnalyticsEvent.PaneLaunched
 import com.stripe.android.financialconnections.analytics.FinancialConnectionsAnalyticsTracker
-<<<<<<< HEAD
+import com.stripe.android.financialconnections.analytics.FinancialConnectionsEvent
 import com.stripe.android.financialconnections.analytics.FinancialConnectionsEvent.Name
-=======
-import com.stripe.android.financialconnections.analytics.FinancialConnectionsEvent
-import com.stripe.android.financialconnections.analytics.FinancialConnectionsEvent.AppBackgrounded
-import com.stripe.android.financialconnections.analytics.FinancialConnectionsEvent.ClickNavBarBack
-import com.stripe.android.financialconnections.analytics.FinancialConnectionsEvent.ClickNavBarClose
-import com.stripe.android.financialconnections.analytics.FinancialConnectionsEvent.PaneLaunched
->>>>>>> 437c9c19
 import com.stripe.android.financialconnections.di.APPLICATION_ID
 import com.stripe.android.financialconnections.di.DaggerFinancialConnectionsSheetNativeComponent
 import com.stripe.android.financialconnections.di.FinancialConnectionsSheetNativeComponent
@@ -37,8 +30,8 @@
 import com.stripe.android.financialconnections.domain.GetManifest
 import com.stripe.android.financialconnections.domain.NativeAuthFlowCoordinator
 import com.stripe.android.financialconnections.domain.NativeAuthFlowCoordinator.Message
+import com.stripe.android.financialconnections.exception.CustomManualEntryRequiredError
 import com.stripe.android.financialconnections.domain.NativeAuthFlowCoordinator.Message.Complete.EarlyTerminationCause
-import com.stripe.android.financialconnections.exception.CustomManualEntryRequiredError
 import com.stripe.android.financialconnections.features.common.getBusinessName
 import com.stripe.android.financialconnections.features.manualentry.isCustomManualEntryError
 import com.stripe.android.financialconnections.launcher.FinancialConnectionsSheetActivityResult
@@ -254,68 +247,38 @@
             runCatching {
                 val session = completeFinancialConnectionsSession(earlyTerminationCause?.value)
                 eventTracker.track(
-                    FinancialConnectionsEvent.Complete(
+                    Complete(
                         exception = null,
                         exceptionExtraMessage = null,
                         connectedAccounts = session.accounts.data.count()
                     )
                 )
                 when {
-                    session.isCustomManualEntryError() -> finishWithResult(
-                        Failed(error = CustomManualEntryRequiredError())
-                    )
-<<<<<<< HEAD
-                    when {
-                        session.isCustomManualEntryError() -> {
-                            finishWithResult(Failed(CustomManualEntryRequiredError()))
-                        }
-
-                        session.hasAValidAccount() -> {
-                            FinancialConnections.emitEvent(name = Name.SUCCESS)
-                            finishWithResult(
-                                Completed(
-                                    financialConnectionsSession = session,
-                                    token = session.parsedToken
-                                )
+                    session.isCustomManualEntryError() -> {
+                        // TODO FIRE CUSTOM MANUAL ENTRY
+                        finishWithResult(
+                            Failed(error = CustomManualEntryRequiredError())
+                        )
+                    }
+
+                    session.hasAValidAccount() -> {
+                        FinancialConnections.emitEvent(name = Name.SUCCESS)
+                        finishWithResult(
+                            Completed(
+                                financialConnectionsSession = session,
+                                token = session.parsedToken
                             )
-                        }
-
-                        closeAuthFlowError != null -> {
-                            finishWithResult(Failed(closeAuthFlowError))
-                        }
-
-                        else -> {
-                            FinancialConnections.emitEvent(name = Name.CANCEL)
-                            finishWithResult(Canceled)
-                        }
+                        )
                     }
-                }
-                .onFailure { completeSessionError ->
-                    val errorMessage = "Error completing session before closing"
-                    logger.error(errorMessage, completeSessionError)
-                    eventTracker.track(
-                        Complete(
-                            exception = completeSessionError,
-                            exceptionExtraMessage = errorMessage,
-                            connectedAccounts = null
-                        )
-                    )
-                    finishWithResult(Failed(closeAuthFlowError ?: completeSessionError))
-=======
-
-                    session.hasAValidAccount() -> finishWithResult(
-                        FinancialConnectionsSheetActivityResult.Completed(
-                            financialConnectionsSession = session,
-                            token = session.parsedToken
-                        )
-                    )
 
                     closeAuthFlowError != null -> finishWithResult(
                         Failed(error = closeAuthFlowError)
                     )
 
-                    else -> finishWithResult(FinancialConnectionsSheetActivityResult.Canceled)
->>>>>>> 437c9c19
+                    else -> {
+                        FinancialConnections.emitEvent(name = Name.CANCEL)
+                        finishWithResult(Canceled)
+                    }
                 }
             }.onFailure { completeSessionError ->
                 val errorMessage = "Error completing session before closing"
