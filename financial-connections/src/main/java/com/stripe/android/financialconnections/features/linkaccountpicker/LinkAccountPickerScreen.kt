--- conflicted
+++ resolved
@@ -4,11 +4,7 @@
 
 import androidx.activity.compose.BackHandler
 import androidx.annotation.RestrictTo
-<<<<<<< HEAD
-import androidx.annotation.StringRes
-=======
 import androidx.compose.foundation.Canvas
->>>>>>> f2aa8cbe
 import androidx.compose.foundation.Image
 import androidx.compose.foundation.ScrollState
 import androidx.compose.foundation.border
@@ -111,7 +107,6 @@
             Uninitialized, is Loading -> LinkAccountPickerLoading()
             is Success -> LinkAccountPickerLoaded(
                 scrollState = scrollState,
-                ctaText = state.ctaText,
                 payload = payload(),
                 cta = state.cta,
                 selectedAccountId = state.selectedAccountId,
@@ -143,7 +138,6 @@
     selectedAccountId: String?,
     selectNetworkedAccountAsync: Async<Unit>,
     payload: Payload,
-    @StringRes ctaText: Int,
     onLearnMoreAboutDataAccessClick: () -> Unit,
     onSelectAccountClick: () -> Unit,
     onNewBankAccountClick: () -> Unit,
@@ -164,15 +158,10 @@
             Spacer(modifier = Modifier.size(16.dp))
             Title(payload.title)
             Spacer(modifier = Modifier.size(24.dp))
-            payload.accounts.forEach { networkedAccount ->
+            payload.accounts.forEach { account ->
                 NetworkedAccountItem(
-<<<<<<< HEAD
-                    selected = networkedAccount.id == selectedAccountId,
-                    networkedAccount = networkedAccount,
-=======
                     selected = account.first.id == selectedAccountId,
                     account = account,
->>>>>>> f2aa8cbe
                     onAccountClicked = { selected ->
                         if (selectNetworkedAccountAsync !is Loading) onAccountClick(selected)
                     }
@@ -200,11 +189,7 @@
                 modifier = Modifier
                     .fillMaxWidth()
             ) {
-<<<<<<< HEAD
-                Text(text = stringResource(ctaText))
-=======
                 Text(text = cta ?: stringResource(R.string.stripe_link_account_picker_cta))
->>>>>>> f2aa8cbe
             }
         }
     }
@@ -212,11 +197,7 @@
 
 @Composable
 private fun NetworkedAccountItem(
-<<<<<<< HEAD
-    networkedAccount: PartnerAccount,
-=======
     account: Pair<PartnerAccount, NetworkedAccount>,
->>>>>>> f2aa8cbe
     onAccountClicked: (PartnerAccount) -> Unit,
     selected: Boolean
 ) {
@@ -224,22 +205,13 @@
     AccountItem(
         selected = selected,
         onAccountClicked = onAccountClicked,
-<<<<<<< HEAD
-        // Override the default disabled to show that the account is disconnected
-        account = networkedAccount,
-=======
         account = partnerAccount,
         networkedAccount = networkedAccount
->>>>>>> f2aa8cbe
     ) {
         val modifier = Modifier
             .size(24.dp)
             .clip(RoundedCornerShape(3.dp))
-<<<<<<< HEAD
-        val institutionIcon = networkedAccount.institution?.icon?.default
-=======
         val institutionIcon = partnerAccount.institution?.icon?.default
->>>>>>> f2aa8cbe
         when {
             institutionIcon.isNullOrEmpty() -> InstitutionPlaceholder(modifier)
             else -> StripeImage(
