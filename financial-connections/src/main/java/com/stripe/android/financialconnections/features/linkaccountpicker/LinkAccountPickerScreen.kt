@file:RestrictTo(RestrictTo.Scope.LIBRARY_GROUP)

package com.stripe.android.financialconnections.features.linkaccountpicker

import androidx.activity.compose.BackHandler
import androidx.annotation.RestrictTo
import androidx.compose.foundation.Image
import androidx.compose.foundation.background
import androidx.compose.foundation.border
import androidx.compose.foundation.layout.Arrangement
import androidx.compose.foundation.layout.Box
import androidx.compose.foundation.layout.Column
import androidx.compose.foundation.layout.Row
import androidx.compose.foundation.layout.Spacer
import androidx.compose.foundation.layout.fillMaxWidth
import androidx.compose.foundation.layout.height
import androidx.compose.foundation.layout.padding
import androidx.compose.foundation.layout.size
import androidx.compose.foundation.lazy.LazyListScope
import androidx.compose.foundation.lazy.LazyListState
import androidx.compose.foundation.lazy.items
import androidx.compose.foundation.lazy.rememberLazyListState
import androidx.compose.foundation.shape.RoundedCornerShape
import androidx.compose.material.ModalBottomSheetLayout
import androidx.compose.material.ModalBottomSheetState
import androidx.compose.material.ModalBottomSheetValue.Hidden
import androidx.compose.material.Text
import androidx.compose.material.rememberModalBottomSheetState
import androidx.compose.runtime.Composable
import androidx.compose.runtime.LaunchedEffect
import androidx.compose.runtime.collectAsState
<<<<<<< HEAD
=======
import androidx.compose.runtime.getValue
>>>>>>> e85e1d29
import androidx.compose.runtime.remember
import androidx.compose.runtime.rememberCoroutineScope
import androidx.compose.ui.Alignment
import androidx.compose.ui.Modifier
import androidx.compose.ui.draw.clip
import androidx.compose.ui.graphics.ColorFilter
import androidx.compose.ui.platform.LocalInspectionMode
import androidx.compose.ui.platform.LocalUriHandler
import androidx.compose.ui.res.painterResource
import androidx.compose.ui.res.stringResource
import androidx.compose.ui.tooling.preview.Preview
import androidx.compose.ui.tooling.preview.PreviewParameter
import androidx.compose.ui.unit.dp
import com.stripe.android.financialconnections.R
import com.stripe.android.financialconnections.core.Async
import com.stripe.android.financialconnections.core.Async.Fail
import com.stripe.android.financialconnections.core.Async.Loading
import com.stripe.android.financialconnections.core.Async.Success
import com.stripe.android.financialconnections.core.Async.Uninitialized
import com.stripe.android.financialconnections.core.paneViewModel
import com.stripe.android.financialconnections.features.common.AccountItem
import com.stripe.android.financialconnections.features.common.DataAccessBottomSheetContent
import com.stripe.android.financialconnections.features.common.LoadingShimmerEffect
import com.stripe.android.financialconnections.features.common.MerchantDataAccessText
import com.stripe.android.financialconnections.features.common.UnclassifiedErrorContent
import com.stripe.android.financialconnections.features.linkaccountpicker.LinkAccountPickerClickableText.DATA
import com.stripe.android.financialconnections.features.linkaccountpicker.LinkAccountPickerState.Payload
import com.stripe.android.financialconnections.features.linkaccountpicker.LinkAccountPickerState.ViewEffect.OpenBottomSheet
import com.stripe.android.financialconnections.features.linkaccountpicker.LinkAccountPickerState.ViewEffect.OpenUrl
import com.stripe.android.financialconnections.model.AddNewAccount
import com.stripe.android.financialconnections.model.FinancialConnectionsSessionManifest.Pane
import com.stripe.android.financialconnections.model.NetworkedAccount
import com.stripe.android.financialconnections.model.PartnerAccount
import com.stripe.android.financialconnections.navigation.topappbar.TopAppBarState
import com.stripe.android.financialconnections.presentation.Async
import com.stripe.android.financialconnections.presentation.Async.Fail
import com.stripe.android.financialconnections.presentation.Async.Loading
import com.stripe.android.financialconnections.presentation.Async.Success
import com.stripe.android.financialconnections.presentation.Async.Uninitialized
import com.stripe.android.financialconnections.presentation.paneViewModel
import com.stripe.android.financialconnections.presentation.parentViewModel
import com.stripe.android.financialconnections.ui.FinancialConnectionsPreview
import com.stripe.android.financialconnections.ui.LocalImageLoader
import com.stripe.android.financialconnections.ui.TextResource
import com.stripe.android.financialconnections.ui.components.AnnotatedText
import com.stripe.android.financialconnections.ui.components.FinancialConnectionsButton
import com.stripe.android.financialconnections.ui.components.FinancialConnectionsScaffold
import com.stripe.android.financialconnections.ui.components.FinancialConnectionsTopAppBar
import com.stripe.android.financialconnections.ui.components.clickableSingle
import com.stripe.android.financialconnections.ui.theme.FinancialConnectionsTheme.colors
import com.stripe.android.financialconnections.ui.theme.FinancialConnectionsTheme.typography
import com.stripe.android.financialconnections.ui.theme.LazyLayout
import com.stripe.android.financialconnections.ui.theme.Neutral900
import com.stripe.android.uicore.image.StripeImage
import kotlinx.coroutines.launch

/*
  The returning user account picker contains a lot of logic handling what happens after a user selects an account.
  Accounts might require step-up verification, repair, or relinking to grant additional permissions (supportability).
  - For flows where users are only allowed to select one account, the next pane to display is just whatever is set as
    the `next_pane_on_selection` from the API
  - For flows where users may select multiple accounts, we use the following logic:
      - If a selected account requires repair, we immediately pop up a drawer to initiate the repair flow
      - If a selected account requires additional permissions to be shared (supportability),
        we immediately pop up a drawer to initiate partner auth
      - If a selected account requires step-up verification, we assume that all accounts require step-up verification
        and push the step-up verification pane after they click the CTA
      - If a selected account does not require any further action, we continue to the success pane
*/
@Composable
internal fun LinkAccountPickerScreen() {
    val viewModel: LinkAccountPickerViewModel = paneViewModel { LinkAccountPickerViewModel.factory(it) }
    val parentViewModel = parentViewModel()
    val state = viewModel.stateFlow.collectAsState()
<<<<<<< HEAD
=======
    val topAppBarState by parentViewModel.topAppBarState.collectAsState()
>>>>>>> e85e1d29
    BackHandler(enabled = true) {}

    val bottomSheetState = rememberModalBottomSheetState(
        initialValue = Hidden,
        skipHalfExpanded = true
    )
    val uriHandler = LocalUriHandler.current

    state.value.viewEffect?.let { viewEffect ->
        LaunchedEffect(viewEffect) {
            when (viewEffect) {
                is OpenUrl -> uriHandler.openUri(viewEffect.url)
                is OpenBottomSheet -> bottomSheetState.show()
            }
            viewModel.onViewEffectLaunched()
        }
    }

    LinkAccountPickerContent(
        state = state.value,
        topAppBarState = topAppBarState,
        bottomSheetState = bottomSheetState,
        onCloseClick = { parentViewModel.onCloseWithConfirmationClick(Pane.LINK_ACCOUNT_PICKER) },
        onCloseFromErrorClick = parentViewModel::onCloseFromErrorClick,
        onClickableTextClick = viewModel::onClickableTextClick,
        onNewBankAccountClick = viewModel::onNewBankAccountClick,
        onSelectAccountClick = viewModel::onSelectAccountClick,
        onAccountClick = viewModel::onAccountClick
    )
}

@Composable
private fun LinkAccountPickerContent(
    state: LinkAccountPickerState,
    topAppBarState: TopAppBarState,
    bottomSheetState: ModalBottomSheetState,
    onCloseClick: () -> Unit,
    onCloseFromErrorClick: (Throwable) -> Unit,
    onClickableTextClick: (String) -> Unit,
    onNewBankAccountClick: () -> Unit,
    onSelectAccountClick: () -> Unit,
    onAccountClick: (PartnerAccount) -> Unit
) {
    val scrollState = rememberLazyListState()
    val scope = rememberCoroutineScope()
    ModalBottomSheetLayout(
        sheetState = bottomSheetState,
        sheetBackgroundColor = colors.backgroundSurface,
        sheetShape = RoundedCornerShape(8.dp),
        scrimColor = Neutral900.copy(alpha = 0.32f),
        sheetContent = {
            when (val dataAccessNotice = state.payload()?.dataAccessNotice) {
                null -> Unit
                else -> DataAccessBottomSheetContent(
                    dataDialog = dataAccessNotice,
                    onConfirmModalClick = { scope.launch { bottomSheetState.hide() } },
                    onClickableTextClick = onClickableTextClick
                )
            }
        },
        content = {
            LinkAccountPickerMainContent(
                scrollState = scrollState,
                onCloseClick = onCloseClick,
                state = state,
                topAppBarState = topAppBarState,
                onClickableTextClick = onClickableTextClick,
                onSelectAccountClick = onSelectAccountClick,
                onNewBankAccountClick = onNewBankAccountClick,
                onAccountClick = onAccountClick,
                onCloseFromErrorClick = onCloseFromErrorClick
            )
        },
    )
}

@Composable
private fun LinkAccountPickerMainContent(
    scrollState: LazyListState,
    onCloseClick: () -> Unit,
    state: LinkAccountPickerState,
    topAppBarState: TopAppBarState,
    onClickableTextClick: (String) -> Unit,
    onSelectAccountClick: () -> Unit,
    onNewBankAccountClick: () -> Unit,
    onAccountClick: (PartnerAccount) -> Unit,
    onCloseFromErrorClick: (Throwable) -> Unit
) {
    FinancialConnectionsScaffold(
        topBar = {
            FinancialConnectionsTopAppBar(
                state = topAppBarState,
                onCloseClick = onCloseClick
            )
        }
    ) {
        when (val payload = state.payload) {
            Uninitialized,
            is Loading,
            is Success -> LinkAccountPickerLoaded(
                scrollState = scrollState,
                payload = payload,
                cta = state.cta,
                selectedAccountId = state.selectedAccountId,
                selectNetworkedAccountAsync = state.selectNetworkedAccountAsync,
                onClickableTextClick = onClickableTextClick,
                onSelectAccountClick = onSelectAccountClick,
                onNewBankAccountClick = onNewBankAccountClick,
                onAccountClick = onAccountClick
            )

            is Fail -> UnclassifiedErrorContent { onCloseFromErrorClick(payload.error) }
        }
    }
}

@Composable
private fun LinkAccountPickerLoaded(
    scrollState: LazyListState,
    payload: Async<Payload>,
    selectedAccountId: String?,
    selectNetworkedAccountAsync: Async<Unit>,
    onAccountClick: (PartnerAccount) -> Unit,
    onNewBankAccountClick: () -> Unit,
    onClickableTextClick: (String) -> Unit,
    onSelectAccountClick: () -> Unit,
    cta: String?
) {
    LazyLayout(
        verticalArrangement = Arrangement.spacedBy(16.dp),
        lazyListState = scrollState,
        body = {
            payload()?.let {
                loadedContent(
                    payload = it,
                    selectedAccountId = selectedAccountId,
                    selectNetworkedAccountAsync = selectNetworkedAccountAsync,
                    onAccountClick = onAccountClick,
                    onNewBankAccountClick = onNewBankAccountClick
                )
            } ?: loadingContent()
        },
        footer = {
            payload()?.let {
                Column {
                    MerchantDataAccessText(
                        model = it.merchantDataAccess,
                        onLearnMoreClick = { onClickableTextClick(DATA.value) }
                    )
                    Spacer(modifier = Modifier.size(12.dp))
                    FinancialConnectionsButton(
                        enabled = selectedAccountId != null,
                        loading = selectNetworkedAccountAsync is Loading,
                        onClick = onSelectAccountClick,
                        modifier = Modifier
                            .fillMaxWidth()
                    ) {
                        Text(text = cta ?: stringResource(R.string.stripe_link_account_picker_cta))
                    }
                }
            }
        }
    )
}

private fun LazyListScope.loadedContent(
    payload: Payload,
    selectedAccountId: String?,
    selectNetworkedAccountAsync: Async<Unit>,
    onAccountClick: (PartnerAccount) -> Unit,
    onNewBankAccountClick: () -> Unit
) {
    item {
        AnnotatedText(
            text = TextResource.Text(payload.title),
            defaultStyle = typography.headingXLarge,
            onClickableTextClick = {}
        )
        Spacer(modifier = Modifier.size(8.dp))
    }
    items(payload.accounts) {
        NetworkedAccountItem(
            selected = it.first.id == selectedAccountId,
            account = it,
            onAccountClicked = { selected ->
                if (selectNetworkedAccountAsync !is Loading) onAccountClick(selected)
            }
        )
    }
    item {
        SelectNewAccount(
            text = payload.addNewAccount,
            onClick = {
                if (selectNetworkedAccountAsync !is Loading) onNewBankAccountClick()
            }
        )
    }
}

private fun LazyListScope.loadingContent() {
    item {
        Text(
            modifier = Modifier.fillMaxWidth(),
            text = "Retrieving accounts",
            style = typography.headingXLarge
        )
        Spacer(modifier = Modifier.size(8.dp))
    }
    items(3) {
        LoadingShimmerEffect {
            Box(
                modifier = Modifier
                    .fillMaxWidth()
                    .height(88.dp)
                    .clip(RoundedCornerShape(12.dp))
                    .background(it)
            )
        }
    }
}

@Composable
private fun NetworkedAccountItem(
    account: Pair<PartnerAccount, NetworkedAccount>,
    onAccountClicked: (PartnerAccount) -> Unit,
    selected: Boolean
) {
    val (partnerAccount, networkedAccount) = account
    AccountItem(
        selected = selected,
        onAccountClicked = onAccountClicked,
        account = partnerAccount,
        networkedAccount = networkedAccount
    )
}

@Composable
private fun SelectNewAccount(
    onClick: () -> Unit,
    text: AddNewAccount
) {
    val shape = remember { RoundedCornerShape(16.dp) }
    Box(
        modifier = Modifier
            .fillMaxWidth()
            .clip(shape)
            .border(
                width = 1.dp,
                color = colors.border,
                shape = shape
            )
            .padding(16.dp)
            .clickableSingle { onClick() }
    ) {
        Row(
            verticalAlignment = Alignment.CenterVertically
        ) {
            SelectNewAccountIcon(
                icon = text.icon?.default,
                contentDescription = text.body,
            )
            Spacer(modifier = Modifier.size(16.dp))
            Text(
                text = text.body,
                style = typography.labelLargeEmphasized,
                color = colors.textDefault
            )
        }
    }
}

@Composable
fun SelectNewAccountIcon(
    icon: String?,
    contentDescription: String,
) {
    Box(
        contentAlignment = Alignment.Center,
        modifier = Modifier
            .size(56.dp)
            .clip(RoundedCornerShape(12.dp))
            .background(colors.backgroundOffset)
    ) {
        val iconModifier = Modifier.size(20.dp)
        val placeholderImage = @Composable {
            Image(
                painter = painterResource(R.drawable.stripe_ic_add),
                modifier = iconModifier,
                colorFilter = ColorFilter.tint(colors.textBrand),
                contentDescription = contentDescription
            )
        }
        when {
            LocalInspectionMode.current ||
                icon.isNullOrEmpty() -> placeholderImage()

            else -> StripeImage(
                url = icon,
                imageLoader = LocalImageLoader.current,
                contentDescription = null,
                modifier = iconModifier,
                errorContent = { placeholderImage() }
            )
        }
    }
}

@Composable
@Preview(group = "LinkAccountPicker Pane")
internal fun LinkAccountPickerScreenPreview(
    @PreviewParameter(LinkAccountPickerPreviewParameterProvider::class)
    state: LinkAccountPickerState
) {
    val bottomSheetState = rememberModalBottomSheetState(initialValue = Hidden)
    FinancialConnectionsPreview {
        LinkAccountPickerContent(
            state = state,
            topAppBarState = TopAppBarState(hideStripeLogo = false),
            bottomSheetState = bottomSheetState,
            onCloseClick = {},
            onCloseFromErrorClick = {},
            onClickableTextClick = {},
            onNewBankAccountClick = {},
            onSelectAccountClick = {},
            onAccountClick = {}
        )
    }
}<|MERGE_RESOLUTION|>--- conflicted
+++ resolved
@@ -29,10 +29,7 @@
 import androidx.compose.runtime.Composable
 import androidx.compose.runtime.LaunchedEffect
 import androidx.compose.runtime.collectAsState
-<<<<<<< HEAD
-=======
 import androidx.compose.runtime.getValue
->>>>>>> e85e1d29
 import androidx.compose.runtime.remember
 import androidx.compose.runtime.rememberCoroutineScope
 import androidx.compose.ui.Alignment
@@ -107,10 +104,7 @@
     val viewModel: LinkAccountPickerViewModel = paneViewModel { LinkAccountPickerViewModel.factory(it) }
     val parentViewModel = parentViewModel()
     val state = viewModel.stateFlow.collectAsState()
-<<<<<<< HEAD
-=======
     val topAppBarState by parentViewModel.topAppBarState.collectAsState()
->>>>>>> e85e1d29
     BackHandler(enabled = true) {}
 
     val bottomSheetState = rememberModalBottomSheetState(
