--- conflicted
+++ resolved
@@ -29,10 +29,7 @@
 import androidx.compose.runtime.Composable
 import androidx.compose.runtime.LaunchedEffect
 import androidx.compose.runtime.collectAsState
-<<<<<<< HEAD
-=======
 import androidx.compose.runtime.getValue
->>>>>>> 098c3cab
 import androidx.compose.runtime.remember
 import androidx.compose.runtime.rememberCoroutineScope
 import androidx.compose.ui.Alignment
@@ -100,12 +97,8 @@
 internal fun LinkAccountPickerScreen() {
     val viewModel: LinkAccountPickerViewModel = paneViewModel { LinkAccountPickerViewModel.factory(it) }
     val parentViewModel = parentViewModel()
-<<<<<<< HEAD
     val state = viewModel.stateFlow.collectAsState()
-=======
-    val state = viewModel.collectAsState()
     val topAppBarState by parentViewModel.topAppBarState.collectAsState()
->>>>>>> 098c3cab
     BackHandler(enabled = true) {}
 
     val bottomSheetState = rememberModalBottomSheetState(
