package com.stripe.android.financialconnections.model

import android.os.Parcelable
import com.stripe.android.financialconnections.model.FinancialConnectionsSessionManifest.Pane
import kotlinx.parcelize.Parcelize
import kotlinx.serialization.Required
import kotlinx.serialization.SerialName
import kotlinx.serialization.Serializable

/**
 *
 * @param data list of partner accounts
 * @param nextPane
 **/
@Serializable
internal data class PartnerAccountsList(

    @SerialName(value = "data") @Required val data: List<PartnerAccount>,

    @SerialName(value = "next_pane") @Required val nextPane: Pane,

    @SerialName(value = "skip_account_selection") val skipAccountSelection: Boolean? = null,
<<<<<<< HEAD

    @SerialName(value = "total_count") val totalCount: Int? = null,

    @SerialName(value = "partner_to_core_auths") val partnerToCoreAuths: Map<String, String>? = null

=======
>>>>>>> f2aa8cbe
)

/**
 *
 *
 * @param authorization
 * @param category
 * @param id
 * @param name
 * @param subcategory
 * @param supportedPaymentMethodTypes
 * @param balanceAmount
 * @param currency
 * @param displayableAccountNumbers
 * @param initialBalanceAmount
 * @param institutionName
 * @param institutionUrl
 * @param linkedAccountId
 * @param routingNumber
 * @param status
 */
@Serializable
@Parcelize
@Suppress("ConstructorParameterNaming")
internal data class PartnerAccount(

    @SerialName(value = "authorization") @Required val authorization: String,

    @SerialName(value = "category") @Required val category: FinancialConnectionsAccount.Category,

    @SerialName(value = "id") @Required val id: String,

    @SerialName(value = "name") @Required val name: String,

    @SerialName(value = "subcategory") @Required val subcategory: FinancialConnectionsAccount.Subcategory,

    @SerialName(value = "supported_payment_method_types")
    @Required
    val supportedPaymentMethodTypes: List<FinancialConnectionsAccount.SupportedPaymentMethodTypes>,

    @SerialName(value = "balance_amount") val balanceAmount: Int? = null,

    @SerialName(value = "currency") val currency: String? = null,

    @SerialName(value = "institution") val institution: FinancialConnectionsInstitution? = null,

    @SerialName(value = "displayable_account_numbers") val displayableAccountNumbers: String? = null,

    @SerialName(value = "initial_balance_amount") val initialBalanceAmount: Int? = null,

    @SerialName(value = "institution_name") val institutionName: String? = null,

    @SerialName(value = "allow_selection") private val _allowSelection: Boolean? = null,

    @SerialName(value = "allow_selection_message") val allowSelectionMessage: String? = null,

    @SerialName(value = "next_pane_on_selection") val nextPaneOnSelection: Pane? = null,

    @SerialName(value = "institution_url") val institutionUrl: String? = null,

    @SerialName(value = "linked_account_id") val linkedAccountId: String? = null,

    @SerialName(value = "routing_number") val routingNumber: String? = null,

    @SerialName(value = "status") val status: FinancialConnectionsAccount.Status? = null

) : Parcelable {

    internal val allowSelection: Boolean
        get() = _allowSelection ?: true

<<<<<<< HEAD
    internal val encryptedNumbers get() = displayableAccountNumbers?.let { "••••$it" } ?: ""
    internal val broken get() = status != null && status != FinancialConnectionsAccount.Status.ACTIVE

    internal val fullName get() = "${this.name} $encryptedNumbers"
=======
    internal val redactedAccountNumbers: String? get() = displayableAccountNumbers?.let { "••••$it" }
>>>>>>> f2aa8cbe
}<|MERGE_RESOLUTION|>--- conflicted
+++ resolved
@@ -20,14 +20,11 @@
     @SerialName(value = "next_pane") @Required val nextPane: Pane,
 
     @SerialName(value = "skip_account_selection") val skipAccountSelection: Boolean? = null,
-<<<<<<< HEAD
 
     @SerialName(value = "total_count") val totalCount: Int? = null,
 
     @SerialName(value = "partner_to_core_auths") val partnerToCoreAuths: Map<String, String>? = null
 
-=======
->>>>>>> f2aa8cbe
 )
 
 /**
@@ -99,12 +96,8 @@
     internal val allowSelection: Boolean
         get() = _allowSelection ?: true
 
-<<<<<<< HEAD
+    internal val redactedAccountNumbers: String? get() = displayableAccountNumbers?.let { "••••$it" }
     internal val encryptedNumbers get() = displayableAccountNumbers?.let { "••••$it" } ?: ""
     internal val broken get() = status != null && status != FinancialConnectionsAccount.Status.ACTIVE
-
     internal val fullName get() = "${this.name} $encryptedNumbers"
-=======
-    internal val redactedAccountNumbers: String? get() = displayableAccountNumbers?.let { "••••$it" }
->>>>>>> f2aa8cbe
 }