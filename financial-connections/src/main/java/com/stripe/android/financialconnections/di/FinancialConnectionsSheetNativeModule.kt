package com.stripe.android.financialconnections.di

import android.app.Application
import com.stripe.android.core.ApiVersion
import com.stripe.android.core.Logger
import com.stripe.android.core.browser.customtabs.CustomTabsManager
import com.stripe.android.core.browser.customtabs.CustomTabsManagerImpl
import com.stripe.android.core.networking.ApiRequest
import com.stripe.android.core.networking.StripeNetworkClient
import com.stripe.android.core.version.StripeSdkVersion
import com.stripe.android.financialconnections.domain.HandleError
import com.stripe.android.financialconnections.domain.RealHandleError
import com.stripe.android.financialconnections.features.accountupdate.PresentAccountUpdateRequiredSheet
import com.stripe.android.financialconnections.features.accountupdate.RealPresentAccountUpdateRequiredSheet
import com.stripe.android.financialconnections.features.notice.PresentNoticeSheet
import com.stripe.android.financialconnections.features.notice.RealPresentNoticeSheet
import com.stripe.android.financialconnections.model.SynchronizeSessionResponse
import com.stripe.android.financialconnections.navigation.NavigationManager
import com.stripe.android.financialconnections.navigation.NavigationManagerImpl
import com.stripe.android.financialconnections.network.FinancialConnectionsRequestExecutor
import com.stripe.android.financialconnections.repository.FinancialConnectionsAccountsRepository
import com.stripe.android.financialconnections.repository.FinancialConnectionsConsumerSessionRepository
import com.stripe.android.financialconnections.repository.FinancialConnectionsInstitutionsRepository
import com.stripe.android.financialconnections.repository.FinancialConnectionsManifestRepository
import com.stripe.android.financialconnections.repository.api.FinancialConnectionsConsumersApiService
import com.stripe.android.repository.ConsumersApiService
import com.stripe.android.repository.ConsumersApiServiceImpl
import com.stripe.android.uicore.image.StripeImageLoader
import dagger.Binds
import dagger.Module
import dagger.Provides
import java.util.Locale
import javax.inject.Named
import javax.inject.Singleton

@Module
internal interface FinancialConnectionsSheetNativeModule {

    @Binds
    fun bindsPresentNoticeSheet(impl: RealPresentNoticeSheet): PresentNoticeSheet

    @Binds
    fun bindsPresentAccountUpdateRequiredSheet(
        impl: RealPresentAccountUpdateRequiredSheet,
    ): PresentAccountUpdateRequiredSheet

    @Singleton
    @Binds
    fun bindsNavigationManager(
        impl: NavigationManagerImpl
    ): NavigationManager

<<<<<<< HEAD
    @Singleton
    @Binds
    fun bindsCustomTabsManager(
        impl: CustomTabsManagerImpl,
    ): CustomTabsManager
=======
    @Binds
    fun bindsHandleError(
        impl: RealHandleError
    ): HandleError
>>>>>>> e2207341

    companion object {

        @Provides
        @Singleton
        fun provideConsumersApiService(
            apiVersion: ApiVersion,
            stripeNetworkClient: StripeNetworkClient,
        ): ConsumersApiService = ConsumersApiServiceImpl(
            appInfo = null,
            sdkVersion = StripeSdkVersion.VERSION,
            apiVersion = apiVersion.code,
            stripeNetworkClient = stripeNetworkClient
        )

        @Singleton
        @Provides
        fun providesImageLoader(
            context: Application
        ) = StripeImageLoader(
            context = context,
            diskCache = null,
        )

        @Singleton
        @Provides
        fun providesFinancialConnectionsManifestRepository(
            requestExecutor: FinancialConnectionsRequestExecutor,
            apiRequestFactory: ApiRequest.Factory,
            apiOptions: ApiRequest.Options,
            locale: Locale?,
            logger: Logger,
            @Named(INITIAL_SYNC_RESPONSE) initialSynchronizeSessionResponse: SynchronizeSessionResponse?
        ) = FinancialConnectionsManifestRepository(
            requestExecutor = requestExecutor,
            apiRequestFactory = apiRequestFactory,
            apiOptions = apiOptions,
            locale = locale ?: Locale.getDefault(),
            logger = logger,
            initialSync = initialSynchronizeSessionResponse
        )

        @Singleton
        @Provides
        fun providesFinancialConnectionsConsumerSessionRepository(
            consumersApiService: ConsumersApiService,
            apiOptions: ApiRequest.Options,
            financialConnectionsConsumersApiService: FinancialConnectionsConsumersApiService,
            locale: Locale?,
            logger: Logger,
        ) = FinancialConnectionsConsumerSessionRepository(
            financialConnectionsConsumersApiService = financialConnectionsConsumersApiService,
            consumersApiService = consumersApiService,
            apiOptions = apiOptions,
            locale = locale ?: Locale.getDefault(),
            logger = logger,
        )

        @Singleton
        @Provides
        fun providesFinancialConnectionsAccountsRepository(
            requestExecutor: FinancialConnectionsRequestExecutor,
            apiOptions: ApiRequest.Options,
            apiRequestFactory: ApiRequest.Factory,
            logger: Logger
        ) = FinancialConnectionsAccountsRepository(
            requestExecutor = requestExecutor,
            apiRequestFactory = apiRequestFactory,
            apiOptions = apiOptions,
            logger = logger
        )

        @Singleton
        @Provides
        fun providesFinancialConnectionsInstitutionsRepository(
            requestExecutor: FinancialConnectionsRequestExecutor,
            apiRequestFactory: ApiRequest.Factory,
            apiOptions: ApiRequest.Options
        ) = FinancialConnectionsInstitutionsRepository(
            requestExecutor = requestExecutor,
            apiOptions = apiOptions,
            apiRequestFactory = apiRequestFactory
        )

        @Provides
        internal fun provideFinancialConnectionsConsumersApiService(
            requestExecutor: FinancialConnectionsRequestExecutor,
            apiOptions: ApiRequest.Options,
            apiRequestFactory: ApiRequest.Factory,
        ): FinancialConnectionsConsumersApiService = FinancialConnectionsConsumersApiService(
            apiOptions = apiOptions,
            apiRequestFactory = apiRequestFactory,
            requestExecutor = requestExecutor
        )
    }
}<|MERGE_RESOLUTION|>--- conflicted
+++ resolved
@@ -50,21 +50,18 @@
         impl: NavigationManagerImpl
     ): NavigationManager
 
-<<<<<<< HEAD
     @Singleton
     @Binds
     fun bindsCustomTabsManager(
         impl: CustomTabsManagerImpl,
     ): CustomTabsManager
-=======
+
     @Binds
     fun bindsHandleError(
         impl: RealHandleError
     ): HandleError
->>>>>>> e2207341
 
     companion object {
-
         @Provides
         @Singleton
         fun provideConsumersApiService(
