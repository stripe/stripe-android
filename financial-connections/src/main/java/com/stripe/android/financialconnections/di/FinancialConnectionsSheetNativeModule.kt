package com.stripe.android.financialconnections.di

import android.app.Application
import com.stripe.android.core.ApiVersion
import com.stripe.android.core.Logger
import com.stripe.android.core.networking.ApiRequest
import com.stripe.android.core.networking.StripeNetworkClient
import com.stripe.android.core.version.StripeSdkVersion
import com.stripe.android.financialconnections.features.accountpicker.AccountPickerSubcomponent
import com.stripe.android.financialconnections.features.attachpayment.AttachPaymentSubcomponent
import com.stripe.android.financialconnections.features.consent.ConsentSubcomponent
import com.stripe.android.financialconnections.features.institutionpicker.InstitutionPickerSubcomponent
import com.stripe.android.financialconnections.features.manualentry.ManualEntrySubcomponent
import com.stripe.android.financialconnections.features.partnerauth.PartnerAuthSubcomponent
import com.stripe.android.financialconnections.features.reset.ResetSubcomponent
import com.stripe.android.financialconnections.features.success.SuccessSubcomponent
import com.stripe.android.financialconnections.model.SynchronizeSessionResponse
import com.stripe.android.financialconnections.navigation.NavigationManager
import com.stripe.android.financialconnections.navigation.NavigationManagerImpl
import com.stripe.android.financialconnections.network.FinancialConnectionsRequestExecutor
import com.stripe.android.financialconnections.repository.FinancialConnectionsAccountsRepository
import com.stripe.android.financialconnections.repository.FinancialConnectionsConsumerSessionRepository
import com.stripe.android.financialconnections.repository.FinancialConnectionsInstitutionsRepository
import com.stripe.android.financialconnections.repository.FinancialConnectionsManifestRepository
import com.stripe.android.financialconnections.repository.PartnerToCoreAuthsRepository
import com.stripe.android.financialconnections.repository.SaveToLinkWithStripeSucceededRepository
import com.stripe.android.financialconnections.repository.api.FinancialConnectionsConsumersApiService
import com.stripe.android.repository.ConsumersApiService
import com.stripe.android.repository.ConsumersApiServiceImpl
import com.stripe.android.uicore.image.StripeImageLoader
import dagger.Binds
import dagger.Module
import dagger.Provides
import kotlinx.coroutines.CoroutineScope
import kotlinx.coroutines.Dispatchers
import kotlinx.coroutines.SupervisorJob
import java.util.Locale
import javax.inject.Named
import javax.inject.Singleton

@Module(
    subcomponents = [
        ConsentSubcomponent::class,
        ManualEntrySubcomponent::class,
        InstitutionPickerSubcomponent::class,
        PartnerAuthSubcomponent::class,
        SuccessSubcomponent::class,
        AccountPickerSubcomponent::class,
        AttachPaymentSubcomponent::class,
        ResetSubcomponent::class
    ]
)
internal interface FinancialConnectionsSheetNativeModule {

    @Singleton
    @Binds
    fun providesNavigationManager(
        impl: NavigationManagerImpl
    ): NavigationManager

    companion object {
        @Provides
        @Singleton
        fun provideConsumersApiService(
            apiVersion: ApiVersion,
            stripeNetworkClient: StripeNetworkClient,
        ): ConsumersApiService = ConsumersApiServiceImpl(
            appInfo = null,
            sdkVersion = StripeSdkVersion.VERSION,
            apiVersion = apiVersion.code,
            stripeNetworkClient = stripeNetworkClient
        )

        @Singleton
        @Provides
        fun providesImageLoader(
            context: Application
        ) = StripeImageLoader(
            context = context,
            diskCache = null,
        )

        @Singleton
        @Provides
        fun providesFinancialConnectionsManifestRepository(
            requestExecutor: FinancialConnectionsRequestExecutor,
            apiRequestFactory: ApiRequest.Factory,
            apiOptions: ApiRequest.Options,
            locale: Locale?,
            logger: Logger,
            @Named(INITIAL_SYNC_RESPONSE) initialSynchronizeSessionResponse: SynchronizeSessionResponse?
        ) = FinancialConnectionsManifestRepository(
            requestExecutor = requestExecutor,
            apiRequestFactory = apiRequestFactory,
            apiOptions = apiOptions,
            locale = locale ?: Locale.getDefault(),
            logger = logger,
            initialSync = initialSynchronizeSessionResponse
        )

        @Singleton
        @Provides
        fun providesFinancialConnectionsConsumerSessionRepository(
            consumersApiService: ConsumersApiService,
            apiOptions: ApiRequest.Options,
            financialConnectionsConsumersApiService: FinancialConnectionsConsumersApiService,
            locale: Locale?,
            logger: Logger,
        ) = FinancialConnectionsConsumerSessionRepository(
            financialConnectionsConsumersApiService = financialConnectionsConsumersApiService,
            consumersApiService = consumersApiService,
            apiOptions = apiOptions,
            locale = locale ?: Locale.getDefault(),
            logger = logger,
        )

        @Singleton
        @Provides
        fun providesFinancialConnectionsAccountsRepository(
            requestExecutor: FinancialConnectionsRequestExecutor,
            apiOptions: ApiRequest.Options,
            apiRequestFactory: ApiRequest.Factory,
            logger: Logger
        ) = FinancialConnectionsAccountsRepository(
            requestExecutor = requestExecutor,
            apiRequestFactory = apiRequestFactory,
            apiOptions = apiOptions,
            logger = logger
        )

        @Singleton
        @Provides
        fun providesFinancialConnectionsInstitutionsRepository(
            requestExecutor: FinancialConnectionsRequestExecutor,
            apiRequestFactory: ApiRequest.Factory,
            apiOptions: ApiRequest.Options
        ) = FinancialConnectionsInstitutionsRepository(
            requestExecutor = requestExecutor,
            apiOptions = apiOptions,
            apiRequestFactory = apiRequestFactory
        )

        @Singleton
        @Provides
        fun providesSaveToLinkWithStripeSucceededRepository() = SaveToLinkWithStripeSucceededRepository(
            CoroutineScope(SupervisorJob() + Dispatchers.Default)
        )

<<<<<<< HEAD
    @Singleton
    @Provides
    fun providesPartnerToCoreAuthsRepository() = PartnerToCoreAuthsRepository(
        CoroutineScope(SupervisorJob() + Dispatchers.Default)
    )

    @Provides
    internal fun provideFinancialConnectionsConsumersApiService(
        requestExecutor: FinancialConnectionsRequestExecutor,
        apiOptions: ApiRequest.Options,
        apiRequestFactory: ApiRequest.Factory,
    ): FinancialConnectionsConsumersApiService = FinancialConnectionsConsumersApiService(
        apiOptions = apiOptions,
        apiRequestFactory = apiRequestFactory,
        requestExecutor = requestExecutor
    )
=======
        @Provides
        internal fun provideFinancialConnectionsConsumersApiService(
            requestExecutor: FinancialConnectionsRequestExecutor,
            apiOptions: ApiRequest.Options,
            apiRequestFactory: ApiRequest.Factory,
        ): FinancialConnectionsConsumersApiService = FinancialConnectionsConsumersApiService(
            apiOptions = apiOptions,
            apiRequestFactory = apiRequestFactory,
            requestExecutor = requestExecutor
        )
    }
>>>>>>> f2aa8cbe
}<|MERGE_RESOLUTION|>--- conflicted
+++ resolved
@@ -142,28 +142,17 @@
 
         @Singleton
         @Provides
-        fun providesSaveToLinkWithStripeSucceededRepository() = SaveToLinkWithStripeSucceededRepository(
+        fun providesSaveToLinkWithStripeSucceededRepository() =
+            SaveToLinkWithStripeSucceededRepository(
+                CoroutineScope(SupervisorJob() + Dispatchers.Default)
+            )
+
+        @Singleton
+        @Provides
+        fun providesPartnerToCoreAuthsRepository() = PartnerToCoreAuthsRepository(
             CoroutineScope(SupervisorJob() + Dispatchers.Default)
         )
 
-<<<<<<< HEAD
-    @Singleton
-    @Provides
-    fun providesPartnerToCoreAuthsRepository() = PartnerToCoreAuthsRepository(
-        CoroutineScope(SupervisorJob() + Dispatchers.Default)
-    )
-
-    @Provides
-    internal fun provideFinancialConnectionsConsumersApiService(
-        requestExecutor: FinancialConnectionsRequestExecutor,
-        apiOptions: ApiRequest.Options,
-        apiRequestFactory: ApiRequest.Factory,
-    ): FinancialConnectionsConsumersApiService = FinancialConnectionsConsumersApiService(
-        apiOptions = apiOptions,
-        apiRequestFactory = apiRequestFactory,
-        requestExecutor = requestExecutor
-    )
-=======
         @Provides
         internal fun provideFinancialConnectionsConsumersApiService(
             requestExecutor: FinancialConnectionsRequestExecutor,
@@ -175,5 +164,4 @@
             requestExecutor = requestExecutor
         )
     }
->>>>>>> f2aa8cbe
 }