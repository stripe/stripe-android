@file:RestrictTo(RestrictTo.Scope.LIBRARY_GROUP)

package com.stripe.android.financialconnections.features.linkstepupverification

import androidx.activity.compose.BackHandler
import androidx.annotation.RestrictTo
import androidx.compose.foundation.layout.Arrangement
import androidx.compose.foundation.layout.Column
import androidx.compose.foundation.layout.Row
import androidx.compose.foundation.layout.fillMaxWidth
import androidx.compose.foundation.layout.size
import androidx.compose.foundation.lazy.LazyListState
import androidx.compose.foundation.lazy.rememberLazyListState
import androidx.compose.material.Text
import androidx.compose.runtime.Composable
import androidx.compose.runtime.LaunchedEffect
import androidx.compose.runtime.remember
import androidx.compose.ui.Alignment
import androidx.compose.ui.Modifier
import androidx.compose.ui.focus.FocusRequester
import androidx.compose.ui.platform.LocalFocusManager
import androidx.compose.ui.platform.LocalTextInputService
import androidx.compose.ui.res.stringResource
import androidx.compose.ui.tooling.preview.Preview
import androidx.compose.ui.tooling.preview.PreviewParameter
import androidx.compose.ui.unit.dp
import com.airbnb.mvrx.Fail
import com.airbnb.mvrx.Loading
import com.airbnb.mvrx.Success
import com.airbnb.mvrx.Uninitialized
import com.airbnb.mvrx.compose.collectAsState
import com.airbnb.mvrx.compose.mavericksViewModel
import com.stripe.android.financialconnections.R
import com.stripe.android.financialconnections.domain.ConfirmVerification.OTPError
import com.stripe.android.financialconnections.features.common.FullScreenGenericLoading
import com.stripe.android.financialconnections.features.common.UnclassifiedErrorContent
import com.stripe.android.financialconnections.features.common.V3LoadingSpinner
import com.stripe.android.financialconnections.features.common.VerificationSection
import com.stripe.android.financialconnections.features.linkstepupverification.LinkStepUpVerificationState.Payload
import com.stripe.android.financialconnections.model.FinancialConnectionsSessionManifest.Pane
import com.stripe.android.financialconnections.presentation.parentViewModel
import com.stripe.android.financialconnections.ui.FinancialConnectionsPreview
import com.stripe.android.financialconnections.ui.TextResource
import com.stripe.android.financialconnections.ui.components.AnnotatedText
import com.stripe.android.financialconnections.ui.components.FinancialConnectionsScaffold
import com.stripe.android.financialconnections.ui.components.FinancialConnectionsTopAppBar
import com.stripe.android.financialconnections.ui.components.StringAnnotation
import com.stripe.android.financialconnections.ui.components.elevation
import com.stripe.android.financialconnections.ui.theme.FinancialConnectionsTheme.v3Colors
import com.stripe.android.financialconnections.ui.theme.FinancialConnectionsTheme.v3Typography
import com.stripe.android.financialconnections.ui.theme.Layout

@Composable
internal fun LinkStepUpVerificationScreen() {
    val viewModel: LinkStepUpVerificationViewModel = mavericksViewModel()
    val parentViewModel = parentViewModel()
    val state = viewModel.collectAsState()
    BackHandler(enabled = true) {}
    LinkStepUpVerificationContent(
        state = state.value,
        onCloseClick = { parentViewModel.onCloseWithConfirmationClick(Pane.NETWORKING_LINK_SIGNUP_PANE) },
        onCloseFromErrorClick = parentViewModel::onCloseFromErrorClick,
        onClickableTextClick = viewModel::onClickableTextClick
    )
}

@Composable
private fun LinkStepUpVerificationContent(
    state: LinkStepUpVerificationState,
    onCloseClick: () -> Unit,
    onCloseFromErrorClick: (Throwable) -> Unit,
    onClickableTextClick: (String) -> Unit
) {
    val lazyListState = rememberLazyListState()
    FinancialConnectionsScaffold(
        topBar = {
            FinancialConnectionsTopAppBar(
                showBack = false,
                elevation = lazyListState.elevation,
                onCloseClick = onCloseClick
            )
        }
    ) {
        when (val payload = state.payload) {
            Uninitialized, is Loading -> FullScreenGenericLoading()
            is Fail -> UnclassifiedErrorContent(
                error = payload.error,
                onCloseFromErrorClick = onCloseFromErrorClick
            )
            is Success -> LinkStepUpVerificationLoaded(
                lazyListState = lazyListState,
                state.submitError,
                state.submitLoading,
                payload = payload(),
                onCloseFromErrorClick = onCloseFromErrorClick,
                onClickableTextClick = onClickableTextClick
            )
        }
    }
}

@Composable
private fun LinkStepUpVerificationLoaded(
    lazyListState: LazyListState,
    submitError: Throwable?,
    submitLoading: Boolean,
    onCloseFromErrorClick: (Throwable) -> Unit,
    payload: Payload,
    onClickableTextClick: (String) -> Unit
) {
    val focusManager = LocalFocusManager.current
    val focusRequester: FocusRequester = remember { FocusRequester() }
    LaunchedEffect(Unit) { focusRequester.requestFocus() }
<<<<<<< HEAD
    val keyboardController = LocalSoftwareKeyboardController.current
    LaunchedEffect(submitLoading) {
        if (submitLoading) {
=======
    val textInputService = LocalTextInputService.current
    LaunchedEffect(confirmVerificationAsync) {
        if (confirmVerificationAsync is Loading) {
>>>>>>> 41600232
            focusManager.clearFocus(true)
            @Suppress("DEPRECATION")
            textInputService?.hideSoftwareKeyboard()
        }
    }
    if (submitError != null && submitError !is OTPError) {
        UnclassifiedErrorContent(
            error = submitError,
            onCloseFromErrorClick = onCloseFromErrorClick
        )
    } else {
        Layout(
            verticalArrangement = Arrangement.spacedBy(24.dp),
            lazyListState = lazyListState,
            body = {
                item {
                    HeaderSection(payload.email)
                }
                item {
                    VerificationSection(
                        focusRequester = focusRequester,
                        otpElement = payload.otpElement,
                        enabled = !submitLoading,
                        confirmVerificationError = submitError
                    )
                }
                item {
                    ResendCodeSection(
                        isLoading = submitLoading,
                        onClickableTextClick = onClickableTextClick
                    )
                }
            }
        )
    }
}

@Composable
private fun HeaderSection(
    email: String,
) {
    Column(
        verticalArrangement = Arrangement.spacedBy(16.dp)
    ) {
        Text(
            text = stringResource(R.string.stripe_link_stepup_verification_title),
            style = v3Typography.headingXLarge,
        )
        Text(
            text = stringResource(id = R.string.stripe_link_stepup_verification_desc, email),
            style = v3Typography.bodyMedium,
        )
    }
}

@Composable
private fun ResendCodeSection(
    isLoading: Boolean,
    onClickableTextClick: (String) -> Unit
) {
    Row(
        modifier = Modifier.fillMaxWidth(),
        horizontalArrangement = Arrangement.Center,
        verticalAlignment = Alignment.CenterVertically
    ) {
        if (isLoading) {
            V3LoadingSpinner(modifier = Modifier.size(24.dp),)
        } else {
            AnnotatedText(
                text = TextResource.StringId(R.string.stripe_link_stepup_verification_resend_code),
                maxLines = 1,
                defaultStyle = v3Typography.labelMedium,
                annotationStyles = mapOf(
                    StringAnnotation.CLICKABLE to v3Typography.labelMediumEmphasized
                        .toSpanStyle()
                        .copy(color = v3Colors.textBrand),
                ),
                onClickableTextClick = onClickableTextClick,
            )
        }
    }
}

@Composable
@Preview
internal fun LinkStepUpVerificationPreview(
    @PreviewParameter(LinkStepUpVerificationPreviewParameterProvider::class) state: LinkStepUpVerificationState
) {
    FinancialConnectionsPreview {
        LinkStepUpVerificationContent(
            state = state,
            onCloseClick = {},
            onCloseFromErrorClick = {},
            onClickableTextClick = {}
        )
    }
}<|MERGE_RESOLUTION|>--- conflicted
+++ resolved
@@ -111,15 +111,9 @@
     val focusManager = LocalFocusManager.current
     val focusRequester: FocusRequester = remember { FocusRequester() }
     LaunchedEffect(Unit) { focusRequester.requestFocus() }
-<<<<<<< HEAD
-    val keyboardController = LocalSoftwareKeyboardController.current
+    val textInputService = LocalTextInputService.current
     LaunchedEffect(submitLoading) {
         if (submitLoading) {
-=======
-    val textInputService = LocalTextInputService.current
-    LaunchedEffect(confirmVerificationAsync) {
-        if (confirmVerificationAsync is Loading) {
->>>>>>> 41600232
             focusManager.clearFocus(true)
             @Suppress("DEPRECATION")
             textInputService?.hideSoftwareKeyboard()
