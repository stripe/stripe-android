package com.stripe.android.financialconnections.features.linkaccountpicker

import androidx.lifecycle.ViewModelProvider
import androidx.lifecycle.viewModelScope
import androidx.lifecycle.viewmodel.initializer
import androidx.lifecycle.viewmodel.viewModelFactory
import com.stripe.android.core.Logger
import com.stripe.android.financialconnections.FinancialConnections
import com.stripe.android.financialconnections.analytics.FinancialConnectionsAnalyticsEvent
import com.stripe.android.financialconnections.analytics.FinancialConnectionsAnalyticsEvent.AccountsSubmitted
import com.stripe.android.financialconnections.analytics.FinancialConnectionsAnalyticsEvent.Click
import com.stripe.android.financialconnections.analytics.FinancialConnectionsAnalyticsEvent.ClickLearnMoreDataAccess
import com.stripe.android.financialconnections.analytics.FinancialConnectionsAnalyticsEvent.PaneLoaded
import com.stripe.android.financialconnections.analytics.FinancialConnectionsAnalyticsTracker
import com.stripe.android.financialconnections.analytics.FinancialConnectionsEvent.Name
import com.stripe.android.financialconnections.analytics.logError
import com.stripe.android.financialconnections.di.FinancialConnectionsSheetNativeComponent
import com.stripe.android.financialconnections.domain.FetchNetworkedAccounts
import com.stripe.android.financialconnections.domain.GetCachedConsumerSession
import com.stripe.android.financialconnections.domain.GetOrFetchSync
import com.stripe.android.financialconnections.domain.NativeAuthFlowCoordinator
import com.stripe.android.financialconnections.domain.SelectNetworkedAccounts
import com.stripe.android.financialconnections.domain.UpdateCachedAccounts
import com.stripe.android.financialconnections.exception.UnclassifiedError
import com.stripe.android.financialconnections.features.accountupdate.AccountUpdateRequiredState
import com.stripe.android.financialconnections.features.accountupdate.AccountUpdateRequiredState.Type.PartnerAuth
import com.stripe.android.financialconnections.features.accountupdate.AccountUpdateRequiredState.Type.Repair
import com.stripe.android.financialconnections.features.accountupdate.PresentAccountUpdateRequiredSheet
import com.stripe.android.financialconnections.features.common.MerchantDataAccessModel
import com.stripe.android.financialconnections.features.linkaccountpicker.LinkAccountPickerClickableText.DATA
import com.stripe.android.financialconnections.features.linkaccountpicker.LinkAccountPickerState.ViewEffect.OpenUrl
import com.stripe.android.financialconnections.features.notice.NoticeSheetState
import com.stripe.android.financialconnections.features.notice.NoticeSheetState.NoticeSheetContent.DataAccess
import com.stripe.android.financialconnections.features.notice.PresentNoticeSheet
import com.stripe.android.financialconnections.model.AddNewAccount
import com.stripe.android.financialconnections.model.DataAccessNotice
import com.stripe.android.financialconnections.model.FinancialConnectionsSessionManifest.Pane
import com.stripe.android.financialconnections.model.FinancialConnectionsSessionManifest.Pane.BANK_AUTH_REPAIR
import com.stripe.android.financialconnections.model.FinancialConnectionsSessionManifest.Pane.PARTNER_AUTH
import com.stripe.android.financialconnections.model.FinancialConnectionsSessionManifest.Pane.SUCCESS
import com.stripe.android.financialconnections.model.NetworkedAccount
import com.stripe.android.financialconnections.model.PartnerAccount
import com.stripe.android.financialconnections.navigation.Destination
import com.stripe.android.financialconnections.navigation.Destination.InstitutionPicker
import com.stripe.android.financialconnections.navigation.NavigationManager
import com.stripe.android.financialconnections.navigation.destination
import com.stripe.android.financialconnections.navigation.topappbar.TopAppBarStateUpdate
import com.stripe.android.financialconnections.presentation.Async
import com.stripe.android.financialconnections.presentation.Async.Uninitialized
import com.stripe.android.financialconnections.presentation.FinancialConnectionsViewModel
import com.stripe.android.financialconnections.ui.HandleClickableUrl
import com.stripe.android.financialconnections.ui.TextResource
import com.stripe.android.financialconnections.utils.error
import dagger.assisted.Assisted
import dagger.assisted.AssistedFactory
import dagger.assisted.AssistedInject
import kotlinx.coroutines.launch
import java.util.Date

internal class LinkAccountPickerViewModel @AssistedInject constructor(
    @Assisted initialState: LinkAccountPickerState,
    nativeAuthFlowCoordinator: NativeAuthFlowCoordinator,
    private val eventTracker: FinancialConnectionsAnalyticsTracker,
    private val getCachedConsumerSession: GetCachedConsumerSession,
    private val handleClickableUrl: HandleClickableUrl,
    private val fetchNetworkedAccounts: FetchNetworkedAccounts,
    private val selectNetworkedAccounts: SelectNetworkedAccounts,
    private val updateCachedAccounts: UpdateCachedAccounts,
    private val getSync: GetOrFetchSync,
    private val navigationManager: NavigationManager,
    private val logger: Logger,
    private val presentNoticeSheet: PresentNoticeSheet,
    private val presentUpdateRequiredSheet: PresentAccountUpdateRequiredSheet,
) : FinancialConnectionsViewModel<LinkAccountPickerState>(initialState, nativeAuthFlowCoordinator) {

    init {
        observeAsyncs()
        suspend {
            val sync = getSync()
            val manifest = sync.manifest
            val dataAccessNotice = sync.text?.consent?.dataAccessNotice
            val merchantDataAccess = MerchantDataAccessModel(
                businessName = manifest.businessName,
                permissions = manifest.permissions,
                isStripeDirect = manifest.isStripeDirect ?: false
            )
            val consumerSession = requireNotNull(getCachedConsumerSession())
            val accountsResponse = fetchNetworkedAccounts(consumerSession.clientSecret)
            val display = requireNotNull(
                accountsResponse
                    .display?.text?.returningNetworkingUserAccountPicker
            )
            // zip the accounts with their display info by id.
            val accounts = display.accounts.mapNotNull { networkedAccount: NetworkedAccount ->
                accountsResponse.data.firstOrNull { it.id == networkedAccount.id }
                    ?.let { matchingPartnerAccount ->
                        Pair(matchingPartnerAccount, networkedAccount)
                    }
            }

            eventTracker.track(PaneLoaded(PANE))
            LinkAccountPickerState.Payload(
                dataAccessNotice = dataAccessNotice,
                partnerToCoreAuths = accountsResponse.partnerToCoreAuths,
                accounts = accounts,
                nextPaneOnNewAccount = accountsResponse.nextPaneOnAddAccount,
                addNewAccount = requireNotNull(display.addNewAccount),
                title = display.title,
                defaultCta = display.defaultCta,
                consumerSessionClientSecret = consumerSession.clientSecret,
                // We always want to refer to Link rather than Stripe on Link panes.
                merchantDataAccess = merchantDataAccess.copy(isStripeDirect = false),
                singleAccount = manifest.singleAccount,
            )
        }.execute { copy(payload = it) }
    }

    override fun updateTopAppBar(state: LinkAccountPickerState): TopAppBarStateUpdate {
        return TopAppBarStateUpdate(
            pane = PANE,
            allowBackNavigation = false,
            error = state.payload.error,
        )
    }

    private fun observeAsyncs() {
        onAsync(
            LinkAccountPickerState::payload,
            onFail = { error ->
                eventTracker.logError(
                    extraMessage = "Error fetching payload",
                    error = error,
                    logger = logger,
                    pane = PANE
                )
                navigationManager.tryNavigateTo(InstitutionPicker(referrer = PANE))
            },
        )
        onAsync(
            LinkAccountPickerState::selectNetworkedAccountAsync,
            onFail = { error ->
                eventTracker.logError(
                    extraMessage = "Error selecting networked account",
                    error = error,
                    logger = logger,
                    pane = PANE
                )
            },
        )
    }

    fun onClickableTextClick(uri: String) = viewModelScope.launch {
        val date = Date()
        handleClickableUrl(
            currentPane = PANE,
            uri = uri,
            onNetworkUrlClicked = {
                setState { copy(viewEffect = OpenUrl(uri, date.time)) }
            },
            knownDeeplinkActions = mapOf(
                DATA.value to {
                    presentDataAccessBottomSheet()
                }
            )
        )
    }

    private fun presentDataAccessBottomSheet() {
        val dataAccessNotice = stateFlow.value.payload()?.dataAccessNotice ?: return
        eventTracker.track(ClickLearnMoreDataAccess(PANE))
        presentNoticeSheet(
            content = DataAccess(dataAccessNotice),
            referrer = PANE,
        )
    }

    fun onNewBankAccountClick() = viewModelScope.launch {
        eventTracker.track(Click("click.new_account", PANE))
        val nextPane = stateFlow.value.payload()?.nextPaneOnNewAccount ?: Pane.INSTITUTION_PICKER
        navigationManager.tryNavigateTo(nextPane.destination(referrer = PANE))
    }

    fun onSelectAccountsClick() {
        suspend {
            val state = stateFlow.value
            val payload = requireNotNull(state.payload())

            val accounts = payload.selectedPartnerAccounts(state.selectedAccountIds)
            updateCachedAccounts(accounts)

            // We assume that at this point, all selected accounts have the same next pane.
            // Otherwise, the user would have been presented with an update-required bottom
            // sheet before.
            val nextPane = accounts.lastOrNull()?.nextPaneOnSelection
            val accountIds = accounts.map { it.id }.toSet()

            eventTracker.track(
                AccountsSubmitted(
                    accountIds = accountIds,
                    isSkipAccountSelection = false,
                    pane = PANE
                )
            )

            eventTracker.track(Click("click.link_accounts", PANE))

            if (nextPane == SUCCESS) {
                selectAccounts(
                    consumerSessionClientSecret = payload.consumerSessionClientSecret,
                    accountIds = accountIds,
                )
            } else {
                handleUnsupportedNextPane(nextPane)
            }
        }.execute { copy(selectNetworkedAccountAsync = it) }
    }

    private suspend fun selectAccounts(
        consumerSessionClientSecret: String,
        accountIds: Set<String>,
    ) {
        selectNetworkedAccounts(
            consumerSessionClientSecret = consumerSessionClientSecret,
            selectedAccountIds = accountIds,
        )
        FinancialConnections.emitEvent(name = Name.ACCOUNTS_SELECTED)
        navigationManager.tryNavigateTo(Destination.Success(referrer = PANE))
    }

    private fun handleUnsupportedNextPane(nextPane: Pane?) {
        when (nextPane) {
            PARTNER_AUTH -> {
                eventTracker.logError(
                    extraMessage = "Connecting a supportability account, but user shouldn't be able to.",
                    error = UnclassifiedError("ConnectSupportabilityAccountError"),
                    logger = logger,
                    pane = PANE,
                )
            }
            BANK_AUTH_REPAIR -> {
                eventTracker.logError(
                    extraMessage = "Connecting a repair account, but user shouldn't be able to.",
                    error = UnclassifiedError("ConnectRepairAccountError"),
                    logger = logger,
                    pane = PANE,
                )
            }
            null -> {
                eventTracker.logError(
                    extraMessage = "Selected connect account, but next pane is NULL.",
                    error = UnclassifiedError("ConnectUnselectedAccountError"),
                    logger = logger,
                    pane = PANE,
                )
            }
            else -> {
                // Nothing to log here
            }
        }

        // Fall back to the institution picker
        val destination = nextPane?.destination?.invoke(referrer = PANE) ?: InstitutionPicker(referrer = PANE)
        navigationManager.tryNavigateTo(destination)
    }

    private fun logAccountClick(partnerAccount: PartnerAccount) {
        val state = stateFlow.value
        val payload = state.payload() ?: return
        val isNewSelection = partnerAccount.id !in state.selectedAccountIds

        val event = FinancialConnectionsAnalyticsEvent.AccountSelected(
            pane = PANE,
            selected = isNewSelection,
            isSingleAccount = payload.singleAccount,
            accountId = partnerAccount.id,
        )

        eventTracker.track(event)
    }

    fun onAccountClick(partnerAccount: PartnerAccount) {
        logAccountClick(partnerAccount)

        val accounts = requireNotNull(stateFlow.value.payload()?.accounts)
        val drawerOnSelection = accounts.firstOrNull { it.first.id == partnerAccount.id }?.second?.drawerOnSelection

        if (drawerOnSelection != null) {
<<<<<<< HEAD
            presentNoticeSheet(
                content = NoticeSheetState.NoticeSheetContent.Generic(drawerOnSelection),
                referrer = PANE,
            )
=======
            // TODO@carlosmuvi handle drawer display.
>>>>>>> 02b79da8
            logger.debug("Drawer on selection: $drawerOnSelection")
            return
        }

        val updateRequired = createUpdateRequiredContent(
            partnerAccount = partnerAccount,
            partnerToCoreAuths = stateFlow.value.payload()?.partnerToCoreAuths,
        )

        if (updateRequired != null) {
            logUpdateRequired(updateRequired)
            presentUpdateRequiredSheet(updateRequired, referrer = PANE)
            return
        }

        setState {
            val payload = requireNotNull(payload())
            copy(
                selectedAccountIds = when {
                    payload.singleAccount -> listOf(partnerAccount.id)
                    partnerAccount.id in selectedAccountIds -> selectedAccountIds - partnerAccount.id
                    else -> selectedAccountIds + partnerAccount.id
                }
            )
        }
    }

    private fun logUpdateRequired(state: AccountUpdateRequiredState.Payload) {
        val eventName = when (state.type) {
            is PartnerAuth -> "click.supportability_account"
            is Repair -> "click.repair_accounts"
        }

        eventTracker.track(Click(eventName, pane = PANE))
    }

    fun onViewEffectLaunched() {
        setState { copy(viewEffect = null) }
    }

    @AssistedFactory
    interface Factory {
        fun create(initialState: LinkAccountPickerState): LinkAccountPickerViewModel
    }

    companion object {

        internal val PANE = Pane.LINK_ACCOUNT_PICKER

        fun factory(parentComponent: FinancialConnectionsSheetNativeComponent): ViewModelProvider.Factory =
            viewModelFactory {
                initializer {
                    parentComponent.linkAccountPickerViewModelFactory.create(LinkAccountPickerState())
                }
            }
    }
}

internal data class LinkAccountPickerState(
    val payload: Async<Payload> = Uninitialized,
    val selectNetworkedAccountAsync: Async<Unit> = Uninitialized,
    val selectedAccountIds: List<String> = emptyList(),
    val viewEffect: ViewEffect? = null,
) {

    data class Payload(
        val title: String,
        val accounts: List<Pair<PartnerAccount, NetworkedAccount>>,
        val dataAccessNotice: DataAccessNotice?,
        val addNewAccount: AddNewAccount,
        val merchantDataAccess: MerchantDataAccessModel,
        val consumerSessionClientSecret: String,
        val defaultCta: String,
        val nextPaneOnNewAccount: Pane?,
        val partnerToCoreAuths: Map<String, String>?,
        val singleAccount: Boolean,
    ) {

        fun selectedPartnerAccounts(selected: List<String>): List<PartnerAccount> {
            return accounts.filter { it.first.id in selected }.map { it.first }
        }
    }

    val cta: TextResource
        get() {
            val payload = payload()

            return if (payload?.singleAccount == true) {
                val selectedAccount = payload.accounts.singleOrNull { (partnerAccount, _) ->
                    partnerAccount.id in selectedAccountIds
                }?.second

                TextResource.Text(
                    value = selectedAccount?.selectionCta ?: payload.defaultCta,
                )
            } else {
                TextResource.Text(
                    value = payload?.defaultCta.orEmpty(),
                )
            }
        }

    sealed class ViewEffect {
        data class OpenUrl(
            val url: String,
            val id: Long
        ) : ViewEffect()
    }
}

internal enum class LinkAccountPickerClickableText(val value: String) {
    DATA("stripe://data-access-notice"),
}

private fun createUpdateRequiredContent(
    partnerAccount: PartnerAccount,
    partnerToCoreAuths: Map<String, String>?,
): AccountUpdateRequiredState.Payload? {
    return when (partnerAccount.nextPaneOnSelection) {
        BANK_AUTH_REPAIR -> {
            AccountUpdateRequiredState.Payload(
                iconUrl = partnerAccount.institution?.icon?.default,
                type = Repair(
                    authorization = partnerAccount.authorization?.let { partnerToCoreAuths?.getValue(it) },
                ),
            )
        }
        PARTNER_AUTH -> {
            AccountUpdateRequiredState.Payload(
                iconUrl = partnerAccount.institution?.icon?.default,
                type = PartnerAuth(
                    institution = partnerAccount.institution,
                ),
            )
        }
        else -> {
            null
        }
    }
}<|MERGE_RESOLUTION|>--- conflicted
+++ resolved
@@ -285,15 +285,10 @@
         val drawerOnSelection = accounts.firstOrNull { it.first.id == partnerAccount.id }?.second?.drawerOnSelection
 
         if (drawerOnSelection != null) {
-<<<<<<< HEAD
             presentNoticeSheet(
                 content = NoticeSheetState.NoticeSheetContent.Generic(drawerOnSelection),
                 referrer = PANE,
             )
-=======
-            // TODO@carlosmuvi handle drawer display.
->>>>>>> 02b79da8
-            logger.debug("Drawer on selection: $drawerOnSelection")
             return
         }
 
