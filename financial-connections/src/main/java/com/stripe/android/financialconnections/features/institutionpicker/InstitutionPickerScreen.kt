--- conflicted
+++ resolved
@@ -94,12 +94,8 @@
 internal fun InstitutionPickerScreen() {
     val viewModel: InstitutionPickerViewModel = paneViewModel { InstitutionPickerViewModel.factory(it) }
     val parentViewModel = parentViewModel()
-<<<<<<< HEAD
     val state: InstitutionPickerState by viewModel.stateFlow.collectAsState()
-=======
-    val state: InstitutionPickerState by viewModel.collectAsState()
     val topAppBarState by parentViewModel.topAppBarState.collectAsState()
->>>>>>> 098c3cab
     val listState = rememberLazyListState()
 
     InstitutionPickerContent(
