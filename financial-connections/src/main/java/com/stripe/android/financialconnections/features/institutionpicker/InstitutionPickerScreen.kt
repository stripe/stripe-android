@file:Suppress("TooManyFunctions", "LongMethod")

package com.stripe.android.financialconnections.features.institutionpicker

import androidx.activity.compose.BackHandler
import androidx.compose.foundation.background
import androidx.compose.foundation.border
import androidx.compose.foundation.clickable
import androidx.compose.foundation.interaction.MutableInteractionSource
import androidx.compose.foundation.layout.Arrangement
import androidx.compose.foundation.layout.Box
import androidx.compose.foundation.layout.BoxScope
import androidx.compose.foundation.layout.Column
import androidx.compose.foundation.layout.PaddingValues
import androidx.compose.foundation.layout.Row
import androidx.compose.foundation.layout.Spacer
import androidx.compose.foundation.layout.fillMaxSize
import androidx.compose.foundation.layout.fillMaxWidth
import androidx.compose.foundation.layout.height
import androidx.compose.foundation.layout.padding
import androidx.compose.foundation.layout.size
import androidx.compose.foundation.lazy.LazyColumn
import androidx.compose.foundation.lazy.grid.GridCells
import androidx.compose.foundation.lazy.grid.GridItemSpan
import androidx.compose.foundation.lazy.grid.LazyVerticalGrid
import androidx.compose.foundation.lazy.grid.items
import androidx.compose.foundation.lazy.items
import androidx.compose.foundation.shape.RoundedCornerShape
import androidx.compose.foundation.text.KeyboardOptions
import androidx.compose.material.Divider
import androidx.compose.material.Icon
import androidx.compose.material.Text
import androidx.compose.material.icons.Icons
import androidx.compose.material.icons.filled.Add
import androidx.compose.material.icons.filled.ArrowBack
import androidx.compose.material.icons.filled.Search
import androidx.compose.material.ripple.rememberRipple
import androidx.compose.runtime.Composable
import androidx.compose.runtime.LaunchedEffect
import androidx.compose.runtime.getValue
import androidx.compose.runtime.mutableStateOf
import androidx.compose.runtime.remember
import androidx.compose.runtime.setValue
import androidx.compose.ui.Alignment
import androidx.compose.ui.Modifier
import androidx.compose.ui.draw.clip
import androidx.compose.ui.focus.onFocusChanged
import androidx.compose.ui.layout.ContentScale
import androidx.compose.ui.platform.LocalFocusManager
import androidx.compose.ui.res.stringResource
import androidx.compose.ui.text.input.ImeAction
import androidx.compose.ui.text.input.KeyboardType
import androidx.compose.ui.text.input.TextFieldValue
import androidx.compose.ui.text.style.TextAlign
import androidx.compose.ui.text.style.TextOverflow
import androidx.compose.ui.tooling.preview.Preview
import androidx.compose.ui.tooling.preview.PreviewParameter
import androidx.compose.ui.unit.dp
import com.airbnb.mvrx.Async
import com.airbnb.mvrx.Fail
import com.airbnb.mvrx.Loading
import com.airbnb.mvrx.Success
import com.airbnb.mvrx.Uninitialized
import com.airbnb.mvrx.compose.collectAsState
import com.airbnb.mvrx.compose.mavericksViewModel
import com.stripe.android.financialconnections.R
import com.stripe.android.financialconnections.features.common.InstitutionPlaceholder
import com.stripe.android.financialconnections.features.common.LoadingShimmerEffect
import com.stripe.android.financialconnections.features.common.LoadingSpinner
import com.stripe.android.financialconnections.features.institutionpicker.InstitutionPickerState.Payload
import com.stripe.android.financialconnections.model.FinancialConnectionsInstitution
import com.stripe.android.financialconnections.model.FinancialConnectionsSessionManifest.Pane
import com.stripe.android.financialconnections.model.InstitutionResponse
import com.stripe.android.financialconnections.presentation.parentViewModel
import com.stripe.android.financialconnections.ui.FinancialConnectionsPreview
import com.stripe.android.financialconnections.ui.LocalImageLoader
import com.stripe.android.financialconnections.ui.components.FinancialConnectionsOutlinedTextField
import com.stripe.android.financialconnections.ui.components.FinancialConnectionsScaffold
import com.stripe.android.financialconnections.ui.components.FinancialConnectionsTopAppBar
import com.stripe.android.financialconnections.ui.theme.Brand100
import com.stripe.android.financialconnections.ui.theme.FinancialConnectionsTheme
import com.stripe.android.uicore.image.StripeImage

@Composable
internal fun InstitutionPickerScreen() {
    val viewModel: InstitutionPickerViewModel = mavericksViewModel()
    val parentViewModel = parentViewModel()
    val state: InstitutionPickerState by viewModel.collectAsState()

    // when in search mode, back closes search.
    val focusManager = LocalFocusManager.current
    BackHandler(state.searchMode) {
        focusManager.clearFocus()
        viewModel.onCancelSearchClick()
    }

    InstitutionPickerContent(
        payload = state.payload,
        institutionsProvider = { state.searchInstitutions },
        searchMode = state.searchMode,
        // This is just used to provide a text in Compose previews
        previewText = state.previewText,
        onQueryChanged = viewModel::onQueryChanged,
        onInstitutionSelected = viewModel::onInstitutionSelected,
        onCancelSearchClick = viewModel::onCancelSearchClick,
        onCloseClick = { parentViewModel.onCloseNoConfirmationClick(Pane.INSTITUTION_PICKER) },
        onSearchFocused = viewModel::onSearchFocused,
        onManualEntryClick = viewModel::onManualEntryClick,
    )
}

@Composable
private fun InstitutionPickerContent(
    payload: Async<Payload>,
    institutionsProvider: () -> Async<InstitutionResponse>,
    searchMode: Boolean,
    previewText: String?,
    onQueryChanged: (String) -> Unit,
    onInstitutionSelected: (FinancialConnectionsInstitution, Boolean) -> Unit,
    onCancelSearchClick: () -> Unit,
    onCloseClick: () -> Unit,
    onSearchFocused: () -> Unit,
    onManualEntryClick: () -> Unit
) {
    FinancialConnectionsScaffold(
        topBar = {
            if (!searchMode) {
                FinancialConnectionsTopAppBar(
                    onCloseClick = onCloseClick
                )
            }
        }
    ) {
        LoadedContent(
            previewText = previewText,
            searchMode = searchMode,
            onQueryChanged = onQueryChanged,
            onSearchFocused = onSearchFocused,
            onCancelSearchClick = onCancelSearchClick,
            institutionsProvider = institutionsProvider,
            onInstitutionSelected = onInstitutionSelected,
            payload = payload,
            onManualEntryClick = onManualEntryClick
        )
    }
}

@Composable
private fun LoadedContent(
    searchMode: Boolean,
    previewText: String?,
    onQueryChanged: (String) -> Unit,
    onSearchFocused: () -> Unit,
    onCancelSearchClick: () -> Unit,
    institutionsProvider: () -> Async<InstitutionResponse>,
    onInstitutionSelected: (FinancialConnectionsInstitution, Boolean) -> Unit,
    payload: Async<Payload>,
    onManualEntryClick: () -> Unit,
) {
    var input by remember { mutableStateOf(TextFieldValue(previewText ?: "")) }
    LaunchedEffect(searchMode) { if (!searchMode) input = TextFieldValue() }
    Column {
        if (searchMode.not()) {
            Spacer(Modifier.size(16.dp))
            Text(
                modifier = Modifier
                    .padding(horizontal = 24.dp)
                    .fillMaxWidth(),
                text = stringResource(R.string.stripe_institutionpicker_pane_select_bank),
                style = FinancialConnectionsTheme.typography.subtitle
            )
        }
        Spacer(modifier = Modifier.size(16.dp))
        if (payload()?.searchDisabled == false) {
            FinancialConnectionsSearchRow(
                query = input,
                searchMode = searchMode,
                onQueryChanged = {
                    input = it
                    onQueryChanged(input.text)
                },
                onSearchFocused = onSearchFocused,
                onCancelSearchClick = onCancelSearchClick
            )
        }
        if (input.text.isNotBlank()) {
            SearchInstitutionsList(
                institutionsProvider = institutionsProvider,
                onInstitutionSelected = onInstitutionSelected,
                onManualEntryClick = onManualEntryClick,
                allowManualEntry = payload()?.allowManualEntry ?: false
            )
        } else {
            FeaturedInstitutionsGrid(
                modifier = Modifier.weight(1f),
                payload = payload,
                onInstitutionSelected = onInstitutionSelected
            )
        }
    }
}

@Composable
private fun FinancialConnectionsSearchRow(
    query: TextFieldValue,
    onQueryChanged: (TextFieldValue) -> Unit,
    onCancelSearchClick: () -> Unit,
    onSearchFocused: () -> Unit,
    searchMode: Boolean
) {
    val focusManager = LocalFocusManager.current
    Row(
        verticalAlignment = Alignment.CenterVertically,
        modifier = Modifier.padding(horizontal = 24.dp)
    ) {
        FinancialConnectionsOutlinedTextField(
            keyboardOptions = KeyboardOptions(
                keyboardType = KeyboardType.Text,
                imeAction = ImeAction.Done
            ),
            leadingIcon = if (searchMode) {
                {
                    Icon(
                        Icons.Filled.ArrowBack,
                        tint = FinancialConnectionsTheme.colors.textPrimary,
                        contentDescription = "Back button",
                        modifier = Modifier.clickable {
                            onCancelSearchClick()
                            focusManager.clearFocus()
                        }
                    )
                }
            } else {
                {
                    Icon(
                        Icons.Filled.Search,
                        tint = FinancialConnectionsTheme.colors.textPrimary,
                        contentDescription = "Search icon",
                    )
                }
            },
            modifier = Modifier
                .onFocusChanged { if (it.isFocused) onSearchFocused() }
                .weight(1f),
            placeholder = {
                Text(
                    text = stringResource(id = R.string.stripe_search),
                    style = FinancialConnectionsTheme.typography.body,
                    color = FinancialConnectionsTheme.colors.textDisabled
                )
            },
            value = query,
            onValueChange = { onQueryChanged(it) }
        )
    }
}

@Composable
private fun SearchInstitutionsList(
    institutionsProvider: () -> Async<InstitutionResponse>,
    onInstitutionSelected: (FinancialConnectionsInstitution, Boolean) -> Unit,
    onManualEntryClick: () -> Unit,
    allowManualEntry: Boolean
) {
    LazyColumn(
        horizontalAlignment = Alignment.CenterHorizontally,
        contentPadding = PaddingValues(top = 16.dp),
        content = {
            when (val institutions: Async<InstitutionResponse> = institutionsProvider()) {
                Uninitialized,
                is Fail -> item {
                    if (allowManualEntry) {
                        ManualEntryRow(onManualEntryClick)
                    } else {
                        NoResultsRow()
                    }
                }

                is Loading -> item {
                    Box(
                        contentAlignment = Alignment.Center,
                        modifier = Modifier.fillMaxWidth()
                    ) { LoadingSpinner() }
                }

                is Success -> {
                    if (institutions().data.isEmpty()) {
                        // NO RESULTS CASE
                        item {
                            if (institutions().showManualEntry == true) {
                                ManualEntryRow(onManualEntryClick)
                            } else {
                                NoResultsRow()
                            }
                        }
                    } else {
                        items(institutions().data, key = { it.id }) { institution ->
                            InstitutionResultTile({ onInstitutionSelected(it, false) }, institution)
                        }
                        if (institutions().showManualEntry == true) {
                            item {
                                Divider(
                                    modifier = Modifier
                                        .fillMaxWidth()
                                        .padding(
                                            vertical = 8.dp,
                                            horizontal = 24.dp
                                        ),
                                    color = FinancialConnectionsTheme.colors.borderDefault
                                )
                            }
                            item {
                                ManualEntryRow(onManualEntryClick)
                            }
                        }
                    }
                }
            }
        }
    )
}

@Composable
private fun NoResultsRow() {
    Row(
        verticalAlignment = Alignment.CenterVertically,
        modifier = Modifier
            .fillMaxSize()
            .padding(
                vertical = 8.dp,
                horizontal = 24.dp
            )
    ) {
        Column {
            Text(
                text = stringResource(id = R.string.stripe_institutionpicker_no_results_title),
                color = FinancialConnectionsTheme.colors.textPrimary,
                style = FinancialConnectionsTheme.typography.bodyEmphasized
            )
            Text(
                text = stringResource(id = R.string.stripe_institutionpicker_no_results_desc),
                color = FinancialConnectionsTheme.colors.textSecondary,
                style = FinancialConnectionsTheme.typography.captionTight,
                maxLines = 1,
                overflow = TextOverflow.Ellipsis
            )
        }
    }
}

@Composable
private fun ManualEntryRow(onManualEntryClick: () -> Unit) {
    Row(
        verticalAlignment = Alignment.CenterVertically,
        modifier = Modifier
            .fillMaxSize()
            .clickable(onClick = onManualEntryClick)
            .padding(
                vertical = 8.dp,
                horizontal = 24.dp
            )
    ) {
        Icon(
            imageVector = Icons.Filled.Add,
            tint = FinancialConnectionsTheme.colors.textBrand,
            modifier = Modifier
                .size(36.dp)
                .clip(RoundedCornerShape(6.dp))
                .background(Brand100)
                .padding(8.dp),
            contentDescription = "Add icon"
        )
        Spacer(modifier = Modifier.size(8.dp))
        Column {
            Text(
                text = stringResource(R.string.stripe_institutionpicker_manual_entry_title),
                color = FinancialConnectionsTheme.colors.textPrimary,
                style = FinancialConnectionsTheme.typography.bodyEmphasized
            )
            Text(
                text = stringResource(R.string.stripe_institutionpicker_manual_entry_desc),
                color = FinancialConnectionsTheme.colors.textSecondary,
                style = FinancialConnectionsTheme.typography.captionTight,
                maxLines = 1,
                overflow = TextOverflow.Ellipsis
            )
        }
    }
}

@Composable
private fun InstitutionResultTile(
    onInstitutionSelected: (FinancialConnectionsInstitution) -> Unit,
    institution: FinancialConnectionsInstitution
) {
    Row(
        verticalAlignment = Alignment.CenterVertically,
        modifier = Modifier
            .fillMaxSize()
            .clickable { onInstitutionSelected(institution) }
            .padding(
                vertical = 8.dp,
                horizontal = 24.dp
            )
    ) {
        val modifier = Modifier
            .size(36.dp)
            .clip(RoundedCornerShape(6.dp))
        when {
            institution.icon?.default.isNullOrEmpty() -> InstitutionPlaceholder(modifier)
            else -> StripeImage(
                url = requireNotNull(institution.icon?.default),
                imageLoader = LocalImageLoader.current,
                contentDescription = null,
                modifier = modifier,
                contentScale = ContentScale.Crop,
                errorContent = { InstitutionPlaceholder(modifier) }
            )
        }
        Spacer(modifier = Modifier.size(8.dp))
        Column {
            Text(
                text = institution.name,
                color = FinancialConnectionsTheme.colors.textPrimary,
                style = FinancialConnectionsTheme.typography.bodyEmphasized
            )
            Text(
                text = institution.url ?: "",
                color = FinancialConnectionsTheme.colors.textDisabled,
                style = FinancialConnectionsTheme.typography.captionTight,
                maxLines = 1,
                overflow = TextOverflow.Ellipsis
            )
        }
    }
}

@Composable
private fun FeaturedInstitutionsGrid(
    modifier: Modifier,
    payload: Async<Payload>,
    onInstitutionSelected: (FinancialConnectionsInstitution, Boolean) -> Unit
) {
    LazyVerticalGrid(
        modifier = modifier,
        columns = GridCells.Fixed(2),
        contentPadding = PaddingValues(
            top = 16.dp,
            start = 24.dp,
            end = 24.dp
        ),
        verticalArrangement = Arrangement.spacedBy(8.dp),
        horizontalArrangement = Arrangement.spacedBy(8.dp),
        content = {
            when (payload) {
                Uninitialized, is Loading -> {
                    item(span = { GridItemSpan(2) }) {
                        LoadingSpinner()
                    }
                }
                // Show empty featured institutions grid. Users will be able to search using search bar.
                is Fail -> Unit
                is Success -> items(payload().featuredInstitutions) { institution ->
                    Box(
                        contentAlignment = Alignment.Center,
                        modifier = Modifier
                            .height(80.dp)
                            .fillMaxWidth()
                            .clip(RoundedCornerShape(6.dp))
                            .border(
                                width = 1.dp,
                                color = FinancialConnectionsTheme.colors.borderDefault,
                                shape = RoundedCornerShape(6.dp)
                            )
                            .clickable(
                                interactionSource = remember { MutableInteractionSource() },
                                indication = rememberRipple(
                                    color = FinancialConnectionsTheme.colors.textSecondary
                                ),
                            ) { onInstitutionSelected(institution, true) }
                    ) {
                        when {
                            institution.logo?.default.isNullOrBlank() ->
                                FeaturedInstitutionPlaceholder(institution)

                            else -> StripeImage(
                                modifier = Modifier
                                    .fillMaxSize()
                                    .padding(8.dp),
                                url = requireNotNull(institution.logo?.default),
                                imageLoader = LocalImageLoader.current,
                                contentScale = ContentScale.Fit,
                                loadingContent = { FeaturedInstitutionLoading() },
                                errorContent = { FeaturedInstitutionPlaceholder(institution) },
                                contentDescription = "Institution logo"
                            )
                        }
                    }
                }
            }
        }
    )
}

<<<<<<< HEAD
@Preview(group = "Institution Picker Pane")
=======
@Composable
private fun BoxScope.FeaturedInstitutionLoading() {
    LoadingShimmerEffect { shimmer ->
        Spacer(
            modifier = Modifier.Companion
                .align(Alignment.Center)
                .height(20.dp)
                .clip(RoundedCornerShape(10.dp))
                .fillMaxWidth(fraction = 0.5f)
                .background(shimmer)
        )
    }
}

@Composable
private fun BoxScope.FeaturedInstitutionPlaceholder(institution: FinancialConnectionsInstitution) {
    Text(
        modifier = Modifier.Companion.align(Alignment.Center),
        text = institution.name,
        color = FinancialConnectionsTheme.colors.textPrimary,
        style = FinancialConnectionsTheme.typography.bodyEmphasized,
        textAlign = TextAlign.Center
    )
}

@Preview(group = "Institutions Pane", name = "initialLoading")
>>>>>>> 9f8e17d8
@Composable
internal fun InstitutionPickerPreview(
    @PreviewParameter(InstitutionPickerPreviewParameterProvider::class)
    state: InstitutionPickerState
) {
    FinancialConnectionsPreview {
        InstitutionPickerContent(
            previewText = state.previewText,
            payload = state.payload,
            institutionsProvider = { state.searchInstitutions },
            searchMode = state.searchMode,
            onQueryChanged = {},
            onInstitutionSelected = { _, _ -> },
            onCancelSearchClick = {},
            onCloseClick = {},
            onSearchFocused = {}
        ) {}
    }
}<|MERGE_RESOLUTION|>--- conflicted
+++ resolved
@@ -502,9 +502,6 @@
     )
 }
 
-<<<<<<< HEAD
-@Preview(group = "Institution Picker Pane")
-=======
 @Composable
 private fun BoxScope.FeaturedInstitutionLoading() {
     LoadingShimmerEffect { shimmer ->
@@ -530,8 +527,7 @@
     )
 }
 
-@Preview(group = "Institutions Pane", name = "initialLoading")
->>>>>>> 9f8e17d8
+@Preview(group = "Institution Picker Pane")
 @Composable
 internal fun InstitutionPickerPreview(
     @PreviewParameter(InstitutionPickerPreviewParameterProvider::class)
