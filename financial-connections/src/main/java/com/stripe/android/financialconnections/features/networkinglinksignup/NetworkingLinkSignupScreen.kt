package com.stripe.android.financialconnections.features.networkinglinksignup

import androidx.activity.compose.BackHandler
import androidx.compose.animation.AnimatedVisibility
import androidx.compose.animation.core.AnimationSpec
import androidx.compose.animation.core.tween
import androidx.compose.foundation.ScrollState
import androidx.compose.foundation.background
import androidx.compose.foundation.gestures.animateScrollBy
import androidx.compose.foundation.layout.Box
import androidx.compose.foundation.layout.Column
import androidx.compose.foundation.layout.Spacer
import androidx.compose.foundation.layout.fillMaxWidth
import androidx.compose.foundation.layout.padding
import androidx.compose.foundation.layout.size
import androidx.compose.foundation.rememberScrollState
import androidx.compose.foundation.shape.RoundedCornerShape
import androidx.compose.material.CircularProgressIndicator
import androidx.compose.material.ModalBottomSheetState
import androidx.compose.material.ModalBottomSheetValue
import androidx.compose.material.Text
import androidx.compose.material.rememberModalBottomSheetState
import androidx.compose.runtime.Composable
import androidx.compose.runtime.LaunchedEffect
import androidx.compose.runtime.collectAsState
import androidx.compose.runtime.getValue
import androidx.compose.runtime.mutableStateOf
import androidx.compose.runtime.remember
import androidx.compose.runtime.rememberCoroutineScope
import androidx.compose.runtime.setValue
import androidx.compose.ui.Alignment
import androidx.compose.ui.ExperimentalComposeUiApi
import androidx.compose.ui.Modifier
import androidx.compose.ui.draw.clip
import androidx.compose.ui.focus.FocusRequester
import androidx.compose.ui.focus.onFocusChanged
import androidx.compose.ui.platform.LocalUriHandler
import androidx.compose.ui.platform.testTag
import androidx.compose.ui.semantics.semantics
import androidx.compose.ui.semantics.testTagsAsResourceId
import androidx.compose.ui.text.input.ImeAction
import androidx.compose.ui.text.style.TextAlign
import androidx.compose.ui.tooling.preview.Preview
import androidx.compose.ui.tooling.preview.PreviewParameter
import androidx.compose.ui.unit.dp
import com.stripe.android.financialconnections.core.Async
import com.stripe.android.financialconnections.core.Async.Fail
import com.stripe.android.financialconnections.core.Async.Loading
import com.stripe.android.financialconnections.core.Async.Success
import com.stripe.android.financialconnections.core.Async.Uninitialized
import com.stripe.android.financialconnections.core.paneViewModel
import com.stripe.android.financialconnections.features.common.FullScreenGenericLoading
import com.stripe.android.financialconnections.features.common.LegalDetailsBottomSheetContent
import com.stripe.android.financialconnections.features.common.ListItem
import com.stripe.android.financialconnections.features.common.UnclassifiedErrorContent
import com.stripe.android.financialconnections.features.networkinglinksignup.NetworkingLinkSignupState.Payload
import com.stripe.android.financialconnections.features.networkinglinksignup.NetworkingLinkSignupState.ViewEffect
import com.stripe.android.financialconnections.features.networkinglinksignup.NetworkingLinkSignupState.ViewEffect.OpenUrl
import com.stripe.android.financialconnections.features.networkinglinksignup.NetworkingLinkSignupViewModel.Companion.PANE
import com.stripe.android.financialconnections.model.FinancialConnectionsSessionManifest
import com.stripe.android.financialconnections.navigation.topappbar.TopAppBarState
import com.stripe.android.financialconnections.presentation.parentViewModel
import com.stripe.android.financialconnections.ui.FinancialConnectionsPreview
import com.stripe.android.financialconnections.ui.TextResource
import com.stripe.android.financialconnections.ui.components.AnnotatedText
import com.stripe.android.financialconnections.ui.components.FinancialConnectionsButton
import com.stripe.android.financialconnections.ui.components.FinancialConnectionsModalBottomSheetLayout
import com.stripe.android.financialconnections.ui.components.FinancialConnectionsScaffold
import com.stripe.android.financialconnections.ui.components.FinancialConnectionsTopAppBar
import com.stripe.android.financialconnections.ui.sdui.BulletUI
import com.stripe.android.financialconnections.ui.sdui.fromHtml
import com.stripe.android.financialconnections.ui.theme.FinancialConnectionsTheme.colors
import com.stripe.android.financialconnections.ui.theme.FinancialConnectionsTheme.typography
import com.stripe.android.financialconnections.ui.theme.Layout
import com.stripe.android.financialconnections.ui.theme.StripeThemeForConnections
import com.stripe.android.model.ConsumerSessionLookup
import com.stripe.android.uicore.elements.DropDown
import com.stripe.android.uicore.elements.PhoneNumberCollectionSection
import com.stripe.android.uicore.elements.TextFieldController
import com.stripe.android.uicore.elements.TextFieldSection
import kotlinx.coroutines.launch

@Composable
internal fun NetworkingLinkSignupScreen() {
    val viewModel: NetworkingLinkSignupViewModel = paneViewModel(NetworkingLinkSignupViewModel.Companion::factory)
    val parentViewModel = parentViewModel()
<<<<<<< HEAD
    val state = viewModel.stateFlow.collectAsState()
=======
    val state = viewModel.collectAsState()
    val topAppBarState by parentViewModel.topAppBarState.collectAsState()
>>>>>>> 098c3cab
    BackHandler(enabled = true) {}
    val uriHandler = LocalUriHandler.current
    val bottomSheetState: ModalBottomSheetState = rememberModalBottomSheetState(
        initialValue = ModalBottomSheetValue.Hidden,
        skipHalfExpanded = true
    )

    state.value.viewEffect?.let { viewEffect ->
        LaunchedEffect(viewEffect) {
            when (viewEffect) {
                is OpenUrl -> uriHandler.openUri(viewEffect.url)
                is ViewEffect.OpenBottomSheet -> bottomSheetState.show()
            }
            viewModel.onViewEffectLaunched()
        }
    }

    NetworkingLinkSignupContent(
        state = state.value,
        topAppBarState = topAppBarState,
        bottomSheetState = bottomSheetState,
        onCloseClick = { parentViewModel.onCloseWithConfirmationClick(PANE) },
        onCloseFromErrorClick = parentViewModel::onCloseFromErrorClick,
        onClickableTextClick = viewModel::onClickableTextClick,
        onSaveToLink = viewModel::onSaveAccount,
        onSkipClick = viewModel::onSkipClick
    )
}

@Composable
private fun NetworkingLinkSignupContent(
    bottomSheetState: ModalBottomSheetState,
    state: NetworkingLinkSignupState,
    topAppBarState: TopAppBarState,
    onCloseClick: () -> Unit,
    onCloseFromErrorClick: (Throwable) -> Unit,
    onClickableTextClick: (String) -> Unit,
    onSaveToLink: () -> Unit,
    onSkipClick: () -> Unit
) {
    val coroutineScope = rememberCoroutineScope()

    FinancialConnectionsModalBottomSheetLayout(
        sheetState = bottomSheetState,
        sheetContent = {
            when (val legalDetails = state.payload()?.content?.legalDetailsNotice) {
                null -> {}
                else -> LegalDetailsBottomSheetContent(
                    legalDetails = legalDetails,
                    onConfirmModalClick = { coroutineScope.launch { bottomSheetState.hide() } },
                    onClickableTextClick = onClickableTextClick
                )
            }
        },
        content = {
            NetworkingLinkSignupMainContent(
                onCloseClick = onCloseClick,
                state = state,
                topAppBarState = topAppBarState,
                onSaveToLink = onSaveToLink,
                onClickableTextClick = onClickableTextClick,
                onSkipClick = onSkipClick,
                onCloseFromErrorClick = onCloseFromErrorClick
            )
        }
    )
}

@Composable
private fun NetworkingLinkSignupMainContent(
    onCloseClick: () -> Unit,
    state: NetworkingLinkSignupState,
    topAppBarState: TopAppBarState,
    onSaveToLink: () -> Unit,
    onClickableTextClick: (String) -> Unit,
    onSkipClick: () -> Unit,
    onCloseFromErrorClick: (Throwable) -> Unit
) {
    val scrollState = rememberScrollState()
    FinancialConnectionsScaffold(
        topBar = {
            FinancialConnectionsTopAppBar(
                state = topAppBarState,
                onCloseClick = onCloseClick,
            )
        }
    ) {
        when (val payload = state.payload) {
            Uninitialized, is Loading -> FullScreenGenericLoading()
            is Success -> NetworkingLinkSignupLoaded(
                scrollState = scrollState,
                validForm = state.valid,
                payload = payload(),
                lookupAccountSync = state.lookupAccount,
                saveAccountToLinkSync = state.saveAccountToLink,
                showFullForm = state.showFullForm,
                onSaveToLink = onSaveToLink,
                onClickableTextClick = onClickableTextClick,
                onSkipClick = onSkipClick
            )

            is Fail -> UnclassifiedErrorContent { onCloseFromErrorClick(payload.error) }
        }
    }
}

@Composable
private fun NetworkingLinkSignupLoaded(
    scrollState: ScrollState,
    validForm: Boolean,
    payload: Payload,
    saveAccountToLinkSync: Async<FinancialConnectionsSessionManifest>,
    lookupAccountSync: Async<ConsumerSessionLookup>,
    showFullForm: Boolean,
    onClickableTextClick: (String) -> Unit,
    onSaveToLink: () -> Unit,
    onSkipClick: () -> Unit
) {
    val phoneNumberFocusRequester = remember { FocusRequester() }

    LaunchedEffect(showFullForm) {
        if (showFullForm) {
            scrollState.animateScrollToBottom()
            phoneNumberFocusRequester.requestFocus()
        }
    }

    Layout(
        scrollState = scrollState,
        body = {
            Title(payload.content.title)
            Spacer(modifier = Modifier.size(24.dp))

            for (bullet in payload.content.body.bullets) {
                ListItem(
                    bullet = BulletUI.from(bullet),
                    onClickableTextClick = onClickableTextClick
                )
                Spacer(modifier = Modifier.size(16.dp))
            }

            EmailSection(
                showFullForm = showFullForm,
                loading = lookupAccountSync is Loading,
                emailController = payload.emailController,
                enabled = true,
            )

            AnimatedVisibility(showFullForm) {
                PhoneNumberSection(
                    payload = payload,
                    focusRequester = phoneNumberFocusRequester,
                )
            }
        },
        footer = {
            NetworkingLinkSignupFooter(
                payload = payload,
                onClickableTextClick = onClickableTextClick,
                saveAccountToLinkSync = saveAccountToLinkSync,
                validForm = validForm,
                onSaveToLink = onSaveToLink,
                onSkipClick = onSkipClick
            )
        }
    )
}

@OptIn(ExperimentalComposeUiApi::class)
@Composable
private fun NetworkingLinkSignupFooter(
    payload: Payload,
    onClickableTextClick: (String) -> Unit,
    saveAccountToLinkSync: Async<FinancialConnectionsSessionManifest>,
    validForm: Boolean,
    onSaveToLink: () -> Unit,
    onSkipClick: () -> Unit
) = Column {
    AnnotatedText(
        modifier = Modifier.fillMaxWidth(),
        text = TextResource.Text(fromHtml(payload.content.aboveCta)),
        onClickableTextClick = onClickableTextClick,
        defaultStyle = typography.labelSmall.copy(
            textAlign = TextAlign.Center,
            color = colors.textDefault
        )
    )
    Spacer(modifier = Modifier.size(16.dp))
    FinancialConnectionsButton(
        loading = saveAccountToLinkSync is Loading,
        enabled = validForm,
        type = FinancialConnectionsButton.Type.Primary,
        onClick = onSaveToLink,
        modifier = Modifier
            .fillMaxWidth()
    ) {
        Text(text = payload.content.cta)
    }
    Spacer(modifier = Modifier.size(8.dp))
    FinancialConnectionsButton(
        type = FinancialConnectionsButton.Type.Secondary,
        onClick = onSkipClick,
        modifier = Modifier
            .fillMaxWidth()
            .semantics { testTagsAsResourceId = true }
            .testTag("skip_cta")
    ) {
        Text(text = payload.content.skipCta)
    }
}

@Composable
private fun PhoneNumberSection(
    payload: Payload,
    focusRequester: FocusRequester,
) {
    var focused by remember { mutableStateOf(false) }
    Column {
        StripeThemeForConnections {
            PhoneNumberCollectionSection(
                modifier = Modifier.onFocusChanged { focused = it.isFocused },
                countryDropdown = {
                    DropDown(
                        controller = payload.phoneController.countryDropdownController,
                        enabled = true,
                        showChevron = false,
                        modifier = Modifier
                            .padding(horizontal = 6.dp)
                            .clip(RoundedCornerShape(8.dp))
                            .background(colors.background)
                            .padding(vertical = 12.dp, horizontal = 8.dp)
                    )
                },
                isSelected = focused,
                phoneNumberController = payload.phoneController,
                imeAction = ImeAction.Default,
                focusRequester = focusRequester,
                enabled = true,
            )
        }
    }
}

@Composable
private fun Title(title: String) {
    AnnotatedText(
        text = TextResource.Text(fromHtml(title)),
        defaultStyle = typography.headingXLarge,
        onClickableTextClick = {},
    )
}

@Composable
internal fun EmailSection(
    enabled: Boolean,
    emailController: TextFieldController,
    showFullForm: Boolean,
    loading: Boolean
) {
    var focused by remember { mutableStateOf(false) }
    StripeThemeForConnections {
        Box(
            modifier = Modifier
                .fillMaxWidth()
                .padding(0.dp),
            contentAlignment = Alignment.CenterEnd
        ) {
            TextFieldSection(
                modifier = Modifier.onFocusChanged { focused = it.isFocused },
                isSelected = focused,
                textFieldController = emailController,
                imeAction = if (showFullForm) ImeAction.Next else ImeAction.Done,
                enabled = enabled
            )
            if (loading) {
                CircularProgressIndicator(
                    modifier = Modifier
                        .size(32.dp)
                        .padding(
                            start = 0.dp,
                            top = 8.dp,
                            end = 16.dp,
                            bottom = 8.dp
                        ),
                    color = colors.iconBrand,
                    strokeWidth = 2.dp
                )
            }
        }
    }
}

private suspend fun ScrollState.animateScrollToBottom(
    animationSpec: AnimationSpec<Float> = tween(),
) {
    animateScrollBy(Float.MAX_VALUE, animationSpec)
}

@Composable
@Preview(group = "NetworkingLinkSignup Pane")
internal fun NetworkingLinkSignupScreenPreview(
    @PreviewParameter(NetworkingLinkSignupPreviewParameterProvider::class)
    state: NetworkingLinkSignupState
) {
    FinancialConnectionsPreview {
        NetworkingLinkSignupContent(
            state = state,
            topAppBarState = TopAppBarState(hideStripeLogo = false),
            bottomSheetState = rememberModalBottomSheetState(
                initialValue = ModalBottomSheetValue.Hidden
            ),
            onCloseClick = {},
            onSaveToLink = {},
            onClickableTextClick = {},
            onCloseFromErrorClick = {},
            onSkipClick = {}
        )
    }
}<|MERGE_RESOLUTION|>--- conflicted
+++ resolved
@@ -84,12 +84,8 @@
 internal fun NetworkingLinkSignupScreen() {
     val viewModel: NetworkingLinkSignupViewModel = paneViewModel(NetworkingLinkSignupViewModel.Companion::factory)
     val parentViewModel = parentViewModel()
-<<<<<<< HEAD
     val state = viewModel.stateFlow.collectAsState()
-=======
-    val state = viewModel.collectAsState()
     val topAppBarState by parentViewModel.topAppBarState.collectAsState()
->>>>>>> 098c3cab
     BackHandler(enabled = true) {}
     val uriHandler = LocalUriHandler.current
     val bottomSheetState: ModalBottomSheetState = rememberModalBottomSheetState(
