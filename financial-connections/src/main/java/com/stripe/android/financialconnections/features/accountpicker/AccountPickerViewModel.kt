package com.stripe.android.financialconnections.features.accountpicker

import com.airbnb.mvrx.Async
import com.airbnb.mvrx.Loading
import com.airbnb.mvrx.MavericksState
import com.airbnb.mvrx.MavericksViewModel
import com.airbnb.mvrx.MavericksViewModelFactory
import com.airbnb.mvrx.Uninitialized
import com.airbnb.mvrx.ViewModelContext
<<<<<<< HEAD
import com.stripe.android.financialconnections.domain.NativeAuthFlowCoordinator
import com.stripe.android.financialconnections.domain.NativeAuthFlowCoordinator.Message.RequestNextStep
import com.stripe.android.financialconnections.domain.NativeAuthFlowCoordinator.Message.UpdateAccountList
import com.stripe.android.financialconnections.domain.PollAuthorizationSessionAccounts
import com.stripe.android.financialconnections.domain.SelectAccounts
=======
import com.stripe.android.financialconnections.domain.GetManifest
import com.stripe.android.financialconnections.domain.PollAuthorizationSessionAccounts
>>>>>>> 226acbd5
import com.stripe.android.financialconnections.model.PartnerAccount
import com.stripe.android.financialconnections.model.PartnerAccountsList
import com.stripe.android.financialconnections.navigation.NavigationDirections
import com.stripe.android.financialconnections.ui.FinancialConnectionsSheetNativeActivity
import javax.inject.Inject

internal class AccountPickerViewModel @Inject constructor(
    initialState: AccountPickerState,
<<<<<<< HEAD
    private val selectAccounts: SelectAccounts,
    private val pollAuthorizationSessionAccounts: PollAuthorizationSessionAccounts,
    private val coordinator: NativeAuthFlowCoordinator
) : MavericksViewModel<AccountPickerState>(initialState) {

    fun onAuthSessionReceived(authSessionId: String) {
        withState {
            if (it.accounts.shouldLoad) suspend {
                pollAuthorizationSessionAccounts(authSessionId)
            }.execute { copy(accounts = it) }
        }
    }

    fun onAccountClicked(account: PartnerAccount) {
        withState {
            if (it.selectedIds.contains(account.id)) {
                setState { copy(selectedIds = selectedIds - account.id) }
            } else {
                setState { copy(selectedIds = selectedIds + account.id) }
            }
        }
    }

    fun selectAccounts(authSessionId: String) {
        withState { state ->
            state.accounts()?.let { accounts ->
                suspend {
                    val accountsList: PartnerAccountsList = selectAccounts(
                        selectedAccounts = accounts.data.filter { state.selectedIds.contains(it.id) },
                        sessionId = authSessionId,
                    )
                    coordinator().emit(UpdateAccountList(accountsList))
                    coordinator().emit(RequestNextStep(currentStep = NavigationDirections.accountPicker))
                    accountsList
                }.execute {
                    copy(selectAccounts = it)
                }
            }
        }
=======
    private val getManifest: GetManifest,
    private val pollAuthorizationSessionAccounts: PollAuthorizationSessionAccounts
) : MavericksViewModel<AccountPickerState>(initialState) {

    init {
        suspend {
            val authSession = requireNotNull(getManifest().activeAuthSession)
            pollAuthorizationSessionAccounts(authSession.id)
        }.execute { copy(accounts = it) }
>>>>>>> 226acbd5
    }

    fun onAccountClicked(account: PartnerAccount) {
        withState {
            if (it.selectedIds.contains(account.id)) {
                setState { copy(selectedIds = selectedIds - account.id) }
            } else {
                setState { copy(selectedIds = selectedIds + account.id) }
            }
        }
    }

    companion object :
        MavericksViewModelFactory<AccountPickerViewModel, AccountPickerState> {

        override fun create(
            viewModelContext: ViewModelContext,
            state: AccountPickerState
        ): AccountPickerViewModel {
            return viewModelContext.activity<FinancialConnectionsSheetNativeActivity>()
                .viewModel
                .activityRetainedComponent
                .accountPickerBuilder
                .initialState(state)
                .build()
                .viewModel
        }
    }
}

internal data class AccountPickerState(
    val accounts: Async<PartnerAccountsList> = Uninitialized,
<<<<<<< HEAD
    val selectAccounts: Async<PartnerAccountsList> = Uninitialized,
    val selectedIds: Set<String> = emptySet()
) : MavericksState {

    val isLoading: Boolean
        get() = selectAccounts is Loading || accounts is Loading
=======
    val selectedIds: Set<String> = emptySet()
) : MavericksState {

    val PartnerAccount.isSelected
        get() = selectedIds.contains(id)
>>>>>>> 226acbd5
}<|MERGE_RESOLUTION|>--- conflicted
+++ resolved
@@ -7,16 +7,15 @@
 import com.airbnb.mvrx.MavericksViewModelFactory
 import com.airbnb.mvrx.Uninitialized
 import com.airbnb.mvrx.ViewModelContext
-<<<<<<< HEAD
 import com.stripe.android.financialconnections.domain.NativeAuthFlowCoordinator
 import com.stripe.android.financialconnections.domain.NativeAuthFlowCoordinator.Message.RequestNextStep
 import com.stripe.android.financialconnections.domain.NativeAuthFlowCoordinator.Message.UpdateAccountList
+import com.stripe.android.financialconnections.domain.GetManifest
 import com.stripe.android.financialconnections.domain.PollAuthorizationSessionAccounts
 import com.stripe.android.financialconnections.domain.SelectAccounts
-=======
-import com.stripe.android.financialconnections.domain.GetManifest
-import com.stripe.android.financialconnections.domain.PollAuthorizationSessionAccounts
->>>>>>> 226acbd5
+import com.stripe.android.financialconnections.model.PartnerAccount
+import com.stripe.android.financialconnections.domain.SelectAccounts
+import com.stripe.android.financialconnections.model.PartnerAccount
 import com.stripe.android.financialconnections.model.PartnerAccount
 import com.stripe.android.financialconnections.model.PartnerAccountsList
 import com.stripe.android.financialconnections.navigation.NavigationDirections
@@ -25,18 +24,16 @@
 
 internal class AccountPickerViewModel @Inject constructor(
     initialState: AccountPickerState,
-<<<<<<< HEAD
     private val selectAccounts: SelectAccounts,
-    private val pollAuthorizationSessionAccounts: PollAuthorizationSessionAccounts,
-    private val coordinator: NativeAuthFlowCoordinator
+    private val getManifest: GetManifest,
+    private val pollAuthorizationSessionAccounts: PollAuthorizationSessionAccounts
 ) : MavericksViewModel<AccountPickerState>(initialState) {
 
-    fun onAuthSessionReceived(authSessionId: String) {
-        withState {
-            if (it.accounts.shouldLoad) suspend {
-                pollAuthorizationSessionAccounts(authSessionId)
-            }.execute { copy(accounts = it) }
-        }
+    init {
+        suspend {
+            val authSession = requireNotNull(getManifest().activeAuthSession)
+            pollAuthorizationSessionAccounts(authSession.id)
+        }.execute { copy(accounts = it) }
     }
 
     fun onAccountClicked(account: PartnerAccount) {
@@ -65,17 +62,6 @@
                 }
             }
         }
-=======
-    private val getManifest: GetManifest,
-    private val pollAuthorizationSessionAccounts: PollAuthorizationSessionAccounts
-) : MavericksViewModel<AccountPickerState>(initialState) {
-
-    init {
-        suspend {
-            val authSession = requireNotNull(getManifest().activeAuthSession)
-            pollAuthorizationSessionAccounts(authSession.id)
-        }.execute { copy(accounts = it) }
->>>>>>> 226acbd5
     }
 
     fun onAccountClicked(account: PartnerAccount) {
@@ -108,18 +94,10 @@
 
 internal data class AccountPickerState(
     val accounts: Async<PartnerAccountsList> = Uninitialized,
-<<<<<<< HEAD
     val selectAccounts: Async<PartnerAccountsList> = Uninitialized,
     val selectedIds: Set<String> = emptySet()
 ) : MavericksState {
 
     val isLoading: Boolean
         get() = selectAccounts is Loading || accounts is Loading
-=======
-    val selectedIds: Set<String> = emptySet()
-) : MavericksState {
-
-    val PartnerAccount.isSelected
-        get() = selectedIds.contains(id)
->>>>>>> 226acbd5
 }