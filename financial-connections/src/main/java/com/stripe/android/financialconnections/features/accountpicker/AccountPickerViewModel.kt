package com.stripe.android.financialconnections.features.accountpicker

import com.airbnb.mvrx.Async
import com.airbnb.mvrx.Loading
import com.airbnb.mvrx.MavericksState
import com.airbnb.mvrx.MavericksViewModel
import com.airbnb.mvrx.MavericksViewModelFactory
import com.airbnb.mvrx.Uninitialized
import com.airbnb.mvrx.ViewModelContext
import com.stripe.android.core.Logger
import com.stripe.android.financialconnections.R
import com.stripe.android.financialconnections.analytics.FinancialConnectionsAnalyticsTracker
import com.stripe.android.financialconnections.analytics.FinancialConnectionsEvent
import com.stripe.android.financialconnections.analytics.FinancialConnectionsEvent.ClickLinkAccounts
import com.stripe.android.financialconnections.analytics.FinancialConnectionsEvent.Error
import com.stripe.android.financialconnections.analytics.FinancialConnectionsEvent.PaneLoaded
import com.stripe.android.financialconnections.analytics.FinancialConnectionsEvent.PollAccountsSucceeded
import com.stripe.android.financialconnections.domain.GetManifest
import com.stripe.android.financialconnections.domain.GoNext
import com.stripe.android.financialconnections.domain.PollAuthorizationSessionAccounts
import com.stripe.android.financialconnections.domain.SelectAccounts
import com.stripe.android.financialconnections.features.accountpicker.AccountPickerState.SelectionMode
import com.stripe.android.financialconnections.features.common.AccessibleDataCalloutModel
<<<<<<< HEAD
=======
import com.stripe.android.financialconnections.features.consent.ConsentTextBuilder
import com.stripe.android.financialconnections.features.consent.FinancialConnectionsUrlResolver
import com.stripe.android.financialconnections.model.FinancialConnectionsInstitution
>>>>>>> ce69d4ad
import com.stripe.android.financialconnections.model.FinancialConnectionsSessionManifest.Pane
import com.stripe.android.financialconnections.model.PartnerAccount
import com.stripe.android.financialconnections.model.PartnerAccountsList
import com.stripe.android.financialconnections.navigation.NavigationDirections
import com.stripe.android.financialconnections.navigation.NavigationManager
import com.stripe.android.financialconnections.ui.FinancialConnectionsSheetNativeActivity
import com.stripe.android.financialconnections.ui.TextResource
import com.stripe.android.financialconnections.utils.measureTimeMillis
import com.stripe.android.uicore.format.CurrencyFormatter
import kotlinx.coroutines.launch
import java.util.Locale
import javax.inject.Inject

@Suppress("LongParameterList", "TooManyFunctions")
internal class AccountPickerViewModel @Inject constructor(
    initialState: AccountPickerState,
    private val eventTracker: FinancialConnectionsAnalyticsTracker,
    private val selectAccounts: SelectAccounts,
    private val getManifest: GetManifest,
    private val goNext: GoNext,
    private val locale: Locale?,
    private val navigationManager: NavigationManager,
    private val logger: Logger,
    private val pollAuthorizationSessionAccounts: PollAuthorizationSessionAccounts
) : MavericksViewModel<AccountPickerState>(initialState) {

    init {
        logErrors()
        onPayloadLoaded()
        loadAccounts()
    }

    private fun loadAccounts() {
        suspend {
            val state = awaitState()
            val manifest = getManifest()
            val activeInstitution = manifest.activeInstitution
            val activeAuthSession = requireNotNull(manifest.activeAuthSession)
            val (partnerAccountList, millis) = measureTimeMillis {
                pollAuthorizationSessionAccounts(
                    manifest = manifest,
                    canRetry = state.canRetry
                )
            }
            if (partnerAccountList.data.isNotEmpty()) {
                eventTracker.track(
                    PollAccountsSucceeded(
                        authSessionId = activeAuthSession.id,
                        duration = millis
                    )
                )
            }
            val accounts = buildAccountList(partnerAccountList, activeInstitution)

            AccountPickerState.Payload(
                skipAccountSelection = partnerAccountList.skipAccountSelection == true ||
                    activeAuthSession.skipAccountSelection == true,
                accounts = accounts,
                selectionMode = if (manifest.singleAccount) SelectionMode.RADIO else SelectionMode.CHECKBOXES,
<<<<<<< HEAD
                accessibleData = AccessibleDataCalloutModel.fromManifest(manifest),
=======
                accessibleData = AccessibleDataCalloutModel(
                    businessName = ConsentTextBuilder.getBusinessName(manifest),
                    permissions = manifest.permissions,
                    isStripeDirect = manifest.isStripeDirect ?: false,
                    dataPolicyUrl = FinancialConnectionsUrlResolver.getDataPolicyUrl(manifest)
                ),
                /**
                 * in the special case that this is single account and the institution would have
                 * skipped account selection but _didn't_ (because we still saw this), we should
                 * render specific text that tells the user to "confirm" their account.
                 */
                requiresSingleAccountConfirmation = activeAuthSession.institutionSkipAccountSelection == true &&
                    manifest.singleAccount &&
                    activeAuthSession.isOAuth,
>>>>>>> ce69d4ad
                singleAccount = manifest.singleAccount,
                userSelectedSingleAccountInInstitution = manifest.singleAccount &&
                    activeAuthSession.institutionSkipAccountSelection == true &&
                    accounts.size == 1,
                businessName = manifest.businessName,
                stripeDirect = manifest.isStripeDirect ?: false
            ).also {
                eventTracker.track(PaneLoaded(Pane.ACCOUNT_PICKER))
            }
        }.execute { copy(payload = it) }
    }

    private fun buildAccountList(
        partnerAccountList: PartnerAccountsList,
        activeInstitution: FinancialConnectionsInstitution?,
    ) = partnerAccountList.data.map { account ->
        AccountPickerState.PartnerAccountUI(
            account = account,
            institutionIcon = activeInstitution?.icon?.default,
            formattedBalance =
            if (account.balanceAmount != null && account.currency != null) {
                CurrencyFormatter
                    .format(
                        amount = account.balanceAmount.toLong(),
                        amountCurrencyCode = account.currency,
                        targetLocale = locale ?: Locale.getDefault()
                    )
            } else {
                null
            }
        )
    }.sortedBy { it.account.allowSelection.not() }

    private fun onPayloadLoaded() {
        onAsync(AccountPickerState::payload, onSuccess = { payload ->
            when {
                // If account selection has to be skipped, submit all selectable accounts.
                payload.skipAccountSelection -> submitAccounts(
                    selectedIds = payload.selectableAccounts.map { it.account.id }.toSet(),
                    updateLocalCache = false
                )
                // the user saw an OAuth account selection screen and selected
                // just one to send back in a single-account context. treat these as if
                // we had done account selection, and submit.
                payload.userSelectedSingleAccountInInstitution -> submitAccounts(
                    selectedIds = setOf(payload.accounts.first().account.id),
                    updateLocalCache = true
                )
            }
        })
    }

    private fun logErrors() {
        onAsync(
            AccountPickerState::payload,
            onFail = {
                eventTracker.track(Error(Pane.ACCOUNT_PICKER, it))
                logger.error("Error retrieving accounts", it)
            },
        )
        onAsync(
            AccountPickerState::selectAccounts,
            onFail = {
                eventTracker.track(Error(Pane.ACCOUNT_PICKER, it))
                logger.error("Error selecting accounts", it)
            }
        )
    }

    fun onAccountClicked(account: PartnerAccount) {
        withState { state ->
            state.payload()?.let { payload ->
                when (payload.selectionMode) {
                    SelectionMode.RADIO -> setState {
                        copy(selectedIds = setOf(account.id))
                    }

                    SelectionMode.CHECKBOXES -> if (state.selectedIds.contains(account.id)) {
                        setState {
                            copy(selectedIds = selectedIds - account.id)
                        }
                    } else {
                        setState {
                            copy(selectedIds = selectedIds + account.id)
                        }
                    }
                }
            } ?: run {
                logger.error("account clicked without available payload.")
            }
        }
    }

    fun onSubmit() {
        viewModelScope.launch {
            eventTracker.track(ClickLinkAccounts(Pane.ACCOUNT_PICKER))
        }
        withState { state ->
            state.payload()?.let {
                submitAccounts(state.selectedIds, updateLocalCache = true)
            } ?: run {
                logger.error("account clicked without available payload.")
            }
        }
    }

    private fun submitAccounts(
        selectedIds: Set<String>,
        updateLocalCache: Boolean
    ) {
        suspend {
            val manifest = getManifest()
            val accountsList: PartnerAccountsList = selectAccounts(
                selectedAccountIds = selectedIds,
                sessionId = requireNotNull(manifest.activeAuthSession).id,
                updateLocalCache = updateLocalCache
            )
            goNext(accountsList.nextPane)
            accountsList
        }.execute {
            copy(selectAccounts = it)
        }
    }

    fun selectAnotherBank() = navigationManager.navigate(NavigationDirections.reset)

    fun onEnterDetailsManually() = navigationManager.navigate(NavigationDirections.manualEntry)

    fun onLoadAccountsAgain() {
        setState { copy(canRetry = false) }
        loadAccounts()
    }

    fun onSelectAllAccountsClicked() {
        withState { state ->
            state.payload()?.let { payload ->
                if (state.allAccountsSelected) {
                    // unselect all accounts
                    setState { copy(selectedIds = emptySet()) }
                } else {
                    // select all accounts
                    setState {
                        val ids = payload.selectableAccounts.map { it.account.id }.toSet()
                        copy(selectedIds = ids)
                    }
                }
            }
        }
    }

    fun onLearnMoreAboutDataAccessClick() {
        viewModelScope.launch {
            eventTracker.track(
                FinancialConnectionsEvent.ClickLearnMoreDataAccess(Pane.ACCOUNT_PICKER)
            )
        }
    }

    companion object :
        MavericksViewModelFactory<AccountPickerViewModel, AccountPickerState> {

        override fun create(
            viewModelContext: ViewModelContext,
            state: AccountPickerState
        ): AccountPickerViewModel {
            return viewModelContext.activity<FinancialConnectionsSheetNativeActivity>()
                .viewModel
                .activityRetainedComponent
                .accountPickerBuilder
                .initialState(state)
                .build()
                .viewModel
        }
    }
}

internal data class AccountPickerState(
    val payload: Async<Payload> = Uninitialized,
    val canRetry: Boolean = true,
    val selectAccounts: Async<PartnerAccountsList> = Uninitialized,
    val selectedIds: Set<String> = emptySet(),
) : MavericksState {

    val submitLoading: Boolean
        get() = payload is Loading || selectAccounts is Loading

    val submitEnabled: Boolean
        get() = selectedIds.isNotEmpty()

    val allAccountsSelected: Boolean
        get() = payload()?.selectableAccounts?.count() == selectedIds.count()

    data class Payload(
        val skipAccountSelection: Boolean,
        val accounts: List<PartnerAccountUI>,
        val selectionMode: SelectionMode,
        val accessibleData: AccessibleDataCalloutModel,
        val singleAccount: Boolean,
        val stripeDirect: Boolean,
        val businessName: String?,
        val userSelectedSingleAccountInInstitution: Boolean,
        val requiresSingleAccountConfirmation: Boolean
    ) {

        val selectableAccounts
            get() = accounts.filter { it.account.allowSelection }

        val shouldSkipPane: Boolean
            get() = skipAccountSelection || userSelectedSingleAccountInInstitution

        val subtitle: TextResource?
            get() = when {
                requiresSingleAccountConfirmation -> TextResource.StringId(
                    R.string.stripe_accountpicker_singleaccount_description
                )

                else -> null
            }
    }

    data class PartnerAccountUI(
        val account: PartnerAccount,
        val institutionIcon: String?,
        val formattedBalance: String?,
    )

    enum class SelectionMode {
        RADIO, CHECKBOXES
    }
}<|MERGE_RESOLUTION|>--- conflicted
+++ resolved
@@ -21,12 +21,9 @@
 import com.stripe.android.financialconnections.domain.SelectAccounts
 import com.stripe.android.financialconnections.features.accountpicker.AccountPickerState.SelectionMode
 import com.stripe.android.financialconnections.features.common.AccessibleDataCalloutModel
-<<<<<<< HEAD
-=======
 import com.stripe.android.financialconnections.features.consent.ConsentTextBuilder
 import com.stripe.android.financialconnections.features.consent.FinancialConnectionsUrlResolver
 import com.stripe.android.financialconnections.model.FinancialConnectionsInstitution
->>>>>>> ce69d4ad
 import com.stripe.android.financialconnections.model.FinancialConnectionsSessionManifest.Pane
 import com.stripe.android.financialconnections.model.PartnerAccount
 import com.stripe.android.financialconnections.model.PartnerAccountsList
@@ -86,15 +83,7 @@
                     activeAuthSession.skipAccountSelection == true,
                 accounts = accounts,
                 selectionMode = if (manifest.singleAccount) SelectionMode.RADIO else SelectionMode.CHECKBOXES,
-<<<<<<< HEAD
                 accessibleData = AccessibleDataCalloutModel.fromManifest(manifest),
-=======
-                accessibleData = AccessibleDataCalloutModel(
-                    businessName = ConsentTextBuilder.getBusinessName(manifest),
-                    permissions = manifest.permissions,
-                    isStripeDirect = manifest.isStripeDirect ?: false,
-                    dataPolicyUrl = FinancialConnectionsUrlResolver.getDataPolicyUrl(manifest)
-                ),
                 /**
                  * in the special case that this is single account and the institution would have
                  * skipped account selection but _didn't_ (because we still saw this), we should
@@ -103,7 +92,6 @@
                 requiresSingleAccountConfirmation = activeAuthSession.institutionSkipAccountSelection == true &&
                     manifest.singleAccount &&
                     activeAuthSession.isOAuth,
->>>>>>> ce69d4ad
                 singleAccount = manifest.singleAccount,
                 userSelectedSingleAccountInInstitution = manifest.singleAccount &&
                     activeAuthSession.institutionSkipAccountSelection == true &&
