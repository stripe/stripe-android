package com.stripe.android.financialconnections.features.accountpicker

import com.airbnb.mvrx.Async
import com.airbnb.mvrx.Loading
import com.airbnb.mvrx.MavericksState
import com.airbnb.mvrx.MavericksViewModel
import com.airbnb.mvrx.MavericksViewModelFactory
import com.airbnb.mvrx.Uninitialized
import com.airbnb.mvrx.ViewModelContext
import com.stripe.android.core.Logger
import com.stripe.android.financialconnections.R
import com.stripe.android.financialconnections.analytics.FinancialConnectionsAnalyticsTracker
import com.stripe.android.financialconnections.analytics.FinancialConnectionsEvent
import com.stripe.android.financialconnections.analytics.FinancialConnectionsEvent.ClickLinkAccounts
import com.stripe.android.financialconnections.analytics.FinancialConnectionsEvent.Error
import com.stripe.android.financialconnections.analytics.FinancialConnectionsEvent.PaneLoaded
import com.stripe.android.financialconnections.analytics.FinancialConnectionsEvent.PollAccountsSucceeded
import com.stripe.android.financialconnections.domain.GetManifest
import com.stripe.android.financialconnections.domain.GoNext
import com.stripe.android.financialconnections.domain.PollAuthorizationSessionAccounts
import com.stripe.android.financialconnections.domain.SelectAccounts
import com.stripe.android.financialconnections.features.accountpicker.AccountPickerState.SelectionMode
import com.stripe.android.financialconnections.features.common.AccessibleDataCalloutModel
import com.stripe.android.financialconnections.features.consent.ConsentTextBuilder
import com.stripe.android.financialconnections.features.consent.FinancialConnectionsUrlResolver
import com.stripe.android.financialconnections.model.FinancialConnectionsSessionManifest
import com.stripe.android.financialconnections.model.FinancialConnectionsSessionManifest.NextPane
import com.stripe.android.financialconnections.model.PartnerAccount
import com.stripe.android.financialconnections.model.PartnerAccountsList
import com.stripe.android.financialconnections.navigation.NavigationDirections
import com.stripe.android.financialconnections.navigation.NavigationManager
import com.stripe.android.financialconnections.ui.FinancialConnectionsSheetNativeActivity
import com.stripe.android.financialconnections.ui.TextResource
import com.stripe.android.financialconnections.utils.measureTimeMillis
import kotlinx.coroutines.launch
import java.text.NumberFormat
import java.util.Currency
import javax.inject.Inject

@Suppress("LongParameterList", "TooManyFunctions")
internal class AccountPickerViewModel @Inject constructor(
    initialState: AccountPickerState,
    private val eventTracker: FinancialConnectionsAnalyticsTracker,
    private val selectAccounts: SelectAccounts,
    private val getManifest: GetManifest,
    private val goNext: GoNext,
    private val navigationManager: NavigationManager,
    private val logger: Logger,
    private val pollAuthorizationSessionAccounts: PollAuthorizationSessionAccounts
) : MavericksViewModel<AccountPickerState>(initialState) {

    init {
        logErrors()
        onPayloadLoaded()
        loadAccounts()
    }

    private fun loadAccounts() {
        suspend {
            val state = awaitState()
            val manifest = getManifest()
            val activeInstitution = manifest.activeInstitution
            val activeAuthSession = requireNotNull(manifest.activeAuthSession)
            val (partnerAccountList, millis) = measureTimeMillis {
                pollAuthorizationSessionAccounts(
                    manifest = manifest,
                    canRetry = state.canRetry
                )
            }
            if (partnerAccountList.data.isNotEmpty()) {
                eventTracker.track(
                    PollAccountsSucceeded(
                        authSessionId = activeAuthSession.id,
                        duration = millis
                    )
                )
            }
            val accounts = partnerAccountList.data.map { account ->
                AccountPickerState.PartnerAccountUI(
                    account = account,
                    institutionIcon = activeInstitution?.icon?.default,
<<<<<<< HEAD
                    enabled = account.enabled(manifest),
                    formattedBalance =
                    if (account.balanceAmount != null && account.currency != null) {
                        NumberFormat
                            .getCurrencyInstance()
                            .also { it.currency = Currency.getInstance(account.currency) }
                            .format(account.balanceAmount)
                    } else null
=======
>>>>>>> f8700136
                )
            }.sortedBy { it.account.allowSelection }

            AccountPickerState.Payload(
                skipAccountSelection = activeAuthSession.skipAccountSelection == true,
                accounts = accounts,
                selectionMode = if (manifest.singleAccount) SelectionMode.RADIO else SelectionMode.CHECKBOXES,
                accessibleData = AccessibleDataCalloutModel(
                    businessName = ConsentTextBuilder.getBusinessName(manifest),
                    permissions = manifest.permissions,
                    isStripeDirect = manifest.isStripeDirect ?: false,
                    dataPolicyUrl = FinancialConnectionsUrlResolver.getDataPolicyUrl(manifest)
                ),
                singleAccount = manifest.singleAccount,
                institutionSkipAccountSelection = activeAuthSession.institutionSkipAccountSelection == true,
                businessName = manifest.businessName,
                stripeDirect = manifest.isStripeDirect ?: false
            ).also {
                eventTracker.track(PaneLoaded(NextPane.ACCOUNT_PICKER))
            }
        }.execute { copy(payload = it) }
    }

    private fun onPayloadLoaded() {
        onAsync(AccountPickerState::payload, onSuccess = { payload ->
            when {
                // If account selection has to be skipped, submit all selectable accounts.
                payload.skipAccountSelection -> submitAccounts(
                    selectedIds = payload.selectableAccounts.map { it.account.id }.toSet(),
                    updateLocalCache = false
                )
                // the user saw an OAuth account selection screen and selected
                // just one to send back in a single-account context. treat these as if
                // we had done account selection, and submit.
                payload.singleAccount &&
                    payload.institutionSkipAccountSelection &&
                    payload.accounts.size == 1 -> submitAccounts(
                    selectedIds = setOf(payload.accounts.first().account.id),
                    updateLocalCache = true
                )
<<<<<<< HEAD
=======

                payload.selectionMode == SelectionMode.DROPDOWN -> setState {
                    copy(
                        selectedIds = setOfNotNull(
                            payload.accounts.firstOrNull { it.account.allowSelection }?.account?.id
                        )
                    )
                }
>>>>>>> f8700136
            }
        })
    }

    private fun logErrors() {
        onAsync(
            AccountPickerState::payload,
            onFail = {
                eventTracker.track(Error(NextPane.ACCOUNT_PICKER, it))
                logger.error("Error retrieving accounts", it)
            },
        )
        onAsync(
            AccountPickerState::selectAccounts,
            onFail = {
                eventTracker.track(Error(NextPane.ACCOUNT_PICKER, it))
                logger.error("Error selecting accounts", it)
            }
        )
    }

<<<<<<< HEAD
    private fun PartnerAccount.enabled(
        manifest: FinancialConnectionsSessionManifest
    ) = manifest.paymentMethodType == null ||
        supportedPaymentMethodTypes.contains(manifest.paymentMethodType)
=======
    /**
     * in the special case that this is single account and the institution would have
     * skipped account selection but _didn't_ (because we still saw this), we should
     * render the variant of the AccountPicker which uses a select dropdown. This is
     * meant to prevent showing a radio-button account picker immediately after the user
     * interacted with a checkbox select picker, which is the predominant UX of oauth popovers today.
     */
    private fun selectionConfig(
        manifest: FinancialConnectionsSessionManifest
    ): SelectionMode =
        when {
            manifest.singleAccount -> when {
                manifest.activeAuthSession?.institutionSkipAccountSelection == true &&
                    manifest.activeAuthSession.isOAuth -> SelectionMode.DROPDOWN

                else -> SelectionMode.RADIO
            }

            else -> SelectionMode.CHECKBOXES
        }
>>>>>>> f8700136

    fun onAccountClicked(account: PartnerAccount) {
        withState { state ->
            state.payload()?.let { payload ->
                when (payload.selectionMode) {
                    SelectionMode.RADIO -> setState {
                        copy(selectedIds = setOf(account.id))
                    }

                    SelectionMode.CHECKBOXES -> if (state.selectedIds.contains(account.id)) {
                        setState {
                            copy(selectedIds = selectedIds - account.id)
                        }
                    } else {
                        setState {
                            copy(selectedIds = selectedIds + account.id)
                        }
                    }
                }
            } ?: run {
                logger.error("account clicked without available payload.")
            }
        }
    }

    fun onSubmit() {
        viewModelScope.launch {
            eventTracker.track(ClickLinkAccounts(NextPane.ACCOUNT_PICKER))
        }
        withState { state ->
            state.payload()?.let {
                submitAccounts(state.selectedIds, updateLocalCache = true)
            } ?: run {
                logger.error("account clicked without available payload.")
            }
        }
    }

    private fun submitAccounts(
        selectedIds: Set<String>,
        updateLocalCache: Boolean
    ) {
        suspend {
            val manifest = getManifest()
            val accountsList: PartnerAccountsList = selectAccounts(
                selectedAccountIds = selectedIds,
                sessionId = requireNotNull(manifest.activeAuthSession).id,
                updateLocalCache = updateLocalCache
            )
            goNext(accountsList.nextPane)
            accountsList
        }.execute {
            copy(selectAccounts = it)
        }
    }

    fun selectAnotherBank() = navigationManager.navigate(NavigationDirections.reset)

    fun onEnterDetailsManually() = navigationManager.navigate(NavigationDirections.manualEntry)

    fun onLoadAccountsAgain() {
        setState { copy(canRetry = false) }
        loadAccounts()
    }

    fun onSelectAllAccountsClicked() {
        withState { state ->
            state.payload()?.let { payload ->
                if (state.allAccountsSelected) {
                    // unselect all accounts
                    setState { copy(selectedIds = emptySet()) }
                } else {
                    // select all accounts
                    setState {
                        val ids = payload.selectableAccounts.map { it.account.id }.toSet()
                        copy(selectedIds = ids)
                    }
                }
            }
        }
    }

    fun onLearnMoreAboutDataAccessClick() {
        viewModelScope.launch {
            eventTracker.track(
                FinancialConnectionsEvent.ClickLearnMoreDataAccess(NextPane.ACCOUNT_PICKER)
            )
        }
    }

    companion object :
        MavericksViewModelFactory<AccountPickerViewModel, AccountPickerState> {

        override fun create(
            viewModelContext: ViewModelContext,
            state: AccountPickerState
        ): AccountPickerViewModel {
            return viewModelContext.activity<FinancialConnectionsSheetNativeActivity>()
                .viewModel
                .activityRetainedComponent
                .accountPickerBuilder
                .initialState(state)
                .build()
                .viewModel
        }
    }
}

internal data class AccountPickerState(
    val payload: Async<Payload> = Uninitialized,
    val canRetry: Boolean = true,
    val selectAccounts: Async<PartnerAccountsList> = Uninitialized,
    val selectedIds: Set<String> = emptySet(),
) : MavericksState {

    val submitLoading: Boolean
        get() = payload is Loading || selectAccounts is Loading

    val submitEnabled: Boolean
        get() = selectedIds.isNotEmpty()

    val allAccountsSelected: Boolean
        get() = payload()?.selectableAccounts?.count() == selectedIds.count()

    data class Payload(
        val skipAccountSelection: Boolean,
        val accounts: List<PartnerAccountUI>,
        val selectionMode: SelectionMode,
        val accessibleData: AccessibleDataCalloutModel,
        val singleAccount: Boolean,
        val stripeDirect: Boolean,
        val businessName: String?,
        val institutionSkipAccountSelection: Boolean
    ) {

        val selectableAccounts
            get() = accounts.filter { it.account.allowSelection }

        val subtitle: TextResource?
            get() = when {
                singleAccount.not() -> null
                stripeDirect -> TextResource.StringId(
                    R.string.stripe_accountpicker_singleaccount_description_withstripe
                )

                businessName != null -> TextResource.StringId(
                    R.string.stripe_accountpicker_singleaccount_description,
                    listOf(businessName)
                )

                else -> TextResource.StringId(
                    R.string.stripe_accountpicker_singleaccount_description_nobusinessname
                )
            }
    }

    data class PartnerAccountUI(
        val account: PartnerAccount,
<<<<<<< HEAD
        val enabled: Boolean,
        val institutionIcon: String?,
        val formattedBalance: String?,
=======
        val institutionIcon: String?
>>>>>>> f8700136
    )

    enum class SelectionMode {
        RADIO, CHECKBOXES
    }
}<|MERGE_RESOLUTION|>--- conflicted
+++ resolved
@@ -79,7 +79,6 @@
                 AccountPickerState.PartnerAccountUI(
                     account = account,
                     institutionIcon = activeInstitution?.icon?.default,
-<<<<<<< HEAD
                     enabled = account.enabled(manifest),
                     formattedBalance =
                     if (account.balanceAmount != null && account.currency != null) {
@@ -88,8 +87,6 @@
                             .also { it.currency = Currency.getInstance(account.currency) }
                             .format(account.balanceAmount)
                     } else null
-=======
->>>>>>> f8700136
                 )
             }.sortedBy { it.account.allowSelection }
 
@@ -130,17 +127,6 @@
                     selectedIds = setOf(payload.accounts.first().account.id),
                     updateLocalCache = true
                 )
-<<<<<<< HEAD
-=======
-
-                payload.selectionMode == SelectionMode.DROPDOWN -> setState {
-                    copy(
-                        selectedIds = setOfNotNull(
-                            payload.accounts.firstOrNull { it.account.allowSelection }?.account?.id
-                        )
-                    )
-                }
->>>>>>> f8700136
             }
         })
     }
@@ -162,12 +148,6 @@
         )
     }
 
-<<<<<<< HEAD
-    private fun PartnerAccount.enabled(
-        manifest: FinancialConnectionsSessionManifest
-    ) = manifest.paymentMethodType == null ||
-        supportedPaymentMethodTypes.contains(manifest.paymentMethodType)
-=======
     /**
      * in the special case that this is single account and the institution would have
      * skipped account selection but _didn't_ (because we still saw this), we should
@@ -188,7 +168,6 @@
 
             else -> SelectionMode.CHECKBOXES
         }
->>>>>>> f8700136
 
     fun onAccountClicked(account: PartnerAccount) {
         withState { state ->
@@ -347,13 +326,8 @@
 
     data class PartnerAccountUI(
         val account: PartnerAccount,
-<<<<<<< HEAD
-        val enabled: Boolean,
         val institutionIcon: String?,
         val formattedBalance: String?,
-=======
-        val institutionIcon: String?
->>>>>>> f8700136
     )
 
     enum class SelectionMode {
