package com.stripe.android.financialconnections.repository

import com.stripe.android.core.Logger
import com.stripe.android.core.exception.APIConnectionException
import com.stripe.android.core.exception.APIException
import com.stripe.android.core.exception.AuthenticationException
import com.stripe.android.core.exception.InvalidRequestException
import com.stripe.android.core.networking.ApiRequest
import com.stripe.android.financialconnections.analytics.AuthSessionEvent
import com.stripe.android.financialconnections.model.FinancialConnectionsAuthorizationRepairSession
import com.stripe.android.financialconnections.model.FinancialConnectionsAuthorizationSession
import com.stripe.android.financialconnections.model.FinancialConnectionsInstitution
import com.stripe.android.financialconnections.model.FinancialConnectionsSessionManifest
import com.stripe.android.financialconnections.model.SynchronizeSessionResponse
import com.stripe.android.financialconnections.network.FinancialConnectionsRequestExecutor
import com.stripe.android.financialconnections.network.NetworkConstants
import com.stripe.android.financialconnections.utils.filterNotNullValues
import kotlinx.coroutines.sync.Mutex
import kotlinx.coroutines.sync.withLock
import java.util.Date
import java.util.Locale

/**
 * Repository to centralize reads and writes to the [FinancialConnectionsSessionManifest]
 * of the current flow.
 */
@Suppress("TooManyFunctions")
internal interface FinancialConnectionsManifestRepository {

    /**
     * Retrieves the current cached [SynchronizeSessionResponse] instance, or fetches
     * it from backend if no cached version available.
     */
    @Throws(
        AuthenticationException::class,
        InvalidRequestException::class,
        APIConnectionException::class,
        APIException::class
    )
    suspend fun getOrFetchSynchronizeFinancialConnectionsSession(
        clientSecret: String,
        applicationId: String
    ): SynchronizeSessionResponse

    /**
     * Triggers a session synchronization, and caches the updated [SynchronizeSessionResponse] object
     * received as result.
     */
    @Throws(
        AuthenticationException::class,
        InvalidRequestException::class,
        APIConnectionException::class,
        APIException::class
    )
    suspend fun synchronizeFinancialConnectionsSession(
        clientSecret: String,
        applicationId: String
    ): SynchronizeSessionResponse

    /**
     * Marks the consent pane as completed, and caches the updated [FinancialConnectionsSessionManifest] object
     * received as result.
     */
    @Throws(
        AuthenticationException::class,
        InvalidRequestException::class,
        APIConnectionException::class,
        APIException::class
    )
    suspend fun markConsentAcquired(
        clientSecret: String
    ): FinancialConnectionsSessionManifest

    @Throws(
        AuthenticationException::class,
        InvalidRequestException::class,
        APIConnectionException::class,
        APIException::class
    )
    suspend fun postAuthorizationSession(
        clientSecret: String,
        applicationId: String,
        institution: FinancialConnectionsInstitution,
    ): FinancialConnectionsAuthorizationSession

    suspend fun postAuthorizationSessionEvent(
        clientSecret: String,
        clientTimestamp: Date,
        sessionId: String,
        authSessionEvents: List<AuthSessionEvent>
    ): FinancialConnectionsAuthorizationSession

    @Throws(
        AuthenticationException::class,
        InvalidRequestException::class,
        APIConnectionException::class,
        APIException::class
    )
    suspend fun completeAuthorizationSession(
        clientSecret: String,
        sessionId: String,
        publicToken: String? = null
    ): FinancialConnectionsAuthorizationSession

    @Throws(
        AuthenticationException::class,
        InvalidRequestException::class,
        APIConnectionException::class,
        APIException::class
    )
    suspend fun postMarkLinkingMoreAccounts(
        clientSecret: String
    ): FinancialConnectionsSessionManifest

    suspend fun cancelAuthorizationSession(
        clientSecret: String,
        sessionId: String
    ): FinancialConnectionsAuthorizationSession

    suspend fun retrieveAuthorizationSession(
        clientSecret: String,
        sessionId: String
    ): FinancialConnectionsAuthorizationSession

    /**
     * Save the authorized bank accounts to Link.
     *
     * This method could be called on behalf of a Link consumer or non-Link consumer.
     *
     * @return [FinancialConnectionsSessionManifest]
     */
    suspend fun postSaveAccountsToLink(
        clientSecret: String,
        email: String?,
        country: String?,
        locale: String?,
        phoneNumber: String?,
        consumerSessionClientSecret: String?,
        selectedAccounts: List<String>
    ): FinancialConnectionsSessionManifest

    /**
     * Disable networking in Connections Auth Flow
     *
     * Disable networking in Connections Auth Flow when the user chooses to continue in guest mode.
     *
     * @return [FinancialConnectionsSessionManifest]
     */
    suspend fun disableNetworking(
        clientSecret: String,
        disabledReason: String?
    ): FinancialConnectionsSessionManifest

    /**
     * Mark when the user has verified (logged in) via SMS OTP to their Link account in the networking auth flow
     *
     * When the user verifies via SMS OTP and logs in to their Link account in
     * the networking auth flow, mark it on the link account session so we don't ask them to log in again.
     *
     * @return [FinancialConnectionsSessionManifest]
     */
    suspend fun postMarkLinkVerified(
        clientSecret: String,
    ): FinancialConnectionsSessionManifest

    /**
     * Mark when the user has verified (logged in) via email OTP as a step up authentication
     * of SMS OTP to their Link account in the networking auth flow
     *
     * When the user verifies via email OTP in the networking auth flow,
     * mark it on the link account session.
     *
     * @return [FinancialConnectionsSessionManifest]
     */
    suspend fun postMarkLinkStepUpVerified(
        clientSecret: String,
    ): FinancialConnectionsSessionManifest


    suspend fun repairSessionGenerateUrl(
        clientSecret: String,
        coreAuthorization: String,
    ): FinancialConnectionsAuthorizationRepairSession

    fun updateLocalManifest(
        block: (FinancialConnectionsSessionManifest) -> FinancialConnectionsSessionManifest
    )

    companion object {
        operator fun invoke(
            requestExecutor: FinancialConnectionsRequestExecutor,
            apiRequestFactory: ApiRequest.Factory,
            apiOptions: ApiRequest.Options,
            logger: Logger,
            locale: Locale,
            initialSync: SynchronizeSessionResponse?
        ): FinancialConnectionsManifestRepository =
            FinancialConnectionsManifestRepositoryImpl(
                requestExecutor,
                apiRequestFactory,
                apiOptions,
                locale,
                logger,
                initialSync
            )
    }
}

@Suppress("TooManyFunctions")
private class FinancialConnectionsManifestRepositoryImpl(
    val requestExecutor: FinancialConnectionsRequestExecutor,
    val apiRequestFactory: ApiRequest.Factory,
    val apiOptions: ApiRequest.Options,
    val locale: Locale,
    val logger: Logger,
    initialSync: SynchronizeSessionResponse?
) : FinancialConnectionsManifestRepository {

    /**
     * Ensures that manifest accesses via [getOrFetchSynchronizeFinancialConnectionsSession] suspend until
     * current writes are running.
     */
    val mutex = Mutex()
    private var cachedSynchronizeSessionResponse: SynchronizeSessionResponse? = initialSync

    override suspend fun getOrFetchSynchronizeFinancialConnectionsSession(
        clientSecret: String,
        applicationId: String
    ): SynchronizeSessionResponse = mutex.withLock {
        cachedSynchronizeSessionResponse ?: run {
            // fetch manifest and save it locally
            return requestExecutor.execute(
                synchronizeRequest(applicationId, clientSecret),
                SynchronizeSessionResponse.serializer()
            ).also { updateCachedSynchronizeSessionResponse("get/fetch", it) }
        }
    }

    override suspend fun synchronizeFinancialConnectionsSession(
        clientSecret: String,
        applicationId: String
    ): SynchronizeSessionResponse = mutex.withLock {
        val financialConnectionsRequest = synchronizeRequest(applicationId, clientSecret)
        return requestExecutor.execute(
            financialConnectionsRequest,
            SynchronizeSessionResponse.serializer()
        ).also { updateCachedSynchronizeSessionResponse("synchronize", it) }
    }

    private fun synchronizeRequest(
        applicationId: String,
        clientSecret: String
    ): ApiRequest = apiRequestFactory.createPost(
        url = synchronizeSessionUrl,
        options = apiOptions,
        params = mapOf(
            "expand" to listOf("manifest.active_auth_session"),
            "locale" to locale.toLanguageTag(),
            "mobile" to mapOf(
                PARAMS_FULLSCREEN to true,
                PARAMS_HIDE_CLOSE_BUTTON to true,
                NetworkConstants.PARAMS_APPLICATION_ID to applicationId
            ),
            NetworkConstants.PARAMS_CLIENT_SECRET to clientSecret
        )
    )

    override suspend fun markConsentAcquired(
        clientSecret: String
    ): FinancialConnectionsSessionManifest = mutex.withLock {
        val financialConnectionsRequest = apiRequestFactory.createPost(
            url = consentAcquiredUrl,
            options = apiOptions,
            params = mapOf(
                "expand" to listOf("active_auth_session"),
                NetworkConstants.PARAMS_CLIENT_SECRET to clientSecret
            )
        )
        return requestExecutor.execute(
            financialConnectionsRequest,
            FinancialConnectionsSessionManifest.serializer()
        ).also { updateCachedManifest("consent acquired", it) }
    }

    override suspend fun postAuthorizationSession(
        clientSecret: String,
        applicationId: String,
        institution: FinancialConnectionsInstitution
    ): FinancialConnectionsAuthorizationSession {
        val request = apiRequestFactory.createPost(
            url = FinancialConnectionsRepositoryImpl.authorizationSessionUrl,
            options = apiOptions,
            params = mapOf(
                NetworkConstants.PARAMS_CLIENT_SECRET to clientSecret,
                "use_mobile_handoff" to false,
                "use_abstract_flow" to true,
                "return_url" to "auth-redirect/$applicationId",
                "institution" to institution.id
            )
        )
        return requestExecutor.execute(
            request,
            FinancialConnectionsAuthorizationSession.serializer()
        ).also {
            updateActiveInstitution("postAuthorizationSession", institution)
            updateCachedActiveAuthSession("postAuthorizationSession", it)
        }
    }

    override suspend fun postAuthorizationSessionEvent(
        clientSecret: String,
        clientTimestamp: Date,
        sessionId: String,
        authSessionEvents: List<AuthSessionEvent>
    ): FinancialConnectionsAuthorizationSession {
        val request = apiRequestFactory.createPost(
            url = eventsAuthSessionUrl,
            options = apiOptions,
            params = mapOf(
                NetworkConstants.PARAMS_CLIENT_SECRET to clientSecret,
                "client_timestamp" to clientTimestamp.time.toString(),
                NetworkConstants.PARAMS_ID to sessionId,
            ) + authSessionEvents.mapIndexed { index, event ->
                "frontend_events[$index]" to event.toMap()
            }
        )
        return requestExecutor.execute(
            request,
            FinancialConnectionsAuthorizationSession.serializer()
        )
    }

    override suspend fun cancelAuthorizationSession(
        clientSecret: String,
        sessionId: String
    ): FinancialConnectionsAuthorizationSession {
        val request = apiRequestFactory.createPost(
            url = cancelAuthSessionUrl,
            options = apiOptions,
            params = mapOf(
                NetworkConstants.PARAMS_ID to sessionId,
                NetworkConstants.PARAMS_CLIENT_SECRET to clientSecret
            )
        )
        return requestExecutor.execute(
            request,
            FinancialConnectionsAuthorizationSession.serializer()
        ).also {
            updateCachedActiveAuthSession("cancelAuthorizationSession", it)
        }
    }

    override suspend fun retrieveAuthorizationSession(
        clientSecret: String,
        sessionId: String
    ): FinancialConnectionsAuthorizationSession = requestExecutor.execute(
        request = apiRequestFactory.createPost(
            url = retrieveAuthSessionUrl,
            options = apiOptions,
            params = mapOf(
                NetworkConstants.PARAMS_ID to sessionId,
                NetworkConstants.PARAMS_CLIENT_SECRET to clientSecret
            )
        ),
        FinancialConnectionsAuthorizationSession.serializer()
    ).also {
        updateCachedActiveAuthSession("retrieveAuthorizationSession", it)
    }

    override suspend fun completeAuthorizationSession(
        clientSecret: String,
        sessionId: String,
        publicToken: String?
    ): FinancialConnectionsAuthorizationSession {
        val request = apiRequestFactory.createPost(
            url = FinancialConnectionsRepositoryImpl.authorizeSessionUrl,
            options = apiOptions,
            params = mapOf(
                NetworkConstants.PARAMS_ID to sessionId,
                NetworkConstants.PARAMS_CLIENT_SECRET to clientSecret,
                "public_token" to publicToken
            ).filter { it.value != null }
        )
        return requestExecutor.execute(
            request,
            FinancialConnectionsAuthorizationSession.serializer()
        ).also {
            updateCachedActiveAuthSession("completeAuthorizationSession", it)
        }
    }

    override suspend fun postMarkLinkingMoreAccounts(
        clientSecret: String
    ): FinancialConnectionsSessionManifest {
        val request = apiRequestFactory.createPost(
            url = linkMoreAccountsUrl,
            options = apiOptions,
            params = mapOf(
                "expand" to listOf("active_auth_session"),
                NetworkConstants.PARAMS_CLIENT_SECRET to clientSecret
            )
        )
        return requestExecutor.execute(
            request,
            FinancialConnectionsSessionManifest.serializer()
        ).also {
            updateCachedManifest("postMarkLinkingMoreAccounts", it)
        }
    }

    override suspend fun postSaveAccountsToLink(
        clientSecret: String,
        email: String?,
        country: String?,
        locale: String?,
        phoneNumber: String?,
        consumerSessionClientSecret: String?,
        selectedAccounts: List<String>,
    ): FinancialConnectionsSessionManifest {
        val request = apiRequestFactory.createPost(
            url = saveAccountToLinkUrl,
            options = apiOptions,
            params = mapOf(
                NetworkConstants.PARAMS_CLIENT_SECRET to clientSecret,
                NetworkConstants.PARAMS_CONSUMER_CLIENT_SECRET to consumerSessionClientSecret,
                "expand" to listOf("active_auth_session"),
                "country" to country,
                "locale" to locale,
                "email_address" to email,
                "phone_number" to phoneNumber
            ).filterNotNullValues() + selectedAccounts.mapIndexed { index, account ->
                "${NetworkConstants.PARAM_SELECTED_ACCOUNTS}[$index]" to account
            }
        )
        return requestExecutor.execute(
            request,
            FinancialConnectionsSessionManifest.serializer()
        ).also {
            updateCachedManifest("postSaveAccountsToLink", it)
        }
    }

    override suspend fun disableNetworking(
        clientSecret: String,
        disabledReason: String?
    ): FinancialConnectionsSessionManifest {
        val request = apiRequestFactory.createPost(
            url = disableNetworking,
            options = apiOptions,
            params = mapOf(
                NetworkConstants.PARAMS_CLIENT_SECRET to clientSecret,
                "expand" to listOf("active_auth_session"),
                "disabled_reason" to disabledReason,
            ).filterNotNullValues()
        )
        return requestExecutor.execute(
            request,
            FinancialConnectionsSessionManifest.serializer()
        ).also {
            updateCachedManifest("postSaveAccountsToLink", it)
        }
    }

    override suspend fun postMarkLinkVerified(
        clientSecret: String
    ): FinancialConnectionsSessionManifest {
        val request = apiRequestFactory.createPost(
            url = linkVerifiedUrl,
            options = apiOptions,
            params = mapOf(
                NetworkConstants.PARAMS_CLIENT_SECRET to clientSecret,
                "expand" to listOf("active_auth_session"),
            )
        )
        return requestExecutor.execute(
            request,
            FinancialConnectionsSessionManifest.serializer()
        ).also {
            updateCachedManifest("postMarkLinkVerified", it)
        }
    }

    override suspend fun postMarkLinkStepUpVerified(
        clientSecret: String
    ): FinancialConnectionsSessionManifest {
        val request = apiRequestFactory.createPost(
            url = linkStepUpVerifiedUrl,
            options = apiOptions,
            params = mapOf(
                NetworkConstants.PARAMS_CLIENT_SECRET to clientSecret,
                "expand" to listOf("active_auth_session"),
            )
        )
        return requestExecutor.execute(
            request,
            FinancialConnectionsSessionManifest.serializer()
        ).also {
            updateCachedManifest("postMarkLinkStepUpVerified", it)
        }
    }

    override suspend fun repairSessionGenerateUrl(
        clientSecret: String,
        coreAuthorization: String
    ): FinancialConnectionsAuthorizationRepairSession {
        val request = apiRequestFactory.createPost(
            url = repairSessionGenerateUrl,
            options = apiOptions,
            params = mapOf(
                NetworkConstants.PARAMS_CLIENT_SECRET to clientSecret,
                "core_authorization" to coreAuthorization,
                "expand" to listOf("institution"),
            )
        )
        return requestExecutor.execute(
            request,
            FinancialConnectionsAuthorizationRepairSession.serializer()
        )
    }

    override fun updateLocalManifest(
        block: (FinancialConnectionsSessionManifest) -> FinancialConnectionsSessionManifest
    ) {
        cachedSynchronizeSessionResponse?.manifest
            ?.let { block(it) }
            ?.let { updateCachedManifest("updateLocalManifest", it) }
    }

    private fun updateActiveInstitution(
        source: String,
        institution: FinancialConnectionsInstitution
    ) {
        logger.debug("SYNC_CACHE: updating local active institution from $source")
        cachedSynchronizeSessionResponse?.manifest?.copy(activeInstitution = institution)
            ?.let { updateCachedManifest("updating active institution", it) }
    }

    private fun updateCachedActiveAuthSession(
        source: String,
        authSession: FinancialConnectionsAuthorizationSession
    ) {
        logger.debug("SYNC_CACHE: updating local active auth session from $source")
        cachedSynchronizeSessionResponse?.manifest?.copy(activeAuthSession = authSession)
            ?.let { updateCachedManifest("updating active auth session", it) }
    }

    private fun updateCachedSynchronizeSessionResponse(
        source: String,
        synchronizeSessionResponse: SynchronizeSessionResponse
    ) {
        logger.debug("SYNC_CACHE: updating local sync object from $source")
        cachedSynchronizeSessionResponse = synchronizeSessionResponse
    }

    private fun updateCachedManifest(
        source: String,
        manifest: FinancialConnectionsSessionManifest
    ) {
        logger.debug("SYNC_CACHE: updating local manifest from $source")
        cachedSynchronizeSessionResponse = cachedSynchronizeSessionResponse?.copy(
            manifest = manifest
        )
    }

    companion object {
        internal const val PARAMS_FULLSCREEN = "fullscreen"
        internal const val PARAMS_HIDE_CLOSE_BUTTON = "hide_close_button"

        internal const val synchronizeSessionUrl: String =
            "${ApiRequest.API_HOST}/v1/financial_connections/sessions/synchronize"

        internal const val cancelAuthSessionUrl: String =
            "${ApiRequest.API_HOST}/v1/connections/auth_sessions/cancel"

        internal const val retrieveAuthSessionUrl: String =
            "${ApiRequest.API_HOST}/v1/connections/auth_sessions/retrieve"

        internal const val eventsAuthSessionUrl: String =
            "${ApiRequest.API_HOST}/v1/connections/auth_sessions/events"

        internal const val consentAcquiredUrl: String =
            "${ApiRequest.API_HOST}/v1/link_account_sessions/consent_acquired"

        internal const val linkMoreAccountsUrl: String =
            "${ApiRequest.API_HOST}/v1/link_account_sessions/link_more_accounts"

        internal const val saveAccountToLinkUrl: String =
            "${ApiRequest.API_HOST}/v1/link_account_sessions/save_accounts_to_link"

        internal const val linkVerifiedUrl: String =
            "${ApiRequest.API_HOST}/v1/link_account_sessions/link_verified"

        internal const val linkStepUpVerifiedUrl: String =
            "${ApiRequest.API_HOST}/v1/link_account_sessions/link_step_up_authentication_verified"

<<<<<<< HEAD
        internal val repairSessionGenerateUrl: String =
            "${ApiRequest.API_HOST}/v1/connections/repair_sessions/generate_url"

        internal val disableNetworking: String =
=======
        internal const val disableNetworking: String =
>>>>>>> f2aa8cbe
            "${ApiRequest.API_HOST}/v1/link_account_sessions/disable_networking"
    }
}<|MERGE_RESOLUTION|>--- conflicted
+++ resolved
@@ -593,14 +593,10 @@
         internal const val linkStepUpVerifiedUrl: String =
             "${ApiRequest.API_HOST}/v1/link_account_sessions/link_step_up_authentication_verified"
 
-<<<<<<< HEAD
-        internal val repairSessionGenerateUrl: String =
+        internal const val repairSessionGenerateUrl: String =
             "${ApiRequest.API_HOST}/v1/connections/repair_sessions/generate_url"
 
-        internal val disableNetworking: String =
-=======
         internal const val disableNetworking: String =
->>>>>>> f2aa8cbe
             "${ApiRequest.API_HOST}/v1/link_account_sessions/disable_networking"
     }
 }