--- conflicted
+++ resolved
@@ -113,13 +113,8 @@
         onClickableTextClick = onClickableTextClick,
         onSelectAnotherBank = onSelectAnotherBank,
         onEnterDetailsManually = onEnterDetailsManually,
-<<<<<<< HEAD
-        onCloseClick = { viewModel.onCloseNoConfirmationClick(state.pane) },
+        onCloseClick = { viewModel.onCloseWithConfirmationClick(state.pane) },
         onContinueClick = onPrepaneContinueClick,
-=======
-        onCloseClick = { viewModel.onCloseWithConfirmationClick(state.pane) },
-        onContinueClick = onContinueClick,
->>>>>>> 6736fd68
         onCloseFromErrorClick = viewModel::onCloseFromErrorClick
     )
 }
