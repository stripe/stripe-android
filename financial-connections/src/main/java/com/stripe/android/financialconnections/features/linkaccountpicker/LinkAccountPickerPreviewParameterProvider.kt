@file:Suppress("LongMethod")

package com.stripe.android.financialconnections.features.linkaccountpicker

import androidx.compose.ui.tooling.preview.PreviewParameterProvider
import com.airbnb.mvrx.Success
import com.stripe.android.financialconnections.features.common.AccessibleDataCalloutModel
import com.stripe.android.financialconnections.model.AddNewAccount
import com.stripe.android.financialconnections.model.FinancialConnectionsAccount
<<<<<<< HEAD
import com.stripe.android.financialconnections.model.FinancialConnectionsAccount.Status
=======
import com.stripe.android.financialconnections.model.FinancialConnectionsSessionManifest.Pane
import com.stripe.android.financialconnections.model.Image
import com.stripe.android.financialconnections.model.NetworkedAccount
>>>>>>> f2aa8cbe
import com.stripe.android.financialconnections.model.PartnerAccount
import com.stripe.android.financialconnections.model.ReturningNetworkingUserAccountPicker

internal class LinkAccountPickerPreviewParameterProvider :
    PreviewParameterProvider<LinkAccountPickerState> {
    override val values = sequenceOf(
        canonical(),
        accountSelected(),
        repairableAccountSelected(),
    )

    override val count: Int
        get() = super.count

    private fun canonical() = LinkAccountPickerState(
        payload = Success(
            LinkAccountPickerState.Payload(
                title = display().title,
                accounts = partnerAccountList(),
                addNewAccount = requireNotNull(display().addNewAccount),
                accessibleData = accessibleCallout(),
                consumerSessionClientSecret = "secret",
<<<<<<< HEAD
                stepUpAuthenticationRequired = false,
                partnerToCoreAuths = emptyMap(),
=======
                defaultCta = display().defaultCta,
                nextPaneOnNewAccount = Pane.INSTITUTION_PICKER,
>>>>>>> f2aa8cbe
            )
        ),
    )

    private fun accountSelected() = LinkAccountPickerState(
        selectedAccountId = partnerAccountList().first().first.id,
        payload = Success(
            LinkAccountPickerState.Payload(
                title = display().title,
                accounts = partnerAccountList(),
                addNewAccount = requireNotNull(display().addNewAccount),
                accessibleData = accessibleCallout(),
                consumerSessionClientSecret = "secret",
<<<<<<< HEAD
                stepUpAuthenticationRequired = false,
                partnerToCoreAuths = emptyMap(),
            )
        ),
    )

    private fun repairableAccountSelected() = LinkAccountPickerState(
        selectedAccountId = partnerAccountList()
            .first { it.status != Status.ACTIVE && it.allowSelection }.id,
        payload = Success(
            LinkAccountPickerState.Payload(
                accounts = partnerAccountList(),
                accessibleData = accessibleCallout(),
                businessName = "Random business",
                consumerSessionClientSecret = "secret",
                stepUpAuthenticationRequired = false,
                partnerToCoreAuths = emptyMap(),
=======
                defaultCta = display().defaultCta,
                nextPaneOnNewAccount = Pane.INSTITUTION_PICKER,
>>>>>>> f2aa8cbe
            )
        ),
    )

    private fun partnerAccountList() = listOf(
        PartnerAccount(
            authorization = "Authorization",
            category = FinancialConnectionsAccount.Category.CASH,
            id = "id0",
            name = "Repairable Account",
            balanceAmount = 1000,
            status = FinancialConnectionsAccount.Status.ACTIVE,
            displayableAccountNumbers = "1234",
            currency = "USD",
            _allowSelection = true,
            allowSelectionMessage = "",
            subcategory = FinancialConnectionsAccount.Subcategory.CHECKING,
            nextPaneOnSelection = Pane.BANK_AUTH_REPAIR,
            supportedPaymentMethodTypes = emptyList()
        ) to NetworkedAccount(
            id = "id0",
            allowSelection = true,
            caption = "Select to repair and connect",
            icon = Image(
                default = "https://b.stripecdn.com/connections-statics-srv/assets/SailIcon--warning-orange-3x.png"
            ),
            selectionCta = "Repair and connect account"
        ),
        PartnerAccount(
            authorization = "Authorization",
            category = FinancialConnectionsAccount.Category.CASH,
            id = "id1",
            name = "With balance",
            balanceAmount = 1000,
            status = Status.ACTIVE,
            displayableAccountNumbers = "1234",
            currency = "USD",
            _allowSelection = true,
            allowSelectionMessage = "",
            subcategory = FinancialConnectionsAccount.Subcategory.CHECKING,
            supportedPaymentMethodTypes = emptyList()
        ) to NetworkedAccount(
            allowSelection = true,
            id = "id1",
            caption = null
        ),
        PartnerAccount(
            authorization = "Authorization",
            category = FinancialConnectionsAccount.Category.CASH,
            id = "id2",
            name = "With balance repairable",
            status = Status.INACTIVE,
            balanceAmount = 1000,
            _allowSelection = true,
            allowSelectionMessage = "Select to repair and connect",
            subcategory = FinancialConnectionsAccount.Subcategory.SAVINGS,
            supportedPaymentMethodTypes = emptyList()
        ) to NetworkedAccount(
            allowSelection = false,
            id = "id2",
        ),
        PartnerAccount(
            authorization = "Authorization",
            category = FinancialConnectionsAccount.Category.CASH,
            id = "id3",
            name = "Repairable + disabled",
            status = Status.INACTIVE,
            balanceAmount = 1000,
            _allowSelection = false,
            allowSelectionMessage = "Select to repair and connect",
            subcategory = FinancialConnectionsAccount.Subcategory.SAVINGS,
            supportedPaymentMethodTypes = emptyList()
        ) to NetworkedAccount(
            allowSelection = true,
            id = "id3",
        ),
        PartnerAccount(
            authorization = "Authorization",
            category = FinancialConnectionsAccount.Category.CASH,
            id = "id4",
            name = "No balance",
            displayableAccountNumbers = "1234",
            status = Status.ACTIVE,
            subcategory = FinancialConnectionsAccount.Subcategory.CREDIT_CARD,
            _allowSelection = true,
            allowSelectionMessage = "",
            supportedPaymentMethodTypes = emptyList()
        ) to NetworkedAccount(
            allowSelection = false,
            id = "id4",
        ),
        PartnerAccount(
            authorization = "Authorization",
            category = FinancialConnectionsAccount.Category.CASH,
            id = "id5",
            name = "Very long account of a very long institution",
            status = Status.ACTIVE,
            displayableAccountNumbers = "1234",
            linkedAccountId = "linkedAccountId",
            _allowSelection = true,
            subcategory = FinancialConnectionsAccount.Subcategory.CHECKING,
            supportedPaymentMethodTypes = emptyList()
        ) to NetworkedAccount(
            allowSelection = true,
            id = "id5",
        ),
    )

    private fun accessibleCallout() = AccessibleDataCalloutModel(
        businessName = "My business",
        permissions = listOf(
            FinancialConnectionsAccount.Permissions.PAYMENT_METHOD,
            FinancialConnectionsAccount.Permissions.BALANCES,
            FinancialConnectionsAccount.Permissions.OWNERSHIP,
            FinancialConnectionsAccount.Permissions.TRANSACTIONS
        ),
        isStripeDirect = true,
        isNetworking = true,
        dataPolicyUrl = ""
    )

    fun display() = ReturningNetworkingUserAccountPicker(
        title = "Select account",
        defaultCta = "Connect account",
        accounts = emptyList(),
        addNewAccount = AddNewAccount(
            body = "New bank account",
            icon = Image(
                default = "https://b.stripecdn.com/connections-statics-srv/assets/SailIcon--add-purple-3x.png"
            ),
        )
    )
}<|MERGE_RESOLUTION|>--- conflicted
+++ resolved
@@ -7,13 +7,10 @@
 import com.stripe.android.financialconnections.features.common.AccessibleDataCalloutModel
 import com.stripe.android.financialconnections.model.AddNewAccount
 import com.stripe.android.financialconnections.model.FinancialConnectionsAccount
-<<<<<<< HEAD
-import com.stripe.android.financialconnections.model.FinancialConnectionsAccount.Status
-=======
 import com.stripe.android.financialconnections.model.FinancialConnectionsSessionManifest.Pane
 import com.stripe.android.financialconnections.model.Image
 import com.stripe.android.financialconnections.model.NetworkedAccount
->>>>>>> f2aa8cbe
+import com.stripe.android.financialconnections.model.FinancialConnectionsAccount.Status
 import com.stripe.android.financialconnections.model.PartnerAccount
 import com.stripe.android.financialconnections.model.ReturningNetworkingUserAccountPicker
 
@@ -36,13 +33,9 @@
                 addNewAccount = requireNotNull(display().addNewAccount),
                 accessibleData = accessibleCallout(),
                 consumerSessionClientSecret = "secret",
-<<<<<<< HEAD
-                stepUpAuthenticationRequired = false,
-                partnerToCoreAuths = emptyMap(),
-=======
                 defaultCta = display().defaultCta,
                 nextPaneOnNewAccount = Pane.INSTITUTION_PICKER,
->>>>>>> f2aa8cbe
+                partnerToCoreAuths = emptyMap(),
             )
         ),
     )
@@ -56,8 +49,8 @@
                 addNewAccount = requireNotNull(display().addNewAccount),
                 accessibleData = accessibleCallout(),
                 consumerSessionClientSecret = "secret",
-<<<<<<< HEAD
-                stepUpAuthenticationRequired = false,
+                defaultCta = display().defaultCta,
+                nextPaneOnNewAccount = Pane.INSTITUTION_PICKER,
                 partnerToCoreAuths = emptyMap(),
             )
         ),
@@ -74,10 +67,6 @@
                 consumerSessionClientSecret = "secret",
                 stepUpAuthenticationRequired = false,
                 partnerToCoreAuths = emptyMap(),
-=======
-                defaultCta = display().defaultCta,
-                nextPaneOnNewAccount = Pane.INSTITUTION_PICKER,
->>>>>>> f2aa8cbe
             )
         ),
     )
