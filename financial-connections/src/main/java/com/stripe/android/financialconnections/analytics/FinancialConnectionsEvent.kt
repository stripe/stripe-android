--- conflicted
+++ resolved
@@ -19,48 +19,6 @@
             "error_code" to errorCode?.value,
             "manual_entry" to manualEntry
         )
-<<<<<<< HEAD
-
-    class AuthSessionRetrieved(nextPane: Pane, authSessionId: String) :
-        FinancialConnectionsEvent(
-            name = "auth_session.retrieved",
-            params = mapOf(
-                "next_pane" to nextPane.value,
-                "auth_session_id" to authSessionId,
-            ).filterNotNullValues(),
-        )
-
-    object ConsentAgree : FinancialConnectionsEvent(
-        name = "click.agree",
-        mapOf("pane" to Pane.CONSENT.value)
-    )
-
-    class PrepaneClickContinue(
-        pane: Pane
-    ) : FinancialConnectionsEvent(
-        name = "click.prepane.continue",
-        mapOf("pane" to pane.value)
-    )
-
-    class AuthSessionOpened(
-        pane: Pane,
-        flow: String?,
-        defaultBrowser: String?,
-        id: String
-    ) : FinancialConnectionsEvent(
-        "auth_session.opened",
-        mapOf(
-            "auth_session_id" to id,
-            "pane" to pane.value,
-            "flow" to (flow ?: "unknown"),
-            "browser" to (defaultBrowser ?: "unknown")
-        ).filterNotNullValues()
-    )
-
-    override fun toString(): String {
-        return "FinancialConnectionsEvent(name='$eventName', params=$params)"
-=======
->>>>>>> 6736fd68
     }
 
     /**
