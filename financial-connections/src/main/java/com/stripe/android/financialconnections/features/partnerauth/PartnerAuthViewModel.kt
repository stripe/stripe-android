package com.stripe.android.financialconnections.features.partnerauth

import com.airbnb.mvrx.Async
import com.airbnb.mvrx.Fail
import com.airbnb.mvrx.Loading
import com.airbnb.mvrx.MavericksState
import com.airbnb.mvrx.MavericksViewModel
import com.airbnb.mvrx.MavericksViewModelFactory
import com.airbnb.mvrx.Success
import com.airbnb.mvrx.Uninitialized
import com.airbnb.mvrx.ViewModelContext
import com.stripe.android.core.Logger
import com.stripe.android.financialconnections.analytics.FinancialConnectionsAnalyticsTracker
import com.stripe.android.financialconnections.analytics.FinancialConnectionsEvent
import com.stripe.android.financialconnections.analytics.FinancialConnectionsEvent.PaneLoaded
import com.stripe.android.financialconnections.domain.CancelAuthorizationSession
import com.stripe.android.financialconnections.domain.GetManifest
import com.stripe.android.financialconnections.domain.GoNext
import com.stripe.android.financialconnections.domain.PostAuthorizationSession
import com.stripe.android.financialconnections.exception.WebAuthFlowCancelledException
import com.stripe.android.financialconnections.features.partnerauth.PartnerAuthState.Payload
import com.stripe.android.financialconnections.model.FinancialConnectionsInstitution
import com.stripe.android.financialconnections.model.FinancialConnectionsSessionManifest.FinancialConnectionsAuthorizationSession.Flow
import com.stripe.android.financialconnections.model.FinancialConnectionsSessionManifest.NextPane
import com.stripe.android.financialconnections.navigation.NavigationDirections
import com.stripe.android.financialconnections.navigation.NavigationManager
import com.stripe.android.financialconnections.ui.FinancialConnectionsSheetNativeActivity
import kotlinx.coroutines.launch
import javax.inject.Inject

@Suppress("LongParameterList")
internal class PartnerAuthViewModel @Inject constructor(
<<<<<<< HEAD
    val createAuthorizationSession: PostAuthorizationSession,
    val cancelAuthorizationSession: CancelAuthorizationSession,
    val configuration: FinancialConnectionsSheet.Configuration,
    val getManifest: GetManifest,
    val goNext: GoNext,
    val navigationManager: NavigationManager,
    val logger: Logger,
=======
    private val completeAuthorizationSession: CompleteAuthorizationSession,
    private val createAuthorizationSession: PostAuthorizationSession,
    private val cancelAuthorizationSession: CancelAuthorizationSession,
    private val eventTracker: FinancialConnectionsAnalyticsTracker,
    private val getManifest: GetManifest,
    private val goNext: GoNext,
    private val navigationManager: NavigationManager,
    private val pollAuthorizationSessionOAuthResults: PollAuthorizationSessionOAuthResults,
    private val logger: Logger,
>>>>>>> 1516a16f
    initialState: PartnerAuthState
) : MavericksViewModel<PartnerAuthState>(initialState) {

    init {
        logErrors()
        launchAuthIfSkipPrepane()
        suspend {
            val manifest = getManifest()
            val authSession = createAuthorizationSession(
                institution = requireNotNull(manifest.activeInstitution),
                allowManualEntry = manifest.allowManualEntry
            )
            Payload(
                flow = authSession.flow,
                showPrepane = authSession.flow?.isOAuth() ?: true,
                showPartnerDisclosure = authSession.showPartnerDisclosure ?: false,
                institution = manifest.activeInstitution
            )
        }.execute {
            copy(payload = it)
        }
    }

    private fun launchAuthIfSkipPrepane() {
        onAsync(
            asyncProp = PartnerAuthState::payload,
            onSuccess = { if (it.showPrepane.not()) onLaunchAuthClick() }
        )
    }

    private fun logErrors() {
        onAsync(
            PartnerAuthState::payload,
            onFail = {
                logger.error("Error fetching payload / posting AuthSession", it)
                eventTracker.track(FinancialConnectionsEvent.Error(it))
            },
            onSuccess = { eventTracker.track(PaneLoaded(NextPane.PARTNER_AUTH)) }
        )
    }

    fun onLaunchAuthClick() {
        viewModelScope.launch {
            kotlin.runCatching { requireNotNull(getManifest().activeAuthSession) }
                .onSuccess { setState { copy(url = it.url) } }
                .onFailure {
                    eventTracker.track(FinancialConnectionsEvent.Error(it))
                    logger.error("failed retrieving active session from cache", it)
                    setState { copy(authenticationStatus = Fail(it)) }
                }
        }
    }

    fun onSelectAnotherBank() {
        navigationManager.navigate(NavigationDirections.reset)
    }

    fun onWebAuthFlowFinished(
        webStatus: Async<String>
    ) {
        logger.debug("Web AuthFlow status received $webStatus")
        viewModelScope.launch {
            when (webStatus) {
                is Uninitialized -> {}
                is Loading -> setState { copy(authenticationStatus = Loading()) }
                is Success -> completeAuthorizationSession()
                is Fail -> {
                    when (val error = webStatus.error) {
                        is WebAuthFlowCancelledException -> onAuthCancelled()
                        else -> onAuthFailed(error)
                    }
                }
            }
        }
    }

    private suspend fun onAuthFailed(
        error: Throwable
    ) {
        kotlin.runCatching {
            logger.debug("Auth failed, cancelling AuthSession")
            val authSession = getManifest().activeAuthSession
            logger.error("Auth failed, cancelling AuthSession", error)
            when {
                authSession != null -> cancelAuthorizationSession(authSession.id)
                else -> logger.debug("Could not find AuthSession to cancel.")
            }
            setState { copy(authenticationStatus = Fail(error)) }
        }.onFailure {
            logger.error("failed cancelling session after failed web flow", it)
        }
    }

    private suspend fun onAuthCancelled() {
        kotlin.runCatching {
            logger.debug("Auth cancelled, cancelling AuthSession")
            setState { copy(authenticationStatus = Loading()) }
            val authSession = requireNotNull(getManifest().activeAuthSession)
            val result = cancelAuthorizationSession(authSession.id)
            if (authSession.flow?.isOAuth() == true) {
                // For OAuth institutions, create a new session and navigate to its nextPane.
                logger.debug("Creating a new session for this OAuth institution")
                val manifest = getManifest()
                val newSession = createAuthorizationSession(
                    institution = requireNotNull(manifest.activeInstitution),
                    allowManualEntry = manifest.allowManualEntry
                )
                goNext(newSession.nextPane)
            } else {
                // For OAuth institutions, navigate to Session cancellation's next pane.
                goNext(result.nextPane)
            }
        }.onFailure {
            logger.error("failed cancelling session after cancelled web flow", it)
            setState { copy(authenticationStatus = Fail(it)) }
        }
    }

    private fun completeAuthorizationSession() {
        kotlin.runCatching {
            goNext(NextPane.ACCOUNT_PICKER)
        }.onFailure {
            logger.error("failed authorizing session", it)
            setState { copy(authenticationStatus = Fail(it)) }
        }
    }

    fun onEnterDetailsManuallyClick() {
        navigationManager.navigate(NavigationDirections.manualEntry)
    }

    companion object : MavericksViewModelFactory<PartnerAuthViewModel, PartnerAuthState> {

        override fun create(
            viewModelContext: ViewModelContext,
            state: PartnerAuthState
        ): PartnerAuthViewModel {
            return viewModelContext.activity<FinancialConnectionsSheetNativeActivity>()
                .viewModel
                .activityRetainedComponent
                .partnerAuthSubcomponent
                .initialState(state)
                .build()
                .viewModel
        }
    }
}

internal data class PartnerAuthState(
    val payload: Async<Payload> = Uninitialized,
    val url: String? = null,
    val authenticationStatus: Async<String> = Uninitialized
) : MavericksState {
    data class Payload(
        val institution: FinancialConnectionsInstitution,
        val flow: Flow?,
        val showPartnerDisclosure: Boolean,
        val showPrepane: Boolean
    )

    val canNavigateBack: Boolean
        get() =
            // Authentication running -> don't allow back navigation
            authenticationStatus !is Loading &&
                authenticationStatus !is Success &&
                // Failures posting institution -> don't allow back navigation
                payload !is Fail
}<|MERGE_RESOLUTION|>--- conflicted
+++ resolved
@@ -30,25 +30,14 @@
 
 @Suppress("LongParameterList")
 internal class PartnerAuthViewModel @Inject constructor(
-<<<<<<< HEAD
-    val createAuthorizationSession: PostAuthorizationSession,
-    val cancelAuthorizationSession: CancelAuthorizationSession,
-    val configuration: FinancialConnectionsSheet.Configuration,
-    val getManifest: GetManifest,
-    val goNext: GoNext,
-    val navigationManager: NavigationManager,
-    val logger: Logger,
-=======
-    private val completeAuthorizationSession: CompleteAuthorizationSession,
     private val createAuthorizationSession: PostAuthorizationSession,
     private val cancelAuthorizationSession: CancelAuthorizationSession,
     private val eventTracker: FinancialConnectionsAnalyticsTracker,
+    private val configuration: FinancialConnectionsSheet.Configuration,
     private val getManifest: GetManifest,
     private val goNext: GoNext,
     private val navigationManager: NavigationManager,
-    private val pollAuthorizationSessionOAuthResults: PollAuthorizationSessionOAuthResults,
     private val logger: Logger,
->>>>>>> 1516a16f
     initialState: PartnerAuthState
 ) : MavericksViewModel<PartnerAuthState>(initialState) {
 
