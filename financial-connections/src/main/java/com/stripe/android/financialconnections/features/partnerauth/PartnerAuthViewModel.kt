--- conflicted
+++ resolved
@@ -400,7 +400,6 @@
 
     // if clicked uri contains an eventName query param, track click event.
     fun onClickableTextClick(uri: String) = viewModelScope.launch {
-<<<<<<< HEAD
         clickHandler.handle(
             uri,
             pane = BankAuthRepairViewModel.PANE,
@@ -411,35 +410,6 @@
                 DATA.value to { setState { copy(viewEffect = OpenBottomSheet(Date().time)) } }
             )
         )
-=======
-        uriUtils.getQueryParameter(uri, "eventName")?.let { eventName ->
-            eventTracker.track(Click(eventName, pane = PANE))
-        }
-        if (URLUtil.isNetworkUrl(uri)) {
-            setState {
-                copy(
-                    viewEffect = ViewEffect.OpenUrl(
-                        uri,
-                        Date().time
-                    )
-                )
-            }
-        } else {
-            val managedUri = SharedPartnerAuthState.ClickableText.values()
-                .firstOrNull { uriUtils.compareSchemeAuthorityAndPath(it.value, uri) }
-            when (managedUri) {
-                SharedPartnerAuthState.ClickableText.DATA -> {
-                    setState {
-                        copy(
-                            viewEffect = ViewEffect.OpenBottomSheet(Date().time)
-                        )
-                    }
-                }
-
-                null -> logger.error("Unrecognized clickable text: $uri")
-            }
-        }
->>>>>>> 6736fd68
     }
 
     fun onViewEffectLaunched() {
