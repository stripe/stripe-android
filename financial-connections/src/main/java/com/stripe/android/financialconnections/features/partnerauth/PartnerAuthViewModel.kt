--- conflicted
+++ resolved
@@ -19,13 +19,8 @@
 import com.stripe.android.financialconnections.di.APPLICATION_ID
 import com.stripe.android.financialconnections.domain.CancelAuthorizationSession
 import com.stripe.android.financialconnections.domain.CompleteAuthorizationSession
-<<<<<<< HEAD
 import com.stripe.android.financialconnections.domain.GetDefaultAppToOpenUrl
-import com.stripe.android.financialconnections.domain.GetManifest
-import com.stripe.android.financialconnections.domain.GoNext
-=======
 import com.stripe.android.financialconnections.domain.GetOrFetchSync
->>>>>>> 294ce71f
 import com.stripe.android.financialconnections.domain.PollAuthorizationSessionOAuthResults
 import com.stripe.android.financialconnections.domain.PostAuthSessionEvent
 import com.stripe.android.financialconnections.domain.PostAuthorizationSession
@@ -63,13 +58,8 @@
     @Named(APPLICATION_ID) private val applicationId: String,
     private val uriUtils: UriUtils,
     private val postAuthSessionEvent: PostAuthSessionEvent,
-<<<<<<< HEAD
     private val getDefaultAppToOpenUrl: GetDefaultAppToOpenUrl,
-    private val getManifest: GetManifest,
-    private val goNext: GoNext,
-=======
     private val getOrFetchSync: GetOrFetchSync,
->>>>>>> 294ce71f
     private val navigationManager: NavigationManager,
     private val pollAuthorizationSessionOAuthResults: PollAuthorizationSessionOAuthResults,
     private val logger: Logger,
@@ -181,16 +171,9 @@
     }
 
     private suspend fun launchAuthInBrowser() {
-<<<<<<< HEAD
-        kotlin.runCatching { requireNotNull(getManifest().activeAuthSession) }
+        kotlin.runCatching { requireNotNull(getOrFetchSync().manifest.activeAuthSession) }
             .onSuccess { authSession ->
                 authSession.urlToLaunch()
-=======
-        kotlin.runCatching { requireNotNull(getOrFetchSync().manifest.activeAuthSession) }
-            .onSuccess {
-                it.url
-                    ?.replaceFirst("stripe-auth://native-redirect/$applicationId/", "")
->>>>>>> 294ce71f
                     ?.let { setState { copy(viewEffect = OpenPartnerAuth(it)) } }
             }
             .onFailure {
