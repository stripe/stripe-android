--- conflicted
+++ resolved
@@ -33,17 +33,14 @@
 import com.stripe.android.financialconnections.exception.WebAuthFlowFailedException
 import com.stripe.android.financialconnections.features.bankauthrepair.BankAuthRepairViewModel
 import com.stripe.android.financialconnections.features.common.enableRetrieveAuthSession
-<<<<<<< HEAD
 import com.stripe.android.financialconnections.features.partnerauth.SharedPartnerAuthState.ClickableText.DATA
 import com.stripe.android.financialconnections.features.partnerauth.SharedPartnerAuthState.Payload
 import com.stripe.android.financialconnections.features.partnerauth.SharedPartnerAuthState.ViewEffect.OpenBottomSheet
 import com.stripe.android.financialconnections.features.partnerauth.SharedPartnerAuthState.ViewEffect.OpenPartnerAuth
 import com.stripe.android.financialconnections.features.partnerauth.SharedPartnerAuthState.ViewEffect.OpenUrl
-=======
 import com.stripe.android.financialconnections.features.partnerauth.SharedPartnerAuthState.Payload
 import com.stripe.android.financialconnections.features.partnerauth.SharedPartnerAuthState.ViewEffect
 import com.stripe.android.financialconnections.features.partnerauth.SharedPartnerAuthState.ViewEffect.OpenPartnerAuth
->>>>>>> 9ca5d930
 import com.stripe.android.financialconnections.model.FinancialConnectionsAuthorizationSession
 import com.stripe.android.financialconnections.model.FinancialConnectionsSessionManifest
 import com.stripe.android.financialconnections.model.FinancialConnectionsSessionManifest.Pane
@@ -406,7 +403,6 @@
 
     // if clicked uri contains an eventName query param, track click event.
     fun onClickableTextClick(uri: String) = viewModelScope.launch {
-<<<<<<< HEAD
         clickHandler.handle(
             uri,
             pane = BankAuthRepairViewModel.PANE,
@@ -417,35 +413,6 @@
                 DATA.value to { setState { copy(viewEffect = OpenBottomSheet(Date().time)) } }
             )
         )
-=======
-        uriUtils.getQueryParameter(uri, "eventName")?.let { eventName ->
-            eventTracker.track(Click(eventName, pane = PANE))
-        }
-        if (URLUtil.isNetworkUrl(uri)) {
-            setState {
-                copy(
-                    viewEffect = ViewEffect.OpenUrl(
-                        uri,
-                        Date().time
-                    )
-                )
-            }
-        } else {
-            val managedUri = SharedPartnerAuthState.ClickableText.values()
-                .firstOrNull { uriUtils.compareSchemeAuthorityAndPath(it.value, uri) }
-            when (managedUri) {
-                SharedPartnerAuthState.ClickableText.DATA -> {
-                    setState {
-                        copy(
-                            viewEffect = ViewEffect.OpenBottomSheet(Date().time)
-                        )
-                    }
-                }
-
-                null -> logger.error("Unrecognized clickable text: $uri")
-            }
-        }
->>>>>>> 9ca5d930
     }
 
     fun onViewEffectLaunched() {
@@ -457,7 +424,6 @@
     companion object : MavericksViewModelFactory<PartnerAuthViewModel, SharedPartnerAuthState> {
 
         override fun initialState(viewModelContext: ViewModelContext) =
-<<<<<<< HEAD
             SharedPartnerAuthState(
                 activeAuthSession = null,
                 pane = PANE,
@@ -465,9 +431,6 @@
                 viewEffect = null,
                 authenticationStatus = Uninitialized
             )
-=======
-            SharedPartnerAuthState(pane = PANE)
->>>>>>> 9ca5d930
 
         override fun create(
             viewModelContext: ViewModelContext,
