@file:OptIn(ExperimentalMaterialApi::class)
@file:Suppress("LongMethod")

package com.stripe.android.financialconnections.features.partnerauth

<<<<<<< HEAD
import android.webkit.WebView
import androidx.compose.foundation.Image
import androidx.compose.foundation.background
=======
>>>>>>> 69392161
import androidx.compose.foundation.layout.Box
import androidx.compose.foundation.layout.Column
import androidx.compose.foundation.layout.Row
import androidx.compose.foundation.layout.Spacer
import androidx.compose.foundation.layout.fillMaxSize
import androidx.compose.foundation.layout.fillMaxWidth
import androidx.compose.foundation.layout.height
import androidx.compose.foundation.layout.padding
import androidx.compose.foundation.layout.size
import androidx.compose.foundation.layout.width
import androidx.compose.foundation.rememberScrollState
import androidx.compose.foundation.shape.RoundedCornerShape
<<<<<<< HEAD
import androidx.compose.foundation.verticalScroll
import androidx.compose.material.ExperimentalMaterialApi
import androidx.compose.material.ModalBottomSheetLayout
import androidx.compose.material.ModalBottomSheetState
import androidx.compose.material.ModalBottomSheetValue
=======
import androidx.compose.material.CircularProgressIndicator
>>>>>>> 69392161
import androidx.compose.material.Text
import androidx.compose.material.rememberModalBottomSheetState
import androidx.compose.runtime.Composable
import androidx.compose.runtime.LaunchedEffect
import androidx.compose.runtime.State
<<<<<<< HEAD
import androidx.compose.runtime.remember
import androidx.compose.runtime.rememberCoroutineScope
=======
>>>>>>> 69392161
import androidx.compose.ui.Alignment
import androidx.compose.ui.Modifier
import androidx.compose.ui.draw.clip
import androidx.compose.ui.layout.ContentScale
import androidx.compose.ui.platform.LocalUriHandler
import androidx.compose.ui.res.painterResource
import androidx.compose.ui.res.stringResource
import androidx.compose.ui.text.style.TextAlign
import androidx.compose.ui.tooling.preview.Preview
import androidx.compose.ui.unit.dp
import com.airbnb.mvrx.Async
import com.airbnb.mvrx.Fail
import com.airbnb.mvrx.Loading
import com.airbnb.mvrx.Success
import com.airbnb.mvrx.Uninitialized
import com.airbnb.mvrx.compose.collectAsState
import com.airbnb.mvrx.compose.mavericksActivityViewModel
import com.airbnb.mvrx.compose.mavericksViewModel
import com.google.accompanist.web.WebView
import com.google.accompanist.web.rememberWebViewStateWithHTMLData
import com.stripe.android.financialconnections.R
import com.stripe.android.financialconnections.domain.Body
import com.stripe.android.financialconnections.domain.Cta
import com.stripe.android.financialconnections.domain.Display
import com.stripe.android.financialconnections.domain.Entry
import com.stripe.android.financialconnections.domain.OauthPrepane
import com.stripe.android.financialconnections.domain.PartnerNotice
import com.stripe.android.financialconnections.domain.Text
import com.stripe.android.financialconnections.exception.InstitutionPlannedDowntimeError
import com.stripe.android.financialconnections.exception.InstitutionUnplannedDowntimeError
import com.stripe.android.financialconnections.features.common.DataAccessBottomSheetContent
import com.stripe.android.financialconnections.features.common.InstitutionPlaceholder
import com.stripe.android.financialconnections.features.common.InstitutionPlannedDowntimeErrorContent
import com.stripe.android.financialconnections.features.common.InstitutionUnknownErrorContent
import com.stripe.android.financialconnections.features.common.InstitutionUnplannedDowntimeErrorContent
import com.stripe.android.financialconnections.features.common.LoadingContent
import com.stripe.android.financialconnections.features.common.PartnerCallout
import com.stripe.android.financialconnections.features.common.UnclassifiedErrorContent
import com.stripe.android.financialconnections.features.partnerauth.PartnerAuthState.ViewEffect.OpenBottomSheet
import com.stripe.android.financialconnections.features.partnerauth.PartnerAuthState.ViewEffect.OpenPartnerAuth
import com.stripe.android.financialconnections.features.partnerauth.PartnerAuthState.ViewEffect.OpenUrl
import com.stripe.android.financialconnections.model.FinancialConnectionsAuthorizationSession
import com.stripe.android.financialconnections.model.FinancialConnectionsAuthorizationSession.Flow
import com.stripe.android.financialconnections.model.FinancialConnectionsInstitution
import com.stripe.android.financialconnections.model.FinancialConnectionsSessionManifest.Pane
import com.stripe.android.financialconnections.model.Image
import com.stripe.android.financialconnections.presentation.FinancialConnectionsSheetNativeViewModel
import com.stripe.android.financialconnections.presentation.parentViewModel
import com.stripe.android.financialconnections.ui.FinancialConnectionsPreview
import com.stripe.android.financialconnections.ui.LocalImageLoader
import com.stripe.android.financialconnections.ui.TextResource
import com.stripe.android.financialconnections.ui.components.AnnotatedText
import com.stripe.android.financialconnections.ui.components.FinancialConnectionsButton
import com.stripe.android.financialconnections.ui.components.FinancialConnectionsScaffold
import com.stripe.android.financialconnections.ui.components.FinancialConnectionsTopAppBar
import com.stripe.android.financialconnections.ui.components.StringAnnotation
import com.stripe.android.financialconnections.ui.sdui.fromHtml
import com.stripe.android.financialconnections.ui.theme.FinancialConnectionsTheme
import com.stripe.android.uicore.image.StripeImage
import kotlinx.coroutines.launch

@Composable
internal fun PartnerAuthScreen() {
    // activity view model
    val activityViewModel: FinancialConnectionsSheetNativeViewModel = mavericksActivityViewModel()
    val parentViewModel = parentViewModel()
    val webAuthFlow = activityViewModel.collectAsState { it.webAuthFlow }
    val uriHandler = LocalUriHandler.current

    // step view model
    val viewModel: PartnerAuthViewModel = mavericksViewModel()

    val state: State<PartnerAuthState> = viewModel.collectAsState()

    val scope = rememberCoroutineScope()

    val bottomSheetState = rememberModalBottomSheetState(
        ModalBottomSheetValue.Hidden,
        skipHalfExpanded = true
    )

    state.value.viewEffect?.let { viewEffect ->
        LaunchedEffect(viewEffect) {
            when (viewEffect) {
                is OpenBottomSheet -> bottomSheetState.show()
                is OpenUrl -> uriHandler.openUri(viewEffect.url)
                is OpenPartnerAuth -> {
                    activityViewModel.openPartnerAuthFlowInBrowser(viewEffect.url)
                    viewModel.onViewEffectLaunched()
                }
            }
        }
    }

    LaunchedEffect(webAuthFlow.value) {
        viewModel.onWebAuthFlowFinished(webAuthFlow.value)
    }

    PartnerAuthScreenContent(
        state = state.value,
        onContinueClick = viewModel::onLaunchAuthClick,
        onSelectAnotherBank = viewModel::onSelectAnotherBank,
        onEnterDetailsManually = viewModel::onEnterDetailsManuallyClick,
        modalBottomSheetState = bottomSheetState,
        onClickableTextClick = viewModel::onClickableTextClick,
        onConfirmModalClick = { scope.launch { bottomSheetState.hide() } },
        onCloseClick = { parentViewModel.onCloseNoConfirmationClick(Pane.PARTNER_AUTH) },
        onCloseFromErrorClick = parentViewModel::onCloseFromErrorClick
    )
}

@Composable
private fun PartnerAuthScreenContent(
    state: PartnerAuthState,
    modalBottomSheetState: ModalBottomSheetState,
    onContinueClick: () -> Unit,
    onSelectAnotherBank: () -> Unit,
    onClickableTextClick: (String) -> Unit,
    onEnterDetailsManually: () -> Unit,
    onCloseClick: () -> Unit,
    onCloseFromErrorClick: (Throwable) -> Unit,
    onConfirmModalClick: () -> Unit,
) {
    ModalBottomSheetLayout(
        sheetState = modalBottomSheetState,
        sheetBackgroundColor = FinancialConnectionsTheme.colors.backgroundSurface,
        sheetShape = RoundedCornerShape(8.dp),
        scrimColor = FinancialConnectionsTheme.colors.textSecondary.copy(alpha = 0.5f),
        sheetContent = {
            state.dataAccess?.let {
                DataAccessBottomSheetContent(
                    dataDialog = it,
                    onConfirmModalClick = onConfirmModalClick,
                    onClickableTextClick = onClickableTextClick
                )
            } ?: Spacer(modifier = Modifier.size(16.dp))
        },
        content = {
            PartnerAuthScreenMainContent(
                state = state,
                onCloseClick = onCloseClick,
                onSelectAnotherBank = onSelectAnotherBank,
                onEnterDetailsManually = onEnterDetailsManually,
                onCloseFromErrorClick = onCloseFromErrorClick,
                onClickableTextClick = onClickableTextClick,
                onContinueClick = onContinueClick,
            )
        }
    )
}

@Composable
private fun PartnerAuthScreenMainContent(
    state: PartnerAuthState,
    onCloseClick: () -> Unit,
    onSelectAnotherBank: () -> Unit,
    onEnterDetailsManually: () -> Unit,
    onCloseFromErrorClick: (Throwable) -> Unit,
    onContinueClick: () -> Unit,
    onClickableTextClick: (String) -> Unit
) {
    FinancialConnectionsScaffold(
        topBar = {
            FinancialConnectionsTopAppBar(
                showBack = state.canNavigateBack,
                onCloseClick = onCloseClick
            )
        }
    ) {
        when (val payload = state.payload) {
            Uninitialized, is Loading -> LoadingContent(
                stringResource(id = R.string.stripe_partnerauth_loading_title),
                stringResource(id = R.string.stripe_partnerauth_loading_desc)
            )

            is Fail -> ErrorContent(
                error = payload.error,
                onSelectAnotherBank = onSelectAnotherBank,
                onEnterDetailsManually = onEnterDetailsManually,
                onCloseFromErrorClick = onCloseFromErrorClick
            )

            is Success -> LoadedContent(
                authenticationStatus = state.authenticationStatus,
                payload = payload(),
                onClickableTextClick = onClickableTextClick,
                onContinueClick = onContinueClick,
                onSelectAnotherBank = onSelectAnotherBank,
            )
        }
    }
}

@Composable
fun ErrorContent(
    error: Throwable,
    onSelectAnotherBank: () -> Unit,
    onEnterDetailsManually: () -> Unit,
    onCloseFromErrorClick: (Throwable) -> Unit
) {
    when (error) {
        is InstitutionPlannedDowntimeError -> InstitutionPlannedDowntimeErrorContent(
            exception = error,
            onSelectAnotherBank = onSelectAnotherBank,
            onEnterDetailsManually = onEnterDetailsManually
        )

        is InstitutionUnplannedDowntimeError -> InstitutionUnplannedDowntimeErrorContent(
            exception = error,
            onSelectAnotherBank = onSelectAnotherBank,
            onEnterDetailsManually = onEnterDetailsManually
        )

        else -> UnclassifiedErrorContent(error, onCloseFromErrorClick)
    }
}

@Composable
private fun LoadedContent(
    authenticationStatus: Async<String>,
    payload: PartnerAuthState.Payload,
    onContinueClick: () -> Unit,
    onSelectAnotherBank: () -> Unit,
    onClickableTextClick: (String) -> Unit
) {
    when (authenticationStatus) {
        is Uninitialized -> when (payload.authSession.isOAuth) {
<<<<<<< HEAD
            true -> InstitutionalPrePaneContent(
                onContinueClick = onContinueClick,
                content = payload.authSession.display!!.text.oauthPrepane,
                onClickableTextClick = onClickableTextClick,
=======
            true -> PrePaneContent(
                institution = payload.institution,
                flow = payload.authSession.flow,
                isStripeDirect = payload.isStripeDirect,
                showPartnerDisclosure = payload.authSession.showPartnerDisclosure ?: false,
                onContinueClick = onContinueClick
>>>>>>> 69392161
            )

            false -> LoadingContent(
                stringResource(id = R.string.stripe_partnerauth_loading_title),
                stringResource(id = R.string.stripe_partnerauth_loading_desc)
            )
        }

        is Loading -> BrowserLoadingContent()

        is Success -> LoadingContent(
            stringResource(R.string.stripe_account_picker_loading_title),
            stringResource(R.string.stripe_account_picker_loading_desc)
        )

        is Fail -> {
            // TODO@carlosmuvi translate error type to specific error screen.
            InstitutionUnknownErrorContent(onSelectAnotherBank)
        }
    }
}

@Composable
<<<<<<< HEAD
private fun InstitutionalPrePaneContent(
    onContinueClick: () -> Unit,
    content: OauthPrepane,
    onClickableTextClick: (String) -> Unit
=======
private fun BrowserLoadingContent() {
    Box(modifier = Modifier.fillMaxSize(), contentAlignment = Alignment.Center) {
        CircularProgressIndicator(
            color = FinancialConnectionsTheme.colors.iconBrand
        )
    }
}

@Composable
private fun PrePaneContent(
    institution: FinancialConnectionsInstitution,
    flow: Flow?,
    showPartnerDisclosure: Boolean,
    isStripeDirect: Boolean,
    onContinueClick: () -> Unit
>>>>>>> 69392161
) {
    val title = remember(content.title) {
        TextResource.Text(fromHtml(content.title))
    }
    val scrollState = rememberScrollState()
    Column(
        Modifier
            .fillMaxSize()
            .padding(
                top = 16.dp,
                start = 24.dp,
                end = 24.dp,
                bottom = 24.dp
            )
    ) {
        content.institutionIcon?.default?.let {
            val institutionIconModifier = Modifier
                .size(36.dp)
                .clip(RoundedCornerShape(6.dp))
            StripeImage(
                url = it,
                contentDescription = null,
                imageLoader = LocalImageLoader.current,
                errorContent = { InstitutionPlaceholder(institutionIconModifier) },
                modifier = institutionIconModifier
            )
            Spacer(modifier = Modifier.size(16.dp))
        }
        AnnotatedText(
            text = title,
            onClickableTextClick = { },
            defaultStyle = FinancialConnectionsTheme.typography.subtitle,
            annotationStyles = mapOf(
                StringAnnotation.BOLD to FinancialConnectionsTheme.typography.subtitleEmphasized.toSpanStyle()
            )
        )
        Column(
            modifier = Modifier
                .padding(top = 16.dp, bottom = 16.dp)
                .weight(1f)
                .verticalScroll(scrollState)
        ) {
            // CONTENT
            content.body.entries.forEachIndexed { index, bodyItem ->
                when (bodyItem) {
                    is Entry.Image -> {
                        Box(
                            modifier = Modifier
                                .fillMaxWidth()
                                .background(
                                    shape = RoundedCornerShape(8.dp),
                                    color = FinancialConnectionsTheme.colors.backgroundContainer
                                )

                        ) {
                            Image(
                                painter = painterResource(id = R.drawable.stripe_prepane_phone_bg),
                                contentDescription = "Test",
                                contentScale = ContentScale.Crop,
                                modifier = Modifier
                                    .align(Alignment.Center)
                                    .width(PHONE_BACKGROUND_HEIGHT_DP.dp)
                                    .height(PHONE_BACKGROUND_WIDTH_DP.dp)
                            )
                            GifWebView(
                                modifier = Modifier
                                    .align(Alignment.Center)
                                    .width(PHONE_BACKGROUND_HEIGHT_DP.dp)
                                    .height(PHONE_BACKGROUND_WIDTH_DP.dp)
                                    .padding(horizontal = 16.dp),
                                bodyItem.content.default!!
                            )
                        }
                    }

                    is Entry.Text -> AnnotatedText(
                        text = TextResource.Text(fromHtml(bodyItem.content)),
                        onClickableTextClick = onClickableTextClick,
                        defaultStyle = FinancialConnectionsTheme.typography.body,
                        annotationStyles = mapOf(
                            StringAnnotation.BOLD to FinancialConnectionsTheme.typography.bodyEmphasized.toSpanStyle(),
                            StringAnnotation.CLICKABLE to FinancialConnectionsTheme.typography.bodyEmphasized
                                .toSpanStyle()
                                .copy(color = FinancialConnectionsTheme.colors.textBrand)
                        )
                    )
                }
                if (index != content.body.entries.lastIndex) {
                    Spacer(modifier = Modifier.size(16.dp))
                }
            }
            Box(modifier = Modifier.weight(1f))
            content.partnerNotice?.let {
                Spacer(modifier = Modifier.size(16.dp))
                PartnerCallout(
                    partnerNotice = content.partnerNotice,
                    onClickableTextClick = onClickableTextClick
                )
            }
        }
        FinancialConnectionsButton(
            onClick = onContinueClick,
            modifier = Modifier
                .fillMaxWidth()
        ) {
            Row(
                verticalAlignment = Alignment.CenterVertically
            ) {
                Text(
                    text = content.cta.text,
                    textAlign = TextAlign.Center
                )
                content.cta.icon?.default?.let {
                    Spacer(modifier = Modifier.size(12.dp))
                    StripeImage(
                        url = it,
                        contentDescription = null,
                        imageLoader = LocalImageLoader.current,
                        errorContent = { },
                        modifier = Modifier.size(16.dp)
                    )
                }
            }
        }
    }
}

@Composable
private fun GifWebView(
    modifier: Modifier,
    gifUrl: String
) {
    val state = rememberWebViewStateWithHTMLData(
        "<html><body><img style=\"width: 100%\" src=\"$gifUrl\"></body></html>"
    )
    WebView(
        modifier = modifier,
        onCreated = { it: WebView ->
            it.isVerticalScrollBarEnabled = false
            it.isVerticalFadingEdgeEnabled = false
        },
        state = state
    )
}

@Composable
@Preview(
    device = "id:4in WVGA (Nexus S)"
)
@Preview(
    device = "spec:width=1280dp,height=800dp,dpi=240"
)
internal fun InstitutionalPrepaneContentPreview() {
    FinancialConnectionsPreview {
        val sampleImage =
            "https://b.stripecdn.com/connections-statics-srv/assets/PrepaneAsset--account_numbers-capitalone-2x.gif"
        PartnerAuthScreenContent(
            state = PartnerAuthState(
                payload = Success(
                    PartnerAuthState.Payload(
                        institution = FinancialConnectionsInstitution(
                            id = "id",
                            name = "name",
                            url = "url",
                            featured = true,
                            icon = null,
                            logo = null,
                            featuredOrder = null,
                            mobileHandoffCapable = false
                        ),
                        authSession = FinancialConnectionsAuthorizationSession(
                            flow = Flow.FINICITY_CONNECT_V2_OAUTH,
                            showPartnerDisclosure = true,
                            _isOAuth = true,
                            nextPane = Pane.PARTNER_AUTH,
                            id = "1234",
                            display = Display(
                                Text(
                                    oauthPrepane = OauthPrepane(
                                        title = "Sign in with Sample bank",
                                        body = Body(
                                            listOf(
                                                Entry.Text(
                                                    "Some very large text will most likely go here!" +
                                                        "Some very large text will most likely go here!"
                                                ),
                                                Entry.Image(
                                                    Image(sampleImage)
                                                ),
                                                Entry.Text(
                                                    "Some very large text will most likely go here!"
                                                ),
                                                Entry.Text(
                                                    "Some very large text will most likely go here!"
                                                ),
                                                Entry.Text(
                                                    "Some very large text will most likely go here!"
                                                )
                                            )
                                        ),
                                        cta = Cta(
                                            icon = null,
                                            text = "Continue!"
                                        ),
                                        institutionIcon = Image(sampleImage),
                                        partnerNotice = PartnerNotice(
                                            partnerIcon = Image(sampleImage),
                                            text = "Stripe works with partners like MX to reliably" +
                                                " offer access to thousands of financial institutions." +
                                                " Learn more"
                                        )
                                    )
                                )
                            )
                        ),
                        isStripeDirect = false
                    )
                ),
                authenticationStatus = Uninitialized,
                viewEffect = null
            ),
            onContinueClick = {},
            onSelectAnotherBank = {},
            onEnterDetailsManually = {},
            onCloseClick = {},
            modalBottomSheetState = rememberModalBottomSheetState(
                initialValue = ModalBottomSheetValue.Hidden
            ),
            onClickableTextClick = {},
            onCloseFromErrorClick = {},
            onConfirmModalClick = {}
        )
    }
}

private const val PHONE_BACKGROUND_WIDTH_DP = 272
private const val PHONE_BACKGROUND_HEIGHT_DP = 264<|MERGE_RESOLUTION|>--- conflicted
+++ resolved
@@ -3,12 +3,10 @@
 
 package com.stripe.android.financialconnections.features.partnerauth
 
-<<<<<<< HEAD
+import androidx.compose.foundation.layout.Box
 import android.webkit.WebView
 import androidx.compose.foundation.Image
 import androidx.compose.foundation.background
-=======
->>>>>>> 69392161
 import androidx.compose.foundation.layout.Box
 import androidx.compose.foundation.layout.Column
 import androidx.compose.foundation.layout.Row
@@ -21,25 +19,20 @@
 import androidx.compose.foundation.layout.width
 import androidx.compose.foundation.rememberScrollState
 import androidx.compose.foundation.shape.RoundedCornerShape
-<<<<<<< HEAD
 import androidx.compose.foundation.verticalScroll
 import androidx.compose.material.ExperimentalMaterialApi
 import androidx.compose.material.ModalBottomSheetLayout
 import androidx.compose.material.ModalBottomSheetState
 import androidx.compose.material.ModalBottomSheetValue
-=======
 import androidx.compose.material.CircularProgressIndicator
->>>>>>> 69392161
 import androidx.compose.material.Text
 import androidx.compose.material.rememberModalBottomSheetState
 import androidx.compose.runtime.Composable
 import androidx.compose.runtime.LaunchedEffect
 import androidx.compose.runtime.State
-<<<<<<< HEAD
 import androidx.compose.runtime.remember
 import androidx.compose.runtime.rememberCoroutineScope
-=======
->>>>>>> 69392161
+import androidx.compose.ui.Alignment
 import androidx.compose.ui.Alignment
 import androidx.compose.ui.Modifier
 import androidx.compose.ui.draw.clip
@@ -267,19 +260,10 @@
 ) {
     when (authenticationStatus) {
         is Uninitialized -> when (payload.authSession.isOAuth) {
-<<<<<<< HEAD
             true -> InstitutionalPrePaneContent(
                 onContinueClick = onContinueClick,
                 content = payload.authSession.display!!.text.oauthPrepane,
                 onClickableTextClick = onClickableTextClick,
-=======
-            true -> PrePaneContent(
-                institution = payload.institution,
-                flow = payload.authSession.flow,
-                isStripeDirect = payload.isStripeDirect,
-                showPartnerDisclosure = payload.authSession.showPartnerDisclosure ?: false,
-                onContinueClick = onContinueClick
->>>>>>> 69392161
             )
 
             false -> LoadingContent(
@@ -303,12 +287,6 @@
 }
 
 @Composable
-<<<<<<< HEAD
-private fun InstitutionalPrePaneContent(
-    onContinueClick: () -> Unit,
-    content: OauthPrepane,
-    onClickableTextClick: (String) -> Unit
-=======
 private fun BrowserLoadingContent() {
     Box(modifier = Modifier.fillMaxSize(), contentAlignment = Alignment.Center) {
         CircularProgressIndicator(
@@ -318,13 +296,10 @@
 }
 
 @Composable
-private fun PrePaneContent(
-    institution: FinancialConnectionsInstitution,
-    flow: Flow?,
-    showPartnerDisclosure: Boolean,
-    isStripeDirect: Boolean,
-    onContinueClick: () -> Unit
->>>>>>> 69392161
+private fun InstitutionalPrePaneContent(
+    onContinueClick: () -> Unit,
+    content: OauthPrepane,
+    onClickableTextClick: (String) -> Unit
 ) {
     val title = remember(content.title) {
         TextResource.Text(fromHtml(content.title))
