@file:OptIn(ExperimentalMaterialApi::class)
@file:Suppress("LongMethod")

package com.stripe.android.financialconnections.features.partnerauth

import androidx.compose.material.ExperimentalMaterialApi
import androidx.compose.material.ModalBottomSheetValue
import androidx.compose.material.rememberModalBottomSheetState
import androidx.compose.runtime.Composable
import androidx.compose.runtime.LaunchedEffect
import androidx.compose.runtime.State
import androidx.compose.runtime.rememberCoroutineScope
import androidx.compose.ui.platform.LocalUriHandler
import androidx.compose.ui.tooling.preview.Preview
import androidx.compose.ui.tooling.preview.PreviewParameter
import com.airbnb.mvrx.compose.collectAsState
import com.airbnb.mvrx.compose.mavericksViewModel
<<<<<<< HEAD
import com.stripe.android.financialconnections.features.common.PartnerAuthScreenContent
=======
import com.google.accompanist.web.WebView
import com.google.accompanist.web.rememberWebViewStateWithHTMLData
import com.stripe.android.financialconnections.R
import com.stripe.android.financialconnections.exception.InstitutionPlannedDowntimeError
import com.stripe.android.financialconnections.exception.InstitutionUnplannedDowntimeError
import com.stripe.android.financialconnections.features.common.DataAccessBottomSheetContent
import com.stripe.android.financialconnections.features.common.FullScreenGenericLoading
import com.stripe.android.financialconnections.features.common.InstitutionPlaceholder
import com.stripe.android.financialconnections.features.common.InstitutionPlannedDowntimeErrorContent
import com.stripe.android.financialconnections.features.common.InstitutionUnknownErrorContent
import com.stripe.android.financialconnections.features.common.InstitutionUnplannedDowntimeErrorContent
import com.stripe.android.financialconnections.features.common.LoadingContent
import com.stripe.android.financialconnections.features.common.PartnerCallout
import com.stripe.android.financialconnections.features.common.UnclassifiedErrorContent
>>>>>>> f2aa8cbe
import com.stripe.android.financialconnections.features.partnerauth.PartnerAuthState.ViewEffect.OpenBottomSheet
import com.stripe.android.financialconnections.features.partnerauth.PartnerAuthState.ViewEffect.OpenPartnerAuth
import com.stripe.android.financialconnections.features.partnerauth.PartnerAuthState.ViewEffect.OpenUrl
import com.stripe.android.financialconnections.model.Entry
import com.stripe.android.financialconnections.model.FinancialConnectionsSessionManifest.Pane
import com.stripe.android.financialconnections.model.OauthPrepane
import com.stripe.android.financialconnections.presentation.parentViewModel
import com.stripe.android.financialconnections.ui.FinancialConnectionsPreview
import kotlinx.coroutines.launch

@Composable
internal fun PartnerAuthScreen() {
    // activity view model
    val parentViewModel = parentViewModel()
    val webAuthFlow = parentViewModel.collectAsState { it.webAuthFlow }
    val uriHandler = LocalUriHandler.current

    // step view model
    val viewModel: PartnerAuthViewModel = mavericksViewModel()

    val state: State<PartnerAuthState> = viewModel.collectAsState()

    val scope = rememberCoroutineScope()

    val bottomSheetState = rememberModalBottomSheetState(
        ModalBottomSheetValue.Hidden,
        skipHalfExpanded = true
    )

    state.value.viewEffect?.let { viewEffect ->
        LaunchedEffect(viewEffect) {
            when (viewEffect) {
                is OpenBottomSheet -> bottomSheetState.show()
                is OpenUrl -> uriHandler.openUri(viewEffect.url)
                is OpenPartnerAuth -> {
                    parentViewModel.openPartnerAuthFlowInBrowser(viewEffect.url)
                    viewModel.onViewEffectLaunched()
                }
            }
        }
    }

    LaunchedEffect(webAuthFlow.value) {
        viewModel.onWebAuthFlowFinished(webAuthFlow.value)
    }

    PartnerAuthScreenContent(
        state = state.value,
        onContinueClick = viewModel::onLaunchAuthClick,
        onSelectAnotherBank = viewModel::onSelectAnotherBank,
        onEnterDetailsManually = viewModel::onEnterDetailsManuallyClick,
        modalBottomSheetState = bottomSheetState,
        onClickableTextClick = viewModel::onClickableTextClick,
        onConfirmModalClick = { scope.launch { bottomSheetState.hide() } },
        onCloseClick = { parentViewModel.onCloseNoConfirmationClick(Pane.PARTNER_AUTH) },
        onCloseFromErrorClick = parentViewModel::onCloseFromErrorClick
    )
}


<<<<<<< HEAD
=======
@Composable
private fun LoadedContent(
    authenticationStatus: Async<String>,
    payload: PartnerAuthState.Payload,
    onContinueClick: () -> Unit,
    onSelectAnotherBank: () -> Unit,
    onClickableTextClick: (String) -> Unit
) {
    when (authenticationStatus) {
        is Uninitialized -> when (payload.authSession.isOAuth) {
            true -> {
                val oauthPrepane = payload.authSession.display?.text?.oauthPrepane
                if (oauthPrepane != null) {
                    InstitutionalPrePaneContent(
                        onContinueClick = onContinueClick,
                        content = oauthPrepane,
                        onClickableTextClick = onClickableTextClick,
                    )
                } else {
                    InstitutionUnknownErrorContent(onSelectAnotherBank)
                }
            }

            false -> LoadingContent(
                title = stringResource(id = R.string.stripe_partnerauth_loading_title),
                content = stringResource(id = R.string.stripe_partnerauth_loading_desc)
            )
        }

        is Loading -> FullScreenGenericLoading()

        is Success -> LoadingContent(
            title = stringResource(R.string.stripe_account_picker_loading_title),
            content = stringResource(R.string.stripe_account_picker_loading_desc)
        )

        is Fail -> {
            // TODO@carlosmuvi translate error type to specific error screen.
            InstitutionUnknownErrorContent(onSelectAnotherBank)
        }
    }
}

@Composable
private fun InstitutionalPrePaneContent(
    onContinueClick: () -> Unit,
    content: OauthPrepane,
    onClickableTextClick: (String) -> Unit
) {
    val title = remember(content.title) {
        TextResource.Text(fromHtml(content.title))
    }
    val scrollState = rememberScrollState()
    Column(
        Modifier
            .fillMaxSize()
            .padding(
                top = 16.dp,
                start = 24.dp,
                end = 24.dp,
                bottom = 24.dp
            )
    ) {
        content.institutionIcon?.default?.let {
            val institutionIconModifier = Modifier
                .size(36.dp)
                .clip(RoundedCornerShape(6.dp))
            StripeImage(
                url = it,
                contentDescription = null,
                imageLoader = LocalImageLoader.current,
                errorContent = { InstitutionPlaceholder(institutionIconModifier) },
                modifier = institutionIconModifier
            )
            Spacer(modifier = Modifier.size(16.dp))
        }
        AnnotatedText(
            text = title,
            onClickableTextClick = { },
            defaultStyle = FinancialConnectionsTheme.typography.subtitle,
            annotationStyles = mapOf(
                StringAnnotation.BOLD to FinancialConnectionsTheme.typography.subtitleEmphasized.toSpanStyle()
            )
        )
        Column(
            modifier = Modifier
                .padding(top = 16.dp, bottom = 16.dp)
                .weight(1f)
                .verticalScroll(scrollState)
        ) {
            // CONTENT
            content.body.entries.forEachIndexed { index, bodyItem ->
                when (bodyItem) {
                    is Entry.Image -> {
                        Box(
                            modifier = Modifier
                                .fillMaxWidth()
                                .background(
                                    shape = RoundedCornerShape(8.dp),
                                    color = FinancialConnectionsTheme.colors.backgroundContainer
                                )

                        ) {
                            Image(
                                painter = painterResource(id = R.drawable.stripe_prepane_phone_bg),
                                contentDescription = "Test",
                                contentScale = ContentScale.Crop,
                                modifier = Modifier
                                    .align(Alignment.Center)
                                    .width(PHONE_BACKGROUND_HEIGHT_DP.dp)
                                    .height(PHONE_BACKGROUND_WIDTH_DP.dp)
                            )
                            GifWebView(
                                modifier = Modifier
                                    .align(Alignment.Center)
                                    .width(PHONE_BACKGROUND_HEIGHT_DP.dp)
                                    .height(PHONE_BACKGROUND_WIDTH_DP.dp)
                                    .padding(horizontal = 16.dp),
                                bodyItem.content.default!!
                            )
                        }
                    }

                    is Entry.Text -> AnnotatedText(
                        text = TextResource.Text(fromHtml(bodyItem.content)),
                        onClickableTextClick = onClickableTextClick,
                        defaultStyle = FinancialConnectionsTheme.typography.body,
                        annotationStyles = mapOf(
                            StringAnnotation.BOLD to FinancialConnectionsTheme.typography.bodyEmphasized.toSpanStyle(),
                            StringAnnotation.CLICKABLE to FinancialConnectionsTheme.typography.bodyEmphasized
                                .toSpanStyle()
                                .copy(color = FinancialConnectionsTheme.colors.textBrand)
                        )
                    )
                }
                if (index != content.body.entries.lastIndex) {
                    Spacer(modifier = Modifier.size(16.dp))
                }
            }
            Box(modifier = Modifier.weight(1f))
            content.partnerNotice?.let {
                Spacer(modifier = Modifier.size(16.dp))
                PartnerCallout(
                    partnerNotice = content.partnerNotice,
                    onClickableTextClick = onClickableTextClick
                )
            }
        }
        FinancialConnectionsButton(
            onClick = onContinueClick,
            modifier = Modifier
                .fillMaxWidth()
        ) {
            Row(
                verticalAlignment = Alignment.CenterVertically
            ) {
                Text(
                    text = content.cta.text,
                    textAlign = TextAlign.Center
                )
                content.cta.icon?.default?.let {
                    Spacer(modifier = Modifier.size(12.dp))
                    StripeImage(
                        url = it,
                        contentDescription = null,
                        imageLoader = LocalImageLoader.current,
                        errorContent = { },
                        modifier = Modifier.size(16.dp)
                    )
                }
            }
        }
    }
}

@Composable
private fun GifWebView(
    modifier: Modifier,
    gifUrl: String
) {
    val state = rememberWebViewStateWithHTMLData(
        "<html><body><img style=\"width: 100%\" src=\"$gifUrl\"></body></html>"
    )
    WebView(
        modifier = modifier,
        onCreated = { it: WebView ->
            it.isVerticalScrollBarEnabled = false
            it.isVerticalFadingEdgeEnabled = false
        },
        state = state
    )
}
>>>>>>> f2aa8cbe

@Preview(
    group = "Partner Auth Pane"
)
@Composable
internal fun PartnerAuthPreview(
    @PreviewParameter(PartnerAuthPreviewParameterProvider::class)
    state: PartnerAuthState
) {
    FinancialConnectionsPreview {
        PartnerAuthScreenContent(
            state = state,
            onContinueClick = {},
            onSelectAnotherBank = {},
            onEnterDetailsManually = {},
            onCloseClick = {},
            modalBottomSheetState = rememberModalBottomSheetState(
                initialValue = ModalBottomSheetValue.Hidden
            ),
            onClickableTextClick = {},
            onCloseFromErrorClick = {},
            onConfirmModalClick = {}
        )
    }
}
<|MERGE_RESOLUTION|>--- conflicted
+++ resolved
@@ -3,21 +3,51 @@
 
 package com.stripe.android.financialconnections.features.partnerauth
 
+import android.webkit.WebView
+import androidx.compose.foundation.Image
+import androidx.compose.foundation.background
+import androidx.compose.foundation.layout.Box
+import androidx.compose.foundation.layout.Column
+import androidx.compose.foundation.layout.Row
+import androidx.compose.foundation.layout.Spacer
+import androidx.compose.foundation.layout.fillMaxSize
+import androidx.compose.foundation.layout.fillMaxWidth
+import androidx.compose.foundation.layout.height
+import androidx.compose.foundation.layout.padding
+import androidx.compose.foundation.layout.size
+import androidx.compose.foundation.layout.width
+import androidx.compose.foundation.rememberScrollState
+import androidx.compose.foundation.shape.RoundedCornerShape
+import androidx.compose.foundation.verticalScroll
 import androidx.compose.material.ExperimentalMaterialApi
+import androidx.compose.material.ModalBottomSheetLayout
+import androidx.compose.material.ModalBottomSheetState
 import androidx.compose.material.ModalBottomSheetValue
+import androidx.compose.material.Text
 import androidx.compose.material.rememberModalBottomSheetState
 import androidx.compose.runtime.Composable
 import androidx.compose.runtime.LaunchedEffect
 import androidx.compose.runtime.State
+import androidx.compose.runtime.remember
 import androidx.compose.runtime.rememberCoroutineScope
+import androidx.compose.ui.Alignment
+import androidx.compose.ui.Modifier
+import androidx.compose.ui.draw.clip
+import androidx.compose.ui.layout.ContentScale
 import androidx.compose.ui.platform.LocalUriHandler
+import androidx.compose.ui.res.painterResource
+import androidx.compose.ui.res.stringResource
+import androidx.compose.ui.text.style.TextAlign
 import androidx.compose.ui.tooling.preview.Preview
 import androidx.compose.ui.tooling.preview.PreviewParameter
+import androidx.compose.ui.unit.dp
+import com.airbnb.mvrx.Async
+import com.airbnb.mvrx.Fail
+import com.airbnb.mvrx.Loading
+import com.airbnb.mvrx.Success
+import com.airbnb.mvrx.Uninitialized
 import com.airbnb.mvrx.compose.collectAsState
 import com.airbnb.mvrx.compose.mavericksViewModel
-<<<<<<< HEAD
-import com.stripe.android.financialconnections.features.common.PartnerAuthScreenContent
-=======
 import com.google.accompanist.web.WebView
 import com.google.accompanist.web.rememberWebViewStateWithHTMLData
 import com.stripe.android.financialconnections.R
@@ -32,7 +62,6 @@
 import com.stripe.android.financialconnections.features.common.LoadingContent
 import com.stripe.android.financialconnections.features.common.PartnerCallout
 import com.stripe.android.financialconnections.features.common.UnclassifiedErrorContent
->>>>>>> f2aa8cbe
 import com.stripe.android.financialconnections.features.partnerauth.PartnerAuthState.ViewEffect.OpenBottomSheet
 import com.stripe.android.financialconnections.features.partnerauth.PartnerAuthState.ViewEffect.OpenPartnerAuth
 import com.stripe.android.financialconnections.features.partnerauth.PartnerAuthState.ViewEffect.OpenUrl
@@ -41,6 +70,16 @@
 import com.stripe.android.financialconnections.model.OauthPrepane
 import com.stripe.android.financialconnections.presentation.parentViewModel
 import com.stripe.android.financialconnections.ui.FinancialConnectionsPreview
+import com.stripe.android.financialconnections.ui.LocalImageLoader
+import com.stripe.android.financialconnections.ui.TextResource
+import com.stripe.android.financialconnections.ui.components.AnnotatedText
+import com.stripe.android.financialconnections.ui.components.FinancialConnectionsButton
+import com.stripe.android.financialconnections.ui.components.FinancialConnectionsScaffold
+import com.stripe.android.financialconnections.ui.components.FinancialConnectionsTopAppBar
+import com.stripe.android.financialconnections.ui.components.StringAnnotation
+import com.stripe.android.financialconnections.ui.sdui.fromHtml
+import com.stripe.android.financialconnections.ui.theme.FinancialConnectionsTheme
+import com.stripe.android.uicore.image.StripeImage
 import kotlinx.coroutines.launch
 
 @Composable
@@ -92,9 +131,112 @@
     )
 }
 
-
-<<<<<<< HEAD
-=======
+@Composable
+private fun PartnerAuthScreenContent(
+    state: PartnerAuthState,
+    modalBottomSheetState: ModalBottomSheetState,
+    onContinueClick: () -> Unit,
+    onSelectAnotherBank: () -> Unit,
+    onClickableTextClick: (String) -> Unit,
+    onEnterDetailsManually: () -> Unit,
+    onCloseClick: () -> Unit,
+    onCloseFromErrorClick: (Throwable) -> Unit,
+    onConfirmModalClick: () -> Unit,
+) {
+    ModalBottomSheetLayout(
+        sheetState = modalBottomSheetState,
+        sheetBackgroundColor = FinancialConnectionsTheme.colors.backgroundSurface,
+        sheetShape = RoundedCornerShape(8.dp),
+        scrimColor = FinancialConnectionsTheme.colors.textSecondary.copy(alpha = 0.5f),
+        sheetContent = {
+            state.dataAccess?.let {
+                DataAccessBottomSheetContent(
+                    dataDialog = it,
+                    onConfirmModalClick = onConfirmModalClick,
+                    onClickableTextClick = onClickableTextClick
+                )
+            } ?: Spacer(modifier = Modifier.size(16.dp))
+        },
+        content = {
+            PartnerAuthScreenMainContent(
+                state = state,
+                onCloseClick = onCloseClick,
+                onSelectAnotherBank = onSelectAnotherBank,
+                onEnterDetailsManually = onEnterDetailsManually,
+                onCloseFromErrorClick = onCloseFromErrorClick,
+                onClickableTextClick = onClickableTextClick,
+                onContinueClick = onContinueClick,
+            )
+        }
+    )
+}
+
+@Composable
+private fun PartnerAuthScreenMainContent(
+    state: PartnerAuthState,
+    onCloseClick: () -> Unit,
+    onSelectAnotherBank: () -> Unit,
+    onEnterDetailsManually: () -> Unit,
+    onCloseFromErrorClick: (Throwable) -> Unit,
+    onContinueClick: () -> Unit,
+    onClickableTextClick: (String) -> Unit
+) {
+    FinancialConnectionsScaffold(
+        topBar = {
+            FinancialConnectionsTopAppBar(
+                showBack = state.canNavigateBack,
+                onCloseClick = onCloseClick
+            )
+        }
+    ) {
+        when (val payload = state.payload) {
+            Uninitialized, is Loading -> LoadingContent(
+                title = stringResource(id = R.string.stripe_partnerauth_loading_title),
+                content = stringResource(id = R.string.stripe_partnerauth_loading_desc)
+            )
+
+            is Fail -> ErrorContent(
+                error = payload.error,
+                onSelectAnotherBank = onSelectAnotherBank,
+                onEnterDetailsManually = onEnterDetailsManually,
+                onCloseFromErrorClick = onCloseFromErrorClick
+            )
+
+            is Success -> LoadedContent(
+                authenticationStatus = state.authenticationStatus,
+                payload = payload(),
+                onClickableTextClick = onClickableTextClick,
+                onContinueClick = onContinueClick,
+                onSelectAnotherBank = onSelectAnotherBank,
+            )
+        }
+    }
+}
+
+@Composable
+fun ErrorContent(
+    error: Throwable,
+    onSelectAnotherBank: () -> Unit,
+    onEnterDetailsManually: () -> Unit,
+    onCloseFromErrorClick: (Throwable) -> Unit
+) {
+    when (error) {
+        is InstitutionPlannedDowntimeError -> InstitutionPlannedDowntimeErrorContent(
+            exception = error,
+            onSelectAnotherBank = onSelectAnotherBank,
+            onEnterDetailsManually = onEnterDetailsManually
+        )
+
+        is InstitutionUnplannedDowntimeError -> InstitutionUnplannedDowntimeErrorContent(
+            exception = error,
+            onSelectAnotherBank = onSelectAnotherBank,
+            onEnterDetailsManually = onEnterDetailsManually
+        )
+
+        else -> UnclassifiedErrorContent(error, onCloseFromErrorClick)
+    }
+}
+
 @Composable
 private fun LoadedContent(
     authenticationStatus: Async<String>,
@@ -287,7 +429,6 @@
         state = state
     )
 }
->>>>>>> f2aa8cbe
 
 @Preview(
     group = "Partner Auth Pane"
@@ -313,3 +454,6 @@
         )
     }
 }
+
+private const val PHONE_BACKGROUND_WIDTH_DP = 272
+private const val PHONE_BACKGROUND_HEIGHT_DP = 264