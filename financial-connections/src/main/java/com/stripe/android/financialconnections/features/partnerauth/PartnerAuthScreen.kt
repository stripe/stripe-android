--- conflicted
+++ resolved
@@ -258,19 +258,10 @@
 ) {
     when (authenticationStatus) {
         is Uninitialized -> when (payload.authSession.isOAuth) {
-<<<<<<< HEAD
-            true -> PrePaneContent(
-                institution = payload.institution,
-                flow = payload.authSession.flow,
-                isStripeDirect = payload.isStripeDirect,
-                showPartnerDisclosure = payload.authSession.showPartnerDisclosure ?: false,
-                onContinueClick = onContinueClick
-=======
             true -> InstitutionalPrePaneContent(
                 onContinueClick = onContinueClick,
                 content = payload.authSession.display!!.text.oauthPrepane,
                 onClickableTextClick = onClickableTextClick,
->>>>>>> 67bbb625
             )
 
             false -> LoadingContent(
@@ -279,17 +270,11 @@
             )
         }
 
-<<<<<<< HEAD
-        is Loading, is Success -> LoadingContent(
-            title = stringResource(id = R.string.stripe_partnerauth_loading_title),
-            content = stringResource(id = R.string.stripe_partnerauth_loading_desc)
-=======
         is Loading -> BrowserLoadingContent()
 
         is Success -> LoadingContent(
             stringResource(R.string.stripe_account_picker_loading_title),
             stringResource(R.string.stripe_account_picker_loading_desc)
->>>>>>> 67bbb625
         )
 
         is Fail -> {
