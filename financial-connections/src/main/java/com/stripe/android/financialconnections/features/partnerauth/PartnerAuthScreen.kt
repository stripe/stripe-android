--- conflicted
+++ resolved
@@ -5,19 +5,14 @@
 import androidx.compose.runtime.collectAsState
 import com.stripe.android.financialconnections.core.paneViewModel
 import com.stripe.android.financialconnections.features.common.SharedPartnerAuth
+import com.stripe.android.financialconnections.model.FinancialConnectionsSessionManifest
 import com.stripe.android.financialconnections.model.FinancialConnectionsSessionManifest.Pane
 
 @Composable
 internal fun PartnerAuthScreen(inModal: Boolean) {
-<<<<<<< HEAD
+    argsFactory = { PartnerAuthViewModel.Args(inModal, FinancialConnectionsSessionManifest.Pane.PARTNER_AUTH) }
     val viewModel: PartnerAuthViewModel = paneViewModel { PartnerAuthViewModel.factory(it) }
     val state: State<SharedPartnerAuthState> = viewModel.stateFlow.collectAsState()
-=======
-    val viewModel: PartnerAuthViewModel = mavericksViewModel(
-        argsFactory = { PartnerAuthViewModel.Args(inModal, Pane.PARTNER_AUTH) }
-    )
-    val state: State<SharedPartnerAuthState> = viewModel.collectAsState()
->>>>>>> 098c3cab
 
     SharedPartnerAuth(
         inModal = inModal,
