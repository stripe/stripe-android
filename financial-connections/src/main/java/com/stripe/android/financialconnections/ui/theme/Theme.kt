package com.stripe.android.financialconnections.ui.theme

import android.app.Activity
import android.content.Context
import android.content.ContextWrapper
import android.view.Window
import androidx.compose.foundation.text.selection.LocalTextSelectionColors
import androidx.compose.foundation.text.selection.TextSelectionColors
import androidx.compose.material.Colors
import androidx.compose.material.LocalTextStyle
import androidx.compose.material.MaterialTheme
import androidx.compose.material.ripple.LocalRippleTheme
import androidx.compose.material.ripple.RippleTheme
import androidx.compose.runtime.Composable
import androidx.compose.runtime.CompositionLocalProvider
import androidx.compose.runtime.Immutable
import androidx.compose.runtime.SideEffect
import androidx.compose.runtime.staticCompositionLocalOf
import androidx.compose.ui.graphics.Color
import androidx.compose.ui.graphics.toArgb
import androidx.compose.ui.platform.LocalView
import androidx.compose.ui.text.PlatformTextStyle
import androidx.compose.ui.text.TextStyle
import androidx.compose.ui.text.font.FontWeight
import androidx.compose.ui.text.style.LineHeightStyle
import androidx.compose.ui.unit.sp
import androidx.compose.ui.window.DialogWindowProvider
import androidx.core.view.WindowCompat
import androidx.navigation.compose.rememberNavController
import com.stripe.android.financialconnections.ui.LocalNavHostController

private val Colors = FinancialConnectionsColors(
    textDefault = Color(0xFF353A44),
    textSubdued = Color(0xFF596171),
    textDisabled = Color(0xFF818DA0),
    textWhite = Color(0xFFFFFFFF),
    textBrand = Color(0xFF533AFD),
    textCritical = Color(0xFFC0123C),
    iconDefault = Color(0xFF474E5A),
    iconSubdued = Color(0xFF6C7688),
    iconWhite = Color(0xFFFFFFFF),
    iconBrand = Color(0xFF675DFF),
    buttonPrimary = Color(0xFF675DFF),
    buttonPrimaryHover = Color(0xFF857AFE),
    buttonPrimaryPressed = Color(0xFF533AFD),
    buttonSecondary = Color(0xFFF5F6F8),
    buttonSecondaryHover = Color(0xFFF5F6F8),
    buttonSecondaryPressed = Color(0xFFEBEEF1),
    background = Color(0xFFF5F6F8),
    backgroundSurface = Color(0xFFFFFFFF),
    backgroundOffset = Color(0xFFF6F8FA),
    backgroundBrand = Color(0xFFF5F6F8),
    border = Color(0xFFD8DEE4),
    borderBrand = Color(0xFF675DFF)
)

private val lineHeightStyle = LineHeightStyle(
    alignment = LineHeightStyle.Alignment.Center,
    trim = LineHeightStyle.Trim.None
)

private val Typography = FinancialConnectionsTypography(
    headingXLarge = TextStyle(
        fontSize = 28.sp,
        lineHeight = 32.sp,
<<<<<<< HEAD
        letterSpacing = 0.38.sp,
        fontWeight = FontWeight.W700,
        lineHeightStyle = lineHeightStyle
    ),
    headingXLargeSubdued = TextStyle(
        fontSize = 28.sp,
        lineHeight = 32.sp,
        letterSpacing = 0.38.sp,
        fontWeight = FontWeight.W400,
        lineHeightStyle = lineHeightStyle
    ),
    headingLarge = TextStyle(
        fontSize = 24.sp,
        lineHeight = 32.sp,
        letterSpacing = 0.30.sp,
        fontWeight = FontWeight.W700,
        lineHeightStyle = lineHeightStyle
    ),
    headingMedium = TextStyle(
        fontSize = 20.sp,
        lineHeight = 28.sp,
        letterSpacing = 0.30.sp,
        fontWeight = FontWeight.W700,
        lineHeightStyle = lineHeightStyle
    ),
    bodyMediumEmphasized = TextStyle(
        fontSize = 16.sp,
        lineHeight = 24.sp,
        fontWeight = FontWeight.W600,
        lineHeightStyle = lineHeightStyle
    ),
    bodyMedium = TextStyle(
        fontSize = 16.sp,
        lineHeight = 24.sp,
        fontWeight = FontWeight.W400,
        lineHeightStyle = lineHeightStyle
    ),
    bodySmall = TextStyle(
        fontSize = 14.sp,
        lineHeight = 20.sp,
        fontWeight = FontWeight.W400,
        lineHeightStyle = lineHeightStyle
    ),
    labelLargeEmphasized = TextStyle(
        fontSize = 16.sp,
        lineHeight = 24.sp,
        fontWeight = FontWeight.W600,
        lineHeightStyle = lineHeightStyle
    ),
    labelLarge = TextStyle(
        fontSize = 16.sp,
        lineHeight = 24.sp,
        fontWeight = FontWeight.W400,
        lineHeightStyle = lineHeightStyle
    ),
    labelMediumEmphasized = TextStyle(
        fontSize = 14.sp,
        lineHeight = 20.sp,
        fontWeight = FontWeight.W600,
        lineHeightStyle = lineHeightStyle
    ),
    labelMedium = TextStyle(
        fontSize = 14.sp,
        lineHeight = 20.sp,
        fontWeight = FontWeight.W400,
        lineHeightStyle = lineHeightStyle
    ),
    labelSmall = TextStyle(
        fontSize = 12.sp,
        lineHeight = 16.sp,
        fontWeight = FontWeight.W400,
        lineHeightStyle = lineHeightStyle
    ),
=======
        fontWeight = FontWeight.W700
    ).toCompat(),
    subtitleEmphasized = TextStyle(
        fontSize = 24.sp,
        lineHeight = 32.sp,
        fontWeight = FontWeight.W700
    ).toCompat(),
    heading = TextStyle(
        fontSize = 18.sp,
        lineHeight = 24.sp,
        fontWeight = FontWeight.W700
    ).toCompat(),
    subheading = TextStyle(
        fontSize = 18.sp,
        lineHeight = 24.sp,
        fontWeight = FontWeight.W600
    ).toCompat(),
    kicker = TextStyle(
        fontSize = 12.sp,
        lineHeight = 20.sp,
        fontWeight = FontWeight.W600
    ).toCompat(),
    body = TextStyle(
        fontSize = 16.sp,
        lineHeight = 24.sp,
        fontWeight = FontWeight.W400
    ).toCompat(),
    bodyEmphasized = TextStyle(
        fontSize = 16.sp,
        lineHeight = 24.sp,
        fontWeight = FontWeight.W600
    ).toCompat(),
    detail = TextStyle(
        fontSize = 14.sp,
        lineHeight = 20.sp,
        fontWeight = FontWeight.W400
    ).toCompat(),
    detailEmphasized = TextStyle(
        fontSize = 14.sp,
        lineHeight = 20.sp,
        fontWeight = FontWeight.W600
    ).toCompat(),
    caption = TextStyle(
        fontSize = 12.sp,
        lineHeight = 18.sp,
        fontWeight = FontWeight.W400
    ).toCompat(),
    captionEmphasized = TextStyle(
        fontSize = 12.sp,
        lineHeight = 18.sp,
        fontWeight = FontWeight.W600
    ).toCompat(),
    captionTight = TextStyle(
        fontSize = 12.sp,
        lineHeight = 16.sp,
        fontWeight = FontWeight.W400
    ).toCompat(),
    captionTightEmphasized = TextStyle(
        fontSize = 12.sp,
        lineHeight = 16.sp,
        fontWeight = FontWeight.W600
    ).toCompat(),
    bodyCode = TextStyle(
        fontSize = 14.sp,
        lineHeight = 20.sp,
        fontWeight = FontWeight.W400
    ).toCompat(),
    bodyCodeEmphasized = TextStyle(
        fontSize = 14.sp,
        lineHeight = 20.sp,
        fontWeight = FontWeight.W700
    ).toCompat(),
    captionCode = TextStyle(
        fontSize = 12.sp,
        lineHeight = 16.sp,
        fontWeight = FontWeight.W400
    ).toCompat(),
    captionCodeEmphasized = TextStyle(
        fontSize = 12.sp,
        lineHeight = 16.sp,
        fontWeight = FontWeight.W700
    ).toCompat(),
>>>>>>> b9967e37
)

private val TextSelectionColors = TextSelectionColors(
    handleColor = Colors.textBrand,
    backgroundColor = Colors.textBrand.copy(alpha = 0.4f)
)

@Immutable
private object FinancialConnectionsRippleTheme : RippleTheme {
    @Composable
    override fun defaultColor() = RippleTheme.defaultRippleColor(
        contentColor = Colors.textBrand,
        lightTheme = MaterialTheme.colors.isLight
    )

    @Composable
    override fun rippleAlpha() = RippleTheme.defaultRippleAlpha(
        contentColor = Colors.textBrand,
        lightTheme = MaterialTheme.colors.isLight
    )
}

@Composable
internal fun FinancialConnectionsTheme(content: @Composable () -> Unit) {
    CompositionLocalProvider(
        LocalNavHostController provides rememberNavController(),
        LocalTypography provides Typography,
        LocalColors provides Colors
    ) {
        val view = LocalView.current
        val window = findWindow()
        val barColor = FinancialConnectionsTheme.colors.border
        if (!view.isInEditMode) {
            SideEffect {
                window?.let { window ->
                    val insets = WindowCompat.getInsetsController(window, view)
                    window.statusBarColor = barColor.toArgb()
                    window.navigationBarColor = barColor.toArgb()
                    insets.isAppearanceLightStatusBars = true
                    insets.isAppearanceLightNavigationBars = true
                }
            }
        }
        MaterialTheme(
            colors = debugColors(),
            content = {
                CompositionLocalProvider(
                    LocalTextSelectionColors provides TextSelectionColors,
                    LocalTextStyle provides LocalTextStyle.current.toCompat(useDefaultLineHeight = true),
                    LocalRippleTheme provides FinancialConnectionsRippleTheme
                ) {
                    content()
                }
            }
        )
    }
}

@Composable
private fun findWindow(): Window? =
    (LocalView.current.parent as? DialogWindowProvider)?.window
        ?: LocalView.current.context.findWindow()

private tailrec fun Context.findWindow(): Window? =
    when (this) {
        is Activity -> window
        is ContextWrapper -> baseContext.findWindow()
        else -> null
    }

private val LocalTypography =
    staticCompositionLocalOf<FinancialConnectionsTypography> {
        error("no Typography provided")
    }

private val LocalColors =
    staticCompositionLocalOf<FinancialConnectionsColors> {
        error("no Colors provided")
    }

internal object FinancialConnectionsTheme {
    val typography
        @Composable
        get() = LocalTypography.current
    val colors
        @Composable
        get() = LocalColors.current
}

private fun TextStyle.toCompat(useDefaultLineHeight: Boolean = false): TextStyle {
    return copy(
        lineHeight = if (useDefaultLineHeight) {
            TextStyle.Default.lineHeight
        } else {
            lineHeight
        },
        lineHeightStyle = TextStyle.Default.lineHeightStyle,
        platformStyle = PlatformTextStyle(includeFontPadding = true),
    )
}

/**
 * A Material [Colors] implementation which sets all colors to [debugColor] to discourage usage of
 * [MaterialTheme.colors] in preference to [FinancialConnectionsColors].
 */
private fun debugColors(
    debugColor: Color = Color.Magenta
) = Colors(
    primary = debugColor,
    primaryVariant = debugColor,
    secondary = debugColor,
    secondaryVariant = debugColor,
    background = debugColor,
    surface = debugColor,
    error = debugColor,
    onPrimary = debugColor,
    onSecondary = debugColor,
    onBackground = debugColor,
    onSurface = debugColor,
    onError = debugColor,
    isLight = true
)<|MERGE_RESOLUTION|>--- conflicted
+++ resolved
@@ -63,164 +63,79 @@
     headingXLarge = TextStyle(
         fontSize = 28.sp,
         lineHeight = 32.sp,
-<<<<<<< HEAD
         letterSpacing = 0.38.sp,
         fontWeight = FontWeight.W700,
         lineHeightStyle = lineHeightStyle
-    ),
+    ).toCompat(),
     headingXLargeSubdued = TextStyle(
         fontSize = 28.sp,
         lineHeight = 32.sp,
         letterSpacing = 0.38.sp,
         fontWeight = FontWeight.W400,
         lineHeightStyle = lineHeightStyle
-    ),
+    ).toCompat(),
     headingLarge = TextStyle(
         fontSize = 24.sp,
         lineHeight = 32.sp,
         letterSpacing = 0.30.sp,
         fontWeight = FontWeight.W700,
         lineHeightStyle = lineHeightStyle
-    ),
+    ).toCompat(),
     headingMedium = TextStyle(
         fontSize = 20.sp,
         lineHeight = 28.sp,
         letterSpacing = 0.30.sp,
         fontWeight = FontWeight.W700,
         lineHeightStyle = lineHeightStyle
-    ),
+    ).toCompat(),
     bodyMediumEmphasized = TextStyle(
         fontSize = 16.sp,
         lineHeight = 24.sp,
         fontWeight = FontWeight.W600,
         lineHeightStyle = lineHeightStyle
-    ),
+    ).toCompat(),
     bodyMedium = TextStyle(
         fontSize = 16.sp,
         lineHeight = 24.sp,
         fontWeight = FontWeight.W400,
         lineHeightStyle = lineHeightStyle
-    ),
+    ).toCompat(),
     bodySmall = TextStyle(
         fontSize = 14.sp,
         lineHeight = 20.sp,
         fontWeight = FontWeight.W400,
         lineHeightStyle = lineHeightStyle
-    ),
+    ).toCompat(),
     labelLargeEmphasized = TextStyle(
         fontSize = 16.sp,
         lineHeight = 24.sp,
         fontWeight = FontWeight.W600,
         lineHeightStyle = lineHeightStyle
-    ),
+    ).toCompat(),
     labelLarge = TextStyle(
         fontSize = 16.sp,
         lineHeight = 24.sp,
         fontWeight = FontWeight.W400,
         lineHeightStyle = lineHeightStyle
-    ),
+    ).toCompat(),
     labelMediumEmphasized = TextStyle(
         fontSize = 14.sp,
         lineHeight = 20.sp,
         fontWeight = FontWeight.W600,
         lineHeightStyle = lineHeightStyle
-    ),
+    ).toCompat(),
     labelMedium = TextStyle(
         fontSize = 14.sp,
         lineHeight = 20.sp,
         fontWeight = FontWeight.W400,
         lineHeightStyle = lineHeightStyle
-    ),
+    ).toCompat(),
     labelSmall = TextStyle(
         fontSize = 12.sp,
         lineHeight = 16.sp,
         fontWeight = FontWeight.W400,
         lineHeightStyle = lineHeightStyle
-    ),
-=======
-        fontWeight = FontWeight.W700
-    ).toCompat(),
-    subtitleEmphasized = TextStyle(
-        fontSize = 24.sp,
-        lineHeight = 32.sp,
-        fontWeight = FontWeight.W700
-    ).toCompat(),
-    heading = TextStyle(
-        fontSize = 18.sp,
-        lineHeight = 24.sp,
-        fontWeight = FontWeight.W700
-    ).toCompat(),
-    subheading = TextStyle(
-        fontSize = 18.sp,
-        lineHeight = 24.sp,
-        fontWeight = FontWeight.W600
-    ).toCompat(),
-    kicker = TextStyle(
-        fontSize = 12.sp,
-        lineHeight = 20.sp,
-        fontWeight = FontWeight.W600
-    ).toCompat(),
-    body = TextStyle(
-        fontSize = 16.sp,
-        lineHeight = 24.sp,
-        fontWeight = FontWeight.W400
-    ).toCompat(),
-    bodyEmphasized = TextStyle(
-        fontSize = 16.sp,
-        lineHeight = 24.sp,
-        fontWeight = FontWeight.W600
-    ).toCompat(),
-    detail = TextStyle(
-        fontSize = 14.sp,
-        lineHeight = 20.sp,
-        fontWeight = FontWeight.W400
-    ).toCompat(),
-    detailEmphasized = TextStyle(
-        fontSize = 14.sp,
-        lineHeight = 20.sp,
-        fontWeight = FontWeight.W600
-    ).toCompat(),
-    caption = TextStyle(
-        fontSize = 12.sp,
-        lineHeight = 18.sp,
-        fontWeight = FontWeight.W400
-    ).toCompat(),
-    captionEmphasized = TextStyle(
-        fontSize = 12.sp,
-        lineHeight = 18.sp,
-        fontWeight = FontWeight.W600
-    ).toCompat(),
-    captionTight = TextStyle(
-        fontSize = 12.sp,
-        lineHeight = 16.sp,
-        fontWeight = FontWeight.W400
-    ).toCompat(),
-    captionTightEmphasized = TextStyle(
-        fontSize = 12.sp,
-        lineHeight = 16.sp,
-        fontWeight = FontWeight.W600
-    ).toCompat(),
-    bodyCode = TextStyle(
-        fontSize = 14.sp,
-        lineHeight = 20.sp,
-        fontWeight = FontWeight.W400
-    ).toCompat(),
-    bodyCodeEmphasized = TextStyle(
-        fontSize = 14.sp,
-        lineHeight = 20.sp,
-        fontWeight = FontWeight.W700
-    ).toCompat(),
-    captionCode = TextStyle(
-        fontSize = 12.sp,
-        lineHeight = 16.sp,
-        fontWeight = FontWeight.W400
-    ).toCompat(),
-    captionCodeEmphasized = TextStyle(
-        fontSize = 12.sp,
-        lineHeight = 16.sp,
-        fontWeight = FontWeight.W700
-    ).toCompat(),
->>>>>>> b9967e37
+    ).toCompat(),
 )
 
 private val TextSelectionColors = TextSelectionColors(
