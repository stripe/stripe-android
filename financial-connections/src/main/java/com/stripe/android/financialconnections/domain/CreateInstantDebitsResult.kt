--- conflicted
+++ resolved
@@ -46,11 +46,7 @@
             val sharePaymentDetails = consumerRepository.sharePaymentDetails(
                 paymentDetailsId = paymentDetails.id,
                 consumerSessionClientSecret = clientSecret,
-<<<<<<< HEAD
-                expectedPaymentMethodType = elementsSessionContext.linkMode!!.expectedPaymentMethodType,
-=======
-                expectedPaymentMethodType = linkMode.expectedPaymentMethodType,
->>>>>>> fcd9935d
+                expectedPaymentMethodType = linkMode!!.expectedPaymentMethodType,
                 billingPhone = elementsSessionContext.billingDetails?.phone,
             )
 
