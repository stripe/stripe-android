--- conflicted
+++ resolved
@@ -5,15 +5,6 @@
 import androidx.compose.runtime.collectAsState
 import androidx.compose.runtime.getValue
 import androidx.compose.ui.tooling.preview.Preview
-<<<<<<< HEAD
-import com.stripe.android.financialconnections.core.Async
-import com.stripe.android.financialconnections.core.Async.Fail
-import com.stripe.android.financialconnections.core.Async.Loading
-import com.stripe.android.financialconnections.core.Async.Success
-import com.stripe.android.financialconnections.core.Async.Uninitialized
-import com.stripe.android.financialconnections.core.paneViewModel
-=======
->>>>>>> e85e1d29
 import com.stripe.android.financialconnections.features.common.FullScreenGenericLoading
 import com.stripe.android.financialconnections.features.common.UnclassifiedErrorContent
 import com.stripe.android.financialconnections.model.FinancialConnectionsSessionManifest.Pane
@@ -36,17 +27,11 @@
     }
     val parentViewModel = parentViewModel()
     val state by viewModel.stateFlow.collectAsState()
-<<<<<<< HEAD
-    BackHandler(enabled = true) {}
-    ResetContent(
-        payload = state.payload,
-=======
     val topAppBarState by parentViewModel.topAppBarState.collectAsState()
     BackHandler(enabled = true) {}
     ResetContent(
         payload = state.payload,
         topAppBarState = topAppBarState,
->>>>>>> e85e1d29
         onCloseClick = { parentViewModel.onCloseWithConfirmationClick(Pane.RESET) },
         onCloseFromErrorClick = parentViewModel::onCloseFromErrorClick
     )
