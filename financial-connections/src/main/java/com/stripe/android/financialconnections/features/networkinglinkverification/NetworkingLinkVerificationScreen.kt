--- conflicted
+++ resolved
@@ -12,10 +12,7 @@
 import androidx.compose.runtime.Composable
 import androidx.compose.runtime.LaunchedEffect
 import androidx.compose.runtime.collectAsState
-<<<<<<< HEAD
-=======
 import androidx.compose.runtime.getValue
->>>>>>> 098c3cab
 import androidx.compose.runtime.remember
 import androidx.compose.ui.Alignment
 import androidx.compose.ui.Modifier
@@ -52,12 +49,8 @@
 internal fun NetworkingLinkVerificationScreen() {
     val viewModel: NetworkingLinkVerificationViewModel = paneViewModel(NetworkingLinkVerificationViewModel::factory)
     val parentViewModel = parentViewModel()
-<<<<<<< HEAD
     val state = viewModel.stateFlow.collectAsState()
-=======
-    val state = viewModel.collectAsState()
     val topAppBarState by parentViewModel.topAppBarState.collectAsState()
->>>>>>> 098c3cab
     NetworkingLinkVerificationContent(
         state = state.value,
         topAppBarState = topAppBarState,
