package com.stripe.android.financialconnections.ui

import android.app.Activity
import android.content.Intent
import android.net.Uri
import android.os.Bundle
import androidx.activity.addCallback
import androidx.activity.compose.setContent
import androidx.appcompat.app.AppCompatActivity
import androidx.compose.foundation.layout.Box
import androidx.compose.foundation.layout.Column
import androidx.compose.material.ExperimentalMaterialApi
import androidx.compose.runtime.Composable
import androidx.compose.runtime.CompositionLocalProvider
import androidx.compose.runtime.LaunchedEffect
import androidx.compose.runtime.remember
import androidx.compose.runtime.staticCompositionLocalOf
import androidx.compose.ui.Modifier
import androidx.compose.ui.platform.LocalContext
import androidx.compose.ui.platform.LocalUriHandler
import androidx.navigation.NavHostController
import androidx.navigation.NavOptionsBuilder
import androidx.navigation.compose.NavHost
import androidx.navigation.compose.composable
import androidx.navigation.compose.rememberNavController
import com.airbnb.mvrx.MavericksView
import com.airbnb.mvrx.compose.collectAsState
import com.airbnb.mvrx.withState
import com.stripe.android.core.Logger
import com.stripe.android.financialconnections.domain.toNavigationCommand
import com.stripe.android.financialconnections.features.accountpicker.AccountPickerScreen
import com.stripe.android.financialconnections.features.attachpayment.AttachPaymentScreen
import com.stripe.android.financialconnections.features.common.CloseDialog
import com.stripe.android.financialconnections.features.consent.ConsentScreen
import com.stripe.android.financialconnections.features.institutionpicker.InstitutionPickerScreen
<<<<<<< HEAD
import com.stripe.android.financialconnections.features.linkstepupverification.LinkStepUpVerificationScreen
=======
import com.stripe.android.financialconnections.features.linkaccountpicker.LinkAccountPickerScreen
>>>>>>> 860e977f
import com.stripe.android.financialconnections.features.manualentry.ManualEntryScreen
import com.stripe.android.financialconnections.features.manualentrysuccess.ManualEntrySuccessScreen
import com.stripe.android.financialconnections.features.networkinglinkloginwarmup.NetworkingLinkLoginWarmupScreen
import com.stripe.android.financialconnections.features.networkinglinksignup.NetworkingLinkSignupScreen
import com.stripe.android.financialconnections.features.networkinglinkverification.NetworkingLinkVerificationScreen
import com.stripe.android.financialconnections.features.partnerauth.PartnerAuthScreen
import com.stripe.android.financialconnections.features.reset.ResetScreen
import com.stripe.android.financialconnections.features.success.SuccessScreen
import com.stripe.android.financialconnections.launcher.FinancialConnectionsSheetNativeActivityArgs
import com.stripe.android.financialconnections.model.FinancialConnectionsSessionManifest.Pane
import com.stripe.android.financialconnections.navigation.NavigationDirections
import com.stripe.android.financialconnections.navigation.NavigationManager
import com.stripe.android.financialconnections.presentation.CreateBrowserIntentForUrl
import com.stripe.android.financialconnections.presentation.FinancialConnectionsSheetNativeViewEffect.Finish
import com.stripe.android.financialconnections.presentation.FinancialConnectionsSheetNativeViewEffect.OpenUrl
import com.stripe.android.financialconnections.presentation.FinancialConnectionsSheetNativeViewModel
import com.stripe.android.financialconnections.ui.theme.FinancialConnectionsTheme
import com.stripe.android.financialconnections.utils.argsOrNull
import com.stripe.android.financialconnections.utils.viewModelLazy
import com.stripe.android.uicore.image.StripeImageLoader
import javax.inject.Inject

internal class FinancialConnectionsSheetNativeActivity : AppCompatActivity(), MavericksView {

    val args by argsOrNull<FinancialConnectionsSheetNativeActivityArgs>()

    val viewModel: FinancialConnectionsSheetNativeViewModel by viewModelLazy()

    @Inject
    lateinit var navigationManager: NavigationManager

    @Inject
    lateinit var logger: Logger

    @Inject
    lateinit var imageLoader: StripeImageLoader

    override fun onCreate(savedInstanceState: Bundle?) {
        super.onCreate(savedInstanceState)
        if (args == null) {
            finish()
        } else {
            viewModel.activityRetainedComponent.inject(this)
            viewModel.onEach { postInvalidate() }
            onBackPressedDispatcher.addCallback { viewModel.onBackPressed() }
            setContent {
                FinancialConnectionsTheme {
                    Column {
                        Box(modifier = Modifier.weight(1f)) {
                            val showCloseDialog = viewModel.collectAsState { it.showCloseDialog }
                            val firstPane =
                                viewModel.collectAsState { it.initialPane }
                            val reducedBranding =
                                viewModel.collectAsState { it.reducedBranding }
                            if (showCloseDialog.value) {
                                CloseDialog(
                                    viewModel::onCloseConfirm,
                                    viewModel::onCloseDismiss
                                )
                            }
                            NavHost(
                                firstPane.value,
                                reducedBranding.value
                            )
                        }
                    }
                }
            }
        }
    }

    /**
     * handle state changes here.
     */
    override fun invalidate() {
        withState(viewModel) { state ->
            state.viewEffect?.let { viewEffect ->
                when (viewEffect) {
                    is OpenUrl -> startActivity(
                        CreateBrowserIntentForUrl(
                            context = this,
                            uri = Uri.parse(viewEffect.url)
                        )
                    )

                    is Finish -> {
                        setResult(
                            Activity.RESULT_OK,
                            Intent().putExtra(EXTRA_RESULT, viewEffect.result)
                        )
                        finish()
                    }
                }
                viewModel.onViewEffectLaunched()
            }
        }
    }

    @OptIn(ExperimentalMaterialApi::class)
    @Suppress("LongMethod")
    @Composable
    fun NavHost(
        initialPane: Pane,
        reducedBranding: Boolean
    ) {
        val context = LocalContext.current
        val navController = rememberNavController()
        val uriHandler = remember { CustomTabUriHandler(context) }
        val initialDestination =
            remember(initialPane) {
                initialPane.toNavigationCommand(
                    emptyMap()
                ).destination
            }
        NavigationEffect(navController)
        CompositionLocalProvider(
            LocalReducedBranding provides reducedBranding,
            LocalNavHostController provides navController,
            LocalImageLoader provides imageLoader,
            LocalUriHandler provides uriHandler
        ) {
            NavHost(navController, startDestination = initialDestination) {
                composable(NavigationDirections.consent.destination) {
                    LaunchedPane(Pane.CONSENT)
                    BackHandler(navController, Pane.CONSENT)
                    ConsentScreen()
                }
                composable(NavigationDirections.manualEntry.destination) {
                    LaunchedPane(Pane.MANUAL_ENTRY)
                    BackHandler(navController, Pane.MANUAL_ENTRY)
                    ManualEntryScreen()
                }
                composable(
                    route = NavigationDirections.ManualEntrySuccess.route,
                    arguments = NavigationDirections.ManualEntrySuccess.arguments
                ) {
                    LaunchedPane(Pane.MANUAL_ENTRY_SUCCESS)
                    BackHandler(navController, Pane.MANUAL_ENTRY_SUCCESS)
                    ManualEntrySuccessScreen(it)
                }
                composable(NavigationDirections.institutionPicker.destination) {
                    LaunchedPane(Pane.INSTITUTION_PICKER)
                    BackHandler(navController, Pane.INSTITUTION_PICKER)
                    InstitutionPickerScreen()
                }
                composable(NavigationDirections.partnerAuth.destination) {
                    LaunchedPane(Pane.PARTNER_AUTH)
                    BackHandler(navController, Pane.PARTNER_AUTH)
                    PartnerAuthScreen()
                }
                composable(NavigationDirections.accountPicker.destination) {
                    LaunchedPane(Pane.ACCOUNT_PICKER)
                    BackHandler(navController, Pane.ACCOUNT_PICKER)
                    AccountPickerScreen()
                }
                composable(NavigationDirections.success.destination) {
                    LaunchedPane(Pane.SUCCESS)
                    BackHandler(navController, Pane.SUCCESS)
                    SuccessScreen()
                }
                composable(NavigationDirections.reset.destination) {
                    LaunchedPane(Pane.RESET)
                    BackHandler(navController, Pane.RESET)
                    ResetScreen()
                }
                composable(NavigationDirections.attachLinkedPaymentAccount.destination) {
                    LaunchedPane(Pane.ATTACH_LINKED_PAYMENT_ACCOUNT)
                    BackHandler(navController, Pane.ATTACH_LINKED_PAYMENT_ACCOUNT)
                    AttachPaymentScreen()
                }
                composable(NavigationDirections.networkingLinkSignup.destination) {
                    LaunchedPane(Pane.NETWORKING_LINK_SIGNUP_PANE)
                    BackHandler(navController, Pane.NETWORKING_LINK_SIGNUP_PANE)
                    NetworkingLinkSignupScreen()
                }
                composable(NavigationDirections.networkingLinkLoginWarmup.destination) {
                    LaunchedPane(Pane.NETWORKING_LINK_LOGIN_WARMUP)
                    BackHandler(navController, Pane.NETWORKING_LINK_LOGIN_WARMUP)
                    NetworkingLinkLoginWarmupScreen()
                }
                composable(NavigationDirections.networkingLinkVerification.destination) {
                    LaunchedPane(Pane.NETWORKING_LINK_VERIFICATION)
                    BackHandler(navController, Pane.NETWORKING_LINK_VERIFICATION)
                    NetworkingLinkVerificationScreen()
                }
<<<<<<< HEAD
                composable(NavigationDirections.linkStepUpVerification.destination) {
                    LaunchedPane(Pane.LINK_STEP_UP_VERIFICATION)
                    BackHandler(navController, Pane.LINK_STEP_UP_VERIFICATION)
                    LinkStepUpVerificationScreen()
=======
                composable(NavigationDirections.linkAccountPicker.destination) {
                    LaunchedPane(Pane.LINK_ACCOUNT_PICKER)
                    BackHandler(navController, Pane.LINK_ACCOUNT_PICKER)
                    LinkAccountPickerScreen()
>>>>>>> 860e977f
                }
            }
        }
    }

    @Composable
    private fun BackHandler(navController: NavHostController, pane: Pane) {
        androidx.activity.compose.BackHandler(true) {
            viewModel.onBackClick(pane)
            if (navController.popBackStack().not()) onBackPressedDispatcher.onBackPressed()
        }
    }

    @Composable
    private fun LaunchedPane(
        pane: Pane
    ) {
        LaunchedEffect(Unit) { viewModel.onPaneLaunched(pane) }
    }

    /**
     * Handles new intents in the form of the redirect from the custom tab hosted auth flow
     */
    override fun onNewIntent(intent: Intent?) {
        super.onNewIntent(intent)
        viewModel.handleOnNewIntent(intent)
    }

    override fun onResume() {
        super.onResume()
        viewModel.onResume()
    }

    @Composable
    private fun NavigationEffect(navController: NavHostController) {
        LaunchedEffect(navigationManager.commands) {
            navigationManager.commands.collect { command ->
                if (command.destination.isNotEmpty()) {
                    navController.navigate(command.destination) {
                        launchSingleTop = true
                        popUpIfNotBackwardsNavigable(navController)
                    }
                }
            }
        }
    }

    /**
     * Removes screens that are not backwards-navigable from the backstack.
     */
    private fun NavOptionsBuilder.popUpIfNotBackwardsNavigable(navController: NavHostController) {
        val destination: String = navController.currentBackStackEntry?.destination?.route ?: return
        val destinationsToSkipOnBack = listOf(
            NavigationDirections.partnerAuth.destination,
            NavigationDirections.reset.destination
        )
        if (destinationsToSkipOnBack.contains(navController.currentDestination?.route)
        ) {
            popUpTo(destination) {
                inclusive = true
            }
        }
    }

    internal companion object {
        internal const val EXTRA_RESULT = "result"
    }
}

internal val LocalNavHostController = staticCompositionLocalOf<NavHostController> {
    error("No NavHostController provided")
}

internal val LocalReducedBranding = staticCompositionLocalOf<Boolean> {
    error("No ReducedBranding provided")
}

internal val LocalImageLoader = staticCompositionLocalOf<StripeImageLoader> {
    error("No ImageLoader provided")
}<|MERGE_RESOLUTION|>--- conflicted
+++ resolved
@@ -33,11 +33,8 @@
 import com.stripe.android.financialconnections.features.common.CloseDialog
 import com.stripe.android.financialconnections.features.consent.ConsentScreen
 import com.stripe.android.financialconnections.features.institutionpicker.InstitutionPickerScreen
-<<<<<<< HEAD
+import com.stripe.android.financialconnections.features.linkaccountpicker.LinkAccountPickerScreen
 import com.stripe.android.financialconnections.features.linkstepupverification.LinkStepUpVerificationScreen
-=======
-import com.stripe.android.financialconnections.features.linkaccountpicker.LinkAccountPickerScreen
->>>>>>> 860e977f
 import com.stripe.android.financialconnections.features.manualentry.ManualEntryScreen
 import com.stripe.android.financialconnections.features.manualentrysuccess.ManualEntrySuccessScreen
 import com.stripe.android.financialconnections.features.networkinglinkloginwarmup.NetworkingLinkLoginWarmupScreen
@@ -223,17 +220,15 @@
                     BackHandler(navController, Pane.NETWORKING_LINK_VERIFICATION)
                     NetworkingLinkVerificationScreen()
                 }
-<<<<<<< HEAD
+                composable(NavigationDirections.linkAccountPicker.destination) {
+                    LaunchedPane(Pane.LINK_ACCOUNT_PICKER)
+                    BackHandler(navController, Pane.LINK_ACCOUNT_PICKER)
+                    LinkAccountPickerScreen()
+                }
                 composable(NavigationDirections.linkStepUpVerification.destination) {
                     LaunchedPane(Pane.LINK_STEP_UP_VERIFICATION)
                     BackHandler(navController, Pane.LINK_STEP_UP_VERIFICATION)
                     LinkStepUpVerificationScreen()
-=======
-                composable(NavigationDirections.linkAccountPicker.destination) {
-                    LaunchedPane(Pane.LINK_ACCOUNT_PICKER)
-                    BackHandler(navController, Pane.LINK_ACCOUNT_PICKER)
-                    LinkAccountPickerScreen()
->>>>>>> 860e977f
                 }
             }
         }
