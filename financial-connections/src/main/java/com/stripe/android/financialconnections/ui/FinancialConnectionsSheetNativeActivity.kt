package com.stripe.android.financialconnections.ui

import android.app.Activity
import android.content.Intent
import android.net.Uri
import android.os.Bundle
import androidx.activity.addCallback
import androidx.activity.compose.setContent
import androidx.appcompat.app.AppCompatActivity
import androidx.compose.foundation.layout.Box
import androidx.compose.foundation.layout.Column
import androidx.compose.material.ExperimentalMaterialApi
import androidx.compose.runtime.Composable
import androidx.compose.runtime.CompositionLocalProvider
import androidx.compose.runtime.LaunchedEffect
import androidx.compose.runtime.remember
import androidx.compose.ui.Modifier
import androidx.navigation.NavHostController
import androidx.navigation.NavOptionsBuilder
import androidx.navigation.compose.NavHost
import androidx.navigation.compose.composable
import androidx.navigation.compose.rememberNavController
import com.airbnb.mvrx.MavericksView
import com.airbnb.mvrx.compose.collectAsState
import com.airbnb.mvrx.viewModel
import com.airbnb.mvrx.withState
import com.stripe.android.core.Logger
import com.stripe.android.financialconnections.domain.toNavigationCommand
import com.stripe.android.financialconnections.features.accountpicker.AccountPickerScreen
import com.stripe.android.financialconnections.features.attachpayment.AttachPaymentScreen
import com.stripe.android.financialconnections.features.common.CloseDialog
import com.stripe.android.financialconnections.features.consent.ConsentScreen
import com.stripe.android.financialconnections.features.institutionpicker.InstitutionPickerScreen
import com.stripe.android.financialconnections.features.manualentry.ManualEntryScreen
import com.stripe.android.financialconnections.features.manualentrysuccess.ManualEntrySuccessScreen
import com.stripe.android.financialconnections.features.partnerauth.PartnerAuthScreen
import com.stripe.android.financialconnections.features.reset.ResetScreen
import com.stripe.android.financialconnections.features.success.SuccessScreen
import com.stripe.android.financialconnections.model.FinancialConnectionsSessionManifest.NextPane
import com.stripe.android.financialconnections.navigation.NavigationDirections
import com.stripe.android.financialconnections.navigation.NavigationManager
import com.stripe.android.financialconnections.presentation.CreateBrowserIntentForUrl
import com.stripe.android.financialconnections.presentation.FinancialConnectionsSheetNativeViewEffect.Finish
import com.stripe.android.financialconnections.presentation.FinancialConnectionsSheetNativeViewEffect.OpenUrl
import com.stripe.android.financialconnections.presentation.FinancialConnectionsSheetNativeViewModel
import com.stripe.android.financialconnections.ui.theme.FinancialConnectionsTheme
import com.stripe.android.uicore.image.StripeImageLoader
import javax.inject.Inject

internal class FinancialConnectionsSheetNativeActivity : AppCompatActivity(), MavericksView {

    val viewModel: FinancialConnectionsSheetNativeViewModel by viewModel()

    @Inject
    lateinit var navigationManager: NavigationManager

    @Inject
    lateinit var logger: Logger

    @Inject
    lateinit var imageLoader: StripeImageLoader

    override fun onCreate(savedInstanceState: Bundle?) {
        super.onCreate(savedInstanceState)
        viewModel.activityRetainedComponent.inject(this)
        viewModel.onEach { postInvalidate() }
        onBackPressedDispatcher.addCallback { viewModel.onBackPressed() }
        setContent {
            FinancialConnectionsTheme {
                Column {
                    Box(modifier = Modifier.weight(1f)) {
                        val showCloseDialog = viewModel.collectAsState { it.showCloseDialog }
                        val firstPane = viewModel.collectAsState(mapper = { it.initialPane })
                        if (showCloseDialog.value) CloseDialog(
                            viewModel::onCloseConfirm,
                            viewModel::onCloseDismiss
                        )
                        NavHost(firstPane.value)
                    }
                }
            }
        }
    }

    /**
     * handle state changes here.
     */
    override fun invalidate() {
        withState(viewModel) { state ->
            state.viewEffect?.let { viewEffect ->
                when (viewEffect) {
                    is OpenUrl -> startActivity(
                        CreateBrowserIntentForUrl(
                            context = this,
                            uri = Uri.parse(viewEffect.url)
                        )
                    )
                    is Finish -> {
                        setResult(
                            Activity.RESULT_OK,
                            Intent().putExtra(EXTRA_RESULT, viewEffect.result)
                        )
                        finish()
                    }
                }
                viewModel.onViewEffectLaunched()
            }
        }
    }

    @OptIn(ExperimentalMaterialApi::class)
    @Suppress("LongMethod")
    @Composable
    fun NavHost(initialPane: NextPane) {
        val navController = rememberNavController()
        val initialDestination =
            remember(initialPane) { initialPane.toNavigationCommand(logger, emptyMap()).destination }
        NavigationEffect(navController)
        CompositionLocalProvider(
            LocalNavHostController provides navController,
            LocalImageLoader provides imageLoader,
        ) {
            NavHost(navController, startDestination = initialDestination) {
                composable(NavigationDirections.consent.destination) {
                    LaunchedPane(NextPane.CONSENT)
                    BackHandler(navController, NextPane.CONSENT)
                    ConsentScreen()
                }
                composable(NavigationDirections.manualEntry.destination) {
                    LaunchedPane(NextPane.MANUAL_ENTRY)
                    BackHandler(navController, NextPane.MANUAL_ENTRY)
                    ManualEntryScreen()
                }
                composable(
                    route = NavigationDirections.ManualEntrySuccess.route,
                    arguments = NavigationDirections.ManualEntrySuccess.arguments
                ) {
                    LaunchedPane(NextPane.MANUAL_ENTRY_SUCCESS)
                    BackHandler(navController, NextPane.MANUAL_ENTRY_SUCCESS)
                    ManualEntrySuccessScreen(it)
                }
                composable(NavigationDirections.institutionPicker.destination) {
                    LaunchedPane(NextPane.INSTITUTION_PICKER)
                    BackHandler(navController, NextPane.INSTITUTION_PICKER)
                    InstitutionPickerScreen()
                }
                composable(NavigationDirections.partnerAuth.destination) {
                    LaunchedPane(NextPane.PARTNER_AUTH)
                    BackHandler(navController, NextPane.PARTNER_AUTH)
                    PartnerAuthScreen()
                }
                composable(NavigationDirections.accountPicker.destination) {
                    LaunchedPane(NextPane.ACCOUNT_PICKER)
                    BackHandler(navController, NextPane.ACCOUNT_PICKER)
                    AccountPickerScreen()
                }
                composable(NavigationDirections.success.destination) {
                    LaunchedPane(NextPane.SUCCESS)
                    BackHandler(navController, NextPane.SUCCESS)
                    SuccessScreen()
                }
                composable(NavigationDirections.reset.destination) {
                    LaunchedPane(NextPane.RESET)
                    BackHandler(navController, NextPane.RESET)
                    ResetScreen()
                }
                composable(NavigationDirections.attachLinkedPaymentAccount.destination) {
                    LaunchedPane(NextPane.ATTACH_LINKED_PAYMENT_ACCOUNT)
                    BackHandler(navController, NextPane.ATTACH_LINKED_PAYMENT_ACCOUNT)
                    AttachPaymentScreen()
                }
            }
        }
    }

    @Composable
    private fun BackHandler(navController: NavHostController, pane: NextPane) {
        androidx.activity.compose.BackHandler(true) {
            viewModel.onBackClick(pane)
            if (navController.popBackStack().not()) onBackPressedDispatcher.onBackPressed()
        }
    }

    @Composable
    private fun LaunchedPane(
        pane: NextPane
    ) {
        LaunchedEffect(Unit) { viewModel.onPaneLaunched(pane) }
    }

    /**
     * Handles new intents in the form of the redirect from the custom tab hosted auth flow
     */
    override fun onNewIntent(intent: Intent?) {
        super.onNewIntent(intent)
        viewModel.handleOnNewIntent(intent)
    }

    override fun onResume() {
        super.onResume()
        viewModel.onResume()
    }

    @Composable
    private fun NavigationEffect(navController: NavHostController) {
        LaunchedEffect(navigationManager.commands) {
            navigationManager.commands.collect { command ->
                if (command.destination.isNotEmpty()) {
                    navController.navigate(command.destination) {
                        popUpIfNotBackwardsNavigable(navController)
                    }
                }
            }
        }
    }

    /**
     * Removes screens that are not backwards-navigable from the backstack.
     */
    private fun NavOptionsBuilder.popUpIfNotBackwardsNavigable(navController: NavHostController) {
        val destination: String = navController.currentBackStackEntry?.destination?.route ?: return
        val destinationsToSkipOnBack = listOf(
            NavigationDirections.partnerAuth.destination,
            NavigationDirections.reset.destination
        )
        if (destinationsToSkipOnBack.contains(navController.currentDestination?.route)
        ) {
            popUpTo(destination) {
                inclusive = true
            }
        }
    }

    internal companion object {
        internal const val EXTRA_RESULT = "result"
    }
<<<<<<< HEAD
=======
}

internal val LocalNavHostController = staticCompositionLocalOf<NavHostController> {
    error("No NavHostController provided")
}

internal val LocalImageLoader = staticCompositionLocalOf<StripeImageLoader> {
    error("No ImageLoader provided")
>>>>>>> 156969b1
}<|MERGE_RESOLUTION|>--- conflicted
+++ resolved
@@ -234,8 +234,6 @@
     internal companion object {
         internal const val EXTRA_RESULT = "result"
     }
-<<<<<<< HEAD
-=======
 }
 
 internal val LocalNavHostController = staticCompositionLocalOf<NavHostController> {
@@ -244,5 +242,4 @@
 
 internal val LocalImageLoader = staticCompositionLocalOf<StripeImageLoader> {
     error("No ImageLoader provided")
->>>>>>> 156969b1
 }