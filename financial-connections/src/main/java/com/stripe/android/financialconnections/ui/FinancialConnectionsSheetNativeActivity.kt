--- conflicted
+++ resolved
@@ -15,12 +15,9 @@
 import androidx.compose.runtime.CompositionLocalProvider
 import androidx.compose.runtime.DisposableEffect
 import androidx.compose.runtime.LaunchedEffect
-<<<<<<< HEAD
 import androidx.compose.runtime.collectAsState
 import androidx.compose.runtime.getValue
 import androidx.compose.runtime.mutableStateOf
-=======
->>>>>>> 619b0a8e
 import androidx.compose.runtime.remember
 import androidx.compose.runtime.setValue
 import androidx.compose.runtime.staticCompositionLocalOf
@@ -37,28 +34,20 @@
 import com.airbnb.mvrx.compose.collectAsState
 import com.airbnb.mvrx.withState
 import com.stripe.android.core.Logger
-<<<<<<< HEAD
 import com.stripe.android.financialconnections.browser.BrowserManager
 import com.stripe.android.financialconnections.features.accountpicker.AccountPickerScreen
 import com.stripe.android.financialconnections.features.attachpayment.AttachPaymentScreen
-=======
->>>>>>> 619b0a8e
 import com.stripe.android.financialconnections.features.common.CloseDialog
 import com.stripe.android.financialconnections.launcher.FinancialConnectionsSheetNativeActivityArgs
 import com.stripe.android.financialconnections.model.FinancialConnectionsSessionManifest.Pane
-<<<<<<< HEAD
 import com.stripe.android.financialconnections.navigation.NavigationDirections
 import com.stripe.android.financialconnections.navigation.NavigationManager
-import com.stripe.android.financialconnections.navigation.NavigationState
 import com.stripe.android.financialconnections.navigation.toNavigationCommand
-=======
 import com.stripe.android.financialconnections.navigation.Destination
 import com.stripe.android.financialconnections.navigation.NavigationIntent
 import com.stripe.android.financialconnections.navigation.composable
 import com.stripe.android.financialconnections.navigation.destination
 import com.stripe.android.financialconnections.navigation.pane
-import com.stripe.android.financialconnections.presentation.CreateBrowserIntentForUrl
->>>>>>> 619b0a8e
 import com.stripe.android.financialconnections.presentation.FinancialConnectionsSheetNativeViewEffect.Finish
 import com.stripe.android.financialconnections.presentation.FinancialConnectionsSheetNativeViewEffect.OpenUrl
 import com.stripe.android.financialconnections.presentation.FinancialConnectionsSheetNativeViewModel
@@ -154,136 +143,28 @@
     ) {
         val context = LocalContext.current
         val lifecycleOwner = LocalLifecycleOwner.current
-        var currentPane by remember { mutableStateOf(initialPane) }
+        val navController = rememberNavController()
         DisposableEffect(lifecycleOwner) {
             val lifecycle = lifecycleOwner.lifecycle
             val observer = ActivityVisibilityObserver(
-                onBackgrounded = { viewModel.onBackgrounded(currentPane, true) },
-                onForegrounded = { viewModel.onBackgrounded(currentPane, false) }
+                onBackgrounded = { viewModel.onBackgrounded(navController.currentDestination?.pane, true) },
+                onForegrounded = { viewModel.onBackgrounded(navController.currentDestination?.pane, false) }
             )
             lifecycle.addObserver(observer)
             onDispose { lifecycle.removeObserver(observer) }
         }
 
-        val navController = rememberNavController()
-<<<<<<< HEAD
         val uriHandler = remember { CustomTabUriHandler(context, browserManager) }
-        val initialDestination =
-            remember(initialPane) {
-                initialPane.toNavigationCommand(
-                    emptyMap()
-                ).destination
-            }
-        NavigationEffect(navController)
-=======
-        val uriHandler = remember { CustomTabUriHandler(context) }
         val initialDestination = remember(initialPane) { initialPane.destination }
 
         NavigationEffects(viewModel.navigationFlow, navController)
 
->>>>>>> 619b0a8e
         CompositionLocalProvider(
             LocalReducedBranding provides reducedBranding,
             LocalNavHostController provides navController,
             LocalImageLoader provides imageLoader,
             LocalUriHandler provides uriHandler
         ) {
-<<<<<<< HEAD
-            NavHost(navController, startDestination = initialDestination) {
-                composable(NavigationDirections.consent.destination) {
-                    currentPane = Pane.CONSENT
-                    LaunchedPane(Pane.CONSENT)
-                    BackHandler(navController, Pane.CONSENT)
-                    ConsentScreen()
-                }
-                composable(NavigationDirections.manualEntry.destination) {
-                    currentPane = Pane.MANUAL_ENTRY
-                    LaunchedPane(Pane.MANUAL_ENTRY)
-                    BackHandler(navController, Pane.MANUAL_ENTRY)
-                    ManualEntryScreen()
-                }
-                composable(
-                    route = NavigationDirections.ManualEntrySuccess.route,
-                    arguments = NavigationDirections.ManualEntrySuccess.arguments
-                ) {
-                    currentPane = Pane.MANUAL_ENTRY_SUCCESS
-                    LaunchedPane(Pane.MANUAL_ENTRY_SUCCESS)
-                    BackHandler(navController, Pane.MANUAL_ENTRY_SUCCESS)
-                    ManualEntrySuccessScreen(it)
-                }
-                composable(NavigationDirections.institutionPicker.destination) {
-                    currentPane = Pane.INSTITUTION_PICKER
-                    LaunchedPane(Pane.INSTITUTION_PICKER)
-                    BackHandler(navController, Pane.INSTITUTION_PICKER)
-                    InstitutionPickerScreen()
-                }
-                composable(NavigationDirections.partnerAuth.destination) {
-                    currentPane = Pane.PARTNER_AUTH
-                    LaunchedPane(Pane.PARTNER_AUTH)
-                    BackHandler(navController, Pane.PARTNER_AUTH)
-                    PartnerAuthScreen()
-                }
-                composable(NavigationDirections.accountPicker.destination) {
-                    currentPane = Pane.ACCOUNT_PICKER
-                    LaunchedPane(Pane.ACCOUNT_PICKER)
-                    BackHandler(navController, Pane.ACCOUNT_PICKER)
-                    AccountPickerScreen()
-                }
-                composable(NavigationDirections.success.destination) {
-                    currentPane = Pane.SUCCESS
-                    LaunchedPane(Pane.SUCCESS)
-                    BackHandler(navController, Pane.SUCCESS)
-                    SuccessScreen()
-                }
-                composable(NavigationDirections.reset.destination) {
-                    currentPane = Pane.RESET
-                    LaunchedPane(Pane.RESET)
-                    BackHandler(navController, Pane.RESET)
-                    ResetScreen()
-                }
-                composable(NavigationDirections.attachLinkedPaymentAccount.destination) {
-                    currentPane = Pane.ATTACH_LINKED_PAYMENT_ACCOUNT
-                    LaunchedPane(Pane.ATTACH_LINKED_PAYMENT_ACCOUNT)
-                    BackHandler(navController, Pane.ATTACH_LINKED_PAYMENT_ACCOUNT)
-                    AttachPaymentScreen()
-                }
-                composable(NavigationDirections.networkingLinkSignup.destination) {
-                    currentPane = Pane.NETWORKING_LINK_SIGNUP_PANE
-                    LaunchedPane(Pane.NETWORKING_LINK_SIGNUP_PANE)
-                    BackHandler(navController, Pane.NETWORKING_LINK_SIGNUP_PANE)
-                    NetworkingLinkSignupScreen()
-                }
-                composable(NavigationDirections.networkingLinkLoginWarmup.destination) {
-                    currentPane = Pane.NETWORKING_LINK_LOGIN_WARMUP
-                    LaunchedPane(Pane.NETWORKING_LINK_LOGIN_WARMUP)
-                    BackHandler(navController, Pane.NETWORKING_LINK_LOGIN_WARMUP)
-                    NetworkingLinkLoginWarmupScreen()
-                }
-                composable(NavigationDirections.networkingLinkVerification.destination) {
-                    currentPane = Pane.NETWORKING_LINK_VERIFICATION
-                    LaunchedPane(Pane.NETWORKING_LINK_VERIFICATION)
-                    BackHandler(navController, Pane.NETWORKING_LINK_VERIFICATION)
-                    NetworkingLinkVerificationScreen()
-                }
-                composable(NavigationDirections.networkingSaveToLinkVerification.destination) {
-                    currentPane = Pane.NETWORKING_SAVE_TO_LINK_VERIFICATION
-                    LaunchedPane(Pane.NETWORKING_SAVE_TO_LINK_VERIFICATION)
-                    BackHandler(navController, Pane.NETWORKING_SAVE_TO_LINK_VERIFICATION)
-                    NetworkingSaveToLinkVerificationScreen()
-                }
-                composable(NavigationDirections.linkAccountPicker.destination) {
-                    currentPane = Pane.LINK_ACCOUNT_PICKER
-                    LaunchedPane(Pane.LINK_ACCOUNT_PICKER)
-                    BackHandler(navController, Pane.LINK_ACCOUNT_PICKER)
-                    LinkAccountPickerScreen()
-                }
-                composable(NavigationDirections.linkStepUpVerification.destination) {
-                    currentPane = Pane.LINK_STEP_UP_VERIFICATION
-                    LaunchedPane(Pane.LINK_STEP_UP_VERIFICATION)
-                    BackHandler(navController, Pane.LINK_STEP_UP_VERIFICATION)
-                    LinkStepUpVerificationScreen()
-                }
-=======
             BackHandler(true) {
                 viewModel.onBackClick(navController.currentDestination?.pane)
                 if (navController.popBackStack().not()) onBackPressedDispatcher.onBackPressed()
@@ -307,7 +188,6 @@
                 composable(Destination.LinkAccountPicker)
                 composable(Destination.LinkStepUpVerification)
                 composable(Destination.ManualEntrySuccess)
->>>>>>> 619b0a8e
             }
         }
     }
