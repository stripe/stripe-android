--- conflicted
+++ resolved
@@ -35,11 +35,8 @@
 import com.stripe.android.financialconnections.features.institutionpicker.InstitutionPickerScreen
 import com.stripe.android.financialconnections.features.manualentry.ManualEntryScreen
 import com.stripe.android.financialconnections.features.manualentrysuccess.ManualEntrySuccessScreen
-<<<<<<< HEAD
+import com.stripe.android.financialconnections.features.networkinglinksignup.NetworkingLinkSignupScreen
 import com.stripe.android.financialconnections.features.networkinglinkloginwarmup.NetworkingLinkLoginWarmupScreen
-=======
-import com.stripe.android.financialconnections.features.networkinglinksignup.NetworkingLinkSignupScreen
->>>>>>> 8cb4a2bf
 import com.stripe.android.financialconnections.features.partnerauth.PartnerAuthScreen
 import com.stripe.android.financialconnections.features.reset.ResetScreen
 import com.stripe.android.financialconnections.features.success.SuccessScreen
@@ -205,17 +202,15 @@
                     BackHandler(navController, Pane.ATTACH_LINKED_PAYMENT_ACCOUNT)
                     AttachPaymentScreen()
                 }
-<<<<<<< HEAD
+                composable(NavigationDirections.networkingLinkSignup.destination) {
+                    LaunchedPane(Pane.NETWORKING_LINK_SIGNUP_PANE)
+                    BackHandler(navController, Pane.NETWORKING_LINK_SIGNUP_PANE)
+                    NetworkingLinkSignupScreen()
+                }
                 composable(NavigationDirections.networkingLinkLoginWarmup.destination) {
                     LaunchedPane(Pane.NETWORKING_LINK_LOGIN_WARMUP)
                     BackHandler(navController, Pane.NETWORKING_LINK_LOGIN_WARMUP)
                     NetworkingLinkLoginWarmupScreen()
-=======
-                composable(NavigationDirections.networkingLinkSignup.destination) {
-                    LaunchedPane(Pane.NETWORKING_LINK_SIGNUP_PANE)
-                    BackHandler(navController, Pane.NETWORKING_LINK_SIGNUP_PANE)
-                    NetworkingLinkSignupScreen()
->>>>>>> 8cb4a2bf
                 }
             }
         }
