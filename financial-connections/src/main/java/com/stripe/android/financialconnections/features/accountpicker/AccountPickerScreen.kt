package com.stripe.android.financialconnections.features.accountpicker

import androidx.compose.foundation.border
import androidx.compose.foundation.clickable
import androidx.compose.foundation.layout.Arrangement
import androidx.compose.foundation.layout.Box
import androidx.compose.foundation.layout.Column
import androidx.compose.foundation.layout.PaddingValues
import androidx.compose.foundation.layout.Row
import androidx.compose.foundation.layout.Spacer
<<<<<<< HEAD
import androidx.compose.foundation.layout.fillMaxSize
=======
>>>>>>> 226acbd5
import androidx.compose.foundation.layout.fillMaxWidth
import androidx.compose.foundation.layout.padding
import androidx.compose.foundation.layout.size
import androidx.compose.foundation.lazy.LazyColumn
import androidx.compose.foundation.lazy.items
import androidx.compose.foundation.shape.RoundedCornerShape
import androidx.compose.material.Checkbox
import androidx.compose.material.CheckboxDefaults
import androidx.compose.material.Text
import androidx.compose.runtime.Composable
import androidx.compose.runtime.State
import androidx.compose.ui.Alignment
<<<<<<< HEAD
import androidx.compose.ui.ExperimentalComposeUiApi
=======
>>>>>>> 226acbd5
import androidx.compose.ui.Modifier
import androidx.compose.ui.res.pluralStringResource
import androidx.compose.ui.res.stringResource
import androidx.compose.ui.tooling.preview.Preview
import androidx.compose.ui.unit.dp
import com.airbnb.mvrx.Fail
import com.airbnb.mvrx.Loading
import com.airbnb.mvrx.Success
import com.airbnb.mvrx.Uninitialized
import com.airbnb.mvrx.compose.collectAsState
import com.airbnb.mvrx.compose.mavericksViewModel
import com.stripe.android.financialconnections.R
import com.stripe.android.financialconnections.features.common.UnclassifiedErrorContent
import com.stripe.android.financialconnections.features.institutionpicker.LoadingContent
import com.stripe.android.financialconnections.model.FinancialConnectionsAccount
import com.stripe.android.financialconnections.model.FinancialConnectionsSessionManifest
import com.stripe.android.financialconnections.model.PartnerAccount
import com.stripe.android.financialconnections.model.PartnerAccountsList
<<<<<<< HEAD
import com.stripe.android.financialconnections.presentation.FinancialConnectionsSheetNativeViewModel
import com.stripe.android.financialconnections.ui.components.FinancialConnectionsButton
=======
>>>>>>> 226acbd5
import com.stripe.android.financialconnections.ui.components.FinancialConnectionsScaffold
import com.stripe.android.financialconnections.ui.theme.FinancialConnectionsTheme

@Composable
internal fun AccountPickerScreen() {
    val viewModel: AccountPickerViewModel = mavericksViewModel()
    val state: State<AccountPickerState> = viewModel.collectAsState()
<<<<<<< HEAD
    LaunchedEffect(authSessionId.value) {
        authSessionId.value?.let { viewModel.onAuthSessionReceived(it) }
    }
    AccountPickerContent(
        state = state.value,
        onAccountClicked = viewModel::onAccountClicked,
        onSelectAccounts = { viewModel.selectAccounts(requireNotNull(authSessionId.value)) }
    )
=======
    AccountPickerContent(state.value) {
        viewModel.onAccountClicked(it)
    }
>>>>>>> 226acbd5
}

@Composable
private fun AccountPickerContent(
    state: AccountPickerState,
<<<<<<< HEAD
    onAccountClicked: (PartnerAccount) -> Unit,
    onSelectAccounts: () -> Unit
=======
    onAccountClicked: (PartnerAccount) -> Unit
>>>>>>> 226acbd5
) {
    FinancialConnectionsScaffold {
        when (val accounts = state.accounts) {
            Uninitialized, is Loading -> LoadingContent(
                R.string.stripe_account_picker_loading_title,
                R.string.stripe_account_picker_loading_desc
            )
            is Success -> AccountPickerLoaded(
<<<<<<< HEAD
                loading = state.isLoading,
                accounts = accounts(),
                selectedIds = state.selectedIds,
                onAccountClicked = onAccountClicked,
                onSelectAccounts = onSelectAccounts
=======
                accounts = accounts(),
                selectedIds = state.selectedIds,
                onAccountClicked = onAccountClicked
>>>>>>> 226acbd5
            )
            is Fail -> UnclassifiedErrorContent()
        }
    }
}

@OptIn(ExperimentalComposeUiApi::class)
@Composable
private fun AccountPickerLoaded(
<<<<<<< HEAD
    loading: Boolean,
    accounts: PartnerAccountsList,
    selectedIds: Set<String>,
    onAccountClicked: (PartnerAccount) -> Unit,
    onSelectAccounts: () -> Unit
) {
    Column(
        Modifier
            .fillMaxSize()
            .padding(16.dp)
=======
    accounts: PartnerAccountsList,
    selectedIds: Set<String>,
    onAccountClicked: (PartnerAccount) -> Unit
) {
    Column(
        modifier = Modifier
            .padding(horizontal = 16.dp)
>>>>>>> 226acbd5
    ) {
        Text(
            modifier = Modifier
                .fillMaxWidth(),
            text = stringResource(R.string.stripe_account_picker_multiselect_account),
            style = FinancialConnectionsTheme.typography.subtitle
        )
<<<<<<< HEAD
        Spacer(modifier = Modifier.size(24.dp))
=======
>>>>>>> 226acbd5
        LazyColumn(
            contentPadding = PaddingValues(top = 12.dp),
            verticalArrangement = Arrangement.spacedBy(12.dp)
        ) {
            items(accounts.data, key = { it.id }) { account ->
                MultiSelectAccount(
                    selected = selectedIds.contains(account.id),
                    onAccountClicked = onAccountClicked,
                    account = account
                )
            }
        }
<<<<<<< HEAD
        Spacer(modifier = Modifier.weight(1f))
        FinancialConnectionsButton(
            loading = loading,
            onClick = onSelectAccounts,
            modifier = Modifier
                .fillMaxWidth()
        ) {
            Text(
                text = pluralStringResource(
                    R.plurals.stripe_account_picker_confirm,
                    selectedIds.size
                )
            )
        }
=======
>>>>>>> 226acbd5
    }
}

@Composable
private fun MultiSelectAccount(
    selected: Boolean,
    onAccountClicked: (PartnerAccount) -> Unit,
    account: PartnerAccount
) {
    Box(
        modifier = Modifier
            .fillMaxWidth()
            .border(
                width = 2.dp,
                color = if (selected) {
                    FinancialConnectionsTheme.colors.textBrand
                } else {
                    FinancialConnectionsTheme.colors.borderDefault
                },
                shape = RoundedCornerShape(8.dp)
            )
            .clickable { onAccountClicked(account) }
            .padding(12.dp)
    ) {

        Row(
            horizontalArrangement = Arrangement.Start,
            verticalAlignment = Alignment.CenterVertically
        ) {
            Checkbox(
                checked = selected,
                colors = CheckboxDefaults.colors(
                    checkedColor = FinancialConnectionsTheme.colors.textBrand,
                    checkmarkColor = FinancialConnectionsTheme.colors.textWhite,
                    uncheckedColor = FinancialConnectionsTheme.colors.borderDefault
                ),
                onCheckedChange = null
            )
            Spacer(modifier = Modifier.size(16.dp))
            Column {
                Text(
                    text = account.name,
                    color = FinancialConnectionsTheme.colors.textPrimary,
                    style = FinancialConnectionsTheme.typography.bodyEmphasized,
                )
                account.displayableAccountNumbers?.let {
                    Text(
                        text = "****$it",
                        color = FinancialConnectionsTheme.colors.textSecondary,
                        style = FinancialConnectionsTheme.typography.captionTight,
                    )
                }
            }
        }
    }
}

@Preview(
    showBackground = true,
    group = "Account Picker Pane",
    name = "One account selected"
)
@Composable
internal fun AccountPickerPreview() {
    FinancialConnectionsTheme {
        AccountPickerContent(
            AccountPickerState(
                selectedIds = setOf("id1"),
                accounts = Success(
                    PartnerAccountsList(
                        data = listOf(
                            PartnerAccount(
                                authorization = "Authorization",
                                category = FinancialConnectionsAccount.Category.CASH,
                                id = "id1",
                                name = "Account 1",
                                balanceAmount = 1000,
                                displayableAccountNumbers = "1234",
                                currency = "$",
                                subcategory = FinancialConnectionsAccount.Subcategory.CHECKING,
                                supportedPaymentMethodTypes = emptyList(),
                            ),
                            PartnerAccount(
                                authorization = "Authorization",
                                category = FinancialConnectionsAccount.Category.CASH,
                                id = "id2",
                                name = "Account 2",
                                subcategory = FinancialConnectionsAccount.Subcategory.CHECKING,
                                supportedPaymentMethodTypes = emptyList()
                            )
                        ),
                        hasMore = false,
                        nextPane = FinancialConnectionsSessionManifest.NextPane.ACCOUNT_PICKER,
                        url = ""
                    )
                )
            ),
<<<<<<< HEAD
            onAccountClicked = {},
            onSelectAccounts = {}
=======
            onAccountClicked = {}
>>>>>>> 226acbd5
        )
    }
}<|MERGE_RESOLUTION|>--- conflicted
+++ resolved
@@ -8,10 +8,7 @@
 import androidx.compose.foundation.layout.PaddingValues
 import androidx.compose.foundation.layout.Row
 import androidx.compose.foundation.layout.Spacer
-<<<<<<< HEAD
 import androidx.compose.foundation.layout.fillMaxSize
-=======
->>>>>>> 226acbd5
 import androidx.compose.foundation.layout.fillMaxWidth
 import androidx.compose.foundation.layout.padding
 import androidx.compose.foundation.layout.size
@@ -24,10 +21,7 @@
 import androidx.compose.runtime.Composable
 import androidx.compose.runtime.State
 import androidx.compose.ui.Alignment
-<<<<<<< HEAD
 import androidx.compose.ui.ExperimentalComposeUiApi
-=======
->>>>>>> 226acbd5
 import androidx.compose.ui.Modifier
 import androidx.compose.ui.res.pluralStringResource
 import androidx.compose.ui.res.stringResource
@@ -46,11 +40,7 @@
 import com.stripe.android.financialconnections.model.FinancialConnectionsSessionManifest
 import com.stripe.android.financialconnections.model.PartnerAccount
 import com.stripe.android.financialconnections.model.PartnerAccountsList
-<<<<<<< HEAD
-import com.stripe.android.financialconnections.presentation.FinancialConnectionsSheetNativeViewModel
 import com.stripe.android.financialconnections.ui.components.FinancialConnectionsButton
-=======
->>>>>>> 226acbd5
 import com.stripe.android.financialconnections.ui.components.FinancialConnectionsScaffold
 import com.stripe.android.financialconnections.ui.theme.FinancialConnectionsTheme
 
@@ -58,31 +48,21 @@
 internal fun AccountPickerScreen() {
     val viewModel: AccountPickerViewModel = mavericksViewModel()
     val state: State<AccountPickerState> = viewModel.collectAsState()
-<<<<<<< HEAD
-    LaunchedEffect(authSessionId.value) {
-        authSessionId.value?.let { viewModel.onAuthSessionReceived(it) }
+    AccountPickerContent(state.value) {
+        viewModel.onAccountClicked(it)
     }
     AccountPickerContent(
         state = state.value,
         onAccountClicked = viewModel::onAccountClicked,
         onSelectAccounts = { viewModel.selectAccounts(requireNotNull(authSessionId.value)) }
     )
-=======
-    AccountPickerContent(state.value) {
-        viewModel.onAccountClicked(it)
-    }
->>>>>>> 226acbd5
 }
 
 @Composable
 private fun AccountPickerContent(
     state: AccountPickerState,
-<<<<<<< HEAD
     onAccountClicked: (PartnerAccount) -> Unit,
     onSelectAccounts: () -> Unit
-=======
-    onAccountClicked: (PartnerAccount) -> Unit
->>>>>>> 226acbd5
 ) {
     FinancialConnectionsScaffold {
         when (val accounts = state.accounts) {
@@ -91,17 +71,11 @@
                 R.string.stripe_account_picker_loading_desc
             )
             is Success -> AccountPickerLoaded(
-<<<<<<< HEAD
                 loading = state.isLoading,
                 accounts = accounts(),
                 selectedIds = state.selectedIds,
                 onAccountClicked = onAccountClicked,
                 onSelectAccounts = onSelectAccounts
-=======
-                accounts = accounts(),
-                selectedIds = state.selectedIds,
-                onAccountClicked = onAccountClicked
->>>>>>> 226acbd5
             )
             is Fail -> UnclassifiedErrorContent()
         }
@@ -111,7 +85,6 @@
 @OptIn(ExperimentalComposeUiApi::class)
 @Composable
 private fun AccountPickerLoaded(
-<<<<<<< HEAD
     loading: Boolean,
     accounts: PartnerAccountsList,
     selectedIds: Set<String>,
@@ -122,15 +95,6 @@
         Modifier
             .fillMaxSize()
             .padding(16.dp)
-=======
-    accounts: PartnerAccountsList,
-    selectedIds: Set<String>,
-    onAccountClicked: (PartnerAccount) -> Unit
-) {
-    Column(
-        modifier = Modifier
-            .padding(horizontal = 16.dp)
->>>>>>> 226acbd5
     ) {
         Text(
             modifier = Modifier
@@ -138,10 +102,7 @@
             text = stringResource(R.string.stripe_account_picker_multiselect_account),
             style = FinancialConnectionsTheme.typography.subtitle
         )
-<<<<<<< HEAD
         Spacer(modifier = Modifier.size(24.dp))
-=======
->>>>>>> 226acbd5
         LazyColumn(
             contentPadding = PaddingValues(top = 12.dp),
             verticalArrangement = Arrangement.spacedBy(12.dp)
@@ -154,7 +115,6 @@
                 )
             }
         }
-<<<<<<< HEAD
         Spacer(modifier = Modifier.weight(1f))
         FinancialConnectionsButton(
             loading = loading,
@@ -169,8 +129,6 @@
                 )
             )
         }
-=======
->>>>>>> 226acbd5
     }
 }
 
@@ -268,12 +226,107 @@
                     )
                 )
             ),
-<<<<<<< HEAD
             onAccountClicked = {},
             onSelectAccounts = {}
-=======
+        )
+    }
+}
+
+@Composable
+private fun MultiSelectAccount(
+    selected: Boolean,
+    onAccountClicked: (PartnerAccount) -> Unit,
+    account: PartnerAccount
+) {
+    Box(
+        modifier = Modifier
+            .fillMaxWidth()
+            .border(
+                width = 2.dp,
+                color = if (selected) {
+                    FinancialConnectionsTheme.colors.textBrand
+                } else {
+                    FinancialConnectionsTheme.colors.borderDefault
+                },
+                shape = RoundedCornerShape(8.dp)
+            )
+            .clickable { onAccountClicked(account) }
+            .padding(12.dp)
+    ) {
+
+        Row(
+            horizontalArrangement = Arrangement.Start,
+            verticalAlignment = Alignment.CenterVertically
+        ) {
+            Checkbox(
+                checked = selected,
+                colors = CheckboxDefaults.colors(
+                    checkedColor = FinancialConnectionsTheme.colors.textBrand,
+                    checkmarkColor = FinancialConnectionsTheme.colors.textWhite,
+                    uncheckedColor = FinancialConnectionsTheme.colors.borderDefault
+                ),
+                onCheckedChange = null
+            )
+            Spacer(modifier = Modifier.size(16.dp))
+            Column {
+                Text(
+                    text = account.name,
+                    color = FinancialConnectionsTheme.colors.textPrimary,
+                    style = FinancialConnectionsTheme.typography.bodyEmphasized,
+                )
+                account.displayableAccountNumbers?.let {
+                    Text(
+                        text = "****$it",
+                        color = FinancialConnectionsTheme.colors.textSecondary,
+                        style = FinancialConnectionsTheme.typography.captionTight,
+                    )
+                }
+            }
+        }
+    }
+}
+
+@Preview(
+    showBackground = true,
+    group = "Account Picker Pane",
+    name = "One account selected"
+)
+@Composable
+internal fun AccountPickerPreview() {
+    FinancialConnectionsTheme {
+        AccountPickerContent(
+            AccountPickerState(
+                selectedIds = setOf("id1"),
+                accounts = Success(
+                    PartnerAccountsList(
+                        data = listOf(
+                            PartnerAccount(
+                                authorization = "Authorization",
+                                category = FinancialConnectionsAccount.Category.CASH,
+                                id = "id1",
+                                name = "Account 1",
+                                balanceAmount = 1000,
+                                displayableAccountNumbers = "1234",
+                                currency = "$",
+                                subcategory = FinancialConnectionsAccount.Subcategory.CHECKING,
+                                supportedPaymentMethodTypes = emptyList(),
+                            ),
+                            PartnerAccount(
+                                authorization = "Authorization",
+                                category = FinancialConnectionsAccount.Category.CASH,
+                                id = "id2",
+                                name = "Account 2",
+                                subcategory = FinancialConnectionsAccount.Subcategory.CHECKING,
+                                supportedPaymentMethodTypes = emptyList()
+                            )
+                        ),
+                        hasMore = false,
+                        nextPane = FinancialConnectionsSessionManifest.NextPane.ACCOUNT_PICKER,
+                        url = ""
+                    )
+                )
+            ),
             onAccountClicked = {}
->>>>>>> 226acbd5
         )
     }
 }