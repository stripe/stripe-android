@file:Suppress("LongMethod")

package com.stripe.android.financialconnections.features.accountpicker

import androidx.compose.ui.tooling.preview.PreviewParameterProvider
import com.airbnb.mvrx.Success
import com.stripe.android.financialconnections.features.accountpicker.AccountPickerState.PartnerAccountUI
import com.stripe.android.financialconnections.features.common.AccessibleDataCalloutModel
import com.stripe.android.financialconnections.model.FinancialConnectionsAccount
import com.stripe.android.financialconnections.model.PartnerAccount

internal class AccountPickerStates : PreviewParameterProvider<AccountPickerState> {
    override val values = sequenceOf(
        multiSelect(),
        singleSelect(),
    )

    override val count: Int
        get() = super.count

    // TODO@carlosmuvi migrate to PreviewParameterProvider when showkase adds support.
    companion object {
        fun multiSelect() = AccountPickerState(
            payload = Success(
                AccountPickerState.Payload(
                    skipAccountSelection = false,
                    accounts = partnerAccountList(),
                    selectionMode = AccountPickerState.SelectionMode.CHECKBOXES,
                    accessibleData = accessibleCallout(),
                    singleAccount = false,
                    institutionSkipAccountSelection = false,
                    businessName = "Random business",
                    stripeDirect = false,
                )
            ),
            selectedIds = setOf("id1"),
        )

        fun singleSelect() = AccountPickerState(
            payload = Success(
                AccountPickerState.Payload(
                    skipAccountSelection = false,
                    accounts = partnerAccountList(),
                    selectionMode = AccountPickerState.SelectionMode.RADIO,
                    accessibleData = accessibleCallout(),
                    singleAccount = true,
                    institutionSkipAccountSelection = false,
                    businessName = "Random business",
                    stripeDirect = false,
                )
            ),
            selectedIds = setOf("id1"),
        )

        private fun partnerAccountList() = listOf(
            PartnerAccountUI(
                PartnerAccount(
                    authorization = "Authorization",
                    category = FinancialConnectionsAccount.Category.CASH,
                    id = "id1",
                    name = "With balance",
                    balanceAmount = 1000,
                    displayableAccountNumbers = "1234",
                    currency = "$",
                    allowSelection = true,
                    allowSelectionMessage = "",
                    subcategory = FinancialConnectionsAccount.Subcategory.CHECKING,
                    supportedPaymentMethodTypes = emptyList()
                ),
<<<<<<< HEAD
                enabled = true,
                institutionIcon = null,
                formattedBalance = "$1,000"
=======
                institutionIcon = null
>>>>>>> f8700136
            ),
            PartnerAccountUI(
                PartnerAccount(
                    authorization = "Authorization",
                    category = FinancialConnectionsAccount.Category.CASH,
                    id = "id2",
<<<<<<< HEAD
                    name = "With balance disabled",
                    balanceAmount = 1000,
                    subcategory = FinancialConnectionsAccount.Subcategory.SAVINGS,
                    supportedPaymentMethodTypes = emptyList()
                ),
                enabled = true,
                institutionIcon = null,
                formattedBalance = "$1,000"
=======
                    name = "Account 2 - no acct numbers",
                    allowSelection = true,
                    allowSelectionMessage = "",
                    subcategory = FinancialConnectionsAccount.Subcategory.SAVINGS,
                    supportedPaymentMethodTypes = emptyList()
                ),
                institutionIcon = null
>>>>>>> f8700136
            ),
            PartnerAccountUI(
                PartnerAccount(
                    authorization = "Authorization",
                    category = FinancialConnectionsAccount.Category.CASH,
                    id = "id3",
                    name = "No balance",
                    displayableAccountNumbers = "1234",
                    subcategory = FinancialConnectionsAccount.Subcategory.CREDIT_CARD,
                    allowSelection = false,
                    allowSelectionMessage = "Cannot be selected",
                    supportedPaymentMethodTypes = emptyList()
                ),
<<<<<<< HEAD
                enabled = false,
                institutionIcon = null,
                formattedBalance = null
=======
                institutionIcon = null
>>>>>>> f8700136
            ),
            PartnerAccountUI(
                PartnerAccount(
                    authorization = "Authorization",
                    category = FinancialConnectionsAccount.Category.CASH,
                    id = "id4",
                    name = "No balance disabled",
                    displayableAccountNumbers = "1234",
                    subcategory = FinancialConnectionsAccount.Subcategory.CHECKING,
                    allowSelection = false,
                    allowSelectionMessage = "Cannot be selected",
                    supportedPaymentMethodTypes = emptyList()
                ),
<<<<<<< HEAD
                enabled = false,
                institutionIcon = null,
                formattedBalance = null
            ),
            PartnerAccountUI(
                PartnerAccount(
                    authorization = "Authorization",
                    category = FinancialConnectionsAccount.Category.CASH,
                    id = "id5",
                    name = "Very long institution that is already linked",
                    displayableAccountNumbers = "1234",
                    linkedAccountId = "linkedAccountId",
                    subcategory = FinancialConnectionsAccount.Subcategory.CHECKING,
                    supportedPaymentMethodTypes = emptyList()
                ),
                enabled = true,
                institutionIcon = null,
                formattedBalance = null
=======
                institutionIcon = null
>>>>>>> f8700136
            )
        )

        private fun accessibleCallout() = AccessibleDataCalloutModel(
            businessName = "My business",
            permissions = listOf(
                FinancialConnectionsAccount.Permissions.PAYMENT_METHOD,
                FinancialConnectionsAccount.Permissions.BALANCES,
                FinancialConnectionsAccount.Permissions.OWNERSHIP,
                FinancialConnectionsAccount.Permissions.TRANSACTIONS
            ),
            isStripeDirect = true,
            dataPolicyUrl = ""
        )
    }
}<|MERGE_RESOLUTION|>--- conflicted
+++ resolved
@@ -67,37 +67,23 @@
                     subcategory = FinancialConnectionsAccount.Subcategory.CHECKING,
                     supportedPaymentMethodTypes = emptyList()
                 ),
-<<<<<<< HEAD
-                enabled = true,
                 institutionIcon = null,
                 formattedBalance = "$1,000"
-=======
-                institutionIcon = null
->>>>>>> f8700136
             ),
             PartnerAccountUI(
                 PartnerAccount(
                     authorization = "Authorization",
                     category = FinancialConnectionsAccount.Category.CASH,
                     id = "id2",
-<<<<<<< HEAD
                     name = "With balance disabled",
                     balanceAmount = 1000,
-                    subcategory = FinancialConnectionsAccount.Subcategory.SAVINGS,
-                    supportedPaymentMethodTypes = emptyList()
-                ),
-                enabled = true,
-                institutionIcon = null,
-                formattedBalance = "$1,000"
-=======
-                    name = "Account 2 - no acct numbers",
                     allowSelection = true,
                     allowSelectionMessage = "",
                     subcategory = FinancialConnectionsAccount.Subcategory.SAVINGS,
                     supportedPaymentMethodTypes = emptyList()
                 ),
-                institutionIcon = null
->>>>>>> f8700136
+                institutionIcon = null,
+                formattedBalance = "$1,000"
             ),
             PartnerAccountUI(
                 PartnerAccount(
@@ -111,13 +97,8 @@
                     allowSelectionMessage = "Cannot be selected",
                     supportedPaymentMethodTypes = emptyList()
                 ),
-<<<<<<< HEAD
-                enabled = false,
                 institutionIcon = null,
                 formattedBalance = null
-=======
-                institutionIcon = null
->>>>>>> f8700136
             ),
             PartnerAccountUI(
                 PartnerAccount(
@@ -131,8 +112,6 @@
                     allowSelectionMessage = "Cannot be selected",
                     supportedPaymentMethodTypes = emptyList()
                 ),
-<<<<<<< HEAD
-                enabled = false,
                 institutionIcon = null,
                 formattedBalance = null
             ),
@@ -150,9 +129,6 @@
                 enabled = true,
                 institutionIcon = null,
                 formattedBalance = null
-=======
-                institutionIcon = null
->>>>>>> f8700136
             )
         )
 
