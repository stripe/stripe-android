package com.stripe.android.financialconnections.features.accountpicker

import androidx.compose.ui.tooling.preview.PreviewParameterProvider
import com.airbnb.mvrx.Success
import com.stripe.android.financialconnections.features.accountpicker.AccountPickerState.PartnerAccountUI
import com.stripe.android.financialconnections.features.common.AccessibleDataCalloutModel
import com.stripe.android.financialconnections.model.FinancialConnectionsAccount
import com.stripe.android.financialconnections.model.PartnerAccount

internal class AccountPickerStates : PreviewParameterProvider<AccountPickerState> {
    override val values = sequenceOf(
        multiSelect(),
        singleSelect(),
        dropdown(emptySet())
    )

    override val count: Int
        get() = super.count

    // TODO@carlosmuvi migrate to PreviewParameterProvider when showkase adds support.
    companion object {
        fun multiSelect() = AccountPickerState(
            payload = Success(
                AccountPickerState.Payload(
                    skipAccountSelection = false,
                    accounts = partnerAccountList(),
                    selectionMode = AccountPickerState.SelectionMode.CHECKBOXES,
                    accessibleData = accessibleCallout(),
                    singleAccount = false,
                    institutionSkipAccountSelection = false,
                    businessName = "Random business",
                    stripeDirect = false,
                )
            ),
            selectedIds = setOf("id1"),
        )

        fun singleSelect() = AccountPickerState(
            payload = Success(
                AccountPickerState.Payload(
                    skipAccountSelection = false,
                    accounts = partnerAccountList(),
                    selectionMode = AccountPickerState.SelectionMode.RADIO,
                    accessibleData = accessibleCallout(),
                    singleAccount = false,
                    institutionSkipAccountSelection = false,
                    businessName = "Random business",
                    stripeDirect = false,
                )
            ),
            selectedIds = setOf("id1"),
        )

        fun dropdown(selectedIds: Set<String>) = AccountPickerState(
            payload = Success(
                AccountPickerState.Payload(
                    skipAccountSelection = false,
                    accounts = partnerAccountList(),
                    selectionMode = AccountPickerState.SelectionMode.DROPDOWN,
                    accessibleData = accessibleCallout(),
<<<<<<< HEAD
                    selectedIds = selectedIds,
=======
>>>>>>> 156969b1
                    singleAccount = true,
                    institutionSkipAccountSelection = true,
                    businessName = "Random business",
                    stripeDirect = true,
                )
            ),
            selectedIds = setOf("id1"),
        )

        private fun partnerAccountList() = listOf(
            PartnerAccountUI(
                PartnerAccount(
                    authorization = "Authorization",
                    category = FinancialConnectionsAccount.Category.CASH,
                    id = "id1",
                    name = "With balance",
                    balanceAmount = 1000,
                    displayableAccountNumbers = "1234",
                    currency = "$",
                    subcategory = FinancialConnectionsAccount.Subcategory.CHECKING,
                    supportedPaymentMethodTypes = emptyList()
                ),
                enabled = true,
<<<<<<< HEAD
                formattedBalance = "$1,000"
=======
                institutionIcon = null
>>>>>>> 156969b1
            ),
            PartnerAccountUI(
                PartnerAccount(
                    authorization = "Authorization",
                    category = FinancialConnectionsAccount.Category.CASH,
                    id = "id2",
                    name = "With balance disabled",
                    balanceAmount = 1000,
                    subcategory = FinancialConnectionsAccount.Subcategory.SAVINGS,
                    supportedPaymentMethodTypes = emptyList()
                ),
<<<<<<< HEAD
                enabled = false,
                formattedBalance = "$1,000"
=======
                enabled = true,
                institutionIcon = null
>>>>>>> 156969b1
            ),
            PartnerAccountUI(
                PartnerAccount(
                    authorization = "Authorization",
                    category = FinancialConnectionsAccount.Category.CASH,
                    id = "id3",
                    name = "No balance",
                    displayableAccountNumbers = "1234",
                    subcategory = FinancialConnectionsAccount.Subcategory.CREDIT_CARD,
                    supportedPaymentMethodTypes = emptyList()
                ),
<<<<<<< HEAD
                enabled = true,
                formattedBalance = null
=======
                enabled = false,
                institutionIcon = null
>>>>>>> 156969b1
            ),
            PartnerAccountUI(
                PartnerAccount(
                    authorization = "Authorization",
                    category = FinancialConnectionsAccount.Category.CASH,
                    id = "id4",
                    name = "No balance disabled",
                    displayableAccountNumbers = "1234",
                    subcategory = FinancialConnectionsAccount.Subcategory.CHECKING,
                    supportedPaymentMethodTypes = emptyList()
                ),
                enabled = false,
                formattedBalance = null
            ),
            PartnerAccountUI(
                PartnerAccount(
                    authorization = "Authorization",
                    category = FinancialConnectionsAccount.Category.CASH,
                    id = "id5",
                    name = "Already linked",
                    displayableAccountNumbers = "1234",
                    linkedAccountId = "linkedAccountId",
                    subcategory = FinancialConnectionsAccount.Subcategory.CHECKING,
                    supportedPaymentMethodTypes = emptyList()
                ),
<<<<<<< HEAD
                enabled = true,
                formattedBalance = null
=======
                enabled = false,
                institutionIcon = null
>>>>>>> 156969b1
            )
        )

        private fun accessibleCallout() = AccessibleDataCalloutModel(
            businessName = "My business",
            permissions = listOf(
                FinancialConnectionsAccount.Permissions.PAYMENT_METHOD,
                FinancialConnectionsAccount.Permissions.BALANCES,
                FinancialConnectionsAccount.Permissions.OWNERSHIP,
                FinancialConnectionsAccount.Permissions.TRANSACTIONS
            ),
            isStripeDirect = true,
            dataPolicyUrl = ""
        )
    }
}<|MERGE_RESOLUTION|>--- conflicted
+++ resolved
@@ -58,10 +58,6 @@
                     accounts = partnerAccountList(),
                     selectionMode = AccountPickerState.SelectionMode.DROPDOWN,
                     accessibleData = accessibleCallout(),
-<<<<<<< HEAD
-                    selectedIds = selectedIds,
-=======
->>>>>>> 156969b1
                     singleAccount = true,
                     institutionSkipAccountSelection = true,
                     businessName = "Random business",
@@ -85,11 +81,8 @@
                     supportedPaymentMethodTypes = emptyList()
                 ),
                 enabled = true,
-<<<<<<< HEAD
+                institutionIcon = null
                 formattedBalance = "$1,000"
-=======
-                institutionIcon = null
->>>>>>> 156969b1
             ),
             PartnerAccountUI(
                 PartnerAccount(
@@ -101,13 +94,9 @@
                     subcategory = FinancialConnectionsAccount.Subcategory.SAVINGS,
                     supportedPaymentMethodTypes = emptyList()
                 ),
-<<<<<<< HEAD
-                enabled = false,
-                formattedBalance = "$1,000"
-=======
                 enabled = true,
                 institutionIcon = null
->>>>>>> 156969b1
+                formattedBalance = "$1,000"
             ),
             PartnerAccountUI(
                 PartnerAccount(
@@ -119,13 +108,9 @@
                     subcategory = FinancialConnectionsAccount.Subcategory.CREDIT_CARD,
                     supportedPaymentMethodTypes = emptyList()
                 ),
-<<<<<<< HEAD
-                enabled = true,
-                formattedBalance = null
-=======
                 enabled = false,
                 institutionIcon = null
->>>>>>> 156969b1
+                formattedBalance = null
             ),
             PartnerAccountUI(
                 PartnerAccount(
@@ -138,6 +123,7 @@
                     supportedPaymentMethodTypes = emptyList()
                 ),
                 enabled = false,
+                institutionIcon = null
                 formattedBalance = null
             ),
             PartnerAccountUI(
@@ -151,13 +137,8 @@
                     subcategory = FinancialConnectionsAccount.Subcategory.CHECKING,
                     supportedPaymentMethodTypes = emptyList()
                 ),
-<<<<<<< HEAD
                 enabled = true,
                 formattedBalance = null
-=======
-                enabled = false,
-                institutionIcon = null
->>>>>>> 156969b1
             )
         )
 
