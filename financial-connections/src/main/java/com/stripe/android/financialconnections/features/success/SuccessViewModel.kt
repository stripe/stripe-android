package com.stripe.android.financialconnections.features.success

import androidx.annotation.VisibleForTesting
import com.airbnb.mvrx.Async
import com.airbnb.mvrx.Loading
import com.airbnb.mvrx.MavericksState
import com.airbnb.mvrx.MavericksViewModel
import com.airbnb.mvrx.MavericksViewModelFactory
import com.airbnb.mvrx.Uninitialized
import com.airbnb.mvrx.ViewModelContext
import com.stripe.android.core.Logger
import com.stripe.android.financialconnections.FinancialConnections
import com.stripe.android.financialconnections.R
import com.stripe.android.financialconnections.analytics.FinancialConnectionsAnalyticsEvent.ClickDisconnectLink
import com.stripe.android.financialconnections.analytics.FinancialConnectionsAnalyticsEvent.ClickDone
import com.stripe.android.financialconnections.analytics.FinancialConnectionsAnalyticsEvent.ClickLearnMoreDataAccess
import com.stripe.android.financialconnections.analytics.FinancialConnectionsAnalyticsEvent.Complete
import com.stripe.android.financialconnections.analytics.FinancialConnectionsAnalyticsEvent.PaneLoaded
import com.stripe.android.financialconnections.analytics.FinancialConnectionsAnalyticsTracker
<<<<<<< HEAD
import com.stripe.android.financialconnections.analytics.FinancialConnectionsEvent.Metadata
import com.stripe.android.financialconnections.analytics.FinancialConnectionsEvent.Name
import com.stripe.android.financialconnections.domain.CompleteFinancialConnectionsSession
=======
import com.stripe.android.financialconnections.analytics.FinancialConnectionsEvent.ClickDisconnectLink
import com.stripe.android.financialconnections.analytics.FinancialConnectionsEvent.ClickDone
import com.stripe.android.financialconnections.analytics.FinancialConnectionsEvent.ClickLearnMoreDataAccess
import com.stripe.android.financialconnections.analytics.FinancialConnectionsEvent.PaneLoaded
>>>>>>> 437c9c19
import com.stripe.android.financialconnections.domain.GetCachedAccounts
import com.stripe.android.financialconnections.domain.GetManifest
import com.stripe.android.financialconnections.domain.NativeAuthFlowCoordinator
import com.stripe.android.financialconnections.domain.NativeAuthFlowCoordinator.Message.Complete
import com.stripe.android.financialconnections.features.common.AccessibleDataCalloutModel
import com.stripe.android.financialconnections.features.consent.FinancialConnectionsUrlResolver
import com.stripe.android.financialconnections.model.FinancialConnectionsInstitution
import com.stripe.android.financialconnections.model.FinancialConnectionsSession
import com.stripe.android.financialconnections.model.FinancialConnectionsSessionManifest.Pane
import com.stripe.android.financialconnections.model.PartnerAccount
import com.stripe.android.financialconnections.repository.SaveToLinkWithStripeSucceededRepository
import com.stripe.android.financialconnections.ui.FinancialConnectionsSheetNativeActivity
import com.stripe.android.financialconnections.ui.TextResource
import com.stripe.android.financialconnections.ui.TextResource.PluralId
import kotlinx.coroutines.launch
import javax.inject.Inject

@Suppress("LongParameterList")
internal class SuccessViewModel @Inject constructor(
    initialState: SuccessState,
    getCachedAccounts: GetCachedAccounts,
    getManifest: GetManifest,
    private val saveToLinkWithStripeSucceeded: SaveToLinkWithStripeSucceededRepository,
    private val eventTracker: FinancialConnectionsAnalyticsTracker,
    private val logger: Logger,
    private val nativeAuthFlowCoordinator: NativeAuthFlowCoordinator
) : MavericksViewModel<SuccessState>(initialState) {

    init {
        observeAsyncs()
        suspend {
            val manifest = getManifest()
            val accounts = getCachedAccounts()
            val saveToLinkWithStripeSucceeded: Boolean? = saveToLinkWithStripeSucceeded.get()
            SuccessState.Payload(
                skipSuccessPane = manifest.skipSuccessPane ?: false,
                successMessage = getSuccessMessages(
                    isLinkWithStripe = manifest.isLinkWithStripe,
                    isNetworkingUserFlow = manifest.isNetworkingUserFlow,
                    saveToLinkWithStripeSucceeded = saveToLinkWithStripeSucceeded,
                    businessName = manifest.businessName,
                    connectedAccountName = manifest.connectedAccountName,
                    count = accounts.size
                ),
                accessibleData = AccessibleDataCalloutModel(
                    businessName = manifest.businessName,
                    permissions = manifest.permissions,
                    isNetworking = manifest.isNetworkingUserFlow == true && saveToLinkWithStripeSucceeded == true,
                    isStripeDirect = manifest.isStripeDirect ?: false,
                    dataPolicyUrl = FinancialConnectionsUrlResolver.getDataPolicyUrl(manifest)
                ),
                accounts = accounts,
                institution = manifest.activeInstitution!!,
                businessName = manifest.businessName,
                disconnectUrl = FinancialConnectionsUrlResolver.getDisconnectUrl(manifest),
                accountFailedToLinkMessage = getFailedToLinkMessage(
                    businessName = manifest.businessName,
                    saveToLinkWithStripeSucceeded = saveToLinkWithStripeSucceeded,
                    count = accounts.size
                )
            )
        }.execute {
            copy(payload = it)
        }
    }

    private fun observeAsyncs() {
        onAsync(
            SuccessState::payload,
            onFail = {
                logger.error("Error retrieving payload", it)
            },
            onSuccess = {
                if (it.skipSuccessPane.not()) {
                    eventTracker.track(PaneLoaded(PANE))
                } else {
                    completeSession()
                }
            }
        )
    }

    @VisibleForTesting
    fun getFailedToLinkMessage(
        businessName: String?,
        saveToLinkWithStripeSucceeded: Boolean?,
        count: Int
    ): TextResource? = when {
        saveToLinkWithStripeSucceeded != false -> null
        businessName != null -> PluralId(
            value = R.plurals.stripe_success_networking_save_to_link_failed,
            count = count,
            args = listOf(businessName)
        )

        else -> PluralId(
            R.plurals.stripe_success_pane_networking_save_to_link_failed_no_business,
            count,
        )
    }

    @VisibleForTesting
    internal fun getSuccessMessages(
        isLinkWithStripe: Boolean?,
        isNetworkingUserFlow: Boolean?,
        saveToLinkWithStripeSucceeded: Boolean?,
        connectedAccountName: String?,
        businessName: String?,
        count: Int
    ): TextResource = when {
        isLinkWithStripe == true ||
            (isNetworkingUserFlow == true && saveToLinkWithStripeSucceeded == true) -> when {
            businessName != null && connectedAccountName != null -> PluralId(
                value = R.plurals.stripe_success_pane_link_with_connected_account_name,
                count = count,
                args = listOf(connectedAccountName, businessName)
            )

            businessName != null -> PluralId(
                value = R.plurals.stripe_success_pane_link_with_business_name,
                count = count,
                args = listOf(businessName)
            )

            else -> PluralId(
                R.plurals.stripe_success_pane_link_with_no_business_name,
                count,
            )
        }

        businessName != null && connectedAccountName != null -> PluralId(
            R.plurals.stripe_success_pane_has_connected_account_name,
            count = count,
            args = listOf(connectedAccountName, businessName)
        )

        businessName != null -> PluralId(
            R.plurals.stripe_success_pane_has_business_name,
            count,
            args = listOf(businessName)
        )

        else -> PluralId(R.plurals.stripe_success_pane_no_business_name, count)
    }

<<<<<<< HEAD
    fun onDoneClick() {
        viewModelScope.launch { eventTracker.track(ClickDone(PANE)) }
        completeSession()
    }

    private fun completeSession() {
        suspend {
            completeFinancialConnectionsSession().also {
                FinancialConnections.emitEvent(
                    name = Name.SUCCESS,
                    metadata = Metadata(manualEntry = false)
                )
            }
        }.execute { copy(completeSession = it) }
=======
    fun onDoneClick() = viewModelScope.launch {
        eventTracker.track(ClickDone(PANE))
        setState { copy(completeSession = Loading()) }
        completeSession()
    }

    private suspend fun completeSession() {
        nativeAuthFlowCoordinator().emit(Complete())
>>>>>>> 437c9c19
    }

    fun onLearnMoreAboutDataAccessClick() {
        viewModelScope.launch {
            eventTracker.track(ClickLearnMoreDataAccess(PANE))
        }
    }

    fun onDisconnectLinkClick() {
        viewModelScope.launch {
            eventTracker.track(ClickDisconnectLink(PANE))
        }
    }

    companion object : MavericksViewModelFactory<SuccessViewModel, SuccessState> {

        override fun create(
            viewModelContext: ViewModelContext,
            state: SuccessState
        ): SuccessViewModel {
            return viewModelContext.activity<FinancialConnectionsSheetNativeActivity>()
                .viewModel
                .activityRetainedComponent
                .successSubcomponent
                .initialState(state)
                .build()
                .viewModel
        }

        private val PANE = Pane.SUCCESS
    }
}

internal data class SuccessState(
    val payload: Async<Payload> = Uninitialized,
    val completeSession: Async<FinancialConnectionsSession> = Uninitialized
) : MavericksState {

    data class Payload(
        val accessibleData: AccessibleDataCalloutModel,
        val institution: FinancialConnectionsInstitution,
        val accounts: List<PartnerAccount>,
        val disconnectUrl: String,
        val businessName: String?,
        val skipSuccessPane: Boolean,
        val successMessage: TextResource,
        val accountFailedToLinkMessage: TextResource?
    )
}<|MERGE_RESOLUTION|>--- conflicted
+++ resolved
@@ -9,24 +9,12 @@
 import com.airbnb.mvrx.Uninitialized
 import com.airbnb.mvrx.ViewModelContext
 import com.stripe.android.core.Logger
-import com.stripe.android.financialconnections.FinancialConnections
 import com.stripe.android.financialconnections.R
-import com.stripe.android.financialconnections.analytics.FinancialConnectionsAnalyticsEvent.ClickDisconnectLink
-import com.stripe.android.financialconnections.analytics.FinancialConnectionsAnalyticsEvent.ClickDone
-import com.stripe.android.financialconnections.analytics.FinancialConnectionsAnalyticsEvent.ClickLearnMoreDataAccess
-import com.stripe.android.financialconnections.analytics.FinancialConnectionsAnalyticsEvent.Complete
-import com.stripe.android.financialconnections.analytics.FinancialConnectionsAnalyticsEvent.PaneLoaded
 import com.stripe.android.financialconnections.analytics.FinancialConnectionsAnalyticsTracker
-<<<<<<< HEAD
-import com.stripe.android.financialconnections.analytics.FinancialConnectionsEvent.Metadata
-import com.stripe.android.financialconnections.analytics.FinancialConnectionsEvent.Name
-import com.stripe.android.financialconnections.domain.CompleteFinancialConnectionsSession
-=======
 import com.stripe.android.financialconnections.analytics.FinancialConnectionsEvent.ClickDisconnectLink
 import com.stripe.android.financialconnections.analytics.FinancialConnectionsEvent.ClickDone
 import com.stripe.android.financialconnections.analytics.FinancialConnectionsEvent.ClickLearnMoreDataAccess
 import com.stripe.android.financialconnections.analytics.FinancialConnectionsEvent.PaneLoaded
->>>>>>> 437c9c19
 import com.stripe.android.financialconnections.domain.GetCachedAccounts
 import com.stripe.android.financialconnections.domain.GetManifest
 import com.stripe.android.financialconnections.domain.NativeAuthFlowCoordinator
@@ -172,22 +160,6 @@
         else -> PluralId(R.plurals.stripe_success_pane_no_business_name, count)
     }
 
-<<<<<<< HEAD
-    fun onDoneClick() {
-        viewModelScope.launch { eventTracker.track(ClickDone(PANE)) }
-        completeSession()
-    }
-
-    private fun completeSession() {
-        suspend {
-            completeFinancialConnectionsSession().also {
-                FinancialConnections.emitEvent(
-                    name = Name.SUCCESS,
-                    metadata = Metadata(manualEntry = false)
-                )
-            }
-        }.execute { copy(completeSession = it) }
-=======
     fun onDoneClick() = viewModelScope.launch {
         eventTracker.track(ClickDone(PANE))
         setState { copy(completeSession = Loading()) }
@@ -196,7 +168,6 @@
 
     private suspend fun completeSession() {
         nativeAuthFlowCoordinator().emit(Complete())
->>>>>>> 437c9c19
     }
 
     fun onLearnMoreAboutDataAccessClick() {
