package com.stripe.android.financialconnections.features.success

import androidx.activity.compose.BackHandler
import androidx.compose.foundation.ScrollState
import androidx.compose.foundation.layout.Column
import androidx.compose.foundation.layout.Spacer
import androidx.compose.foundation.layout.fillMaxSize
import androidx.compose.foundation.layout.fillMaxWidth
import androidx.compose.foundation.layout.padding
import androidx.compose.foundation.layout.size
import androidx.compose.foundation.rememberScrollState
import androidx.compose.foundation.verticalScroll
import androidx.compose.material.Icon
import androidx.compose.material.Text
import androidx.compose.runtime.Composable
import androidx.compose.ui.ExperimentalComposeUiApi
import androidx.compose.ui.Modifier
import androidx.compose.ui.platform.LocalUriHandler
import androidx.compose.ui.res.painterResource
import androidx.compose.ui.res.pluralStringResource
import androidx.compose.ui.res.stringResource
import androidx.compose.ui.tooling.preview.Preview
import androidx.compose.ui.unit.dp
import com.airbnb.mvrx.Loading
import com.airbnb.mvrx.compose.collectAsState
import com.airbnb.mvrx.compose.mavericksViewModel
import com.stripe.android.financialconnections.R
import com.stripe.android.financialconnections.features.common.AccessibleDataCalloutModel
import com.stripe.android.financialconnections.features.common.AccessibleDataCalloutWithAccounts
import com.stripe.android.financialconnections.features.common.LoadingContent
import com.stripe.android.financialconnections.model.FinancialConnectionsAccount
import com.stripe.android.financialconnections.model.FinancialConnectionsInstitution
import com.stripe.android.financialconnections.model.FinancialConnectionsSessionManifest.Pane
import com.stripe.android.financialconnections.model.PartnerAccount
import com.stripe.android.financialconnections.presentation.parentViewModel
import com.stripe.android.financialconnections.ui.FinancialConnectionsPreview
import com.stripe.android.financialconnections.ui.TextResource
import com.stripe.android.financialconnections.ui.components.AnnotatedText
import com.stripe.android.financialconnections.ui.components.FinancialConnectionsButton
import com.stripe.android.financialconnections.ui.components.FinancialConnectionsScaffold
import com.stripe.android.financialconnections.ui.components.FinancialConnectionsTopAppBar
import com.stripe.android.financialconnections.ui.components.StringAnnotation
import com.stripe.android.financialconnections.ui.components.elevation
import com.stripe.android.financialconnections.ui.theme.FinancialConnectionsTheme

@Composable
internal fun SuccessScreen() {
    val viewModel: SuccessViewModel = mavericksViewModel()
    val parentViewModel = parentViewModel()
    val state = viewModel.collectAsState()
    BackHandler(enabled = true) {}
    state.value.payload()?.let { payload ->
        SuccessContent(
            accessibleDataModel = payload.accessibleData,
            disconnectUrl = payload.disconnectUrl,
            accounts = payload.accounts.data,
            institution = payload.institution,
            businessName = payload.businessName,
            loading = state.value.completeSession is Loading,
            skipSuccessPane = payload.skipSuccessPane,
            onDoneClick = viewModel::onDoneClick,
            onLinkAnotherAccountClick = viewModel::onLinkAnotherAccountClick,
            showLinkAnotherAccount = payload.showLinkAnotherAccount,
            onLearnMoreAboutDataAccessClick = viewModel::onLearnMoreAboutDataAccessClick,
            onDisconnectLinkClick = viewModel::onDisconnectLinkClick
        ) { parentViewModel.onCloseNoConfirmationClick(Pane.SUCCESS) }
    }
}

@Composable
private fun SuccessContent(
    accessibleDataModel: AccessibleDataCalloutModel,
    disconnectUrl: String,
    accounts: List<PartnerAccount>,
    institution: FinancialConnectionsInstitution,
    businessName: String?,
    loading: Boolean,
    skipSuccessPane: Boolean,
    onDoneClick: () -> Unit,
    onLinkAnotherAccountClick: () -> Unit,
    showLinkAnotherAccount: Boolean,
    onLearnMoreAboutDataAccessClick: () -> Unit,
    onDisconnectLinkClick: () -> Unit,
    onCloseClick: () -> Unit,
) {
    val scrollState = rememberScrollState()
    FinancialConnectionsScaffold(
        topBar = {
            FinancialConnectionsTopAppBar(
                showBack = false,
                onCloseClick = onCloseClick,
                elevation = scrollState.elevation
            )
        }
    ) {
        if (skipSuccessPane) {
            SuccessLoading()
        } else {
            SuccessLoaded(
                scrollState = scrollState,
                businessName = businessName,
                accounts = accounts,
                accessibleDataModel = accessibleDataModel,
                disconnectUrl = disconnectUrl,
                institution = institution,
                loading = loading,
                showLinkAnotherAccount = showLinkAnotherAccount,
                onLearnMoreAboutDataAccessClick = onLearnMoreAboutDataAccessClick,
                onDisconnectLinkClick = onDisconnectLinkClick,
                onLinkAnotherAccountClick = onLinkAnotherAccountClick,
                onDoneClick = onDoneClick
            )
        }
    }
}

@Composable
private fun SuccessLoading() {
    LoadingContent(
        title = stringResource(id = R.string.stripe_success_pane_skip_title),
        content = stringResource(id = R.string.stripe_success_pane_skip_desc),
    )
}

@Composable
@Suppress("LongMethod")
private fun SuccessLoaded(
    scrollState: ScrollState,
    businessName: String?,
    accounts: List<PartnerAccount>,
    accessibleDataModel: AccessibleDataCalloutModel,
    disconnectUrl: String,
    institution: FinancialConnectionsInstitution,
    loading: Boolean,
    showLinkAnotherAccount: Boolean,
    onLearnMoreAboutDataAccessClick: () -> Unit,
    onDisconnectLinkClick: () -> Unit,
    onLinkAnotherAccountClick: () -> Unit,
    onDoneClick: () -> Unit
) {
    val uriHandler = LocalUriHandler.current
    Column(
        Modifier
            .fillMaxSize()
    ) {
        Column(
            modifier = Modifier
                .weight(1f)
                .verticalScroll(scrollState)
                .padding(
                    top = 8.dp,
                    start = 24.dp,
                    end = 24.dp
                )
        ) {
            Icon(
                modifier = Modifier.size(40.dp),
                painter = painterResource(R.drawable.stripe_ic_check_circle),
                contentDescription = null,
                tint = FinancialConnectionsTheme.colors.textSuccess
            )
            Spacer(modifier = Modifier.size(16.dp))
            Text(
                modifier = Modifier
                    .fillMaxWidth(),
                text = stringResource(R.string.stripe_success_title),
                style = FinancialConnectionsTheme.typography.subtitle
            )
            Spacer(modifier = Modifier.size(8.dp))
            Text(
                modifier = Modifier
                    .fillMaxWidth(),
                text = getSubtitle(businessName, accounts),
                style = FinancialConnectionsTheme.typography.body
            )
            if (accounts.isNotEmpty()) {
                Spacer(modifier = Modifier.size(24.dp))
                AccessibleDataCalloutWithAccounts(
                    model = accessibleDataModel,
                    accounts = accounts,
                    institution = institution,
                    onLearnMoreClick = { onLearnMoreAboutDataAccessClick() }
                )
            }
            Spacer(modifier = Modifier.size(12.dp))
            AnnotatedText(
                text = TextResource.StringId(R.string.success_pane_disconnect),
                onClickableTextClick = {
                    onDisconnectLinkClick()
                    uriHandler.openUri(disconnectUrl)
                },
                defaultStyle = FinancialConnectionsTheme.typography.caption.copy(
                    color = FinancialConnectionsTheme.colors.textSecondary
                ),
                annotationStyles = mapOf(
                    StringAnnotation.CLICKABLE to FinancialConnectionsTheme.typography.captionEmphasized
                        .toSpanStyle()
                        .copy(color = FinancialConnectionsTheme.colors.textBrand)
                )
            )
            Spacer(modifier = Modifier.weight(1f))
        }
        SuccessLoadedFooter(
            showLinkAnotherAccount = showLinkAnotherAccount,
            loading = loading,
            onLinkAnotherAccountClick = onLinkAnotherAccountClick,
            onDoneClick = onDoneClick
        )
    }
}

@Composable
private fun SuccessLoadedFooter(
    showLinkAnotherAccount: Boolean,
    loading: Boolean,
    onLinkAnotherAccountClick: () -> Unit,
    onDoneClick: () -> Unit
) {
    Column(
        Modifier.padding(
            bottom = 24.dp,
            start = 24.dp,
            end = 24.dp
        )
    ) {
        if (showLinkAnotherAccount) {
            FinancialConnectionsButton(
                enabled = loading.not(),
                type = FinancialConnectionsButton.Type.Secondary,
                onClick = onLinkAnotherAccountClick,
                modifier = Modifier
                    .fillMaxWidth()
            ) {
                Text(text = stringResource(R.string.success_pane_link_more_accounts))
            }
            Spacer(modifier = Modifier.size(8.dp))
        }
        FinancialConnectionsButton(
            loading = loading,
            onClick = onDoneClick,
            modifier = Modifier
                .fillMaxWidth()
        ) {
            Text(text = stringResource(R.string.success_pane_done))
        }
    }
}

@OptIn(ExperimentalComposeUiApi::class)
@Composable
private fun getSubtitle(
    businessName: String?,
    accounts: List<PartnerAccount>
) = when {
    businessName != null -> pluralStringResource(
        R.plurals.stripe_success_desc,
        accounts.count(),
        businessName
    )

    else -> pluralStringResource(
        R.plurals.stripe_success_desc_no_business,
        accounts.count()
    )
}

@Composable
@Preview
@Suppress("LongMethod")
internal fun SuccessScreenPreview() {
    FinancialConnectionsPreview {
        SuccessContent(
            accessibleDataModel = AccessibleDataCalloutModel(
                businessName = "My business",
                permissions = listOf(
                    FinancialConnectionsAccount.Permissions.PAYMENT_METHOD,
                    FinancialConnectionsAccount.Permissions.BALANCES,
                    FinancialConnectionsAccount.Permissions.OWNERSHIP,
                    FinancialConnectionsAccount.Permissions.TRANSACTIONS
                ),
                isStripeDirect = true,
                dataPolicyUrl = ""
            ),
            disconnectUrl = "",
            accounts = listOf(
                PartnerAccount(
                    authorization = "Authorization",
                    category = FinancialConnectionsAccount.Category.CASH,
                    id = "id2",
                    name = "Account 2 - no acct numbers",
                    _allowSelection = true,
                    allowSelectionMessage = "",
                    subcategory = FinancialConnectionsAccount.Subcategory.SAVINGS,
                    supportedPaymentMethodTypes = emptyList()
                ),
                PartnerAccount(
                    authorization = "Authorization",
                    category = FinancialConnectionsAccount.Category.CASH,
                    id = "id3",
                    name = "Account 3",
                    _allowSelection = true,
                    allowSelectionMessage = "",
                    displayableAccountNumbers = "1234",
                    subcategory = FinancialConnectionsAccount.Subcategory.CREDIT_CARD,
                    supportedPaymentMethodTypes = emptyList()
                ),
                PartnerAccount(
                    authorization = "Authorization",
                    category = FinancialConnectionsAccount.Category.CASH,
                    id = "id4",
                    name = "Account 4",
                    _allowSelection = true,
                    allowSelectionMessage = "",
                    displayableAccountNumbers = "1234",
                    subcategory = FinancialConnectionsAccount.Subcategory.CHECKING,
                    supportedPaymentMethodTypes = emptyList()
                )
            ),
            institution = FinancialConnectionsInstitution(
                id = "id",
                name = "name",
                url = "url",
                featured = true,
                featuredOrder = null,
                icon = null,
                logo = null,
                mobileHandoffCapable = false
            ),
            businessName = "Random business",
            loading = false,
            skipSuccessPane = false,
            onDoneClick = {},
            onLinkAnotherAccountClick = {},
            showLinkAnotherAccount = true,
            onLearnMoreAboutDataAccessClick = {},
            onDisconnectLinkClick = {},
<<<<<<< HEAD
            {},
=======
            onCloseClick = {},
>>>>>>> 163fd162
        )
    }
}<|MERGE_RESOLUTION|>--- conflicted
+++ resolved
@@ -334,11 +334,7 @@
             showLinkAnotherAccount = true,
             onLearnMoreAboutDataAccessClick = {},
             onDisconnectLinkClick = {},
-<<<<<<< HEAD
-            {},
-=======
             onCloseClick = {},
->>>>>>> 163fd162
         )
     }
 }