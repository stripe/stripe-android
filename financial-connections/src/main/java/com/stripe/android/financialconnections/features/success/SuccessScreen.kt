package com.stripe.android.financialconnections.features.success

import androidx.activity.compose.BackHandler
import androidx.compose.foundation.ScrollState
import androidx.compose.foundation.background
import androidx.compose.foundation.border
import androidx.compose.foundation.layout.Box
import androidx.compose.foundation.layout.Column
import androidx.compose.foundation.layout.Row
import androidx.compose.foundation.layout.Spacer
import androidx.compose.foundation.layout.fillMaxSize
import androidx.compose.foundation.layout.fillMaxWidth
import androidx.compose.foundation.layout.offset
import androidx.compose.foundation.layout.padding
import androidx.compose.foundation.layout.size
import androidx.compose.foundation.rememberScrollState
import androidx.compose.foundation.shape.RoundedCornerShape
import androidx.compose.foundation.verticalScroll
import androidx.compose.material.Icon
import androidx.compose.material.Text
import androidx.compose.runtime.Composable
import androidx.compose.ui.Modifier
import androidx.compose.ui.draw.clip
import androidx.compose.ui.platform.LocalUriHandler
import androidx.compose.ui.res.painterResource
import androidx.compose.ui.res.stringResource
import androidx.compose.ui.tooling.preview.Preview
import androidx.compose.ui.unit.dp
import com.airbnb.mvrx.Loading
import com.airbnb.mvrx.compose.collectAsState
import com.airbnb.mvrx.compose.mavericksViewModel
import com.stripe.android.financialconnections.R
import com.stripe.android.financialconnections.features.common.AccessibleDataCalloutModel
import com.stripe.android.financialconnections.features.common.AccessibleDataCalloutWithAccounts
import com.stripe.android.financialconnections.features.common.LoadingContent
import com.stripe.android.financialconnections.model.FinancialConnectionsAccount
import com.stripe.android.financialconnections.model.FinancialConnectionsInstitution
import com.stripe.android.financialconnections.model.FinancialConnectionsSessionManifest.Pane
import com.stripe.android.financialconnections.model.PartnerAccount
import com.stripe.android.financialconnections.presentation.parentViewModel
import com.stripe.android.financialconnections.ui.FinancialConnectionsPreview
import com.stripe.android.financialconnections.ui.TextResource
import com.stripe.android.financialconnections.ui.components.AnnotatedText
import com.stripe.android.financialconnections.ui.components.FinancialConnectionsButton
import com.stripe.android.financialconnections.ui.components.FinancialConnectionsScaffold
import com.stripe.android.financialconnections.ui.components.FinancialConnectionsTopAppBar
import com.stripe.android.financialconnections.ui.components.StringAnnotation
import com.stripe.android.financialconnections.ui.components.elevation
import com.stripe.android.financialconnections.ui.theme.Attention100
import com.stripe.android.financialconnections.ui.theme.Attention50
import com.stripe.android.financialconnections.ui.theme.FinancialConnectionsTheme

@Composable
internal fun SuccessScreen() {
    val viewModel: SuccessViewModel = mavericksViewModel()
    val parentViewModel = parentViewModel()
    val state = viewModel.collectAsState()
    BackHandler(enabled = true) {}
    state.value.payload()?.let { payload ->
        SuccessContent(
            accessibleDataModel = payload.accessibleData,
            disconnectUrl = payload.disconnectUrl,
            accounts = payload.accounts,
            institution = payload.institution,
            successMessage = payload.successMessage,
            loading = state.value.completeSession is Loading,
            skipSuccessPane = payload.skipSuccessPane,
            onDoneClick = viewModel::onDoneClick,
            accountFailedToLinkMessage = payload.accountFailedToLinkMessage,
            onLinkAnotherAccountClick = viewModel::onLinkAnotherAccountClick,
            showLinkAnotherAccount = payload.showLinkAnotherAccount,
            onLearnMoreAboutDataAccessClick = viewModel::onLearnMoreAboutDataAccessClick,
            onDisconnectLinkClick = viewModel::onDisconnectLinkClick
        ) { parentViewModel.onCloseNoConfirmationClick(Pane.SUCCESS) }
    }
}

@Composable
private fun SuccessContent(
    accessibleDataModel: AccessibleDataCalloutModel,
    disconnectUrl: String,
    accounts: List<PartnerAccount>,
    institution: FinancialConnectionsInstitution,
    successMessage: TextResource,
    loading: Boolean,
    skipSuccessPane: Boolean,
    accountFailedToLinkMessage: TextResource?,
    onDoneClick: () -> Unit,
    onLinkAnotherAccountClick: () -> Unit,
    showLinkAnotherAccount: Boolean,
    onLearnMoreAboutDataAccessClick: () -> Unit,
    onDisconnectLinkClick: () -> Unit,
    onCloseClick: () -> Unit,
) {
    val scrollState = rememberScrollState()
    FinancialConnectionsScaffold(
        topBar = {
            FinancialConnectionsTopAppBar(
                showBack = false,
                onCloseClick = onCloseClick,
                elevation = scrollState.elevation
            )
        }
    ) {
        if (skipSuccessPane) {
            SuccessLoading()
        } else {
            SuccessLoaded(
                scrollState = scrollState,
                accounts = accounts,
                accessibleDataModel = accessibleDataModel,
                disconnectUrl = disconnectUrl,
                institution = institution,
                loading = loading,
                showLinkAnotherAccount = showLinkAnotherAccount,
                successMessage = successMessage,
                accountFailedToLinkMessage = accountFailedToLinkMessage,
                onLearnMoreAboutDataAccessClick = onLearnMoreAboutDataAccessClick,
                onDisconnectLinkClick = onDisconnectLinkClick,
                onLinkAnotherAccountClick = onLinkAnotherAccountClick,
                onDoneClick = onDoneClick
            )
        }
    }
}

@Composable
private fun SuccessLoading() {
    LoadingContent(
        title = stringResource(id = R.string.stripe_success_pane_skip_title),
        content = stringResource(id = R.string.stripe_success_pane_skip_desc),
    )
}

@Composable
@Suppress("LongMethod")
private fun SuccessLoaded(
    scrollState: ScrollState,
    accounts: List<PartnerAccount>,
    accessibleDataModel: AccessibleDataCalloutModel,
    disconnectUrl: String,
    successMessage: TextResource,
    institution: FinancialConnectionsInstitution,
    loading: Boolean,
    showLinkAnotherAccount: Boolean,
    accountFailedToLinkMessage: TextResource?,
    onLearnMoreAboutDataAccessClick: () -> Unit,
    onDisconnectLinkClick: () -> Unit,
    onLinkAnotherAccountClick: () -> Unit,
    onDoneClick: () -> Unit
) {
    val uriHandler = LocalUriHandler.current
    Column(
        Modifier
            .fillMaxSize()
    ) {
        Column(
            modifier = Modifier
                .weight(1f)
                .verticalScroll(scrollState)
                .padding(
                    top = 8.dp,
                    start = 24.dp,
                    end = 24.dp
                )
        ) {
            Icon(
                modifier = Modifier.size(40.dp),
                painter = painterResource(R.drawable.stripe_ic_check_circle),
                contentDescription = null,
                tint = FinancialConnectionsTheme.colors.textSuccess
            )
            Spacer(modifier = Modifier.size(16.dp))
            Text(
                modifier = Modifier
                    .fillMaxWidth(),
                text = stringResource(R.string.stripe_success_title),
                style = FinancialConnectionsTheme.typography.subtitle
            )
            Spacer(modifier = Modifier.size(8.dp))
            Text(
                modifier = Modifier
                    .fillMaxWidth(),
                text = successMessage.toText().toString(),
                style = FinancialConnectionsTheme.typography.body
            )
            if (accounts.isNotEmpty()) {
                Spacer(modifier = Modifier.size(24.dp))
                AccessibleDataCalloutWithAccounts(
                    model = accessibleDataModel,
                    accounts = accounts,
                    institution = institution,
                    onLearnMoreClick = { onLearnMoreAboutDataAccessClick() }
                )
            }
            Spacer(modifier = Modifier.size(12.dp))
            AnnotatedText(
                text = TextResource.StringId(R.string.success_pane_disconnect),
                onClickableTextClick = {
                    onDisconnectLinkClick()
                    uriHandler.openUri(disconnectUrl)
                },
                defaultStyle = FinancialConnectionsTheme.typography.caption.copy(
                    color = FinancialConnectionsTheme.colors.textSecondary
                ),
                annotationStyles = mapOf(
                    StringAnnotation.CLICKABLE to FinancialConnectionsTheme.typography.captionEmphasized
                        .toSpanStyle()
                        .copy(color = FinancialConnectionsTheme.colors.textBrand)
                )
            )
            Spacer(modifier = Modifier.weight(1f))
        }
        SuccessLoadedFooter(
            accountFailedToLinkMessage = accountFailedToLinkMessage,
            showLinkAnotherAccount = showLinkAnotherAccount,
            loading = loading,
            onLinkAnotherAccountClick = onLinkAnotherAccountClick,
            onDoneClick = onDoneClick
        )
    }
}

@Composable
private fun AccountNotSavedToLinkNotice(message: TextResource) {
    Box(
        modifier = Modifier
            .fillMaxWidth()
            .clip(shape = RoundedCornerShape(8.dp))
            .border(color = Attention100, width = 1.dp)
            .background(color = Attention50)
            .padding(12.dp)
    ) {
        Row {
            Icon(
                modifier = Modifier
                    .size(12.dp)
                    .offset(y = 2.dp),
                painter = painterResource(R.drawable.stripe_ic_warning),
                contentDescription = null,
                tint = FinancialConnectionsTheme.colors.textAttention
            )
            Spacer(modifier = Modifier.size(8.dp))
            Text(
                text = message.toText().toString(),
                style = FinancialConnectionsTheme.typography.caption.copy(
                    color = FinancialConnectionsTheme.colors.textSecondary
                )
            )
        }
    }
}

@Composable
private fun SuccessLoadedFooter(
    showLinkAnotherAccount: Boolean,
    loading: Boolean,
    accountFailedToLinkMessage: TextResource?,
    onLinkAnotherAccountClick: () -> Unit,
    onDoneClick: () -> Unit
) {
    Column(
        Modifier.padding(
            bottom = 24.dp,
            start = 24.dp,
            end = 24.dp
        )
    ) {
        accountFailedToLinkMessage?.let {
            AccountNotSavedToLinkNotice(it)
            Spacer(modifier = Modifier.size(20.dp))
        }
        if (showLinkAnotherAccount) {
            FinancialConnectionsButton(
                enabled = loading.not(),
                type = FinancialConnectionsButton.Type.Secondary,
                onClick = onLinkAnotherAccountClick,
                modifier = Modifier
                    .fillMaxWidth()
            ) {
                Text(text = stringResource(R.string.success_pane_link_more_accounts))
            }
            Spacer(modifier = Modifier.size(8.dp))
        }
        FinancialConnectionsButton(
            loading = loading,
            onClick = onDoneClick,
            modifier = Modifier
                .fillMaxWidth()
        ) {
            Text(text = stringResource(R.string.success_pane_done))
        }
    }
}

<<<<<<< HEAD
@Composable
@Preview
=======
@OptIn(ExperimentalComposeUiApi::class)
@Composable
private fun getSubtitle(
    businessName: String?,
    accounts: List<PartnerAccount>
) = when {
    businessName != null -> pluralStringResource(
        R.plurals.stripe_success_desc,
        accounts.count(),
        businessName
    )

    else -> pluralStringResource(
        R.plurals.stripe_success_desc_no_business,
        accounts.count()
    )
}

@Preview(
    group = "Success",
    name = "Default"
)
>>>>>>> 478531d0
@Suppress("LongMethod")
@Composable
internal fun SuccessScreenPreview() {
    FinancialConnectionsPreview {
        SuccessContent(
            accessibleDataModel = AccessibleDataCalloutModel(
                businessName = "My business",
                permissions = listOf(
                    FinancialConnectionsAccount.Permissions.PAYMENT_METHOD,
                    FinancialConnectionsAccount.Permissions.BALANCES,
                    FinancialConnectionsAccount.Permissions.OWNERSHIP,
                    FinancialConnectionsAccount.Permissions.TRANSACTIONS
                ),
                isStripeDirect = true,
                isNetworking = false,
                dataPolicyUrl = ""
            ),
            disconnectUrl = "",
            accounts = previewAccounts(),
            institution = FinancialConnectionsInstitution(
                id = "id",
                name = "name",
                url = "url",
                featured = true,
                featuredOrder = null,
                icon = null,
                logo = null,
                mobileHandoffCapable = false
            ),
            successMessage = TextResource.PluralId(
                value = R.plurals.stripe_success_pane_link_with_connected_account_name,
                count = 2,
                args = listOf("ConnectedAccount", "BusinessName")
            ),
            loading = false,
            skipSuccessPane = false,
            accountFailedToLinkMessage = null,
            onDoneClick = {},
            onLinkAnotherAccountClick = {},
            showLinkAnotherAccount = true,
            onLearnMoreAboutDataAccessClick = {},
            onDisconnectLinkClick = {}
        ) {}
    }
}

@Composable
@Preview
@Suppress("LongMethod")
internal fun SuccessScreenPreviewFailedToLink() {
    FinancialConnectionsPreview {
        SuccessContent(
            accessibleDataModel = AccessibleDataCalloutModel(
                businessName = "My business",
                permissions = listOf(
                    FinancialConnectionsAccount.Permissions.PAYMENT_METHOD,
                    FinancialConnectionsAccount.Permissions.BALANCES,
                    FinancialConnectionsAccount.Permissions.OWNERSHIP,
                    FinancialConnectionsAccount.Permissions.TRANSACTIONS
                ),
                isStripeDirect = true,
                isNetworking = false,
                dataPolicyUrl = ""
            ),
            disconnectUrl = "",
            accounts = previewAccounts(),
            institution = FinancialConnectionsInstitution(
                id = "id",
                name = "name",
                url = "url",
                featured = true,
                featuredOrder = null,
                icon = null,
                logo = null,
                mobileHandoffCapable = false
            ),
            successMessage = TextResource.Text("Hola"),
            loading = false,
            skipSuccessPane = false,
            accountFailedToLinkMessage = TextResource.PluralId(
                R.plurals.stripe_success_networking_save_to_link_failed,
                1,
                listOf("Random Business")
            ),
            onDoneClick = {},
            onLinkAnotherAccountClick = {},
            showLinkAnotherAccount = true,
            onLearnMoreAboutDataAccessClick = {},
            onDisconnectLinkClick = {}
        ) {}
    }
}

@Composable
private fun previewAccounts() = listOf(
    PartnerAccount(
        authorization = "Authorization",
        category = FinancialConnectionsAccount.Category.CASH,
        id = "id2",
        name = "Account 2 - no acct numbers",
        _allowSelection = true,
        allowSelectionMessage = "",
        subcategory = FinancialConnectionsAccount.Subcategory.SAVINGS,
        supportedPaymentMethodTypes = emptyList()
    ),
    PartnerAccount(
        authorization = "Authorization",
        category = FinancialConnectionsAccount.Category.CASH,
        id = "id3",
        name = "Account 3",
        _allowSelection = true,
        allowSelectionMessage = "",
        displayableAccountNumbers = "1234",
        subcategory = FinancialConnectionsAccount.Subcategory.CREDIT_CARD,
        supportedPaymentMethodTypes = emptyList()
    ),
    PartnerAccount(
        authorization = "Authorization",
        category = FinancialConnectionsAccount.Category.CASH,
        id = "id4",
        name = "Account 4",
        _allowSelection = true,
        allowSelectionMessage = "",
        displayableAccountNumbers = "1234",
        subcategory = FinancialConnectionsAccount.Subcategory.CHECKING,
        supportedPaymentMethodTypes = emptyList()
    )
)<|MERGE_RESOLUTION|>--- conflicted
+++ resolved
@@ -293,33 +293,10 @@
     }
 }
 
-<<<<<<< HEAD
-@Composable
-@Preview
-=======
-@OptIn(ExperimentalComposeUiApi::class)
-@Composable
-private fun getSubtitle(
-    businessName: String?,
-    accounts: List<PartnerAccount>
-) = when {
-    businessName != null -> pluralStringResource(
-        R.plurals.stripe_success_desc,
-        accounts.count(),
-        businessName
-    )
-
-    else -> pluralStringResource(
-        R.plurals.stripe_success_desc_no_business,
-        accounts.count()
-    )
-}
-
 @Preview(
     group = "Success",
     name = "Default"
 )
->>>>>>> 478531d0
 @Suppress("LongMethod")
 @Composable
 internal fun SuccessScreenPreview() {
