package com.stripe.android.financialconnections.navigation

import android.os.Bundle
import androidx.compose.runtime.Composable
import androidx.compose.runtime.LaunchedEffect
import androidx.compose.runtime.getValue
import androidx.compose.runtime.mutableStateOf
import androidx.compose.runtime.saveable.rememberSaveable
import androidx.compose.runtime.setValue
import androidx.navigation.NamedNavArgument
import androidx.navigation.NavBackStackEntry
import androidx.navigation.NavDeepLink
import androidx.navigation.NavGraphBuilder
import androidx.navigation.compose.composable
import com.stripe.android.financialconnections.features.accountpicker.AccountPickerScreen
import com.stripe.android.financialconnections.features.attachpayment.AttachPaymentScreen
import com.stripe.android.financialconnections.features.bankauthrepair.BankAuthRepairScreen
import com.stripe.android.financialconnections.features.consent.ConsentScreen
import com.stripe.android.financialconnections.features.error.ErrorScreen
import com.stripe.android.financialconnections.features.exit.ExitModal
import com.stripe.android.financialconnections.features.institutionpicker.InstitutionPickerScreen
import com.stripe.android.financialconnections.features.linkaccountpicker.LinkAccountPickerScreen
import com.stripe.android.financialconnections.features.linkstepupverification.LinkStepUpVerificationScreen
import com.stripe.android.financialconnections.features.manualentry.ManualEntryScreen
import com.stripe.android.financialconnections.features.manualentrysuccess.ManualEntrySuccessScreen
import com.stripe.android.financialconnections.features.networkinglinkloginwarmup.NetworkingLinkLoginWarmupScreen
import com.stripe.android.financialconnections.features.networkinglinksignup.NetworkingLinkSignupScreen
import com.stripe.android.financialconnections.features.networkinglinkverification.NetworkingLinkVerificationScreen
import com.stripe.android.financialconnections.features.networkingsavetolinkverification.NetworkingSaveToLinkVerificationScreen
import com.stripe.android.financialconnections.features.partnerauth.PartnerAuthScreen
import com.stripe.android.financialconnections.features.reset.ResetScreen
import com.stripe.android.financialconnections.features.success.SuccessScreen
import com.stripe.android.financialconnections.model.FinancialConnectionsSessionManifest.Pane
import com.stripe.android.financialconnections.model.LinkAccountSessionPaymentAccount.MicrodepositVerificationMethod
import com.stripe.android.financialconnections.navigation.bottomsheet.bottomSheet
import com.stripe.android.financialconnections.presentation.parentViewModel

internal sealed class Destination(
    protected val route: String,
    protected val paramKeys: List<String>,
    protected val screenBuilder: @Composable (NavBackStackEntry) -> Unit
) {
    val fullRoute: String = if (paramKeys.isEmpty()) {
        route
    } else {
        val builder = StringBuilder(route)
        paramKeys.forEach { builder.append("/{$it}") }
        builder.toString()
    }

    @Composable
    fun Composable(navBackStackEntry: NavBackStackEntry) {
        val viewModel = parentViewModel()
        // prevents the launched event to be re-triggered on configuration changes
        var paneLaunchedTriggered by rememberSaveable { mutableStateOf(false) }
        if (!paneLaunchedTriggered) {
            LaunchedEffect(Unit) {
                viewModel.onPaneLaunched(
                    referrer = referrer(navBackStackEntry.arguments),
                    pane = navBackStackEntry.destination.pane
                )
                paneLaunchedTriggered = true
            }
        }
        screenBuilder(navBackStackEntry)
    }

    /**
     * Builds the navigation route with arg keys and values.
     *
     * @param args a map of arguments to be appended to the route
     */
    abstract operator fun invoke(
        referrer: Pane?,
        args: Map<String, String?> = emptyMap()
    ): String

    sealed class NoArgumentsDestination(
        route: String,
        composable: @Composable (NavBackStackEntry) -> Unit
    ) : Destination(
        route = route,
        paramKeys = listOf(KEY_REFERRER),
        screenBuilder = composable
    ) {
        override operator fun invoke(
            referrer: Pane?,
            args: Map<String, String?>
        ): String = route.appendParamValues(
            KEY_REFERRER to referrer?.value
        )
    }

    data object InstitutionPicker : NoArgumentsDestination(
        Pane.INSTITUTION_PICKER.value,
        composable = { InstitutionPickerScreen() }
    )

    data object Consent : NoArgumentsDestination(
        route = Pane.CONSENT.value,
        composable = { ConsentScreen() }
    )

<<<<<<< HEAD
    object PartnerAuthDrawer : NoArgumentsDestination(
        route = Pane.PARTNER_AUTH_DRAWER.value,
        composable = { PartnerAuthScreen(inModal = true) }
    )

    object PartnerAuth : NoArgumentsDestination(
=======
    data object PartnerAuth : NoArgumentsDestination(
>>>>>>> 73119d2a
        route = Pane.PARTNER_AUTH.value,
        composable = { PartnerAuthScreen(inModal = false) }
    )

    data object AccountPicker : NoArgumentsDestination(
        route = Pane.ACCOUNT_PICKER.value,
        composable = { AccountPickerScreen() }
    )

    data object Success : NoArgumentsDestination(
        route = Pane.SUCCESS.value,
        composable = { SuccessScreen() }
    )

    data object ManualEntry : NoArgumentsDestination(
        route = Pane.MANUAL_ENTRY.value,
        composable = { ManualEntryScreen() }
    )

    data object AttachLinkedPaymentAccount : NoArgumentsDestination(
        route = Pane.ATTACH_LINKED_PAYMENT_ACCOUNT.value,
        composable = { AttachPaymentScreen() }
    )

    data object NetworkingLinkSignup : NoArgumentsDestination(
        route = Pane.NETWORKING_LINK_SIGNUP_PANE.value,
        composable = { NetworkingLinkSignupScreen() }
    )

    data object NetworkingLinkLoginWarmup : NoArgumentsDestination(
        route = Pane.NETWORKING_LINK_LOGIN_WARMUP.value,
        composable = { NetworkingLinkLoginWarmupScreen() }
    )

    data object NetworkingLinkVerification : NoArgumentsDestination(
        route = Pane.NETWORKING_LINK_VERIFICATION.value,
        composable = { NetworkingLinkVerificationScreen() }
    )

    data object NetworkingSaveToLinkVerification : NoArgumentsDestination(
        route = Pane.NETWORKING_SAVE_TO_LINK_VERIFICATION.value,
        composable = { NetworkingSaveToLinkVerificationScreen() }
    )

    data object LinkAccountPicker : NoArgumentsDestination(
        route = Pane.LINK_ACCOUNT_PICKER.value,
        composable = {
            LinkAccountPickerScreen()
        },
    )

    data object LinkStepUpVerification : NoArgumentsDestination(
        route = Pane.LINK_STEP_UP_VERIFICATION.value,
        composable = { LinkStepUpVerificationScreen() }
    )

    data object Reset : NoArgumentsDestination(
        route = Pane.RESET.value,
        composable = { ResetScreen() }
    )

<<<<<<< HEAD
    object Exit : NoArgumentsDestination(
        route = Pane.EXIT.value,
        composable = { ExitModal(it) }
    )

    object Error : NoArgumentsDestination(
        route = Pane.UNEXPECTED_ERROR.value,
        composable = { ErrorScreen() }
    )

    object BankAuthRepair : NoArgumentsDestination(
=======
    data object BankAuthRepair : NoArgumentsDestination(
>>>>>>> 73119d2a
        route = Pane.BANK_AUTH_REPAIR.value,
        composable = { BankAuthRepairScreen() }
    )

    data object ManualEntrySuccess : Destination(
        route = Pane.MANUAL_ENTRY_SUCCESS.value,
        paramKeys = listOf(KEY_REFERRER, KEY_MICRODEPOSITS, KEY_LAST4),
        screenBuilder = { ManualEntrySuccessScreen(it) }
    ) {

        fun argMap(
            microdepositVerificationMethod: MicrodepositVerificationMethod,
            last4: String?
        ): Map<String, String?> = mapOf(
            KEY_MICRODEPOSITS to microdepositVerificationMethod.value,
            KEY_LAST4 to last4
        )

        fun last4(args: Bundle?): String? = args?.getString(KEY_LAST4)

        override fun invoke(
            referrer: Pane?,
            args: Map<String, String?>
        ): String = route.appendParamValues(
            KEY_REFERRER to referrer?.value,
            KEY_MICRODEPOSITS to args[KEY_MICRODEPOSITS],
            KEY_LAST4 to args[KEY_LAST4]
        )
    }

    companion object {
        internal fun referrer(args: Bundle?): Pane? = args
            ?.getString(KEY_REFERRER)
            ?.let { value -> Pane.entries.firstOrNull { it.value == value } }

        const val KEY_REFERRER = "referrer"
        const val KEY_MICRODEPOSITS = "microdeposits"
        const val KEY_LAST4 = "last4"
    }
}

internal fun String.appendParamValues(vararg params: Pair<String, Any?>): String {
    val builder = StringBuilder(this)

    params.forEach {
        it.second?.toString()?.let { arg ->
            builder.append("/$arg")
        }
    }

    return builder.toString()
}

internal fun NavGraphBuilder.composable(
    destination: Destination,
    arguments: List<NamedNavArgument> = emptyList(),
    deepLinks: List<NavDeepLink> = emptyList(),
) {
    composable(
        route = destination.fullRoute,
        arguments = arguments,
        deepLinks = deepLinks,
        content = { destination.Composable(navBackStackEntry = it) }
    )
}

internal fun NavGraphBuilder.bottomSheet(
    destination: Destination,
    arguments: List<NamedNavArgument> = emptyList(),
    deepLinks: List<NavDeepLink> = emptyList(),
) {
    bottomSheet(
        route = destination.fullRoute,
        arguments = arguments,
        deepLinks = deepLinks,
        content = { destination.Composable(navBackStackEntry = it) }
    )
}<|MERGE_RESOLUTION|>--- conflicted
+++ resolved
@@ -101,16 +101,12 @@
         composable = { ConsentScreen() }
     )
 
-<<<<<<< HEAD
-    object PartnerAuthDrawer : NoArgumentsDestination(
+    data object PartnerAuthDrawer : NoArgumentsDestination(
         route = Pane.PARTNER_AUTH_DRAWER.value,
         composable = { PartnerAuthScreen(inModal = true) }
     )
 
-    object PartnerAuth : NoArgumentsDestination(
-=======
     data object PartnerAuth : NoArgumentsDestination(
->>>>>>> 73119d2a
         route = Pane.PARTNER_AUTH.value,
         composable = { PartnerAuthScreen(inModal = false) }
     )
@@ -172,21 +168,17 @@
         composable = { ResetScreen() }
     )
 
-<<<<<<< HEAD
-    object Exit : NoArgumentsDestination(
+    data object Exit : NoArgumentsDestination(
         route = Pane.EXIT.value,
         composable = { ExitModal(it) }
     )
 
-    object Error : NoArgumentsDestination(
+    data object Error : NoArgumentsDestination(
         route = Pane.UNEXPECTED_ERROR.value,
         composable = { ErrorScreen() }
     )
 
-    object BankAuthRepair : NoArgumentsDestination(
-=======
     data object BankAuthRepair : NoArgumentsDestination(
->>>>>>> 73119d2a
         route = Pane.BANK_AUTH_REPAIR.value,
         composable = { BankAuthRepairScreen() }
     )
