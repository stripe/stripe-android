--- conflicted
+++ resolved
@@ -168,15 +168,14 @@
         composable = { ResetScreen() }
     )
 
-<<<<<<< HEAD
     object Exit : NoArgumentsDestination(
         route = Pane.EXIT.value,
         composable = { ExitModal() }
-=======
+    )
+
     object Error : NoArgumentsDestination(
         route = Pane.UNEXPECTED_ERROR.value,
         composable = { ErrorScreen() }
->>>>>>> 7e3fc6fd
     )
 
     object BankAuthRepair : NoArgumentsDestination(
