apply from: configs.androidLibrary

apply plugin: 'kotlin-kapt'
apply plugin: 'checkstyle'
apply plugin: 'org.jetbrains.kotlin.plugin.parcelize'
apply plugin: 'kotlinx-serialization'
apply plugin: 'app.cash.paparazzi'

android {
    defaultConfig {
        testApplicationId "com.stripe.android.financialconnections.test"
        testInstrumentationRunner "androidx.test.runner.AndroidJUnitRunner"
    }
    testOptions {
        unitTests {
            includeAndroidResources = true
        }
    }
}

dependencies {
    api project(":stripe-core")
    api project(":stripe-ui-core")
    api project(":payments-model")

    implementation "androidx.activity:activity-ktx:$androidxActivityVersion"
    implementation "androidx.activity:activity-compose:$androidxActivityVersion"
    implementation "androidx.annotation:annotation:$androidxAnnotationVersion"
    implementation "androidx.appcompat:appcompat:$androidxAppcompatVersion"
    implementation "androidx.browser:browser:$androidxBrowserVersion"
    implementation "androidx.compose.foundation:foundation:$androidxComposeVersion"
    implementation "androidx.compose.material:material:$androidxComposeVersion"
    implementation "androidx.compose.ui:ui:$androidxComposeUiVersion"
    implementation "androidx.compose.ui:ui-tooling-preview:$androidxComposeUiVersion"
    implementation "androidx.lifecycle:lifecycle-runtime-ktx:$androidxLifecycleVersion"
    implementation "androidx.lifecycle:lifecycle-viewmodel-ktx:$androidxLifecycleVersion"
    implementation "androidx.lifecycle:lifecycle-viewmodel-savedstate:$androidxLifecycleVersion"
    implementation "androidx.navigation:navigation-compose:$androidxNavigationVersion"
    implementation "com.airbnb.android:showkase-annotation:$showkaseVersion"
    implementation "com.google.accompanist:accompanist-webview:$accompanistVersion"
    implementation "com.google.dagger:dagger:$daggerVersion"
    implementation "org.jetbrains.kotlinx:kotlinx-coroutines-core:$kotlinCoroutinesVersion"
    implementation "org.jetbrains.kotlinx:kotlinx-coroutines-android:$kotlinCoroutinesVersion"
    implementation "org.jetbrains.kotlinx:kotlinx-serialization-json:$kotlinSerializationVersion"
    implementation libs.mavericks
    implementation libs.mavericksCompose

    debugImplementation "androidx.compose.ui:ui-tooling:$androidxComposeUiVersion"
    debugImplementation "androidx.compose.ui:ui-test-manifest:$androidxComposeUiVersion"
    debugImplementation "com.airbnb.android:showkase:$showkaseVersion"

    kapt "com.google.dagger:dagger-compiler:$daggerVersion"
    kaptDebug "com.airbnb.android:showkase-processor:$showkaseVersion"

    testImplementation "androidx.arch.core:core-testing:$androidxArchCoreVersion"
    testImplementation "androidx.fragment:fragment-testing:$androidxFragmentVersion"
    testImplementation "androidx.test.ext:junit-ktx:$androidTestJunitVersion"
    testImplementation "androidx.test:core:$androidTestVersion"
    testImplementation "com.google.truth:truth:$truthVersion"
    testImplementation 'com.google.testparameterinjector:test-parameter-injector:1.10'
    testImplementation "junit:junit:$junitVersion"
    testImplementation "org.jetbrains.kotlin:kotlin-test-junit:$kotlinVersion"
    testImplementation "org.jetbrains.kotlin:kotlin-test-annotations-common:$kotlinVersion"
    testImplementation "org.jetbrains.kotlinx:kotlinx-coroutines-test:$kotlinCoroutinesVersion"
    testImplementation "org.json:json:$jsonVersion"
    testImplementation "org.mockito.kotlin:mockito-kotlin:$mockitoKotlinVersion"
    testImplementation "org.mockito:mockito-core:$mockitoCoreVersion"
    testImplementation "org.mockito:mockito-inline:$mockitoCoreVersion"
    testImplementation "org.robolectric:robolectric:$robolectricVersion"
    testImplementation testLibs.mavericks
    testImplementation testLibs.turbine

    androidTestImplementation "androidx.compose.ui:ui-test-junit4:$androidxComposeUiVersion"
    androidTestImplementation "androidx.test.espresso:espresso-core:$espressoVersion"
    androidTestImplementation "androidx.test.espresso:espresso-intents:$espressoVersion"
    androidTestImplementation "com.google.truth:truth:$truthVersion"

    androidTestImplementation "androidx.test:rules:$androidTestVersion"
<<<<<<< HEAD
    androidTestImplementation "androidx.test:runner:$androidTestVersion"

    androidTestUtil "androidx.test:orchestrator:$androidTestVersion"
=======
    androidTestImplementation "androidx.test:runner:$androidTestRunnerVersion"

    kaptAndroidTest "com.airbnb.android:showkase-processor:$showkaseVersion"

    // Test rules and transitive dependencies:
    androidTestUtil "androidx.test:orchestrator:$androidTestOrchestratorVersion"
>>>>>>> 310cecc0

    ktlint "com.pinterest:ktlint:$ktlintVersion"
}

android {
    buildFeatures {
        compose true
    }

    composeOptions {
        kotlinCompilerExtensionVersion "$androidxComposeCompilerVersion"
    }
}

ext {
    artifactId = "financial-connections"
    artifactName = "financial-connections"
    artifactDescrption = "The financial connections module of Stripe Android SDK"
}

apply from: "${rootDir}/deploy/deploy.gradle"<|MERGE_RESOLUTION|>--- conflicted
+++ resolved
@@ -76,18 +76,12 @@
     androidTestImplementation "com.google.truth:truth:$truthVersion"
 
     androidTestImplementation "androidx.test:rules:$androidTestVersion"
-<<<<<<< HEAD
-    androidTestImplementation "androidx.test:runner:$androidTestVersion"
-
-    androidTestUtil "androidx.test:orchestrator:$androidTestVersion"
-=======
     androidTestImplementation "androidx.test:runner:$androidTestRunnerVersion"
 
     kaptAndroidTest "com.airbnb.android:showkase-processor:$showkaseVersion"
 
     // Test rules and transitive dependencies:
     androidTestUtil "androidx.test:orchestrator:$androidTestOrchestratorVersion"
->>>>>>> 310cecc0
 
     ktlint "com.pinterest:ktlint:$ktlintVersion"
 }
