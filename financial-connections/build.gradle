apply from: configs.androidLibrary

apply plugin: 'kotlin-kapt'
apply plugin: 'checkstyle'
apply plugin: 'org.jetbrains.kotlin.plugin.parcelize'
apply plugin: 'kotlinx-serialization'

android {
    testOptions {
        unitTests {
            includeAndroidResources = true
        }
    }
}

dependencies {
    api project(":stripe-core")
    api project(":payments-model")

    implementation "androidx.activity:activity-ktx:$androidxActivityVersion"
    implementation "androidx.annotation:annotation:$androidxAnnotationVersion"
    implementation "androidx.appcompat:appcompat:$androidxAppcompatVersion"
    implementation "androidx.browser:browser:$androidxBrowserVersion"
    implementation "androidx.constraintlayout:constraintlayout:$androidxConstraintlayoutVersion"
    implementation "androidx.lifecycle:lifecycle-viewmodel-ktx:$androidxLifecycleVersion"
    implementation "androidx.lifecycle:lifecycle-viewmodel-savedstate:$androidxLifecycleVersion"
    implementation "com.google.android.material:material:$materialVersion"
    implementation "com.google.dagger:dagger:$daggerVersion"
    implementation "org.jetbrains.kotlinx:kotlinx-coroutines-core:$kotlinCoroutinesVersion"
    implementation "org.jetbrains.kotlinx:kotlinx-coroutines-android:$kotlinCoroutinesVersion"
    implementation "org.jetbrains.kotlinx:kotlinx-serialization-json:$kotlinSerializationVersion"
    implementation libs.mavericks

    implementation "androidx.activity:activity-compose:$androidxActivityVersion"
    implementation "androidx.compose.ui:ui:$androidxComposeVersion"

    kapt "com.google.dagger:dagger-compiler:$daggerVersion"

    testImplementation "androidx.arch.core:core-testing:$androidxArchCoreVersion"
    testImplementation "androidx.fragment:fragment-testing:$androidxFragmentVersion"
    testImplementation "androidx.test.ext:junit-ktx:$androidTestJunitVersion"
    testImplementation "androidx.test:core:$androidTestVersion"
    testImplementation "com.google.truth:truth:$truthVersion"
    testImplementation "junit:junit:$junitVersion"
    testImplementation "org.jetbrains.kotlin:kotlin-test-junit:$kotlinVersion"
    testImplementation "org.jetbrains.kotlin:kotlin-test-annotations-common:$kotlinVersion"
    testImplementation "org.jetbrains.kotlinx:kotlinx-coroutines-test:$kotlinCoroutinesVersion"
    testImplementation "org.json:json:$jsonVersion"
    testImplementation "org.mockito.kotlin:mockito-kotlin:$mockitoKotlinVersion"
    testImplementation "org.mockito:mockito-core:$mockitoCoreVersion"
    testImplementation "org.mockito:mockito-inline:$mockitoCoreVersion"
    testImplementation "org.robolectric:robolectric:$robolectricVersion"
    testImplementation testLibs.mavericks

    androidTestImplementation "androidx.test.espresso:espresso-core:$espressoVersion"
    androidTestImplementation "androidx.test:rules:$androidTestVersion"
    androidTestImplementation "androidx.test:runner:$androidTestVersion"
    androidTestUtil "androidx.test:orchestrator:$androidTestVersion"

    ktlint "com.pinterest:ktlint:$ktlintVersion"
}

<<<<<<< HEAD
android {
    buildFeatures {
        viewBinding true
        compose true
    }

    composeOptions {
        kotlinCompilerExtensionVersion "$androidxComposeVersion"
    }
}


=======
>>>>>>> 5b628782
ext {
    artifactId = "financial-connections"
    artifactName = "financial-connections"
    artifactDescrption = "The financial connections module of Stripe Android SDK"
}

apply from: "${rootDir}/deploy/deploy.gradle"<|MERGE_RESOLUTION|>--- conflicted
+++ resolved
@@ -18,9 +18,11 @@
     api project(":payments-model")
 
     implementation "androidx.activity:activity-ktx:$androidxActivityVersion"
+    implementation "androidx.activity:activity-compose:$androidxActivityVersion"
     implementation "androidx.annotation:annotation:$androidxAnnotationVersion"
     implementation "androidx.appcompat:appcompat:$androidxAppcompatVersion"
     implementation "androidx.browser:browser:$androidxBrowserVersion"
+    implementation "androidx.compose.ui:ui:$androidxComposeVersion"
     implementation "androidx.constraintlayout:constraintlayout:$androidxConstraintlayoutVersion"
     implementation "androidx.lifecycle:lifecycle-viewmodel-ktx:$androidxLifecycleVersion"
     implementation "androidx.lifecycle:lifecycle-viewmodel-savedstate:$androidxLifecycleVersion"
@@ -31,8 +33,6 @@
     implementation "org.jetbrains.kotlinx:kotlinx-serialization-json:$kotlinSerializationVersion"
     implementation libs.mavericks
 
-    implementation "androidx.activity:activity-compose:$androidxActivityVersion"
-    implementation "androidx.compose.ui:ui:$androidxComposeVersion"
 
     kapt "com.google.dagger:dagger-compiler:$daggerVersion"
 
@@ -60,10 +60,8 @@
     ktlint "com.pinterest:ktlint:$ktlintVersion"
 }
 
-<<<<<<< HEAD
 android {
     buildFeatures {
-        viewBinding true
         compose true
     }
 
@@ -72,9 +70,6 @@
     }
 }
 
-
-=======
->>>>>>> 5b628782
 ext {
     artifactId = "financial-connections"
     artifactName = "financial-connections"
