--- conflicted
+++ resolved
@@ -32,13 +32,8 @@
                 LinkActivityContract.EXTRA_ARGS,
                 LinkActivityContract.Args(
                     StripeIntentFixtures.PI_SUCCEEDED,
-<<<<<<< HEAD
-                    true,
-                    "Merchant, Inc"
-=======
                     merchantName = "Merchant, Inc",
                     completePayment = false
->>>>>>> a73ca7ad
                 )
             )
         }
