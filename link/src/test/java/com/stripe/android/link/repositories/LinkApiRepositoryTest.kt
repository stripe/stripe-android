--- conflicted
+++ resolved
@@ -91,17 +91,13 @@
         val country = "US"
         val name = "name"
         val cookie = "cookie2"
-<<<<<<< HEAD
         linkRepository.consumerSignUp(
             email,
             phone,
             country,
-            cookie,
+           name, cookie,
             ConsumerSignUpConsentAction.Checkbox
         )
-=======
-        linkRepository.consumerSignUp(email, phone, country, name, cookie)
->>>>>>> e1679184
 
         verify(stripeRepository).consumerSignUp(
             eq(email),
@@ -120,38 +116,24 @@
         val consumerSession = mock<ConsumerSession>()
         whenever(
             stripeRepository.consumerSignUp(
-<<<<<<< HEAD
-                any(),
-                any(),
-                any(),
-                any(),
-                anyOrNull(),
-                any(),
-                any()
-            )
-        )
-            .thenReturn(consumerSession)
-
-        val result = linkRepository.consumerSignUp(
-            "email",
-            "phone",
-            "country",
-            "cookie",
-            ConsumerSignUpConsentAction.Checkbox
-        )
-=======
                 email = any(),
                 phoneNumber = any(),
                 country = any(),
                 name = anyOrNull(),
                 locale = anyOrNull(),
                 authSessionCookie = anyOrNull(),
+                any(),
                 requestOptions = any()
             )
         ).thenReturn(consumerSession)
 
-        val result = linkRepository.consumerSignUp("email", "phone", "name", "country", "cookie")
->>>>>>> e1679184
+        val result = linkRepository.consumerSignUp(
+            "email",
+            "phone",
+            "name", "country",
+            "cookie",
+            ConsumerSignUpConsentAction.Checkbox
+        )
 
         assertThat(result.isSuccess).isTrue()
         assertThat(result.getOrNull()).isEqualTo(consumerSession)
@@ -161,38 +143,24 @@
     fun `consumerSignUp catches exception and returns failure`() = runTest {
         whenever(
             stripeRepository.consumerSignUp(
-<<<<<<< HEAD
-                any(),
-                any(),
-                any(),
-                any(),
-                anyOrNull(),
-                any(),
-                any()
-            )
-        )
-            .thenThrow(RuntimeException("error"))
-
-        val result = linkRepository.consumerSignUp(
-            "email",
-            "phone",
-            "country",
-            "cookie",
-            ConsumerSignUpConsentAction.Button
-        )
-=======
                 email = any(),
                 phoneNumber = any(),
                 country = any(),
                 name = anyOrNull(),
                 locale = anyOrNull(),
                 authSessionCookie = anyOrNull(),
+                any(),
                 requestOptions = any()
             )
         ).thenThrow(RuntimeException("error"))
 
-        val result = linkRepository.consumerSignUp("email", "phone", "name", "country", "cookie")
->>>>>>> e1679184
+        val result = linkRepository.consumerSignUp(
+            "email",
+            "phone",
+            "name", "country",
+            "cookie",
+            ConsumerSignUpConsentAction.Button
+        )
 
         assertThat(result.isFailure).isTrue()
     }
