--- conflicted
+++ resolved
@@ -1,11 +1,6 @@
 package com.stripe.android.link
 
 import android.content.Context
-<<<<<<< HEAD
-import androidx.activity.result.ActivityResultLauncher
-import androidx.lifecycle.SavedStateHandle
-=======
->>>>>>> 06a3f2d7
 import androidx.test.core.app.ApplicationProvider
 import com.google.common.truth.Truth.assertThat
 import com.stripe.android.link.model.StripeIntentFixtures
@@ -51,48 +46,12 @@
     }
 
     @Test
-<<<<<<< HEAD
-    fun `verify present() launches LinkActivity with correct arguments`() =
-        runTest {
-            launch {
-                val stripeIntent = StripeIntentFixtures.PI_SUCCEEDED
-                linkPaymentLauncher.setup(
-                    configuration = LinkPaymentLauncher.Configuration(
-                        stripeIntent,
-                        MERCHANT_NAME,
-                        CUSTOMER_EMAIL,
-                        CUSTOMER_PHONE,
-                        CUSTOMER_NAME,
-                        null
-                    ),
-                    coroutineScope = this,
-                    savedStateHandle = SavedStateHandle()
-                )
-                linkPaymentLauncher.present(mockHostActivityLauncher)
-
-                verify(mockHostActivityLauncher).launch(
-                    argWhere { arg ->
-                        arg.stripeIntent == stripeIntent &&
-                            arg.merchantName == MERCHANT_NAME &&
-                            arg.customerEmail == CUSTOMER_EMAIL &&
-                            arg.customerPhone == CUSTOMER_PHONE &&
-                            arg.customerName == CUSTOMER_NAME &&
-                            arg.injectionParams != null &&
-                            arg.injectionParams.productUsage == setOf(PRODUCT_USAGE) &&
-                            arg.injectionParams.injectorKey == LinkPaymentLauncher::class.simpleName + WeakMapInjectorRegistry.CURRENT_REGISTER_KEY.get() &&
-                            arg.injectionParams.enableLogging &&
-                            arg.injectionParams.publishableKey == PUBLISHABLE_KEY &&
-                            arg.injectionParams.stripeAccountId.equals(STRIPE_ACCOUNT_ID)
-                    }
-                )
-=======
     fun `verify component is reused for same configuration`() = runTest {
         linkPaymentLauncher.getAccountStatusFlow(config)
         val component = linkPaymentLauncher.component
         linkPaymentLauncher.signInWithUserInput(config, mock<UserInput.SignIn>())
         assertThat(linkPaymentLauncher.component).isEqualTo(component)
     }
->>>>>>> 06a3f2d7
 
     @Test
     fun `verify component is recreated for different configuration`() {
