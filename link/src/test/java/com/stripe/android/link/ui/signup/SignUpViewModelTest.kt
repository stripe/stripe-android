package com.stripe.android.link.ui.signup

import androidx.lifecycle.Lifecycle
import androidx.savedstate.SavedStateRegistry
import androidx.savedstate.SavedStateRegistryOwner
import com.google.common.truth.Truth.assertThat
import com.stripe.android.core.Logger
import com.stripe.android.core.injection.Injectable
import com.stripe.android.core.model.CountryCode
import com.stripe.android.link.LinkActivityContract
import com.stripe.android.link.LinkScreen
import com.stripe.android.link.account.LinkAccountManager
import com.stripe.android.link.analytics.LinkEventsReporter
import com.stripe.android.link.injection.SignUpViewModelSubcomponent
import com.stripe.android.link.model.LinkAccount
import com.stripe.android.link.model.Navigator
import com.stripe.android.link.model.StripeIntentFixtures
import com.stripe.android.link.ui.ErrorMessage
import com.stripe.android.link.ui.signup.SignUpViewModel.Companion.LOOKUP_DEBOUNCE_MS
import com.stripe.android.model.ConsumerSession
<<<<<<< HEAD
import com.stripe.android.model.ConsumerSignUpConsentAction
=======
import com.stripe.android.model.PaymentIntent
import com.stripe.android.model.SetupIntent
>>>>>>> e1679184
import com.stripe.android.ui.core.injection.NonFallbackInjector
import kotlinx.coroutines.Dispatchers
import kotlinx.coroutines.ExperimentalCoroutinesApi
import kotlinx.coroutines.delay
import kotlinx.coroutines.test.UnconfinedTestDispatcher
import kotlinx.coroutines.test.advanceTimeBy
import kotlinx.coroutines.test.resetMain
import kotlinx.coroutines.test.runTest
import kotlinx.coroutines.test.setMain
import org.junit.Test
import org.junit.runner.RunWith
import org.mockito.kotlin.any
import org.mockito.kotlin.anyOrNull
import org.mockito.kotlin.argumentCaptor
import org.mockito.kotlin.doSuspendableAnswer
import org.mockito.kotlin.eq
import org.mockito.kotlin.mock
import org.mockito.kotlin.spy
import org.mockito.kotlin.stub
import org.mockito.kotlin.times
import org.mockito.kotlin.verify
import org.mockito.kotlin.whenever
import org.robolectric.RobolectricTestRunner
import javax.inject.Provider
import kotlin.test.AfterTest
import kotlin.test.BeforeTest

@ExperimentalCoroutinesApi
@RunWith(RobolectricTestRunner::class)
class SignUpViewModelTest {
    private val defaultArgs = LinkActivityContract.Args(
        StripeIntentFixtures.PI_SUCCEEDED,
        MERCHANT_NAME,
        CUSTOMER_EMAIL,
        CUSTOMER_PHONE,
        null,
        null,
        LinkActivityContract.Args.InjectionParams(
            INJECTOR_KEY,
            setOf(PRODUCT_USAGE),
            true,
            PUBLISHABLE_KEY,
            STRIPE_ACCOUNT_ID
        )
    )
    private val linkAccountManager = mock<LinkAccountManager>()
    private val linkEventsReporter = mock<LinkEventsReporter>()
    private val navigator = mock<Navigator>()

    @BeforeTest
    fun setUp() {
        Dispatchers.setMain(UnconfinedTestDispatcher())
    }

    @AfterTest
    fun tearDown() {
        Dispatchers.resetMain()
    }

    @Test
    fun `init sends analytics event`() = runTest(UnconfinedTestDispatcher()) {
        createViewModel()
        verify(linkEventsReporter).onSignupFlowPresented()
    }

    @Test
    fun `When email is valid then lookup is triggered with delay`() =
        runTest(UnconfinedTestDispatcher()) {
            val viewModel = createViewModel(prefilledEmail = null)
            assertThat(viewModel.signUpState.value).isEqualTo(SignUpState.InputtingEmail)

            viewModel.emailController.onRawValueChange("valid@email.com")
            assertThat(viewModel.signUpState.value).isEqualTo(SignUpState.InputtingEmail)

            // Mock a delayed response so we stay in the loading state
            linkAccountManager.stub {
                onBlocking { lookupConsumer(any(), any()) }.doSuspendableAnswer {
                    delay(100)
                    Result.success(mock())
                }
            }

            // Advance past lookup debounce delay
            advanceTimeBy(LOOKUP_DEBOUNCE_MS + 1)

            assertThat(viewModel.signUpState.value).isEqualTo(SignUpState.VerifyingEmail)
        }

    @Test
    fun `When multiple valid emails entered quickly then lookup is triggered only for last one`() =
        runTest(UnconfinedTestDispatcher()) {
            val viewModel = createViewModel(prefilledEmail = null)
            viewModel.emailController.onRawValueChange("first@email.com")
            advanceTimeBy(LOOKUP_DEBOUNCE_MS / 2)

            viewModel.emailController.onRawValueChange("second@email.com")
            advanceTimeBy(LOOKUP_DEBOUNCE_MS / 2)

            viewModel.emailController.onRawValueChange("third@email.com")
            assertThat(viewModel.signUpState.value).isEqualTo(SignUpState.InputtingEmail)

            // Mock a delayed response so we stay in the loading state
            linkAccountManager.stub {
                onBlocking { lookupConsumer(any(), any()) }.doSuspendableAnswer {
                    delay(100)
                    Result.success(mock())
                }
            }

            // Advance past lookup debounce delay
            advanceTimeBy(LOOKUP_DEBOUNCE_MS + 1)

            assertThat(viewModel.signUpState.value).isEqualTo(SignUpState.VerifyingEmail)

            val emailCaptor = argumentCaptor<String>()
            verify(linkAccountManager).lookupConsumer(emailCaptor.capture(), any())

            assertThat(emailCaptor.allValues.size).isEqualTo(1)
            assertThat(emailCaptor.firstValue).isEqualTo("third@email.com")
        }

    @Test
    fun `When email is provided it should not trigger lookup and should collect phone number`() =
        runTest(UnconfinedTestDispatcher()) {
            val viewModel = createViewModel()
            assertThat(viewModel.signUpState.value).isEqualTo(SignUpState.InputtingPhoneOrName)

            verify(linkAccountManager, times(0)).lookupConsumer(any(), any())
        }

    @Test
    fun `When lookupConsumer succeeds for new account then analytics event is sent`() =
        runTest(UnconfinedTestDispatcher()) {
            whenever(linkAccountManager.lookupConsumer(any(), any()))
                .thenReturn(Result.success(null))

            val viewModel = createViewModel()
            viewModel.emailController.onRawValueChange("valid@email.com")
            // Advance past lookup debounce delay
            advanceTimeBy(LOOKUP_DEBOUNCE_MS + 1)

            verify(linkEventsReporter).onSignupStarted()
        }

    @Test
    fun `When lookupConsumer fails then an error message is shown`() =
        runTest(UnconfinedTestDispatcher()) {
            val errorMessage = "Error message"
            whenever(linkAccountManager.lookupConsumer(any(), any()))
                .thenReturn(Result.failure(RuntimeException(errorMessage)))

            val viewModel = createViewModel()
            viewModel.emailController.onRawValueChange("valid@email.com")
            // Advance past lookup debounce delay
            advanceTimeBy(LOOKUP_DEBOUNCE_MS + 1)

            assertThat(viewModel.errorMessage.value).isEqualTo(ErrorMessage.Raw(errorMessage))
        }

    @Test
    fun `signUp sends correct ConsumerSignUpConsentAction`() =
        runTest(UnconfinedTestDispatcher()) {
            val viewModel = createViewModel()
            viewModel.performValidSignup()

            verify(linkAccountManager).signUp(
                any(),
                any(),
                any(),
                eq(ConsumerSignUpConsentAction.Button)
            )
        }

    @Test
    fun `When signUp fails then an error message is shown`() =
        runTest(UnconfinedTestDispatcher()) {
            val errorMessage = "Error message"
<<<<<<< HEAD
            whenever(linkAccountManager.signUp(any(), any(), any(), any()))
=======
            whenever(linkAccountManager.signUp(any(), any(), any(), anyOrNull()))
>>>>>>> e1679184
                .thenReturn(Result.failure(RuntimeException(errorMessage)))

            val viewModel = createViewModel()
            viewModel.performValidSignup()

            assertThat(viewModel.errorMessage.value).isEqualTo(ErrorMessage.Raw(errorMessage))
        }

    @Test
    fun `When signed up with unverified account then it navigates to Verification screen`() =
        runTest(UnconfinedTestDispatcher()) {
            val viewModel = createViewModel()

            val linkAccount = LinkAccount(
                mockConsumerSessionWithVerificationSession(
                    ConsumerSession.VerificationSession.SessionType.Sms,
                    ConsumerSession.VerificationSession.SessionState.Started
                )
            )

<<<<<<< HEAD
            whenever(linkAccountManager.signUp(any(), any(), any(), any()))
=======
            whenever(linkAccountManager.signUp(any(), any(), any(), anyOrNull()))
>>>>>>> e1679184
                .thenReturn(Result.success(linkAccount))

            viewModel.performValidSignup()

            verify(navigator).navigateTo(LinkScreen.Verification)
            assertThat(viewModel.signUpState.value).isEqualTo(SignUpState.InputtingEmail)
        }

    @Test
    fun `When signed up with verified account then it navigates to Wallet screen`() =
        runTest(UnconfinedTestDispatcher()) {
            val viewModel = createViewModel()

            val linkAccount = LinkAccount(
                mockConsumerSessionWithVerificationSession(
                    ConsumerSession.VerificationSession.SessionType.Sms,
                    ConsumerSession.VerificationSession.SessionState.Verified
                )
            )

<<<<<<< HEAD
            whenever(linkAccountManager.signUp(any(), any(), any(), any()))
=======
            whenever(linkAccountManager.signUp(any(), any(), any(), anyOrNull()))
>>>>>>> e1679184
                .thenReturn(Result.success(linkAccount))

            viewModel.performValidSignup()

            verify(navigator).navigateTo(LinkScreen.Wallet, true)
        }

    @Test
    fun `When signup succeeds then analytics event is sent`() =
        runTest(UnconfinedTestDispatcher()) {
            val viewModel = createViewModel()

            val linkAccount = LinkAccount(
                mockConsumerSessionWithVerificationSession(
                    ConsumerSession.VerificationSession.SessionType.Sms,
                    ConsumerSession.VerificationSession.SessionState.Verified
                )
            )

<<<<<<< HEAD
            whenever(linkAccountManager.signUp(any(), any(), any(), any()))
=======
            whenever(linkAccountManager.signUp(any(), any(), any(), anyOrNull()))
>>>>>>> e1679184
                .thenReturn(Result.success(linkAccount))

            viewModel.performValidSignup()

            verify(linkEventsReporter).onSignupCompleted()
        }

    @Test
    fun `When signup fails then analytics event is sent`() =
        runTest(UnconfinedTestDispatcher()) {
            val viewModel = createViewModel()

<<<<<<< HEAD
            whenever(linkAccountManager.signUp(any(), any(), any(), any()))
=======
            whenever(linkAccountManager.signUp(any(), any(), any(), anyOrNull()))
>>>>>>> e1679184
                .thenReturn(Result.failure(Exception()))

            viewModel.performValidSignup()

            verify(linkEventsReporter).onSignupFailure()
        }

    @Test
    fun `Doesn't require name for US consumers`() = runTest(UnconfinedTestDispatcher()) {
        val viewModel = createViewModel(
            prefilledEmail = null,
            countryCode = CountryCode.US
        )
        assertThat(viewModel.isReadyToSignUp.value).isFalse()

        viewModel.emailController.onRawValueChange("me@myself.com")
        viewModel.phoneController.onRawValueChange("1234567890")
        assertThat(viewModel.isReadyToSignUp.value).isTrue()
    }

    @Test
    fun `Requires name for non-US consumers`() = runTest(UnconfinedTestDispatcher()) {
        val viewModel = createViewModel(
            prefilledEmail = null,
            countryCode = CountryCode.CA
        )
        assertThat(viewModel.isReadyToSignUp.value).isFalse()

        viewModel.emailController.onRawValueChange("me@myself.com")
        viewModel.phoneController.onRawValueChange("1234567890")
        assertThat(viewModel.isReadyToSignUp.value).isFalse()

        viewModel.nameController.onRawValueChange("Someone from Canada")
        assertThat(viewModel.isReadyToSignUp.value).isTrue()
    }

    @Test
    fun `Factory gets initialized by Injector when Injector is available`() {
        val mockBuilder = mock<SignUpViewModelSubcomponent.Builder>()
        val mockSubComponent = mock<SignUpViewModelSubcomponent>()
        val vmToBeReturned = mock<SignUpViewModel>()

        whenever(mockBuilder.prefilledEmail(anyOrNull())).thenReturn(mockBuilder)
        whenever(mockBuilder.build()).thenReturn(mockSubComponent)
        whenever((mockSubComponent.signUpViewModel)).thenReturn(vmToBeReturned)

        val mockSavedStateRegistryOwner = mock<SavedStateRegistryOwner>()
        val mockSavedStateRegistry = mock<SavedStateRegistry>()
        val mockLifeCycle = mock<Lifecycle>()

        whenever(mockSavedStateRegistryOwner.savedStateRegistry).thenReturn(mockSavedStateRegistry)
        whenever(mockSavedStateRegistryOwner.lifecycle).thenReturn(mockLifeCycle)
        whenever(mockLifeCycle.currentState).thenReturn(Lifecycle.State.CREATED)

        val injector = object : NonFallbackInjector {
            override fun inject(injectable: Injectable<*>) {
                val factory = injectable as SignUpViewModel.Factory
                factory.subComponentBuilderProvider = Provider { mockBuilder }
            }
        }

        val factory = SignUpViewModel.Factory(
            injector,
            null
        )
        val factorySpy = spy(factory)
        val createdViewModel = factorySpy.create(SignUpViewModel::class.java)
        assertThat(createdViewModel).isEqualTo(vmToBeReturned)
    }

    private fun createViewModel(
        prefilledEmail: String? = CUSTOMER_EMAIL,
        args: LinkActivityContract.Args = defaultArgs,
        countryCode: CountryCode = CountryCode.US
    ): SignUpViewModel {
        val argsWithCountryCode = args.copy(
            stripeIntent = when (val intent = args.stripeIntent) {
                is PaymentIntent -> intent.copy(countryCode = countryCode.value)
                is SetupIntent -> intent.copy(countryCode = countryCode.value)
            }
        )
        return SignUpViewModel(
            args = argsWithCountryCode,
            customerEmail = prefilledEmail,
            linkAccountManager = linkAccountManager,
            linkEventsReporter = linkEventsReporter,
            logger = Logger.noop(),
            navigator = navigator
        )
    }

    private fun SignUpViewModel.performValidSignup() {
        emailController.onRawValueChange("email@valid.co")
        phoneController.onRawValueChange("1234567890")
        onSignUpClick()
    }

    private fun mockConsumerSessionWithVerificationSession(
        type: ConsumerSession.VerificationSession.SessionType,
        state: ConsumerSession.VerificationSession.SessionState
    ): ConsumerSession {
        val verificationSession = mock<ConsumerSession.VerificationSession>()
        whenever(verificationSession.type).thenReturn(type)
        whenever(verificationSession.state).thenReturn(state)
        val verificationSessions = listOf(verificationSession)

        val consumerSession = mock<ConsumerSession>()
        whenever(consumerSession.verificationSessions).thenReturn(verificationSessions)
        whenever(consumerSession.clientSecret).thenReturn("secret")
        whenever(consumerSession.emailAddress).thenReturn("email")
        return consumerSession
    }

    private companion object {
        const val INJECTOR_KEY = "injectorKey"
        const val PRODUCT_USAGE = "productUsage"
        const val PUBLISHABLE_KEY = "publishableKey"
        const val STRIPE_ACCOUNT_ID = "stripeAccountId"

        const val MERCHANT_NAME = "merchantName"
        const val CUSTOMER_EMAIL = "customer@email.com"
        const val CUSTOMER_PHONE = "1234567890"
    }
}<|MERGE_RESOLUTION|>--- conflicted
+++ resolved
@@ -18,12 +18,9 @@
 import com.stripe.android.link.ui.ErrorMessage
 import com.stripe.android.link.ui.signup.SignUpViewModel.Companion.LOOKUP_DEBOUNCE_MS
 import com.stripe.android.model.ConsumerSession
-<<<<<<< HEAD
-import com.stripe.android.model.ConsumerSignUpConsentAction
-=======
 import com.stripe.android.model.PaymentIntent
 import com.stripe.android.model.SetupIntent
->>>>>>> e1679184
+import com.stripe.android.model.ConsumerSignUpConsentAction
 import com.stripe.android.ui.core.injection.NonFallbackInjector
 import kotlinx.coroutines.Dispatchers
 import kotlinx.coroutines.ExperimentalCoroutinesApi
@@ -201,11 +198,7 @@
     fun `When signUp fails then an error message is shown`() =
         runTest(UnconfinedTestDispatcher()) {
             val errorMessage = "Error message"
-<<<<<<< HEAD
-            whenever(linkAccountManager.signUp(any(), any(), any(), any()))
-=======
-            whenever(linkAccountManager.signUp(any(), any(), any(), anyOrNull()))
->>>>>>> e1679184
+            whenever(linkAccountManager.signUp(any(), any(), any(), anyOrNull(), any()))
                 .thenReturn(Result.failure(RuntimeException(errorMessage)))
 
             val viewModel = createViewModel()
@@ -226,11 +219,7 @@
                 )
             )
 
-<<<<<<< HEAD
-            whenever(linkAccountManager.signUp(any(), any(), any(), any()))
-=======
-            whenever(linkAccountManager.signUp(any(), any(), any(), anyOrNull()))
->>>>>>> e1679184
+            whenever(linkAccountManager.signUp(any(), any(), any(), anyOrNull(), any()))
                 .thenReturn(Result.success(linkAccount))
 
             viewModel.performValidSignup()
@@ -251,11 +240,7 @@
                 )
             )
 
-<<<<<<< HEAD
-            whenever(linkAccountManager.signUp(any(), any(), any(), any()))
-=======
-            whenever(linkAccountManager.signUp(any(), any(), any(), anyOrNull()))
->>>>>>> e1679184
+            whenever(linkAccountManager.signUp(any(), any(), any(), anyOrNull(), any()))
                 .thenReturn(Result.success(linkAccount))
 
             viewModel.performValidSignup()
@@ -275,11 +260,7 @@
                 )
             )
 
-<<<<<<< HEAD
-            whenever(linkAccountManager.signUp(any(), any(), any(), any()))
-=======
-            whenever(linkAccountManager.signUp(any(), any(), any(), anyOrNull()))
->>>>>>> e1679184
+            whenever(linkAccountManager.signUp(any(), any(), any(), anyOrNull(), any()))
                 .thenReturn(Result.success(linkAccount))
 
             viewModel.performValidSignup()
@@ -292,11 +273,7 @@
         runTest(UnconfinedTestDispatcher()) {
             val viewModel = createViewModel()
 
-<<<<<<< HEAD
-            whenever(linkAccountManager.signUp(any(), any(), any(), any()))
-=======
-            whenever(linkAccountManager.signUp(any(), any(), any(), anyOrNull()))
->>>>>>> e1679184
+            whenever(linkAccountManager.signUp(any(), any(), any(), anyOrNull(), any()))
                 .thenReturn(Result.failure(Exception()))
 
             viewModel.performValidSignup()
