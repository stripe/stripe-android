package com.stripe.android.link.ui.paymentmethod

import androidx.compose.foundation.layout.ColumnScope
import androidx.compose.foundation.layout.Spacer
import androidx.compose.foundation.layout.height
import androidx.compose.foundation.layout.padding
import androidx.compose.material.MaterialTheme
import androidx.compose.material.Surface
import androidx.compose.material.Text
import androidx.compose.runtime.Composable
import androidx.compose.runtime.collectAsState
import androidx.compose.runtime.getValue
import androidx.compose.ui.Modifier
import androidx.compose.ui.platform.LocalContext
import androidx.compose.ui.res.stringResource
import androidx.compose.ui.text.style.TextAlign
import androidx.compose.ui.tooling.preview.Preview
import androidx.compose.ui.unit.dp
import androidx.lifecycle.viewmodel.compose.viewModel
import com.stripe.android.link.R
import com.stripe.android.link.injection.NonFallbackInjector
import com.stripe.android.link.model.LinkAccount
import com.stripe.android.link.theme.DefaultLinkTheme
import com.stripe.android.link.theme.PaymentsThemeForLink
import com.stripe.android.link.ui.ErrorMessage
import com.stripe.android.link.ui.ErrorText
import com.stripe.android.link.ui.PrimaryButton
import com.stripe.android.link.ui.PrimaryButtonState
import com.stripe.android.link.ui.ScrollableTopLevelColumn
import com.stripe.android.link.ui.SecondaryButton
import com.stripe.android.link.ui.forms.Form
import com.stripe.android.link.ui.primaryButtonLabel
import com.stripe.android.ui.core.elements.LayoutSpec

@Preview
@Composable
private fun PaymentMethodBodyPreview() {
    DefaultLinkTheme {
        Surface {
            PaymentMethodBody(
                isProcessing = false,
                primaryButtonLabel = "Pay $10.99",
                primaryButtonEnabled = true,
                errorMessage = null,
                onPrimaryButtonClick = {},
                onPayAnotherWayClick = {},
            ) {}
        }
    }
}

@Composable
internal fun PaymentMethodBody(
    linkAccount: LinkAccount,
    injector: NonFallbackInjector
) {
    val viewModel: PaymentMethodViewModel = viewModel(
        factory = PaymentMethodViewModel.Factory(linkAccount, injector)
    )

<<<<<<< HEAD
    val formViewModel: FormViewModel = viewModel(
        factory = FormViewModel.Factory(
            LayoutSpec(viewModel.paymentMethod.formSpec),
            injector
        )
    )

    val formValues by formViewModel.completeFormValues.collectAsState(null)
=======
    val formValues by viewModel.formController.completeFormValues.collectAsState(null)
>>>>>>> 7f65c2f7
    val isProcessing by viewModel.isProcessing.collectAsState()
    val errorMessage by viewModel.errorMessage.collectAsState()

    PaymentMethodBody(
        isProcessing = isProcessing,
        primaryButtonLabel = primaryButtonLabel(viewModel.args, LocalContext.current.resources),
        primaryButtonEnabled = formValues != null,
        errorMessage = errorMessage,
        onPrimaryButtonClick = {
            formValues?.let {
                viewModel.startPayment(it)
            }
        },
        onPayAnotherWayClick = viewModel::payAnotherWay
    ) {
        Form(
            viewModel.formController,
            viewModel.isEnabled
        )
    }
}

@Composable
internal fun PaymentMethodBody(
    isProcessing: Boolean,
    primaryButtonLabel: String,
    primaryButtonEnabled: Boolean,
    errorMessage: ErrorMessage?,
    onPrimaryButtonClick: () -> Unit,
    onPayAnotherWayClick: () -> Unit,
    formContent: @Composable ColumnScope.() -> Unit
) {
    ScrollableTopLevelColumn {
        Text(
            text = stringResource(R.string.pm_add_new_card),
            modifier = Modifier
                .padding(top = 4.dp, bottom = 32.dp),
            textAlign = TextAlign.Center,
            style = MaterialTheme.typography.h2,
            color = MaterialTheme.colors.onPrimary
        )
        PaymentsThemeForLink {
            formContent()
        }
        Spacer(modifier = Modifier.height(8.dp))
        errorMessage?.let {
            ErrorText(text = it.getMessage(LocalContext.current.resources))
        }
        PrimaryButton(
            label = primaryButtonLabel,
            state = when {
                isProcessing -> PrimaryButtonState.Processing
                primaryButtonEnabled -> PrimaryButtonState.Enabled
                else -> PrimaryButtonState.Disabled
            },
            icon = R.drawable.stripe_ic_lock,
            onButtonClick = onPrimaryButtonClick
        )
        SecondaryButton(
            enabled = !isProcessing,
            label = stringResource(id = R.string.wallet_pay_another_way),
            onClick = onPayAnotherWayClick
        )
    }
}<|MERGE_RESOLUTION|>--- conflicted
+++ resolved
@@ -30,7 +30,6 @@
 import com.stripe.android.link.ui.SecondaryButton
 import com.stripe.android.link.ui.forms.Form
 import com.stripe.android.link.ui.primaryButtonLabel
-import com.stripe.android.ui.core.elements.LayoutSpec
 
 @Preview
 @Composable
@@ -58,18 +57,7 @@
         factory = PaymentMethodViewModel.Factory(linkAccount, injector)
     )
 
-<<<<<<< HEAD
-    val formViewModel: FormViewModel = viewModel(
-        factory = FormViewModel.Factory(
-            LayoutSpec(viewModel.paymentMethod.formSpec),
-            injector
-        )
-    )
-
-    val formValues by formViewModel.completeFormValues.collectAsState(null)
-=======
     val formValues by viewModel.formController.completeFormValues.collectAsState(null)
->>>>>>> 7f65c2f7
     val isProcessing by viewModel.isProcessing.collectAsState()
     val errorMessage by viewModel.errorMessage.collectAsState()
 
