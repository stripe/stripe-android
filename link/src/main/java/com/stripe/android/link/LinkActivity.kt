--- conflicted
+++ resolved
@@ -124,11 +124,7 @@
 
                         LinkAppBar(
                             state = appBarState,
-<<<<<<< HEAD
-                            onButtonClick = { viewModel.navigator.onBack(true) }
-=======
                             onButtonClick = { viewModel.navigator.onBack(userInitiated = true) }
->>>>>>> b8d6bcaf
                         )
 
                         NavHost(navController, LinkScreen.Loading.route) {
