package com.stripe.android.link.repositories

import com.stripe.android.link.LinkPaymentDetails
import com.stripe.android.model.ConsumerPaymentDetails
import com.stripe.android.model.ConsumerPaymentDetailsUpdateParams
import com.stripe.android.model.ConsumerSession
import com.stripe.android.model.ConsumerSessionLookup
import com.stripe.android.model.ConsumerSignUpConsentAction
import com.stripe.android.model.FinancialConnectionsSession
import com.stripe.android.model.PaymentMethodCreateParams
import com.stripe.android.model.StripeIntent

/**
 * Interface for a repository that interacts with Link services.
 */
internal interface LinkRepository {

    /**
     * Check if the email already has a link account.
     */
    suspend fun lookupConsumer(
        email: String?,
        authSessionCookie: String?
    ): Result<ConsumerSessionLookup>

    /**
     * Sign up for a new Link account.
     */
    suspend fun consumerSignUp(
        email: String,
        phone: String,
        country: String,
<<<<<<< HEAD
        authSessionCookie: String?,
        consentAction: ConsumerSignUpConsentAction
=======
        name: String?,
        authSessionCookie: String?
>>>>>>> e1679184
    ): Result<ConsumerSession>

    /**
     * Start an SMS verification.
     */
    suspend fun startVerification(
        consumerSessionClientSecret: String,
        consumerPublishableKey: String?,
        authSessionCookie: String?
    ): Result<ConsumerSession>

    /**
     * Confirm an SMS verification code.
     */
    suspend fun confirmVerification(
        verificationCode: String,
        consumerSessionClientSecret: String,
        consumerPublishableKey: String?,
        authSessionCookie: String?
    ): Result<ConsumerSession>

    /**
     * Logs out the current consumer.
     */
    suspend fun logout(
        consumerSessionClientSecret: String,
        consumerPublishableKey: String?,
        authSessionCookie: String?
    ): Result<ConsumerSession>

    /**
     * Fetch all saved payment methods for the consumer.
     */
    suspend fun listPaymentDetails(
        consumerSessionClientSecret: String,
        consumerPublishableKey: String?
    ): Result<ConsumerPaymentDetails>

    /**
     * Create a new [FinancialConnectionsSession], used to link a bank account using the Financial
     * Connections SDK.
     */
    suspend fun createFinancialConnectionsSession(
        consumerSessionClientSecret: String,
        consumerPublishableKey: String?
    ): Result<FinancialConnectionsSession>

    /**
     * Create a new linked bank account payment method in the consumer account.
     */
    suspend fun createBankAccountPaymentDetails(
        financialConnectionsAccountId: String,
        consumerSessionClientSecret: String,
        consumerPublishableKey: String?
    ): Result<ConsumerPaymentDetails.BankAccount>

    /**
     * Create a new card payment method in the consumer account.
     */
    suspend fun createCardPaymentDetails(
        paymentMethodCreateParams: PaymentMethodCreateParams,
        userEmail: String,
        stripeIntent: StripeIntent,
        consumerSessionClientSecret: String,
        consumerPublishableKey: String?
    ): Result<LinkPaymentDetails.New>

    /**
     * Update an existing payment method in the consumer account.
     */
    suspend fun updatePaymentDetails(
        updateParams: ConsumerPaymentDetailsUpdateParams,
        consumerSessionClientSecret: String,
        consumerPublishableKey: String?
    ): Result<ConsumerPaymentDetails>

    /**
     * Delete the payment method from the consumer account.
     */
    suspend fun deletePaymentDetails(
        paymentDetailsId: String,
        consumerSessionClientSecret: String,
        consumerPublishableKey: String?
    ): Result<Unit>
}<|MERGE_RESOLUTION|>--- conflicted
+++ resolved
@@ -30,13 +30,9 @@
         email: String,
         phone: String,
         country: String,
-<<<<<<< HEAD
+        name: String?,
         authSessionCookie: String?,
         consentAction: ConsumerSignUpConsentAction
-=======
-        name: String?,
-        authSessionCookie: String?
->>>>>>> e1679184
     ): Result<ConsumerSession>
 
     /**
