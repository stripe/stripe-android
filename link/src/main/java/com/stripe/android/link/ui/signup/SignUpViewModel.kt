package com.stripe.android.link.ui.signup

import androidx.lifecycle.ViewModel
import androidx.lifecycle.ViewModelProvider
import androidx.lifecycle.viewModelScope
import com.stripe.android.core.Logger
import com.stripe.android.core.model.CountryCode
import com.stripe.android.link.LinkActivityContract
import com.stripe.android.link.LinkScreen
import com.stripe.android.link.account.LinkAccountManager
import com.stripe.android.link.analytics.LinkEventsReporter
import com.stripe.android.link.injection.SignUpViewModelSubcomponent
import com.stripe.android.link.model.LinkAccount
import com.stripe.android.link.model.Navigator
import com.stripe.android.link.ui.ErrorMessage
import com.stripe.android.link.ui.getErrorMessage
<<<<<<< HEAD
import com.stripe.android.model.ConsumerSignUpConsentAction
=======
import com.stripe.android.model.PaymentIntent
import com.stripe.android.model.SetupIntent
>>>>>>> e1679184
import com.stripe.android.ui.core.elements.PhoneNumberController
import com.stripe.android.ui.core.elements.SimpleTextFieldController
import com.stripe.android.ui.core.injection.NonFallbackInjectable
import com.stripe.android.ui.core.injection.NonFallbackInjector
import kotlinx.coroutines.CoroutineScope
import kotlinx.coroutines.Job
import kotlinx.coroutines.delay
import kotlinx.coroutines.flow.MutableStateFlow
import kotlinx.coroutines.flow.SharingStarted
import kotlinx.coroutines.flow.StateFlow
import kotlinx.coroutines.flow.collect
import kotlinx.coroutines.flow.combine
import kotlinx.coroutines.flow.map
import kotlinx.coroutines.flow.stateIn
import kotlinx.coroutines.isActive
import kotlinx.coroutines.launch
import javax.inject.Inject
import javax.inject.Named
import javax.inject.Provider

/**
 * ViewModel that handles user sign up logic.
 */
internal class SignUpViewModel @Inject constructor(
    private val args: LinkActivityContract.Args,
    @Named(PREFILLED_EMAIL) private val customerEmail: String?,
    private val linkAccountManager: LinkAccountManager,
    private val linkEventsReporter: LinkEventsReporter,
    private val navigator: Navigator,
    private val logger: Logger
) : ViewModel() {
    private val prefilledEmail =
        if (linkAccountManager.hasUserLoggedOut(customerEmail)) null else customerEmail
    private val prefilledPhone =
        args.customerPhone?.takeUnless { linkAccountManager.hasUserLoggedOut(customerEmail) } ?: ""

    val merchantName: String = args.merchantName

    val emailController = SimpleTextFieldController.createEmailSectionController(prefilledEmail)
    val phoneController = PhoneNumberController.createPhoneNumberController(prefilledPhone)
    val nameController = SimpleTextFieldController.createNameSectionController(null) // TODO

    /**
     * Emits the email entered in the form if valid, null otherwise.
     */
    private val consumerEmail: StateFlow<String?> =
        emailController.formFieldValue.map { it.takeIf { it.isComplete }?.value }
            .stateIn(viewModelScope, SharingStarted.Eagerly, prefilledEmail)

    /**
     * Emits the phone number entered in the form if valid, null otherwise.
     */
    private val consumerPhoneNumber: StateFlow<String?> =
        phoneController.formFieldValue.map { it.takeIf { it.isComplete }?.value }
            .stateIn(viewModelScope, SharingStarted.Eagerly, null)

    /**
     * Emits the name entered in the form if valid, null otherwise.
     */
    private val consumerName: StateFlow<String?> =
        nameController.formFieldValue.map { it.takeIf { it.isComplete }?.value }
            .stateIn(viewModelScope, SharingStarted.Eagerly, null)

    val requiresNameCollection: Boolean
        get() {
            val countryCode = when (val stripeIntent = args.stripeIntent) {
                is PaymentIntent -> stripeIntent.countryCode
                is SetupIntent -> stripeIntent.countryCode
            }
            return countryCode != CountryCode.US.value
        }

    private val _isReadyToSignUp = MutableStateFlow(false)
    val isReadyToSignUp: StateFlow<Boolean> = _isReadyToSignUp

    private val _signUpStatus = MutableStateFlow(SignUpState.InputtingEmail)
    val signUpState: StateFlow<SignUpState> = _signUpStatus

    private val _errorMessage = MutableStateFlow<ErrorMessage?>(null)
    val errorMessage: StateFlow<ErrorMessage?> = _errorMessage

    private val debouncer = Debouncer(prefilledEmail)

    init {
        debouncer.startWatching(
            coroutineScope = viewModelScope,
            emailFlow = consumerEmail,
            onStateChanged = {
                _signUpStatus.value = it
            },
            onValidEmailEntered = {
                viewModelScope.launch {
                    lookupConsumerEmail(it)
                }
            }
        )

        viewModelScope.launch {
            combine(
                consumerEmail,
                consumerPhoneNumber,
                consumerName,
                this@SignUpViewModel::determineIsReadyToSignUp
            ).collect {
                _isReadyToSignUp.value = it
            }
        }

        linkEventsReporter.onSignupFlowPresented()
    }

    private fun determineIsReadyToSignUp(
        email: String?,
        phone: String?,
        name: String?
    ): Boolean {
        return email != null && phone != null && (!requiresNameCollection || !name.isNullOrBlank())
    }

    fun onSignUpClick() {
        clearError()
        // All inputs must be valid otherwise sign up button would not be displayed
        val email = requireNotNull(consumerEmail.value)
        val phone = phoneController.getE164PhoneNumber(requireNotNull(consumerPhoneNumber.value))
        val country = phoneController.getCountryCode()
        val name = consumerName.value
        viewModelScope.launch {
<<<<<<< HEAD
            linkAccountManager.signUp(email, phone, country, ConsumerSignUpConsentAction.Button)
                .fold(
                    onSuccess = {
                        onAccountFetched(it)
                        linkEventsReporter.onSignupCompleted()
                    },
                    onFailure = {
                        onError(it)
                        linkEventsReporter.onSignupFailure()
                    }
                )
=======
            linkAccountManager.signUp(email, phone, country, name).fold(
                onSuccess = {
                    onAccountFetched(it)
                    linkEventsReporter.onSignupCompleted()
                },
                onFailure = {
                    onError(it)
                    linkEventsReporter.onSignupFailure()
                }
            )
>>>>>>> e1679184
        }
    }

    private suspend fun lookupConsumerEmail(email: String) {
        clearError()
        linkAccountManager.lookupConsumer(email).fold(
            onSuccess = {
                if (it != null) {
                    onAccountFetched(it)
                } else {
                    _signUpStatus.value = SignUpState.InputtingPhoneOrName
                    linkEventsReporter.onSignupStarted()
                }
            },
            onFailure = ::onError
        )
    }

    private fun onAccountFetched(linkAccount: LinkAccount) {
        if (linkAccount.isVerified) {
            navigator.navigateTo(LinkScreen.Wallet, clearBackStack = true)
        } else {
            navigator.navigateTo(LinkScreen.Verification)
            // The sign up screen stays in the back stack.
            // Clean up the state in case the user comes back.
            emailController.onRawValueChange("")
        }
    }

    private fun clearError() {
        _errorMessage.value = null
    }

    private fun onError(error: Throwable) = error.getErrorMessage().let {
        logger.error("Error: ", error)
        _errorMessage.value = it
    }

    internal class Debouncer(
        private val initialEmail: String?
    ) {
        /**
         * Holds a Job that looks up the email after a delay, so that we can cancel it if the user
         * continues typing.
         */
        private var lookupJob: Job? = null

        fun startWatching(
            coroutineScope: CoroutineScope,
            emailFlow: StateFlow<String?>,
            onStateChanged: (SignUpState) -> Unit,
            onValidEmailEntered: (String) -> Unit
        ) {
            coroutineScope.launch {
                emailFlow.collect { email ->
                    // The first emitted value is the one provided in the constructor arguments, and
                    // shouldn't trigger a lookup.
                    if (email == initialEmail && lookupJob == null) {
                        // If it's a valid email, collect phone number
                        if (email != null) {
                            onStateChanged(SignUpState.InputtingPhoneOrName)
                        }
                        return@collect
                    }

                    lookupJob?.cancel()

                    if (email != null) {
                        lookupJob = launch {
                            delay(LOOKUP_DEBOUNCE_MS)
                            if (isActive) {
                                onStateChanged(SignUpState.VerifyingEmail)
                                onValidEmailEntered(email)
                            }
                        }
                    } else {
                        onStateChanged(SignUpState.InputtingEmail)
                    }
                }
            }
        }
    }

    internal class Factory(
        private val injector: NonFallbackInjector,
        private val email: String?
    ) : ViewModelProvider.Factory, NonFallbackInjectable {

        @Inject
        lateinit var subComponentBuilderProvider:
            Provider<SignUpViewModelSubcomponent.Builder>

        @Suppress("UNCHECKED_CAST")
        override fun <T : ViewModel> create(modelClass: Class<T>): T {
            injector.inject(this)
            return subComponentBuilderProvider.get()
                .prefilledEmail(email)
                .build().signUpViewModel as T
        }
    }

    companion object {
        // How long to wait (in milliseconds) before triggering a call to lookup the email
        const val LOOKUP_DEBOUNCE_MS = 1000L

        const val PREFILLED_EMAIL = "prefilled_email"
    }
}<|MERGE_RESOLUTION|>--- conflicted
+++ resolved
@@ -14,12 +14,9 @@
 import com.stripe.android.link.model.Navigator
 import com.stripe.android.link.ui.ErrorMessage
 import com.stripe.android.link.ui.getErrorMessage
-<<<<<<< HEAD
-import com.stripe.android.model.ConsumerSignUpConsentAction
-=======
 import com.stripe.android.model.PaymentIntent
 import com.stripe.android.model.SetupIntent
->>>>>>> e1679184
+import com.stripe.android.model.ConsumerSignUpConsentAction
 import com.stripe.android.ui.core.elements.PhoneNumberController
 import com.stripe.android.ui.core.elements.SimpleTextFieldController
 import com.stripe.android.ui.core.injection.NonFallbackInjectable
@@ -147,20 +144,7 @@
         val country = phoneController.getCountryCode()
         val name = consumerName.value
         viewModelScope.launch {
-<<<<<<< HEAD
-            linkAccountManager.signUp(email, phone, country, ConsumerSignUpConsentAction.Button)
-                .fold(
-                    onSuccess = {
-                        onAccountFetched(it)
-                        linkEventsReporter.onSignupCompleted()
-                    },
-                    onFailure = {
-                        onError(it)
-                        linkEventsReporter.onSignupFailure()
-                    }
-                )
-=======
-            linkAccountManager.signUp(email, phone, country, name).fold(
+            linkAccountManager.signUp(email, phone, country, name, ConsumerSignUpConsentAction.Button).fold(
                 onSuccess = {
                     onAccountFetched(it)
                     linkEventsReporter.onSignupCompleted()
@@ -170,7 +154,6 @@
                     linkEventsReporter.onSignupFailure()
                 }
             )
->>>>>>> e1679184
         }
     }
 
