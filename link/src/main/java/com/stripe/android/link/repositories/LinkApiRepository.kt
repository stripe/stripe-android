package com.stripe.android.link.repositories

import com.stripe.android.core.injection.IOContext
import com.stripe.android.core.injection.PUBLISHABLE_KEY
import com.stripe.android.core.injection.STRIPE_ACCOUNT_ID
import com.stripe.android.core.networking.ApiRequest
import com.stripe.android.link.LinkPaymentDetails
import com.stripe.android.link.confirmation.ConfirmStripeIntentParamsFactory
import com.stripe.android.link.ui.paymentmethod.SupportedPaymentMethod
import com.stripe.android.model.ConsumerPaymentDetails
import com.stripe.android.model.ConsumerPaymentDetailsCreateParams
import com.stripe.android.model.ConsumerPaymentDetailsUpdateParams
import com.stripe.android.model.ConsumerSession
import com.stripe.android.model.ConsumerSessionLookup
import com.stripe.android.model.ConsumerSignUpConsentAction
import com.stripe.android.model.FinancialConnectionsSession
import com.stripe.android.model.PaymentMethodCreateParams
import com.stripe.android.model.StripeIntent
import com.stripe.android.networking.StripeRepository
import kotlinx.coroutines.withContext
import java.util.Locale
import javax.inject.Inject
import javax.inject.Named
import javax.inject.Singleton
import kotlin.coroutines.CoroutineContext

/**
 * Repository that uses [StripeRepository] for Link services.
 */
@Singleton
internal class LinkApiRepository @Inject constructor(
    @Named(PUBLISHABLE_KEY) private val publishableKeyProvider: () -> String,
    @Named(STRIPE_ACCOUNT_ID) private val stripeAccountIdProvider: () -> String?,
    private val stripeRepository: StripeRepository,
    @IOContext private val workContext: CoroutineContext,
    private val locale: Locale?
) : LinkRepository {

    override suspend fun lookupConsumer(
        email: String?,
        authSessionCookie: String?
    ): Result<ConsumerSessionLookup> = withContext(workContext) {
        runCatching {
            requireNotNull(
                stripeRepository.lookupConsumerSession(
                    email,
                    authSessionCookie,
                    ApiRequest.Options(
                        publishableKeyProvider(),
                        stripeAccountIdProvider()
                    )
                )
            )
        }
    }

    override suspend fun consumerSignUp(
        email: String,
        phone: String,
        country: String,
<<<<<<< HEAD
        authSessionCookie: String?,
        consentAction: ConsumerSignUpConsentAction
=======
        name: String?,
        authSessionCookie: String?
>>>>>>> e1679184
    ): Result<ConsumerSession> = withContext(workContext) {
        runCatching {
            requireNotNull(
                stripeRepository.consumerSignUp(
                    email,
                    phone,
                    country,
                    name,
                    locale,
                    authSessionCookie,
                    consentAction,
                    ApiRequest.Options(
                        publishableKeyProvider(),
                        stripeAccountIdProvider()
                    )
                )
            )
        }
    }

    override suspend fun startVerification(
        consumerSessionClientSecret: String,
        consumerPublishableKey: String?,
        authSessionCookie: String?
    ): Result<ConsumerSession> = withContext(workContext) {
        runCatching {
            requireNotNull(
                stripeRepository.startConsumerVerification(
                    consumerSessionClientSecret,
                    locale ?: Locale.US,
                    authSessionCookie,
                    consumerPublishableKey?.let {
                        ApiRequest.Options(it)
                    } ?: ApiRequest.Options(
                        publishableKeyProvider(),
                        stripeAccountIdProvider()
                    )
                )
            )
        }
    }

    override suspend fun confirmVerification(
        verificationCode: String,
        consumerSessionClientSecret: String,
        consumerPublishableKey: String?,
        authSessionCookie: String?
    ): Result<ConsumerSession> = withContext(workContext) {
        runCatching {
            requireNotNull(
                stripeRepository.confirmConsumerVerification(
                    consumerSessionClientSecret,
                    verificationCode,
                    authSessionCookie,
                    consumerPublishableKey?.let {
                        ApiRequest.Options(it)
                    } ?: ApiRequest.Options(
                        publishableKeyProvider(),
                        stripeAccountIdProvider()
                    )
                )
            )
        }
    }

    override suspend fun logout(
        consumerSessionClientSecret: String,
        consumerPublishableKey: String?,
        authSessionCookie: String?
    ): Result<ConsumerSession> = withContext(workContext) {
        runCatching {
            requireNotNull(
                stripeRepository.logoutConsumer(
                    consumerSessionClientSecret,
                    authSessionCookie,
                    consumerPublishableKey?.let {
                        ApiRequest.Options(it)
                    } ?: ApiRequest.Options(
                        publishableKeyProvider(),
                        stripeAccountIdProvider()
                    )
                )
            )
        }
    }

    override suspend fun listPaymentDetails(
        consumerSessionClientSecret: String,
        consumerPublishableKey: String?
    ): Result<ConsumerPaymentDetails> = withContext(workContext) {
        runCatching {
            requireNotNull(
                stripeRepository.listPaymentDetails(
                    consumerSessionClientSecret,
                    SupportedPaymentMethod.allTypes,
                    consumerPublishableKey?.let {
                        ApiRequest.Options(it)
                    } ?: ApiRequest.Options(
                        publishableKeyProvider(),
                        stripeAccountIdProvider()
                    )
                )
            )
        }
    }

    override suspend fun createFinancialConnectionsSession(
        consumerSessionClientSecret: String,
        consumerPublishableKey: String?
    ): Result<FinancialConnectionsSession> = withContext(workContext) {
        runCatching {
            requireNotNull(
                stripeRepository.createLinkFinancialConnectionsSession(
                    consumerSessionClientSecret,
                    consumerPublishableKey?.let {
                        ApiRequest.Options(it)
                    } ?: ApiRequest.Options(
                        publishableKeyProvider(),
                        stripeAccountIdProvider()
                    )
                )
            )
        }
    }

    override suspend fun createBankAccountPaymentDetails(
        financialConnectionsAccountId: String,
        consumerSessionClientSecret: String,
        consumerPublishableKey: String?
    ): Result<ConsumerPaymentDetails.BankAccount> = withContext(workContext) {
        runCatching {
            requireNotNull(
                stripeRepository.createPaymentDetails(
                    consumerSessionClientSecret,
                    financialConnectionsAccountId,
                    consumerPublishableKey?.let {
                        ApiRequest.Options(it)
                    } ?: ApiRequest.Options(
                        publishableKeyProvider(),
                        stripeAccountIdProvider()
                    )
                )?.paymentDetails?.first()?.let {
                    it as? ConsumerPaymentDetails.BankAccount
                }
            )
        }
    }

    override suspend fun createCardPaymentDetails(
        paymentMethodCreateParams: PaymentMethodCreateParams,
        userEmail: String,
        stripeIntent: StripeIntent,
        consumerSessionClientSecret: String,
        consumerPublishableKey: String?
    ): Result<LinkPaymentDetails.New> = withContext(workContext) {
        runCatching {
            requireNotNull(
                stripeRepository.createPaymentDetails(
                    consumerSessionClientSecret,
                    ConsumerPaymentDetailsCreateParams.Card(
                        paymentMethodCreateParams.toParamMap(),
                        userEmail
                    ),
                    consumerPublishableKey?.let {
                        ApiRequest.Options(it)
                    } ?: ApiRequest.Options(
                        publishableKeyProvider(),
                        stripeAccountIdProvider()
                    )
                )?.paymentDetails?.first()?.let {
                    LinkPaymentDetails.New(
                        it,
                        ConfirmStripeIntentParamsFactory.createFactory(stripeIntent)
                            .createPaymentMethodCreateParams(
                                consumerSessionClientSecret,
                                it,
                                ConsumerPaymentDetailsCreateParams.Card.extraConfirmationParams(
                                    paymentMethodCreateParams
                                )
                            ),
                        paymentMethodCreateParams
                    )
                }
            )
        }
    }

    override suspend fun updatePaymentDetails(
        updateParams: ConsumerPaymentDetailsUpdateParams,
        consumerSessionClientSecret: String,
        consumerPublishableKey: String?
    ): Result<ConsumerPaymentDetails> = withContext(workContext) {
        runCatching {
            requireNotNull(
                stripeRepository.updatePaymentDetails(
                    consumerSessionClientSecret,
                    updateParams,
                    consumerPublishableKey?.let {
                        ApiRequest.Options(it)
                    } ?: ApiRequest.Options(
                        publishableKeyProvider(),
                        stripeAccountIdProvider()
                    )
                )
            )
        }
    }

    override suspend fun deletePaymentDetails(
        paymentDetailsId: String,
        consumerSessionClientSecret: String,
        consumerPublishableKey: String?
    ): Result<Unit> = withContext(workContext) {
        runCatching {
            stripeRepository.deletePaymentDetails(
                consumerSessionClientSecret,
                paymentDetailsId,
                consumerPublishableKey?.let {
                    ApiRequest.Options(it)
                } ?: ApiRequest.Options(
                    publishableKeyProvider(),
                    stripeAccountIdProvider()
                )
            )
        }
    }
}<|MERGE_RESOLUTION|>--- conflicted
+++ resolved
@@ -58,13 +58,9 @@
         email: String,
         phone: String,
         country: String,
-<<<<<<< HEAD
+        name: String?,
         authSessionCookie: String?,
         consentAction: ConsumerSignUpConsentAction
-=======
-        name: String?,
-        authSessionCookie: String?
->>>>>>> e1679184
     ): Result<ConsumerSession> = withContext(workContext) {
         runCatching {
             requireNotNull(
