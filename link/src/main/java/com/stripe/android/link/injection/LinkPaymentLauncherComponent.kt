package com.stripe.android.link.injection

import android.content.Context
import androidx.lifecycle.SavedStateHandle
import com.stripe.android.core.injection.CoreCommonModule
import com.stripe.android.core.injection.ENABLE_LOGGING
import com.stripe.android.core.injection.IOContext
import com.stripe.android.core.injection.Injectable
import com.stripe.android.core.injection.PUBLISHABLE_KEY
import com.stripe.android.core.injection.STRIPE_ACCOUNT_ID
import com.stripe.android.core.injection.UIContext
import com.stripe.android.core.networking.AnalyticsRequestExecutor
import com.stripe.android.link.LinkPaymentLauncher
import com.stripe.android.link.account.LinkAccountManager
import com.stripe.android.link.analytics.LinkEventsReporter
import com.stripe.android.link.ui.inline.InlineSignupViewModel
import com.stripe.android.link.ui.verification.VerificationViewModel
import com.stripe.android.networking.PaymentAnalyticsRequestFactory
import com.stripe.android.networking.StripeRepository
import com.stripe.android.payments.core.injection.PRODUCT_USAGE
import com.stripe.android.ui.core.address.AddressRepository
import com.stripe.android.ui.core.forms.resources.ResourceRepository
import com.stripe.android.ui.core.injection.NonFallbackInjector
import dagger.BindsInstance
import dagger.Component
import javax.inject.Named
import javax.inject.Singleton
import kotlin.coroutines.CoroutineContext

/**
 * Component that holds the dependency graph for [LinkPaymentLauncher] and related classes used for
 * inline sign up, before Link is launched.
 */
@Singleton
@Component(
    modules = [
        LinkCommonModule::class,
        CoreCommonModule::class
    ]
)
internal abstract class LinkPaymentLauncherComponent {
    abstract val linkAccountManager: LinkAccountManager
    abstract val linkEventsReporter: LinkEventsReporter
    abstract val linkComponentBuilder: LinkComponent.Builder
    abstract val configuration: LinkPaymentLauncher.Configuration

    abstract fun inject(factory: VerificationViewModel.Factory)
    abstract fun inject(factory: InlineSignupViewModel.Factory)

    val injector: NonFallbackInjector = object : NonFallbackInjector {
        override fun inject(injectable: Injectable<*>) {
            when (injectable) {
                is VerificationViewModel.Factory ->
                    this@LinkPaymentLauncherComponent.inject(injectable)
                is InlineSignupViewModel.Factory ->
                    this@LinkPaymentLauncherComponent.inject(injectable)
                else -> {
                    throw IllegalArgumentException(
                        "invalid Injectable $injectable requested in $this"
                    )
                }
            }
        }
    }

    @Component.Builder
    interface Builder {
        @BindsInstance
        fun configuration(configuration: LinkPaymentLauncher.Configuration): Builder
<<<<<<< HEAD

        @BindsInstance
        fun savedStateHandle(savedStateHandle: SavedStateHandle): Builder
=======
>>>>>>> 06a3f2d7

        @BindsInstance
        fun context(context: Context): Builder

        @BindsInstance
        fun ioContext(@IOContext workContext: CoroutineContext): Builder

        @BindsInstance
        fun uiContext(@UIContext uiContext: CoroutineContext): Builder

        @BindsInstance
        fun analyticsRequestFactory(paymentAnalyticsRequestFactory: PaymentAnalyticsRequestFactory): Builder

        @BindsInstance
        fun analyticsRequestExecutor(analyticsRequestExecutor: AnalyticsRequestExecutor): Builder

        @BindsInstance
        fun stripeRepository(stripeRepository: StripeRepository): Builder

        @BindsInstance
        fun addressResourceRepository(addressResourceRepository: ResourceRepository<AddressRepository>): Builder

        @BindsInstance
        fun enableLogging(@Named(ENABLE_LOGGING) enableLogging: Boolean): Builder

        @BindsInstance
        fun publishableKeyProvider(@Named(PUBLISHABLE_KEY) publishableKeyProvider: () -> String): Builder

        @BindsInstance
        fun stripeAccountIdProvider(@Named(STRIPE_ACCOUNT_ID) stripeAccountIdProvider: () -> String?): Builder

        @BindsInstance
        fun productUsage(@Named(PRODUCT_USAGE) productUsage: Set<String>): Builder

        fun build(): LinkPaymentLauncherComponent
    }
}<|MERGE_RESOLUTION|>--- conflicted
+++ resolved
@@ -1,7 +1,6 @@
 package com.stripe.android.link.injection
 
 import android.content.Context
-import androidx.lifecycle.SavedStateHandle
 import com.stripe.android.core.injection.CoreCommonModule
 import com.stripe.android.core.injection.ENABLE_LOGGING
 import com.stripe.android.core.injection.IOContext
@@ -67,12 +66,6 @@
     interface Builder {
         @BindsInstance
         fun configuration(configuration: LinkPaymentLauncher.Configuration): Builder
-<<<<<<< HEAD
-
-        @BindsInstance
-        fun savedStateHandle(savedStateHandle: SavedStateHandle): Builder
-=======
->>>>>>> 06a3f2d7
 
         @BindsInstance
         fun context(context: Context): Builder
