package com.stripe.android.link.ui.paymentmethod

import androidx.lifecycle.ViewModel
import androidx.lifecycle.ViewModelProvider
import androidx.lifecycle.viewModelScope
import com.stripe.android.core.Logger
import com.stripe.android.financialconnections.launcher.FinancialConnectionsSheetLinkResult
import com.stripe.android.link.LinkActivityContract
import com.stripe.android.link.LinkActivityResult
import com.stripe.android.link.LinkPaymentDetails
import com.stripe.android.link.LinkScreen
import com.stripe.android.link.R
import com.stripe.android.link.account.LinkAccountManager
import com.stripe.android.link.confirmation.ConfirmStripeIntentParamsFactory
import com.stripe.android.link.confirmation.ConfirmationManager
import com.stripe.android.link.injection.SignedInViewModelSubcomponent
import com.stripe.android.link.model.LinkAccount
import com.stripe.android.link.model.Navigator
import com.stripe.android.link.model.supportedPaymentMethodTypes
import com.stripe.android.link.ui.ErrorMessage
import com.stripe.android.link.ui.PrimaryButtonState
import com.stripe.android.link.ui.getErrorMessage
import com.stripe.android.link.ui.wallet.PaymentDetailsResult
import com.stripe.android.model.ConsumerPaymentDetails
import com.stripe.android.payments.paymentlauncher.PaymentResult
import com.stripe.android.ui.core.FieldValuesToParamsMapConverter
import com.stripe.android.ui.core.FormController
import com.stripe.android.ui.core.elements.IdentifierSpec
import com.stripe.android.ui.core.elements.LayoutSpec
import com.stripe.android.ui.core.forms.FormFieldEntry
import com.stripe.android.ui.core.forms.convertToFormValuesMap
import com.stripe.android.ui.core.injection.FormControllerSubcomponent
import com.stripe.android.ui.core.injection.NonFallbackInjectable
import com.stripe.android.ui.core.injection.NonFallbackInjector
import kotlinx.coroutines.delay
import kotlinx.coroutines.flow.Flow
import kotlinx.coroutines.flow.MutableStateFlow
import kotlinx.coroutines.flow.StateFlow
import kotlinx.coroutines.flow.map
import kotlinx.coroutines.launch
import javax.inject.Inject
import javax.inject.Provider

/**
 * ViewModel that controls the PaymentMethod screen, managing what payment method form to show and
 * how the user interacts with it to add a new payment method.
 */
internal class PaymentMethodViewModel @Inject constructor(
    val args: LinkActivityContract.Args,
    val linkAccount: LinkAccount,
    private val linkAccountManager: LinkAccountManager,
    private val navigator: Navigator,
    private val confirmationManager: ConfirmationManager,
    private val logger: Logger,
    private val formControllerProvider: Provider<FormControllerSubcomponent.Builder>
) : ViewModel() {
    private val stripeIntent = args.stripeIntent

    private val _primaryButtonState = MutableStateFlow(PrimaryButtonState.Enabled)
    val primaryButtonState: StateFlow<PrimaryButtonState> = _primaryButtonState

    val isEnabled: Flow<Boolean> = _primaryButtonState.map { !it.isBlocking }

    private val _errorMessage = MutableStateFlow<ErrorMessage?>(null)
    val errorMessage: StateFlow<ErrorMessage?> = _errorMessage

    private val isRootScreen = navigator.isOnRootScreen() == true

    val secondaryButtonLabel = if (isRootScreen) {
        R.string.wallet_pay_another_way
    } else {
        R.string.cancel
    }

    val supportedTypes = args.stripeIntent.supportedPaymentMethodTypes(linkAccount)
        .let { supportedTypes ->
            SupportedPaymentMethod.allValues.filter { supportedTypes.contains(it.type) }
        }

    private val _paymentMethod = MutableStateFlow(supportedTypes.first())
    val paymentMethod: StateFlow<SupportedPaymentMethod> = _paymentMethod

    val formController = MutableStateFlow<FormController?>(null)
    private val formControllersCache = mutableMapOf<SupportedPaymentMethod, FormController>()

    private val _financialConnectionsSessionClientSecret = MutableStateFlow<String?>(null)
    val financialConnectionsSessionClientSecret: StateFlow<String?> =
        _financialConnectionsSessionClientSecret

    // User must be signed in when Wallet Screen is loaded, so [consumerPublishableKey] is not null
    val publishableKey = requireNotNull(linkAccountManager.consumerPublishableKey)

    fun init(loadFromArgs: Boolean) {
        val cardMap = args.prefilledCardParams?.toParamMap()
            ?.takeIf { loadFromArgs }
            ?.let { convertToFormValuesMap(it) }
            ?: emptyMap()
        val initialValuesMap = args.initialFormValuesMap
            ?: emptyMap()
        updateFormController(cardMap + initialValuesMap)
    }

    fun onPaymentMethodSelected(paymentMethod: SupportedPaymentMethod) {
        _paymentMethod.value = paymentMethod
        updateFormController()
    }

    fun startPayment(formValues: Map<IdentifierSpec, FormFieldEntry>) {
        clearError()
        setState(PrimaryButtonState.Processing)

        when (paymentMethod.value) {
            SupportedPaymentMethod.Card -> {
                val paymentMethodCreateParams =
                    FieldValuesToParamsMapConverter.transformToPaymentMethodCreateParams(
                        formValues,
                        paymentMethod.value.type,
                        false
                    )

                viewModelScope.launch {
                    linkAccountManager.createCardPaymentDetails(
                        paymentMethodCreateParams,
                        linkAccount.email,
                        args.stripeIntent
                    ).fold(
                        onSuccess = ::completePayment,
                        onFailure = ::onError
                    )
                }
            }
            SupportedPaymentMethod.BankAccount -> {
                viewModelScope.launch {
                    linkAccountManager.createFinancialConnectionsSession()
                        .mapCatching { requireNotNull(it.clientSecret) }
                        .fold(
                            onSuccess = {
                                _financialConnectionsSessionClientSecret.value = it
                            },
                            onFailure = ::onError
                        )
                }
            }
        }
    }

    fun onSecondaryButtonClick() {
        if (isRootScreen) {
            payAnotherWay()
        } else {
<<<<<<< HEAD
            navigator.onBack(true)
        }
    }

    fun onFinancialConnectionsAccountLinked(result: FinancialConnectionsSheetLinkResult) {
        when (result) {
            is FinancialConnectionsSheetLinkResult.Canceled -> setState(PrimaryButtonState.Enabled)
            is FinancialConnectionsSheetLinkResult.Failed -> onError(result.error)
            is FinancialConnectionsSheetLinkResult.Completed -> {
                viewModelScope.launch {
                    linkAccountManager.createBankAccountPaymentDetails(result.linkedAccountId)
                        .fold(
                            onSuccess = ::navigateToWallet,
                            onFailure = ::onError
                        )
                }
            }
        }
    }

    private fun updateFormController(
        initialValues: Map<IdentifierSpec, String?> = emptyMap()
    ) {
        formController.value =
            formControllersCache[paymentMethod.value] ?: formControllerProvider.get()
                .formSpec(LayoutSpec(paymentMethod.value.formSpec))
                .viewOnlyFields(emptySet())
                .viewModelScope(viewModelScope)
                .initialValues(initialValues)
                .stripeIntent(args.stripeIntent)
                .merchantName(args.merchantName)
                .build()
                .formController
                .also { formControllersCache[paymentMethod.value] = it }
    }

    private fun navigateToWallet(selectedAccount: ConsumerPaymentDetails.BankAccount) {
        if (navigator.isOnRootScreen() == false) {
            navigator.setResult(
                PaymentDetailsResult.KEY,
                PaymentDetailsResult.Success(selectedAccount.id)
            )
            navigator.onBack()
        } else {
            navigator.navigateTo(LinkScreen.Wallet, clearBackStack = true)
=======
            navigator.onBack(userInitiated = true)
>>>>>>> b8d6bcaf
        }
    }

    private fun payAnotherWay() {
        clearError()
        navigator.dismiss()
        linkAccountManager.logout()
    }

    private fun completePayment(linkPaymentDetails: LinkPaymentDetails) {
        val params = ConfirmStripeIntentParamsFactory.createFactory(stripeIntent)
            .createConfirmStripeIntentParams(linkPaymentDetails.paymentMethodCreateParams)

        confirmationManager.confirmStripeIntent(params) { result ->
            result.fold(
                onSuccess = { paymentResult ->
                    when (paymentResult) {
                        is PaymentResult.Canceled -> {
                            // no-op, let the user continue their flow
                            setState(PrimaryButtonState.Enabled)
                        }
                        is PaymentResult.Failed -> {
                            onError(paymentResult.throwable)
                        }
                        is PaymentResult.Completed -> {
                            setState(PrimaryButtonState.Completed)
                            viewModelScope.launch {
                                delay(PrimaryButtonState.COMPLETED_DELAY_MS)
                                navigator.dismiss(LinkActivityResult.Completed)
                            }
                        }
                    }
                },
                onFailure = ::onError
            )
        }
    }

    private fun clearError() {
        _errorMessage.value = null
    }

    private fun onError(error: Throwable) = error.getErrorMessage().let {
        logger.error("Error: ", error)
        setState(PrimaryButtonState.Enabled)
        _errorMessage.value = it
    }

    private fun setState(state: PrimaryButtonState) {
        _primaryButtonState.value = state
        navigator.userNavigationEnabled = !state.isBlocking
    }

    internal class Factory(
        private val linkAccount: LinkAccount,
        private val injector: NonFallbackInjector,
        private val loadFromArgs: Boolean
    ) : ViewModelProvider.Factory, NonFallbackInjectable {

        @Inject
        lateinit var subComponentBuilderProvider:
            Provider<SignedInViewModelSubcomponent.Builder>

        @Suppress("UNCHECKED_CAST")
        override fun <T : ViewModel> create(modelClass: Class<T>): T {
            injector.inject(this)
            return subComponentBuilderProvider.get()
                .linkAccount(linkAccount)
                .build().paymentMethodViewModel.apply {
                    init(loadFromArgs)
                } as T
        }
    }
}<|MERGE_RESOLUTION|>--- conflicted
+++ resolved
@@ -148,8 +148,7 @@
         if (isRootScreen) {
             payAnotherWay()
         } else {
-<<<<<<< HEAD
-            navigator.onBack(true)
+            navigator.onBack(userInitiated = true)
         }
     }
 
@@ -194,9 +193,6 @@
             navigator.onBack()
         } else {
             navigator.navigateTo(LinkScreen.Wallet, clearBackStack = true)
-=======
-            navigator.onBack(userInitiated = true)
->>>>>>> b8d6bcaf
         }
     }
 
