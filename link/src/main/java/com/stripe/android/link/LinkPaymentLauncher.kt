package com.stripe.android.link

import android.content.Context
import android.os.Parcelable
import androidx.activity.result.ActivityResultLauncher
import androidx.annotation.RestrictTo
import androidx.lifecycle.SavedStateHandle
import com.stripe.android.core.injection.ENABLE_LOGGING
import com.stripe.android.core.injection.IOContext
import com.stripe.android.core.injection.Injectable
import com.stripe.android.core.injection.InjectorKey
import com.stripe.android.core.injection.PUBLISHABLE_KEY
import com.stripe.android.core.injection.STRIPE_ACCOUNT_ID
import com.stripe.android.core.injection.UIContext
import com.stripe.android.core.injection.WeakMapInjectorRegistry
import com.stripe.android.core.networking.AnalyticsRequestExecutor
import com.stripe.android.link.injection.DaggerLinkPaymentLauncherComponent
import com.stripe.android.link.injection.LinkComponent
import com.stripe.android.link.injection.LinkPaymentLauncherComponent
import com.stripe.android.link.ui.cardedit.CardEditViewModel
import com.stripe.android.link.ui.inline.UserInput
import com.stripe.android.link.ui.paymentmethod.PaymentMethodViewModel
import com.stripe.android.link.ui.paymentmethod.SupportedPaymentMethod
import com.stripe.android.link.ui.signup.SignUpViewModel
import com.stripe.android.link.ui.verification.VerificationViewModel
import com.stripe.android.link.ui.wallet.WalletViewModel
import com.stripe.android.model.PaymentMethodCreateParams
import com.stripe.android.model.StripeIntent
import com.stripe.android.networking.PaymentAnalyticsRequestFactory
import com.stripe.android.networking.StripeRepository
import com.stripe.android.payments.core.injection.PRODUCT_USAGE
import com.stripe.android.ui.core.address.AddressRepository
import com.stripe.android.ui.core.elements.IdentifierSpec
import com.stripe.android.ui.core.forms.resources.ResourceRepository
import com.stripe.android.ui.core.injection.NonFallbackInjectable
import com.stripe.android.ui.core.injection.NonFallbackInjector
<<<<<<< HEAD
import kotlinx.coroutines.CoroutineScope
import kotlinx.coroutines.flow.stateIn
=======
>>>>>>> 06a3f2d7
import kotlinx.parcelize.Parcelize
import javax.inject.Inject
import javax.inject.Named
import kotlin.coroutines.CoroutineContext

/**
 * Launcher for an Activity that will confirm a payment using Link.
 */
@RestrictTo(RestrictTo.Scope.LIBRARY_GROUP)
class LinkPaymentLauncher @Inject internal constructor(
    context: Context,
    @Named(PRODUCT_USAGE) private val productUsage: Set<String>,
    @Named(PUBLISHABLE_KEY) private val publishableKeyProvider: () -> String,
    @Named(STRIPE_ACCOUNT_ID) private val stripeAccountIdProvider: () -> String?,
    @Named(ENABLE_LOGGING) private val enableLogging: Boolean,
    @IOContext ioContext: CoroutineContext,
    @UIContext uiContext: CoroutineContext,
    paymentAnalyticsRequestFactory: PaymentAnalyticsRequestFactory,
    analyticsRequestExecutor: AnalyticsRequestExecutor,
    stripeRepository: StripeRepository,
    addressResourceRepository: ResourceRepository<AddressRepository>
) : NonFallbackInjectable {
    private val launcherComponentBuilder = DaggerLinkPaymentLauncherComponent.builder()
        .context(context)
        .ioContext(ioContext)
        .uiContext(uiContext)
        .analyticsRequestFactory(paymentAnalyticsRequestFactory)
        .analyticsRequestExecutor(analyticsRequestExecutor)
        .stripeRepository(stripeRepository)
        .addressResourceRepository(addressResourceRepository)
        .enableLogging(enableLogging)
        .publishableKeyProvider(publishableKeyProvider)
        .stripeAccountIdProvider(stripeAccountIdProvider)
        .productUsage(productUsage)

    @InjectorKey
    private val injectorKey: String = WeakMapInjectorRegistry.nextKey(
        requireNotNull(LinkPaymentLauncher::class.simpleName)
    )

    /**
<<<<<<< HEAD
     * The dependency injector component for all injectable classes in Link while in an embedded
     * environment.
     * It is safe to hold here because [LinkPaymentLauncher] lives only for as long as
     * PaymentSheet's ViewModel is alive.
     */
    internal var component: LinkPaymentLauncherComponent? = null

    /**
     * Sets up Link to process the given [Configuration.stripeIntent].
     *
     * This will fetch the user's account if they're already logged in, or lookup the email passed
     * in during instantiation.
     *
     * @param configuration the [LinkPaymentLauncher.Configuration], containing the parameters
     *                      required to process a payment.
     * @param coroutineScope the coroutine scope used to collect the account status flow.
     */
    suspend fun setup(
        configuration: Configuration,
        coroutineScope: CoroutineScope,
        savedStateHandle: SavedStateHandle
    ): AccountStatus = launcherComponentBuilder
        .configuration(configuration)
        .savedStateHandle(savedStateHandle)
        .build()
        .also {
            component = it
        }
        .linkAccountManager.accountStatus.stateIn(coroutineScope).value

    /**
     * Publicly visible account status, used by PaymentSheet to display the correct UI.
     */
    fun getAccountStatusFlow() = requireNotNull(component).linkAccountManager.accountStatus

    /**
     * Launch the Link UI to process the Stripe Intent sent in [setup].
=======
     * The dependency injector Component for all injectable classes in Link while in an embedded
     * environment.
     */
    internal var component: LinkPaymentLauncherComponent? = null

    /**
     * Fetch the customer's account status, initializing the dependencies if they haven't been
     * initialized yet.
     */
    fun getAccountStatusFlow(configuration: Configuration) =
        getLinkPaymentLauncherComponent(configuration).linkAccountManager.accountStatus

    /**
     * Launch the Link UI to process a payment.
>>>>>>> 06a3f2d7
     *
     * @param configuration The payment and customer settings
     * @param activityResultLauncher Launcher that will receive the payment result.
     * @param prefilledNewCardParams The card information prefilled by the user. If non null, Link
     *  will launch into adding a new card, with the card information pre-filled.
     */
    fun present(
        configuration: Configuration,
        activityResultLauncher: ActivityResultLauncher<LinkActivityContract.Args>,
        prefilledNewCardParams: PaymentMethodCreateParams? = null
    ) {
<<<<<<< HEAD

        val args = LinkActivityContract.Args(
            requireNotNull(component) { "Must call setup before presenting" }
                .configuration,
=======
        val args = LinkActivityContract.Args(
            configuration,
>>>>>>> 06a3f2d7
            prefilledNewCardParams,
            LinkActivityContract.Args.InjectionParams(
                injectorKey,
                productUsage,
                enableLogging,
                publishableKeyProvider(),
                stripeAccountIdProvider()
            )
        )
        buildLinkComponent(getLinkPaymentLauncherComponent(configuration), args)
        activityResultLauncher.launch(args)
    }

    /**
     * Trigger Link sign in with the input collected from the user inline in PaymentSheet, whether
     * it's a new or existing account.
     */
<<<<<<< HEAD
    suspend fun signInWithUserInput(userInput: UserInput) =
        requireNotNull(component).linkAccountManager.signInWithUserInput(userInput).map { true }
=======
    suspend fun signInWithUserInput(
        configuration: Configuration,
        userInput: UserInput
    ) = getLinkPaymentLauncherComponent(configuration)
        .linkAccountManager
        .signInWithUserInput(userInput)
        .map { true }
>>>>>>> 06a3f2d7

    /**
     * Attach a new Card to the currently signed in Link account.
     *
     * @return The parameters needed to confirm the current Stripe Intent using the newly created
     *          PaymentDetails.
     */
    suspend fun attachNewCardToAccount(
        configuration: Configuration,
        paymentMethodCreateParams: PaymentMethodCreateParams
    ): Result<LinkPaymentDetails.New> =
<<<<<<< HEAD
        requireNotNull(component).linkAccountManager.createCardPaymentDetails(
            paymentMethodCreateParams
        )

    /**
=======
        getLinkPaymentLauncherComponent(configuration)
            .linkAccountManager
            .createCardPaymentDetails(paymentMethodCreateParams)

    /**
     * Create or get the existing [LinkPaymentLauncherComponent], responsible for injecting all
     * injectable classes in Link while in an embedded environment.
     */
    private fun getLinkPaymentLauncherComponent(configuration: Configuration) =
        component?.takeIf { it.configuration == configuration }
            ?: launcherComponentBuilder
                .configuration(configuration)
                .build()
                .also {
                    component = it
                }

    /**
>>>>>>> 06a3f2d7
     * Set up [LinkComponent], responsible for injecting all dependencies into the Link app.
     */
    private fun buildLinkComponent(
        component: LinkPaymentLauncherComponent,
        args: LinkActivityContract.Args
    ) {
        val linkComponent = component.linkComponentBuilder.starterArgs(args).build()
        val injector = object : NonFallbackInjector {
            override fun inject(injectable: Injectable<*>) {
                when (injectable) {
                    is LinkActivityViewModel.Factory -> linkComponent.inject(injectable)
                    is SignUpViewModel.Factory -> linkComponent.inject(injectable)
                    is VerificationViewModel.Factory -> linkComponent.inject(injectable)
                    is WalletViewModel.Factory -> linkComponent.inject(injectable)
                    is PaymentMethodViewModel.Factory -> linkComponent.inject(injectable)
                    is CardEditViewModel.Factory -> linkComponent.inject(injectable)
                    else -> {
                        throw IllegalArgumentException("invalid Injectable $injectable requested in $this")
                    }
                }
            }
        }
        WeakMapInjectorRegistry.register(injector, injectorKey)
    }

    /**
     * Arguments for launching [LinkActivity] to confirm a payment with Link.
     *
     * @param stripeIntent The Stripe Intent that is being processed
     * @param merchantName The customer-facing business name.
     * @param customerName Name of the customer, used to pre-fill the form.
     * @param customerEmail Email of the customer, used to pre-fill the form.
     * @param customerPhone Phone number of the customer, used to pre-fill the form.
     * @param shippingValues The initial shipping values for [FormController].
     */
    @Parcelize
    @RestrictTo(RestrictTo.Scope.LIBRARY_GROUP)
    data class Configuration(
        val stripeIntent: StripeIntent,
        val merchantName: String,
        val customerName: String?,
        val customerEmail: String?,
        val customerPhone: String?,
        val shippingValues: Map<IdentifierSpec, String?>?
    ) : Parcelable

    @RestrictTo(RestrictTo.Scope.LIBRARY_GROUP)
    companion object {
        val LINK_ENABLED = true
        val supportedFundingSources = SupportedPaymentMethod.allTypes
    }
}<|MERGE_RESOLUTION|>--- conflicted
+++ resolved
@@ -4,7 +4,6 @@
 import android.os.Parcelable
 import androidx.activity.result.ActivityResultLauncher
 import androidx.annotation.RestrictTo
-import androidx.lifecycle.SavedStateHandle
 import com.stripe.android.core.injection.ENABLE_LOGGING
 import com.stripe.android.core.injection.IOContext
 import com.stripe.android.core.injection.Injectable
@@ -34,11 +33,6 @@
 import com.stripe.android.ui.core.forms.resources.ResourceRepository
 import com.stripe.android.ui.core.injection.NonFallbackInjectable
 import com.stripe.android.ui.core.injection.NonFallbackInjector
-<<<<<<< HEAD
-import kotlinx.coroutines.CoroutineScope
-import kotlinx.coroutines.flow.stateIn
-=======
->>>>>>> 06a3f2d7
 import kotlinx.parcelize.Parcelize
 import javax.inject.Inject
 import javax.inject.Named
@@ -80,45 +74,6 @@
     )
 
     /**
-<<<<<<< HEAD
-     * The dependency injector component for all injectable classes in Link while in an embedded
-     * environment.
-     * It is safe to hold here because [LinkPaymentLauncher] lives only for as long as
-     * PaymentSheet's ViewModel is alive.
-     */
-    internal var component: LinkPaymentLauncherComponent? = null
-
-    /**
-     * Sets up Link to process the given [Configuration.stripeIntent].
-     *
-     * This will fetch the user's account if they're already logged in, or lookup the email passed
-     * in during instantiation.
-     *
-     * @param configuration the [LinkPaymentLauncher.Configuration], containing the parameters
-     *                      required to process a payment.
-     * @param coroutineScope the coroutine scope used to collect the account status flow.
-     */
-    suspend fun setup(
-        configuration: Configuration,
-        coroutineScope: CoroutineScope,
-        savedStateHandle: SavedStateHandle
-    ): AccountStatus = launcherComponentBuilder
-        .configuration(configuration)
-        .savedStateHandle(savedStateHandle)
-        .build()
-        .also {
-            component = it
-        }
-        .linkAccountManager.accountStatus.stateIn(coroutineScope).value
-
-    /**
-     * Publicly visible account status, used by PaymentSheet to display the correct UI.
-     */
-    fun getAccountStatusFlow() = requireNotNull(component).linkAccountManager.accountStatus
-
-    /**
-     * Launch the Link UI to process the Stripe Intent sent in [setup].
-=======
      * The dependency injector Component for all injectable classes in Link while in an embedded
      * environment.
      */
@@ -133,7 +88,6 @@
 
     /**
      * Launch the Link UI to process a payment.
->>>>>>> 06a3f2d7
      *
      * @param configuration The payment and customer settings
      * @param activityResultLauncher Launcher that will receive the payment result.
@@ -145,15 +99,8 @@
         activityResultLauncher: ActivityResultLauncher<LinkActivityContract.Args>,
         prefilledNewCardParams: PaymentMethodCreateParams? = null
     ) {
-<<<<<<< HEAD
-
-        val args = LinkActivityContract.Args(
-            requireNotNull(component) { "Must call setup before presenting" }
-                .configuration,
-=======
         val args = LinkActivityContract.Args(
             configuration,
->>>>>>> 06a3f2d7
             prefilledNewCardParams,
             LinkActivityContract.Args.InjectionParams(
                 injectorKey,
@@ -171,10 +118,6 @@
      * Trigger Link sign in with the input collected from the user inline in PaymentSheet, whether
      * it's a new or existing account.
      */
-<<<<<<< HEAD
-    suspend fun signInWithUserInput(userInput: UserInput) =
-        requireNotNull(component).linkAccountManager.signInWithUserInput(userInput).map { true }
-=======
     suspend fun signInWithUserInput(
         configuration: Configuration,
         userInput: UserInput
@@ -182,7 +125,6 @@
         .linkAccountManager
         .signInWithUserInput(userInput)
         .map { true }
->>>>>>> 06a3f2d7
 
     /**
      * Attach a new Card to the currently signed in Link account.
@@ -194,13 +136,6 @@
         configuration: Configuration,
         paymentMethodCreateParams: PaymentMethodCreateParams
     ): Result<LinkPaymentDetails.New> =
-<<<<<<< HEAD
-        requireNotNull(component).linkAccountManager.createCardPaymentDetails(
-            paymentMethodCreateParams
-        )
-
-    /**
-=======
         getLinkPaymentLauncherComponent(configuration)
             .linkAccountManager
             .createCardPaymentDetails(paymentMethodCreateParams)
@@ -219,7 +154,6 @@
                 }
 
     /**
->>>>>>> 06a3f2d7
      * Set up [LinkComponent], responsible for injecting all dependencies into the Link app.
      */
     private fun buildLinkComponent(
@@ -268,7 +202,7 @@
 
     @RestrictTo(RestrictTo.Scope.LIBRARY_GROUP)
     companion object {
-        val LINK_ENABLED = true
+        val LINK_ENABLED = false
         val supportedFundingSources = SupportedPaymentMethod.allTypes
     }
 }