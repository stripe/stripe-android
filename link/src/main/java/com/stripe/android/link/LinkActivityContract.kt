--- conflicted
+++ resolved
@@ -42,16 +42,6 @@
     ) : ActivityStarter.Args {
         @IgnoredOnParcel
         internal val stripeIntent = configuration.stripeIntent
-<<<<<<< HEAD
-        @IgnoredOnParcel
-        internal val merchantName = configuration.merchantName
-        @IgnoredOnParcel
-        internal val customerEmail = configuration.customerEmail
-        @IgnoredOnParcel
-        internal val customerPhone = configuration.customerPhone
-        @IgnoredOnParcel
-        internal val customerName = configuration.customerName
-=======
 
         @IgnoredOnParcel
         internal val merchantName = configuration.merchantName
@@ -65,7 +55,6 @@
         @IgnoredOnParcel
         internal val customerName = configuration.customerName
 
->>>>>>> 06a3f2d7
         @IgnoredOnParcel
         internal val shippingValues = configuration.shippingValues
 
