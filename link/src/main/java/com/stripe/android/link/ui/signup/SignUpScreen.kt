--- conflicted
+++ resolved
@@ -152,12 +152,15 @@
                         top = 8.dp,
                         end = 16.dp,
                         bottom = 8.dp
-                    ),
-                strokeWidth = 2.dp
-            )
-        }
-    }
-}
+                    )
+                        .semantics {
+                            testTag = "CircularProgressIndicator"
+                        },
+                    strokeWidth = 2.dp
+                )
+            }
+        }
+        }
 
 @Composable
 private fun PhoneCollectionSection() {
@@ -186,25 +189,6 @@
                 ),
                 singleLine = true
             )
-<<<<<<< HEAD
-            if (signUpStatus == SignUpStatus.VerifyingEmail) {
-                CircularProgressIndicator(
-                    modifier = Modifier
-                        .size(32.dp)
-                        .padding(
-                            start = 0.dp,
-                            top = 8.dp,
-                            end = 16.dp,
-                            bottom = 8.dp
-                        )
-                        .semantics {
-                            testTag = "CircularProgressIndicator"
-                        },
-                    strokeWidth = 2.dp
-                )
-            }
-=======
->>>>>>> 2d20bf43
         }
         Text(
             text = stringResource(R.string.sign_up_terms),
