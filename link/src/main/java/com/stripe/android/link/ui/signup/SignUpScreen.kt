package com.stripe.android.link.ui.signup

import android.app.Application
import androidx.compose.animation.AnimatedVisibility
import androidx.compose.animation.ExperimentalAnimationApi
import androidx.compose.foundation.layout.Box
import androidx.compose.foundation.layout.Column
import androidx.compose.foundation.layout.fillMaxWidth
import androidx.compose.foundation.layout.height
import androidx.compose.foundation.layout.padding
import androidx.compose.foundation.layout.size
import androidx.compose.foundation.text.KeyboardOptions
import androidx.compose.material.Button
import androidx.compose.material.CircularProgressIndicator
import androidx.compose.material.MaterialTheme
import androidx.compose.material.Text
import androidx.compose.material.TextField
import androidx.compose.runtime.Composable
import androidx.compose.runtime.collectAsState
import androidx.compose.runtime.getValue
import androidx.compose.runtime.mutableStateOf
import androidx.compose.runtime.remember
import androidx.compose.runtime.setValue
import androidx.compose.ui.Alignment
import androidx.compose.ui.Modifier
import androidx.compose.ui.res.stringResource
import androidx.compose.ui.semantics.semantics
import androidx.compose.ui.semantics.testTag
import androidx.compose.ui.text.input.ImeAction
import androidx.compose.ui.text.input.KeyboardType
import androidx.compose.ui.text.style.TextAlign
import androidx.compose.ui.tooling.preview.Preview
import androidx.compose.ui.unit.dp
import androidx.lifecycle.viewmodel.compose.viewModel
import com.stripe.android.link.LinkActivityContract
import com.stripe.android.link.R
<<<<<<< HEAD
import com.stripe.android.link.theme.DefaultLinkTheme
import com.stripe.android.link.theme.LinkTextFieldColors
=======
import com.stripe.android.link.ui.theme.DefaultLinkTheme
import com.stripe.android.link.ui.theme.linkTextFieldColors
>>>>>>> 5af04bcc
import com.stripe.android.ui.core.elements.EmailSpec
import com.stripe.android.ui.core.elements.IdentifierSpec
import com.stripe.android.ui.core.elements.SectionCard
import com.stripe.android.ui.core.elements.SectionController
import com.stripe.android.ui.core.elements.SectionElement
import com.stripe.android.ui.core.elements.SectionElementUI
import com.stripe.android.ui.core.elements.SectionFieldElement

@ExperimentalAnimationApi
@Preview
@Composable
private fun SignUpBodyPreview() {
    DefaultLinkTheme {
        SignUpBody(
            merchantName = "Example, Inc.",
            emailElement = EmailSpec.transform("email"),
            signUpStatus = SignUpStatus.InputtingPhone,
            onSignUpClick = {}
        )
    }
}

@ExperimentalAnimationApi
@Composable
internal fun SignUpBody(
    application: Application,
    starterArgsSupplier: () -> LinkActivityContract.Args
) {
    val signUpViewModel: SignUpViewModel = viewModel(
        factory = SignUpViewModel.Factory(
            application,
            starterArgsSupplier
        )
    )

    val signUpStatus by signUpViewModel.signUpStatus.collectAsState(SignUpStatus.InputtingEmail)

    SignUpBody(
        merchantName = signUpViewModel.merchantName,
        emailElement = signUpViewModel.emailElement,
        signUpStatus = signUpStatus,
        onSignUpClick = signUpViewModel::onSignUpClick
    )
}

@ExperimentalAnimationApi
@Composable
internal fun SignUpBody(
    merchantName: String,
    emailElement: SectionFieldElement,
    signUpStatus: SignUpStatus,
    onSignUpClick: (String) -> Unit
) {

    Column(
        modifier = Modifier
            .fillMaxWidth()
            .padding(horizontal = 20.dp, vertical = 20.dp),
        horizontalAlignment = Alignment.CenterHorizontally
    ) {
        Text(
            text = stringResource(R.string.sign_up_header),
            modifier = Modifier
                .padding(vertical = 4.dp),
            textAlign = TextAlign.Center,
            style = MaterialTheme.typography.h2
        )
        Text(
            text = stringResource(R.string.sign_up_message, merchantName),
            modifier = Modifier
                .fillMaxWidth()
                .padding(top = 4.dp, bottom = 30.dp),
            textAlign = TextAlign.Center,
            style = MaterialTheme.typography.body1
        )
        EmailCollectionSection(
            emailElement = emailElement,
            signUpStatus = signUpStatus
        )
        AnimatedVisibility(
            visible = signUpStatus == SignUpStatus.InputtingPhone
        ) {
            PhoneCollectionSection()
        }
    }
}

@Composable
private fun EmailCollectionSection(
    emailElement: SectionFieldElement,
    signUpStatus: SignUpStatus
) {
    Box(
        modifier = Modifier
            .fillMaxWidth()
            .padding(0.dp),
        contentAlignment = Alignment.CenterEnd
    ) {
        SectionElementUI(
            enabled = signUpStatus != SignUpStatus.VerifyingEmail,
            element = SectionElement(
                identifier = IdentifierSpec.Generic("email"),
                fields = listOf(emailElement),
                controller = SectionController(
                    null,
                    listOf(emailElement.sectionFieldErrorController())
                )
            ),
            emptyList()
        )
        if (signUpStatus == SignUpStatus.VerifyingEmail) {
            CircularProgressIndicator(
                modifier = Modifier
                    .size(32.dp)
                    .padding(
                        start = 0.dp,
                        top = 8.dp,
                        end = 16.dp,
                        bottom = 8.dp
                    )
                    .semantics {
                        testTag = "CircularProgressIndicator"
                    },
                strokeWidth = 2.dp
            )
        }
    }
}

@Composable
private fun PhoneCollectionSection() {
    var phone by remember { mutableStateOf("") }

    Column(
        modifier = Modifier.fillMaxWidth(),
        horizontalAlignment = Alignment.CenterHorizontally
    ) {
        SectionCard {
            TextField(
                modifier = Modifier
                    .fillMaxWidth(),
                value = phone,
                onValueChange = {
                    phone = it
                },
                label = {
                    Text(text = "Mobile Number")
                },
                shape = MaterialTheme.shapes.medium,
                colors = linkTextFieldColors(),
                keyboardOptions = KeyboardOptions(
                    keyboardType = KeyboardType.Phone,
                    imeAction = ImeAction.Go
                ),
                singleLine = true
            )
        }
<<<<<<< HEAD
        AnimatedVisibility(visible = signUpStatus == SignUpStatus.InputtingPhone) {
            Column(
                modifier = Modifier.fillMaxWidth(),
                horizontalAlignment = Alignment.CenterHorizontally
            ) {
                SectionCard {
                    TextField(
                        modifier = Modifier
                            .fillMaxWidth(),
                        value = phone,
                        onValueChange = {
                            phone = it
                        },
                        label = {
                            Text(text = "Mobile Number")
                        },
                        shape = MaterialTheme.shapes.medium,
                        colors = LinkTextFieldColors(),
                        keyboardOptions = KeyboardOptions(
                            keyboardType = KeyboardType.Phone,
                            imeAction = ImeAction.Go
                        ),
                        singleLine = true
                    )
                }
                Text(
                    text = stringResource(R.string.sign_up_terms),
                    modifier = Modifier
                        .fillMaxWidth()
                        .padding(16.dp),
                    textAlign = TextAlign.Center,
                    style = MaterialTheme.typography.caption
                )
                Button(
                    onClick = {
                        onSignUpClick(phone)
                    },
                    modifier = Modifier
                        .fillMaxWidth()
                        .height(56.dp)
                        .padding(vertical = 8.dp),
                    enabled = phone.length == 10
                ) {
                    Text(
                        text = stringResource(R.string.sign_up),
                        style = MaterialTheme.typography.button
                    )
                }
            }
=======
        Text(
            text = stringResource(R.string.sign_up_terms),
            modifier = Modifier
                .fillMaxWidth()
                .padding(16.dp),
            textAlign = TextAlign.Center,
            style = MaterialTheme.typography.caption
        )
        Button(
            onClick = {},
            modifier = Modifier
                .fillMaxWidth()
                .height(56.dp)
                .padding(vertical = 8.dp)
        ) {
            Text(
                text = stringResource(R.string.sign_up),
                style = MaterialTheme.typography.button
            )
>>>>>>> 5af04bcc
        }
    }
}<|MERGE_RESOLUTION|>--- conflicted
+++ resolved
@@ -34,13 +34,8 @@
 import androidx.lifecycle.viewmodel.compose.viewModel
 import com.stripe.android.link.LinkActivityContract
 import com.stripe.android.link.R
-<<<<<<< HEAD
 import com.stripe.android.link.theme.DefaultLinkTheme
-import com.stripe.android.link.theme.LinkTextFieldColors
-=======
-import com.stripe.android.link.ui.theme.DefaultLinkTheme
-import com.stripe.android.link.ui.theme.linkTextFieldColors
->>>>>>> 5af04bcc
+import com.stripe.android.link.theme.linkTextFieldColors
 import com.stripe.android.ui.core.elements.EmailSpec
 import com.stripe.android.ui.core.elements.IdentifierSpec
 import com.stripe.android.ui.core.elements.SectionCard
@@ -198,42 +193,16 @@
                 singleLine = true
             )
         }
-<<<<<<< HEAD
-        AnimatedVisibility(visible = signUpStatus == SignUpStatus.InputtingPhone) {
-            Column(
-                modifier = Modifier.fillMaxWidth(),
-                horizontalAlignment = Alignment.CenterHorizontally
-            ) {
-                SectionCard {
-                    TextField(
-                        modifier = Modifier
-                            .fillMaxWidth(),
-                        value = phone,
-                        onValueChange = {
-                            phone = it
-                        },
-                        label = {
-                            Text(text = "Mobile Number")
-                        },
-                        shape = MaterialTheme.shapes.medium,
-                        colors = LinkTextFieldColors(),
-                        keyboardOptions = KeyboardOptions(
-                            keyboardType = KeyboardType.Phone,
-                            imeAction = ImeAction.Go
-                        ),
-                        singleLine = true
-                    )
-                }
-                Text(
-                    text = stringResource(R.string.sign_up_terms),
-                    modifier = Modifier
-                        .fillMaxWidth()
-                        .padding(16.dp),
-                    textAlign = TextAlign.Center,
-                    style = MaterialTheme.typography.caption
-                )
-                Button(
-                    onClick = {
+        Text(
+            text = stringResource(R.string.sign_up_terms),
+            modifier = Modifier
+                .fillMaxWidth()
+                .padding(16.dp),
+            textAlign = TextAlign.Center,
+            style = MaterialTheme.typography.caption
+        )
+        Button(
+            onClick = {
                         onSignUpClick(phone)
                     },
                     modifier = Modifier
@@ -241,34 +210,11 @@
                         .height(56.dp)
                         .padding(vertical = 8.dp),
                     enabled = phone.length == 10
-                ) {
-                    Text(
-                        text = stringResource(R.string.sign_up),
-                        style = MaterialTheme.typography.button
-                    )
-                }
-            }
-=======
-        Text(
-            text = stringResource(R.string.sign_up_terms),
-            modifier = Modifier
-                .fillMaxWidth()
-                .padding(16.dp),
-            textAlign = TextAlign.Center,
-            style = MaterialTheme.typography.caption
-        )
-        Button(
-            onClick = {},
-            modifier = Modifier
-                .fillMaxWidth()
-                .height(56.dp)
-                .padding(vertical = 8.dp)
         ) {
             Text(
                 text = stringResource(R.string.sign_up),
                 style = MaterialTheme.typography.button
             )
->>>>>>> 5af04bcc
         }
     }
 }