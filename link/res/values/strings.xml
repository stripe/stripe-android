--- conflicted
+++ resolved
@@ -1,16 +1,7 @@
 <?xml version="1.0" encoding="utf-8"?>
 <resources xmlns:tools="http://schemas.android.com/tools" tools:ignore="MissingTranslation">
     <string name="link">Link</string>
-<<<<<<< HEAD
-    
-=======
 
-    <string name="accessibility_close">Close</string>
-    <string name="edit">Edit</string>
-    <string name="cancel">Cancel</string>
-    <string name="remove">Remove</string>
-
->>>>>>> 7bae10c3
     <string name="inline_sign_up_header">Save my info for secure 1-click checkout</string>
 
     <string name="sign_up_header">Secure 1-click checkout</string>
