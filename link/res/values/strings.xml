<?xml version="1.0" encoding="utf-8"?>
<resources xmlns:tools="http://schemas.android.com/tools" tools:ignore="MissingTranslation">
    <string name="link">Link</string>
<<<<<<< HEAD
    
=======

>>>>>>> 6acdf281
    <string name="inline_sign_up_header">Save my info for secure 1-click checkout</string>

    <string name="sign_up_header">Secure 1-click checkout</string>
    <string name="sign_up_header_new_user">Save your info for secure 1-click checkout</string>
    <string name="sign_up_message">Pay faster at %1$s and thousands of merchants.</string>
    <string name="sign_up_terms">By joining Link, you agree to the &lt;a href=\"https://link.co/terms\"&gt;Terms&lt;/a&gt; and &lt;a href=\"https://link.co/privacy\"&gt;Privacy Policy&lt;/a&gt;.</string>
    <string name="sign_up">Join Link</string>

    <string name="verification_header">Enter your verification code</string>
    <string name="verification_message">Enter the code sent to %1$s to use Link to pay by default.</string>
    <string name="verification_header_inline">Sign in to your Link account</string>
    <string name="verification_message_inline">You’ve already saved your payment info with Link. Enter the code sent to %1$s.</string>
    <string name="verification_header_prefilled">Use your saved info to check out faster</string>
    <string name="verification_not_email">Not %1$s?</string>
    <string name="verification_change_email">Change email</string>
    <string name="verification_resend">Resend code</string>

    <string name="wallet_pay_with">Pay with</string>
    <string name="wallet_expanded_title">Select a saved payment</string>
    <string name="wallet_expand_accessibility">Change selection</string>
    <string name="wallet_default">Default</string>
    <string name="wallet_remove_card">Remove card</string>
    <string name="wallet_remove_confirmation">Are you sure you want to remove this card?</string>

    <string name="wallet_add_new_payment_method">Add a new payment method</string>
    <string name="wallet_pay_another_way">Pay another way</string>

    <string name="pm_add_new_card">Add a new card</string>
</resources><|MERGE_RESOLUTION|>--- conflicted
+++ resolved
@@ -1,11 +1,7 @@
 <?xml version="1.0" encoding="utf-8"?>
 <resources xmlns:tools="http://schemas.android.com/tools" tools:ignore="MissingTranslation">
     <string name="link">Link</string>
-<<<<<<< HEAD
-    
-=======
 
->>>>>>> 6acdf281
     <string name="inline_sign_up_header">Save my info for secure 1-click checkout</string>
 
     <string name="sign_up_header">Secure 1-click checkout</string>
