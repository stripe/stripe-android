--- conflicted
+++ resolved
@@ -22,19 +22,8 @@
         <div id="sideMenu"></div>
       </div>
       <div id="main">
-<<<<<<< HEAD
-        <div id="leftToggler"><span class="icon-toggler"></span></div>
-<script type="text/javascript" src="scripts/main.js"></script>        <div class="main-content" id="content" pageIds="stripe-android-clean::.ext/allModules///PointingToDeclaration//0">
-          <div class="navigation-wrapper" id="navigation-wrapper">
-            <div class="breadcrumbs"></div>
-            <div class="pull-right d-flex">
-              <div id="searchBar"></div>
-            </div>
-          </div>
-=======
         <div class="main-content" id="content" pageIds="stripe-android::.ext/allModules///PointingToDeclaration//0">
           <div class="breadcrumbs"></div>
->>>>>>> b6e168bd
           <div class="cover ">
             <h2 class="">All modules:</h2>
             <div class="table"><a data-name="-1311425498%2FMain%2F0" anchor-label="camera-core" id="-1311425498%2FMain%2F0" data-filterable-set=""></a>
