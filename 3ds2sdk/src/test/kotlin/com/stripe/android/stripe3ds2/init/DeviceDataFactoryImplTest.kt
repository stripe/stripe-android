--- conflicted
+++ resolved
@@ -50,12 +50,6 @@
 
     private fun createFactory(): DeviceDataFactory {
         val context = ApplicationProvider.getApplicationContext<Context>()
-<<<<<<< HEAD
-
-        return DeviceDataFactoryImpl(context = context, FakeAppInfoRepository(), MessageVersionRegistry())
-    }
-=======
->>>>>>> b83e96de
 
         return DeviceDataFactoryImpl(context = context, FakeAppInfoRepository(), MessageVersionRegistry())
     }
