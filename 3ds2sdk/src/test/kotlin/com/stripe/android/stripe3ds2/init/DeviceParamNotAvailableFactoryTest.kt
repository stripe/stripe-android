--- conflicted
+++ resolved
@@ -49,11 +49,7 @@
             DeviceParamNotAvailableFactoryImpl(
                 Build.VERSION_CODES.P
             ).permissionParams
-<<<<<<< HEAD
-        ).hasSize(32)
-=======
         ).hasSize(33)
->>>>>>> b83e96de
     }
 
     @Test
