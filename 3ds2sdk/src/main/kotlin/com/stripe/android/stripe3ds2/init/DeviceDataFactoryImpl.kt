package com.stripe.android.stripe3ds2.init

import android.content.Context
<<<<<<< HEAD
=======
import android.content.pm.PackageManager.FEATURE_TELEPHONY_IMS
>>>>>>> a27afede
import android.media.AudioManager
import android.os.Build
import android.provider.Settings
import android.telephony.TelephonyManager
import android.util.DisplayMetrics
<<<<<<< HEAD
import android.webkit.WebSettings
import androidx.core.os.LocaleListCompat
import com.stripe.android.stripe3ds2.transaction.MessageVersionRegistry
import com.stripe.android.stripe3ds2.transaction.SdkTransactionId
=======
import android.util.Log
import android.webkit.WebSettings
import androidx.core.content.PackageManagerCompat.LOG_TAG
import androidx.core.os.LocaleListCompat
import com.stripe.android.stripe3ds2.transaction.MessageVersionRegistry
import com.stripe.android.stripe3ds2.transaction.SdkTransactionId
import java.lang.reflect.Field
>>>>>>> a27afede
import java.text.SimpleDateFormat
import java.util.Calendar
import java.util.Locale
import java.util.TimeZone


/**
 * Creates a Map populated with device identification data as defined in
 * "EMV® 3-D Secure SDK—Device Information".
 */
internal class DeviceDataFactoryImpl internal constructor(
    context: Context,
    private val appInfoRepository: AppInfoRepository,
    private val messageVersionRegistry: MessageVersionRegistry,
) : DeviceDataFactory {
    private val displayMetrics: DisplayMetrics = context.resources.displayMetrics
    private val defaultUserAgent = WebSettings.getDefaultUserAgent(context)
    private val telephonyManager = (context.getSystemService(Context.TELEPHONY_SERVICE) as TelephonyManager)
    private val secureFRPMode = Settings.Secure.getInt(context.contentResolver, Settings.Global.SECURE_FRP_MODE, 0)
<<<<<<< HEAD
    private val rampingRingerEnabled = (context.getSystemService(Context.AUDIO_SERVICE) as AudioManager).isRampingRingerEnabled
=======
    private val audioManager = (context.getSystemService(Context.AUDIO_SERVICE) as AudioManager)
    private val packageManager = context.packageManager
>>>>>>> a27afede

    override suspend fun create(sdkReferenceNumber: String, sdkTransactionId: SdkTransactionId): Map<String, Any?> {
        val apiVersion = Build.VERSION.SDK_INT
        val dateFormat = SimpleDateFormat("yyyyMMddHHmmss", Locale.getDefault())
        val dateTime = dateFormat.format(Calendar.getInstance().time)
<<<<<<< HEAD

        val fields = Build.VERSION_CODES::class.java.fields
        val codeName = fields.firstOrNull { it.getInt(Build.VERSION_CODES::class) == apiVersion }?.name ?: "UNKNOWN"
        val osName = "Android " + codeName + " " + Build.VERSION.RELEASE + " API " + apiVersion

=======

        val codeName = buildCodeName() ?: "UNKNOWN"
        val osName = "Android " + codeName + " " + Build.VERSION.RELEASE + " API " + apiVersion

>>>>>>> a27afede
        val map = hashMapOf(
            DeviceParam.PARAM_PLATFORM.toString() to "Android",
            DeviceParam.PARAM_DEVICE_MODEL.toString() to Build.MANUFACTURER + "||" + Build.MODEL,
            DeviceParam.PARAM_OS_NAME.toString() to osName,
            DeviceParam.PARAM_OS_VERSION.toString() to Build.VERSION.RELEASE,
            DeviceParam.PARAM_LOCALE.toString() to
<<<<<<< HEAD
                LocaleListCompat.create(Locale.getDefault()).toLanguageTags(),
            DeviceParam.PARAM_TIME_ZONE.toString() to (TimeZone.getDefault().rawOffset / 1000 / 60).toString(),
            DeviceParam.PARAM_SCREEN_RESOLUTION.toString() to
                String.format(
                    Locale.ROOT,
                    "%sx%s",
                    displayMetrics.heightPixels,
                    displayMetrics.widthPixels
                ),
=======
                    LocaleListCompat.create(Locale.getDefault()).toLanguageTags(),
            DeviceParam.PARAM_TIME_ZONE.toString() to (TimeZone.getDefault().rawOffset / 1000 / 60).toString(),
            DeviceParam.PARAM_SCREEN_RESOLUTION.toString() to
                    String.format(
                        Locale.ROOT,
                        "%sx%s",
                        displayMetrics.heightPixels,
                        displayMetrics.widthPixels
                    ),
>>>>>>> a27afede
            DeviceParam.PARAM_SDK_APP_ID.toString() to appInfoRepository.get().sdkAppId,
            DeviceParam.PARAM_SDK_VERSION.toString() to messageVersionRegistry.current,
            DeviceParam.PARAM_SDK_REF_NUMBER.toString() to sdkReferenceNumber,
            DeviceParam.PARAM_DATE_TIME.toString() to dateTime,
            DeviceParam.PARAM_SDK_TRANS_ID.toString() to sdkTransactionId.toString(),
            DeviceParam.PARAM_WEB_VIEW_USER_AGENT.toString() to defaultUserAgent,
<<<<<<< HEAD
            )
=======
        )
>>>>>>> a27afede

        if (apiVersion >= Build.VERSION_CODES.P) {
            map[DeviceParam.PARAM_SIM_CARRIER_ID.toString()] =
                telephonyManager.simCarrierId.toString()
            map[DeviceParam.PARAM_SIM_CARRIER_ID_NAME.toString()] =
                telephonyManager.simCarrierIdName.toString()
<<<<<<< HEAD
            map[DeviceParam.PARAM_RTT_CALLING_MODE.toString()] =
                telephonyManager.isRttSupported.toString()
=======

            if (packageManager.hasSystemFeature(FEATURE_TELEPHONY_IMS)) {
                map[DeviceParam.PARAM_RTT_CALLING_MODE.toString()] =
                    telephonyManager.isRttSupported.toString()
            }
>>>>>>> a27afede
        }

        if (apiVersion >= Build.VERSION_CODES.Q) {
            map[DeviceParam.PARAM_SIM_SPECIFIC_CARRIER_ID.toString()] =
                telephonyManager.simSpecificCarrierId.toString()
            map[DeviceParam.PARAM_SIM_SPECIFIC_CARRIER_ID_NAME.toString()] =
                telephonyManager.simSpecificCarrierIdName.toString()
            map[DeviceParam.PARAM_MULTI_SIM_SUPPORTED.toString()] =
                telephonyManager.isMultiSimSupported.toString()
            map[DeviceParam.PARAM_APPLY_RAMPING_RINGER.toString()] =
<<<<<<< HEAD
                rampingRingerEnabled.toString()
=======
                audioManager.isRampingRingerEnabled.toString()
>>>>>>> a27afede
        }

        if (apiVersion >= Build.VERSION_CODES.R) {
            map[DeviceParam.PARAM_SUBSCRIPTION_ID.toString()] =
                telephonyManager.subscriptionId.toString()
            map[DeviceParam.PARAM_SECURE_FRP_MODE.toString()] =
                if (secureFRPMode == 1) "true" else "false"
        }

        if (apiVersion >= Build.VERSION_CODES.S) {
            map[DeviceParam.PARAM_HARDWARE_SKU.toString()] =
                Build.SKU
            map[DeviceParam.PARAM_SOC_MANUFACTURER.toString()] =
                Build.SOC_MANUFACTURER
            map[DeviceParam.PARAM_SOC_MODEL.toString()] =
                Build.SOC_MODEL
        }

        return map
<<<<<<< HEAD
=======
    }

    private fun buildCodeName(): String? {
        val fields: Array<Field> = Build.VERSION_CODES::class.java.fields
        for (field in fields) {
            val fieldName: String = field.name
            var fieldValue = -1

            try {
                fieldValue = field.getInt(Any())
            } catch (_: IllegalArgumentException) {
            } catch (_: IllegalAccessException) {
            } catch (_: NullPointerException) {
            }

            if (fieldValue == Build.VERSION.SDK_INT) {
                return fieldName
            }
        }

        return null
>>>>>>> a27afede
    }
}<|MERGE_RESOLUTION|>--- conflicted
+++ resolved
@@ -1,29 +1,18 @@
 package com.stripe.android.stripe3ds2.init
 
 import android.content.Context
-<<<<<<< HEAD
-=======
 import android.content.pm.PackageManager.FEATURE_TELEPHONY_IMS
->>>>>>> a27afede
 import android.media.AudioManager
 import android.os.Build
 import android.provider.Settings
 import android.telephony.TelephonyManager
 import android.util.DisplayMetrics
-<<<<<<< HEAD
-import android.webkit.WebSettings
-import androidx.core.os.LocaleListCompat
-import com.stripe.android.stripe3ds2.transaction.MessageVersionRegistry
-import com.stripe.android.stripe3ds2.transaction.SdkTransactionId
-=======
-import android.util.Log
 import android.webkit.WebSettings
 import androidx.core.content.PackageManagerCompat.LOG_TAG
 import androidx.core.os.LocaleListCompat
 import com.stripe.android.stripe3ds2.transaction.MessageVersionRegistry
 import com.stripe.android.stripe3ds2.transaction.SdkTransactionId
 import java.lang.reflect.Field
->>>>>>> a27afede
 import java.text.SimpleDateFormat
 import java.util.Calendar
 import java.util.Locale
@@ -43,46 +32,23 @@
     private val defaultUserAgent = WebSettings.getDefaultUserAgent(context)
     private val telephonyManager = (context.getSystemService(Context.TELEPHONY_SERVICE) as TelephonyManager)
     private val secureFRPMode = Settings.Secure.getInt(context.contentResolver, Settings.Global.SECURE_FRP_MODE, 0)
-<<<<<<< HEAD
-    private val rampingRingerEnabled = (context.getSystemService(Context.AUDIO_SERVICE) as AudioManager).isRampingRingerEnabled
-=======
     private val audioManager = (context.getSystemService(Context.AUDIO_SERVICE) as AudioManager)
     private val packageManager = context.packageManager
->>>>>>> a27afede
 
     override suspend fun create(sdkReferenceNumber: String, sdkTransactionId: SdkTransactionId): Map<String, Any?> {
         val apiVersion = Build.VERSION.SDK_INT
         val dateFormat = SimpleDateFormat("yyyyMMddHHmmss", Locale.getDefault())
         val dateTime = dateFormat.format(Calendar.getInstance().time)
-<<<<<<< HEAD
-
-        val fields = Build.VERSION_CODES::class.java.fields
-        val codeName = fields.firstOrNull { it.getInt(Build.VERSION_CODES::class) == apiVersion }?.name ?: "UNKNOWN"
-        val osName = "Android " + codeName + " " + Build.VERSION.RELEASE + " API " + apiVersion
-
-=======
 
         val codeName = buildCodeName() ?: "UNKNOWN"
         val osName = "Android " + codeName + " " + Build.VERSION.RELEASE + " API " + apiVersion
 
->>>>>>> a27afede
         val map = hashMapOf(
             DeviceParam.PARAM_PLATFORM.toString() to "Android",
             DeviceParam.PARAM_DEVICE_MODEL.toString() to Build.MANUFACTURER + "||" + Build.MODEL,
             DeviceParam.PARAM_OS_NAME.toString() to osName,
             DeviceParam.PARAM_OS_VERSION.toString() to Build.VERSION.RELEASE,
             DeviceParam.PARAM_LOCALE.toString() to
-<<<<<<< HEAD
-                LocaleListCompat.create(Locale.getDefault()).toLanguageTags(),
-            DeviceParam.PARAM_TIME_ZONE.toString() to (TimeZone.getDefault().rawOffset / 1000 / 60).toString(),
-            DeviceParam.PARAM_SCREEN_RESOLUTION.toString() to
-                String.format(
-                    Locale.ROOT,
-                    "%sx%s",
-                    displayMetrics.heightPixels,
-                    displayMetrics.widthPixels
-                ),
-=======
                     LocaleListCompat.create(Locale.getDefault()).toLanguageTags(),
             DeviceParam.PARAM_TIME_ZONE.toString() to (TimeZone.getDefault().rawOffset / 1000 / 60).toString(),
             DeviceParam.PARAM_SCREEN_RESOLUTION.toString() to
@@ -92,34 +58,24 @@
                         displayMetrics.heightPixels,
                         displayMetrics.widthPixels
                     ),
->>>>>>> a27afede
             DeviceParam.PARAM_SDK_APP_ID.toString() to appInfoRepository.get().sdkAppId,
             DeviceParam.PARAM_SDK_VERSION.toString() to messageVersionRegistry.current,
             DeviceParam.PARAM_SDK_REF_NUMBER.toString() to sdkReferenceNumber,
             DeviceParam.PARAM_DATE_TIME.toString() to dateTime,
             DeviceParam.PARAM_SDK_TRANS_ID.toString() to sdkTransactionId.toString(),
             DeviceParam.PARAM_WEB_VIEW_USER_AGENT.toString() to defaultUserAgent,
-<<<<<<< HEAD
-            )
-=======
         )
->>>>>>> a27afede
 
         if (apiVersion >= Build.VERSION_CODES.P) {
             map[DeviceParam.PARAM_SIM_CARRIER_ID.toString()] =
                 telephonyManager.simCarrierId.toString()
             map[DeviceParam.PARAM_SIM_CARRIER_ID_NAME.toString()] =
                 telephonyManager.simCarrierIdName.toString()
-<<<<<<< HEAD
-            map[DeviceParam.PARAM_RTT_CALLING_MODE.toString()] =
-                telephonyManager.isRttSupported.toString()
-=======
 
             if (packageManager.hasSystemFeature(FEATURE_TELEPHONY_IMS)) {
                 map[DeviceParam.PARAM_RTT_CALLING_MODE.toString()] =
                     telephonyManager.isRttSupported.toString()
             }
->>>>>>> a27afede
         }
 
         if (apiVersion >= Build.VERSION_CODES.Q) {
@@ -130,11 +86,7 @@
             map[DeviceParam.PARAM_MULTI_SIM_SUPPORTED.toString()] =
                 telephonyManager.isMultiSimSupported.toString()
             map[DeviceParam.PARAM_APPLY_RAMPING_RINGER.toString()] =
-<<<<<<< HEAD
-                rampingRingerEnabled.toString()
-=======
                 audioManager.isRampingRingerEnabled.toString()
->>>>>>> a27afede
         }
 
         if (apiVersion >= Build.VERSION_CODES.R) {
@@ -154,8 +106,6 @@
         }
 
         return map
-<<<<<<< HEAD
-=======
     }
 
     private fun buildCodeName(): String? {
@@ -177,6 +127,5 @@
         }
 
         return null
->>>>>>> a27afede
     }
 }