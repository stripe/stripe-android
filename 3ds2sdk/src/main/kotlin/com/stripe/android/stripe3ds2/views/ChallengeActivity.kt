--- conflicted
+++ resolved
@@ -94,12 +94,9 @@
     }
 
     private var progressDialog: Dialog? = null
-<<<<<<< HEAD
+	
     private var currentChallengeResponseData: ChallengeResponseData? = null
     private val analyticsDelegate = AnalyticsSingleton.getInstance().analyticsDelegate
-=======
-    private var currentUITypeCode = ""
->>>>>>> 32013e37
 
     override fun onCreate(savedInstanceState: Bundle?) {
         supportFragmentManager.fragmentFactory = ChallengeFragmentFactory(
@@ -165,11 +162,7 @@
             if (cres != null) {
                 startFragment(cres)
 
-<<<<<<< HEAD
                 currentChallengeResponseData = cres
-=======
-                currentUITypeCode = cres.uiType?.code.orEmpty()
->>>>>>> 32013e37
             }
         }
 
@@ -181,11 +174,7 @@
             if (isTimeout == true) {
                 viewModel.onFinish(
                     ChallengeResult.Timeout(
-<<<<<<< HEAD
                         currentChallengeResponseData?.uiType?.code.orEmpty(),
-=======
-                        currentUITypeCode,
->>>>>>> 32013e37
                         viewArgs.cresData.uiType,
                         viewArgs.intentData
                     )
@@ -232,11 +221,7 @@
     override fun onPause() {
         super.onPause()
         viewModel.shouldRefreshUi = true
-<<<<<<< HEAD
         viewModel.shouldAutoSubmitOOB = UiType.fromCode(currentChallengeResponseData?.uiType?.code.orEmpty()) == UiType.OutOfBand
-=======
-        viewModel.shouldAutoSubmitOOB = UiType.fromCode(currentUITypeCode) == UiType.OutOfBand
->>>>>>> 32013e37
         dismissKeyboard()
     }
 
@@ -244,13 +229,9 @@
         super.onResume()
 
         if (viewModel.shouldAutoSubmitOOB) {
-<<<<<<< HEAD
-            viewModel.submit(ChallengeAction.Oob)
-=======
             val fragment = supportFragmentManager.fragments.first() as ChallengeFragment
 
             viewModel.submit(ChallengeAction.Oob(fragment.challengeZoneView.whitelistingSelection))
->>>>>>> 32013e37
         } else if (viewModel.shouldRefreshUi) {
             viewModel.onRefreshUi()
         }
