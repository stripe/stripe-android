--- conflicted
+++ resolved
@@ -34,8 +34,23 @@
             android:theme="@style/AppTheme.NoActionBar" />
         <activity
             android:name="com.stripe.android.financialconnections.example.FinancialConnectionsPlaygroundActivity"
-<<<<<<< HEAD
-            android:theme="@style/AppTheme.NoActionBar" />
+            android:theme="@style/AppTheme.NoActionBar"
+            android:exported="true">
+            <intent-filter>
+                <action android:name="android.intent.action.VIEW" />
+
+                <category android:name="android.intent.category.DEFAULT" />
+                <category android:name="android.intent.category.BROWSABLE" />
+
+                <data
+                    android:scheme="stripeconnectionsexample"
+                    android:host="playground" />
+            </intent-filter>
+        </activity>
+        <activity
+            android:name=".FinancialConnectionsQrCodeActivity"
+            android:theme="@style/AppTheme.NoActionBar"
+            />
 
         <activity
             android:name="com.stripe.android.financialconnections.example.FinancialConnectionsWebviewExampleActivity"
@@ -61,26 +76,6 @@
                     android:scheme="zzz-custom" />
             </intent-filter>
         </activity>
-
-=======
-            android:theme="@style/AppTheme.NoActionBar"
-            android:exported="true">
-            <intent-filter>
-                <action android:name="android.intent.action.VIEW" />
-
-                <category android:name="android.intent.category.DEFAULT" />
-                <category android:name="android.intent.category.BROWSABLE" />
-
-                <data
-                    android:scheme="stripeconnectionsexample"
-                    android:host="playground" />
-            </intent-filter>
-        </activity>
-        <activity
-            android:name=".FinancialConnectionsQrCodeActivity"
-            android:theme="@style/AppTheme.NoActionBar"
-            />
->>>>>>> 4cd5ca9b
     </application>
 
 </manifest>