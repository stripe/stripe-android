package com.stripe.android.financialconnections.example

import android.os.Bundle
import androidx.activity.compose.setContent
import androidx.activity.viewModels
import androidx.appcompat.app.AppCompatActivity
import androidx.compose.foundation.Canvas
import androidx.compose.foundation.layout.Column
import androidx.compose.foundation.layout.PaddingValues
import androidx.compose.foundation.layout.Row
import androidx.compose.foundation.layout.fillMaxHeight
import androidx.compose.foundation.layout.fillMaxWidth
import androidx.compose.foundation.layout.padding
import androidx.compose.foundation.layout.size
import androidx.compose.foundation.lazy.LazyColumn
import androidx.compose.foundation.lazy.items
import androidx.compose.foundation.rememberScrollState
import androidx.compose.foundation.text.selection.SelectionContainer
import androidx.compose.foundation.verticalScroll
import androidx.compose.material.AlertDialog
import androidx.compose.material.Button
import androidx.compose.material.DropdownMenu
import androidx.compose.material.DropdownMenuItem
import androidx.compose.material.Icon
import androidx.compose.material.IconButton
import androidx.compose.material.LinearProgressIndicator
import androidx.compose.material.MaterialTheme
import androidx.compose.material.Scaffold
import androidx.compose.material.Text
import androidx.compose.material.TopAppBar
import androidx.compose.material.icons.Icons
import androidx.compose.material.icons.filled.MoreVert
import androidx.compose.runtime.Composable
import androidx.compose.runtime.LaunchedEffect
import androidx.compose.runtime.collectAsState
import androidx.compose.runtime.getValue
import androidx.compose.runtime.mutableStateOf
import androidx.compose.runtime.remember
import androidx.compose.ui.Alignment
import androidx.compose.ui.ExperimentalComposeUiApi
import androidx.compose.ui.Modifier
import androidx.compose.ui.platform.LocalContext
import androidx.compose.ui.platform.testTag
import androidx.compose.ui.semantics.semantics
import androidx.compose.ui.semantics.testTagsAsResourceId
import androidx.compose.ui.text.style.TextAlign
import androidx.compose.ui.tooling.preview.Preview
import androidx.compose.ui.unit.dp
import androidx.compose.ui.unit.sp
import com.stripe.android.financialconnections.example.settings.PlaygroundSettings
import com.stripe.android.financialconnections.example.settings.SettingsUi
import com.stripe.android.financialconnections.rememberFinancialConnectionsSheet
import com.stripe.android.financialconnections.rememberFinancialConnectionsSheetForToken
import com.stripe.android.payments.bankaccount.CollectBankAccountConfiguration
import com.stripe.android.payments.bankaccount.CollectBankAccountLauncher

class FinancialConnectionsPlaygroundActivity : AppCompatActivity() {

    private val viewModel by viewModels<FinancialConnectionsPlaygroundViewModel> {
        FinancialConnectionsPlaygroundViewModel.Factory(
            applicationSupplier = { application },
            uriSupplier = { intent.data },
        )
    }

    private lateinit var collectBankAccountLauncher: CollectBankAccountLauncher

    override fun onCreate(savedInstanceState: Bundle?) {
        super.onCreate(savedInstanceState)

        collectBankAccountLauncher = CollectBankAccountLauncher.create(
            this,
            viewModel::onCollectBankAccountLauncherResult
        )
        setContent {
            FinancialConnectionsExampleTheme {
                FinancialConnectionsScreen()
            }
        }
    }

    @Composable
    private fun FinancialConnectionsScreen() {
        val state: FinancialConnectionsPlaygroundState by viewModel.state.collectAsState()
        val viewEffect: FinancialConnectionsPlaygroundViewEffect? by viewModel.viewEffect.collectAsState(
            null
        )
        val financialConnectionsSheetForData = rememberFinancialConnectionsSheet(
            viewModel::onFinancialConnectionsSheetResult
        )

        val financialConnectionsSheetForToken = rememberFinancialConnectionsSheetForToken(
            viewModel::onFinancialConnectionsSheetForTokenResult
        )

        LaunchedEffect(viewEffect) {
            viewEffect?.let {
                when (it) {
                    is FinancialConnectionsPlaygroundViewEffect.OpenForData -> {
                        financialConnectionsSheetForData.present(it.configuration)
                    }

                    is FinancialConnectionsPlaygroundViewEffect.OpenForToken -> {
                        financialConnectionsSheetForToken.present(it.configuration)
                    }

                    is FinancialConnectionsPlaygroundViewEffect.OpenForPaymentIntent -> {
                        collectBankAccountLauncher.presentWithPaymentIntent(
                            publishableKey = it.publishableKey,
                            stripeAccountId = null,
                            clientSecret = it.paymentIntentSecret,
                            configuration = CollectBankAccountConfiguration.USBankAccount(
                                name = "Sample name",
                                email = "sampleEmail@test.com"
                            )
                        )
                    }
                }
            }
        }

        FinancialConnectionsContent(
            state = state,
            onSettingsChanged = viewModel::onSettingsChanged,
            onButtonClick = viewModel::startFinancialConnectionsSession
        )
    }

    @Composable
    private fun FinancialConnectionsContent(
        state: FinancialConnectionsPlaygroundState,
        onSettingsChanged: (PlaygroundSettings) -> Unit,
        onButtonClick: () -> Unit
    ) {
        val (showEventsDialog, setShowEventsDialog) = remember { mutableStateOf(false) }

        if (showEventsDialog) {
            EventsDialog(setShowEventsDialog, state)
        }

        Scaffold(
            topBar = {
                PlaygroundTopBar(
                    settings = state.settings,
                    setShowEventsDialog = setShowEventsDialog
                )
            },
            content = {
                PlaygroundContent(
                    padding = it,
                    state = state,
                    onSettingsChanged = onSettingsChanged,
                    onButtonClick = onButtonClick
                )
            }
        )
    }

    @OptIn(ExperimentalComposeUiApi::class)
    @Composable
    @Suppress("LongMethod")
    private fun PlaygroundContent(
        padding: PaddingValues,
        state: FinancialConnectionsPlaygroundState,
        onSettingsChanged: (PlaygroundSettings) -> Unit,
        onButtonClick: () -> Unit
    ) {
        val scrollState = rememberScrollState()
        Column(
            modifier = Modifier
<<<<<<< HEAD
                .verticalScroll(scrollState)
=======
                .fillMaxHeight()
>>>>>>> 615b20ae
                .padding(padding)
                .padding(16.dp)
        ) {
            SettingsUi(
                playgroundSettings = state.settings,
                onSettingsChanged = onSettingsChanged
            )
            if (state.loading) {
                LinearProgressIndicator(
                    modifier = Modifier.fillMaxWidth(),
                )
            }

            Button(
                modifier = Modifier
                    .fillMaxWidth()
                    .semantics { testTagsAsResourceId = true }
                    .testTag("connect_accounts"),
                onClick = onButtonClick,
            ) {
                Text("Connect Accounts")
            }
<<<<<<< HEAD
            state.status.forEach {
                Row(Modifier.padding(4.dp), verticalAlignment = Alignment.Top) {
                    val primary = MaterialTheme.colors.primary
                    Canvas(
                        modifier = Modifier
                            .padding(end = 8.dp, top = 6.dp)
                            .size(6.dp)
                    ) {
                        drawCircle(primary)
                    }
                    SelectionContainer {
                        Text(text = it, fontSize = 12.sp)
=======
            Text(
                modifier = Modifier.fillMaxWidth(),
                text = "API: ${state.backendUrl} [${BuildConfig.TEST_ENVIRONMENT}]",
                color = MaterialTheme.colors.secondaryVariant,
                textAlign = TextAlign.Center,
                fontSize = 10.sp,
                maxLines = 1
            )
            LazyColumn {
                items(state.status) { item ->
                    Row(verticalAlignment = Alignment.Top) {
                        val primary = MaterialTheme.colors.primary
                        Canvas(
                            modifier = Modifier
                                .padding(end = 8.dp, top = 6.dp)
                                .size(6.dp)
                        ) {
                            drawCircle(primary)
                        }
                        SelectionContainer {
                            Text(text = item, fontSize = 12.sp)
                        }
>>>>>>> 615b20ae
                    }
                }
            }
        }
    }

    @Composable
    private fun PlaygroundTopBar(
        settings: PlaygroundSettings,
        setShowEventsDialog: (Boolean) -> Unit,
    ) {
        val (showMenu, setShowMenu) = remember { mutableStateOf(false) }
        val context = LocalContext.current
        TopAppBar(
            title = { Text("Connections Playground") },
            actions = {
                IconButton(onClick = { setShowMenu(true) }) {
                    Icon(Icons.Default.MoreVert, contentDescription = "More")
                }
                DropdownMenu(
                    expanded = showMenu,
                    onDismissRequest = { setShowMenu(false) }
                ) {
                    DropdownMenuItem(onClick = {
                        setShowMenu(false)
                        setShowEventsDialog(true)
                    }) {
                        Text("See live events")
                    }
                    DropdownMenuItem(onClick = {
                        setShowMenu(false)
                        context.startActivity(
                            FinancialConnectionsQrCodeActivity.create(
                                context = context,
                                settingsUri = settings.asDeeplinkUri().toString(),
                            )
                        )
                    }) {
                        Text("QR code")
                    }
                }
            }
        )
    }

    @Composable
    private fun EventsDialog(
        setShowDialog: (Boolean) -> Unit,
        state: FinancialConnectionsPlaygroundState
    ) {
        AlertDialog(
            onDismissRequest = { setShowDialog(false) },
            title = { Text(text = "Emitted events") },
            text = {
                LazyColumn {
                    items(state.emittedEvents) { item ->
                        Text(text = "- $item")
                    }
                }
            },
            confirmButton = {
                Button(onClick = { setShowDialog(false) }) {
                    Text("Close")
                }
            }
        )
    }

    @Preview
    @Composable
    fun ContentPreview() {
        FinancialConnectionsContent(
            state = FinancialConnectionsPlaygroundState(
                settings = PlaygroundSettings.createFromDefaults(),
                backendUrl = "http://backend.url",
                loading = false,
                publishableKey = "pk",
                status = listOf("Result: Pending", "Result: Success"),
            ),
            onButtonClick = {},
            onSettingsChanged = {}
        )
    }
}<|MERGE_RESOLUTION|>--- conflicted
+++ resolved
@@ -168,11 +168,8 @@
         val scrollState = rememberScrollState()
         Column(
             modifier = Modifier
-<<<<<<< HEAD
+                .fillMaxHeight()
                 .verticalScroll(scrollState)
-=======
-                .fillMaxHeight()
->>>>>>> 615b20ae
                 .padding(padding)
                 .padding(16.dp)
         ) {
@@ -195,20 +192,6 @@
             ) {
                 Text("Connect Accounts")
             }
-<<<<<<< HEAD
-            state.status.forEach {
-                Row(Modifier.padding(4.dp), verticalAlignment = Alignment.Top) {
-                    val primary = MaterialTheme.colors.primary
-                    Canvas(
-                        modifier = Modifier
-                            .padding(end = 8.dp, top = 6.dp)
-                            .size(6.dp)
-                    ) {
-                        drawCircle(primary)
-                    }
-                    SelectionContainer {
-                        Text(text = it, fontSize = 12.sp)
-=======
             Text(
                 modifier = Modifier.fillMaxWidth(),
                 text = "API: ${state.backendUrl} [${BuildConfig.TEST_ENVIRONMENT}]",
@@ -231,7 +214,6 @@
                         SelectionContainer {
                             Text(text = item, fontSize = 12.sp)
                         }
->>>>>>> 615b20ae
                     }
                 }
             }
