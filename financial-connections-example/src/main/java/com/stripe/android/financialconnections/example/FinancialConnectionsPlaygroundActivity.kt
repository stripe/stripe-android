--- conflicted
+++ resolved
@@ -12,33 +12,26 @@
 import androidx.compose.foundation.layout.padding
 import androidx.compose.foundation.layout.size
 import androidx.compose.foundation.lazy.LazyColumn
-import androidx.compose.foundation.lazy.items
 import androidx.compose.foundation.text.selection.SelectionContainer
 import androidx.compose.material.AlertDialog
 import androidx.compose.material.Button
 import androidx.compose.material.Divider
-<<<<<<< HEAD
-=======
 import androidx.compose.material.DropdownMenu
 import androidx.compose.material.DropdownMenuItem
 import androidx.compose.material.Icon
 import androidx.compose.material.IconButton
->>>>>>> 9ca5d930
 import androidx.compose.material.LinearProgressIndicator
 import androidx.compose.material.Scaffold
 import androidx.compose.material.Text
 import androidx.compose.material.TopAppBar
-<<<<<<< HEAD
-=======
 import androidx.compose.material.icons.Icons
-import androidx.compose.material.icons.filled.KeyboardArrowDown
-import androidx.compose.material.icons.filled.KeyboardArrowUp
 import androidx.compose.material.icons.filled.MoreVert
->>>>>>> 9ca5d930
 import androidx.compose.runtime.Composable
 import androidx.compose.runtime.LaunchedEffect
 import androidx.compose.runtime.collectAsState
 import androidx.compose.runtime.getValue
+import androidx.compose.runtime.mutableStateOf
+import androidx.compose.runtime.remember
 import androidx.compose.ui.Alignment
 import androidx.compose.ui.Modifier
 import androidx.compose.ui.graphics.Color
@@ -120,12 +113,42 @@
     @Composable
     private fun FinancialConnectionsContent(
         state: FinancialConnectionsPlaygroundState,
+        onButtonClick: (Merchant, Flow, Pair<String, String>, String) -> Unit
+    ) {
+        val (showDialog, setShowDialog) = remember { mutableStateOf(false) }
+
+        if (showDialog) {
+            EventsDialog(setShowDialog, state)
+        }
+
+        Scaffold(
+            topBar = { PlaygroundTopBar(setShowDialog) },
+            content = {
+                PlaygroundContent(
+                    padding = it,
+                    state = state,
+                    onButtonClick = onButtonClick
+                )
+            }
+        )
+    }
+
+    @Composable
+    @Suppress("LongMethod")
+    private fun PlaygroundContent(
+        padding: PaddingValues,
+        state: FinancialConnectionsPlaygroundState,
         onSettingsChanged: (PlaygroundSettings) -> Unit,
         onButtonClick: () -> Unit
     ) {
-<<<<<<< HEAD
+        val (showDialog, setShowDialog) = remember { mutableStateOf(false) }
+
+        if (showDialog) {
+            EventsDialog(setShowDialog, state)
+        }
+
         Scaffold(
-            topBar = { TopAppBar(title = { Text("Connections Playground") }) },
+            topBar = { PlaygroundTopBar(setShowDialog) },
             content = {
                 Column(
                     modifier = Modifier
@@ -154,108 +177,26 @@
                         onClick = { onButtonClick() },
                     ) {
                         Text("Connect Accounts!")
-=======
-        val (showDialog, setShowDialog) = remember { mutableStateOf(false) }
-
-        if (showDialog) {
-            EventsDialog(setShowDialog, state)
-        }
-
-        Scaffold(
-            topBar = { PlaygroundTopBar(setShowDialog) },
-            content = {
-                PlaygroundContent(
-                    padding = it,
-                    state = state,
-                    onButtonClick = onButtonClick
-                )
-            }
-        )
-    }
-
-    @Composable
-    @Suppress("LongMethod")
-    private fun PlaygroundContent(
-        padding: PaddingValues,
-        state: FinancialConnectionsPlaygroundState,
-        onButtonClick: (Merchant, Flow, Pair<String, String>, String) -> Unit
-    ) {
-        val (selectedMode, onModeSelected) = remember { mutableStateOf(Merchant.values()[0]) }
-        val (selectedFlow, onFlowSelected) = remember { mutableStateOf(Flow.values()[0]) }
-        val (publicKey, onPublicKeyChanged) = remember { mutableStateOf("") }
-        val (secretKey, onSecretKeyChanged) = remember { mutableStateOf("") }
-        val (email, onEmailChange) = remember { mutableStateOf("") }
-        Column(
-            modifier = Modifier
-                .padding(padding)
-                .padding(16.dp)
-        ) {
-            NativeOverrideSection()
-            MerchantSection(selectedMode, onModeSelected)
-            if (selectedMode == Merchant.Other) {
-                OutlinedTextField(
-                    value = publicKey,
-                    onValueChange = onPublicKeyChanged,
-                    placeholder = { Text("pk_...") },
-                    label = { Text("Public key") },
-                    modifier = Modifier
-                        .fillMaxWidth()
-                )
-                OutlinedTextField(
-                    value = secretKey,
-                    onValueChange = onSecretKeyChanged,
-                    placeholder = { Text("sk_...") },
-                    label = { Text("Secret key") },
-                    modifier = Modifier
-                        .fillMaxWidth()
-                )
-            }
-            Spacer(modifier = Modifier.height(8.dp))
-            FlowSection(selectedFlow, onFlowSelected)
-            EmailInputSection(email, onEmailChange)
-            if (state.loading) {
-                LinearProgressIndicator(
-                    modifier = Modifier.fillMaxWidth(),
-                )
-            }
-            Divider(Modifier.padding(vertical = 8.dp))
-            Text(
-                text = "backend: ${state.backendUrl}",
-                color = Color.Gray
-            )
-            Text(
-                text = "env: ${BuildConfig.TEST_ENVIRONMENT}",
-                color = Color.Gray
-            )
-            Button(
-                onClick = {
-                    onButtonClick(
-                        selectedMode,
-                        selectedFlow,
-                        publicKey to secretKey,
-                        email
-                    )
-                },
-            ) {
-                Text("Connect Accounts!")
-            }
-            LazyColumn {
-                items(state.status) { item ->
-                    Row(Modifier.padding(4.dp), verticalAlignment = Alignment.Top) {
-                        Canvas(
-                            modifier = Modifier
-                                .padding(end = 8.dp, top = 6.dp)
-                                .size(6.dp)
-                        ) {
-                            drawCircle(Color.Black)
+                    }
+                    LazyColumn {
+                        items(state.status) { item ->
+                            Row(Modifier.padding(4.dp), verticalAlignment = Alignment.Top) {
+                                Canvas(
+                                    modifier = Modifier
+                                        .padding(end = 8.dp, top = 6.dp)
+                                        .size(6.dp)
+                                ) {
+                                    drawCircle(Color.Black)
+                                }
+                                SelectionContainer {
+                                    Text(text = item, fontSize = 12.sp)
+                                }
+                            }
                         }
-                        SelectionContainer {
-                            Text(text = item, fontSize = 12.sp)
-                        }
-                    }
-                }
-            }
-        }
+                    }
+                }
+            }
+        )
     }
 
     @Composable
@@ -278,7 +219,6 @@
                         setShowDialog(true)
                     }) {
                         Text("See live events")
->>>>>>> 9ca5d930
                     }
                 }
             }
