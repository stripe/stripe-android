package com.stripe.android.financialconnections.example

import android.app.Application
import androidx.lifecycle.AndroidViewModel
import androidx.lifecycle.viewModelScope
import com.stripe.android.Stripe
import com.stripe.android.confirmPaymentIntent
import com.stripe.android.financialconnections.FinancialConnectionsSheet
import com.stripe.android.financialconnections.FinancialConnectionsSheetForTokenResult
import com.stripe.android.financialconnections.FinancialConnectionsSheetResult
import com.stripe.android.financialconnections.example.data.BackendRepository
import com.stripe.android.financialconnections.example.data.Settings
import com.stripe.android.model.ConfirmPaymentIntentParams
import com.stripe.android.model.PaymentMethod
import com.stripe.android.payments.bankaccount.navigation.CollectBankAccountResult
import kotlinx.coroutines.flow.MutableSharedFlow
import kotlinx.coroutines.flow.MutableStateFlow
import kotlinx.coroutines.flow.SharedFlow
import kotlinx.coroutines.flow.StateFlow
import kotlinx.coroutines.flow.update
import kotlinx.coroutines.launch

class FinancialConnectionsPlaygroundViewModel(
    application: Application
) : AndroidViewModel(application) {

    private val settings = Settings(application)
    private val repository = BackendRepository(settings)
    private val _state = MutableStateFlow(FinancialConnectionsPlaygroundState())
    val state: StateFlow<FinancialConnectionsPlaygroundState> = _state

    private val _viewEffect = MutableSharedFlow<FinancialConnectionsPlaygroundViewEffect?>()
    val viewEffect: SharedFlow<FinancialConnectionsPlaygroundViewEffect?> = _viewEffect

    init {
        _state.update { it.copy(backendUrl = settings.backendUrl) }
    }

    fun startFinancialConnectionsSession(
        merchant: Merchant,
        flow: Flow,
        keys: Pair<String, String>,
        email: String
    ) {
        _state.update { it.copy(status = emptyList()) }
        when (flow) {
            Flow.Data -> startForData(merchant, keys, email.takeIf { it.isNotEmpty() })
            Flow.Token -> startForToken(merchant, keys, email.takeIf { it.isNotEmpty() })
            Flow.PaymentIntent -> startWithPaymentIntent(
                merchant,
                keys,
                email.takeIf { it.isNotEmpty() }
            )
        }
    }

    private fun startWithPaymentIntent(
        merchant: Merchant,
        keys: Pair<String, String>,
        email: String?
    ) {
        viewModelScope.launch {
            showLoadingWithMessage("Fetching link account session from example backend!")
            kotlin.runCatching {
                repository.createPaymentIntent(
                    country = "US",
                    flow = merchant.flow,
                    keys = keys,
                    customerEmail = email
                )
            }
                // Success creating session: open the financial connections sheet with received secret
                .onSuccess {
                    _state.update { current ->
                        current.copy(
                            publishableKey = it.publishableKey,
                            loading = true,
                            status = current.status + buildString {
                                append("Payment Intent created: ${it.intentSecret}")
                                appendLine()
                                append("Opening FinancialConnectionsSheet.")
                            }
                        )
                    }
                    _viewEffect.emit(
                        FinancialConnectionsPlaygroundViewEffect.OpenForPaymentIntent(
                            paymentIntentSecret = it.intentSecret,
                            publishableKey = it.publishableKey
                        )
                    )
                }
                // Error retrieving session: display error.
                .onFailure(::showError)
        }
    }

    private fun startForData(
        merchant: Merchant,
        keys: Pair<String, String>,
        email: String?
    ) {
        viewModelScope.launch {
            showLoadingWithMessage("Fetching link account session from example backend!")
            kotlin.runCatching {
                repository.createLinkAccountSession(
                    flow = merchant.flow,
                    keys = keys,
                    customerEmail = email
                )
            }
                // Success creating session: open the financial connections sheet with received secret
                .onSuccess {
                    showLoadingWithMessage("Session created, opening FinancialConnectionsSheet.")
                    _state.update { current -> current.copy(publishableKey = it.publishableKey) }
                    _viewEffect.emit(
                        FinancialConnectionsPlaygroundViewEffect.OpenForData(
                            configuration = FinancialConnectionsSheet.Configuration(
                                it.clientSecret,
                                it.publishableKey
                            )
                        )
                    )
                }
                // Error retrieving session: display error.
                .onFailure(::showError)
        }
    }

    private fun startForToken(
        merchant: Merchant,
        keys: Pair<String, String>,
        email: String?
    ) {
        viewModelScope.launch {
            showLoadingWithMessage("Fetching link account session from example backend!")
            kotlin.runCatching {
                repository.createLinkAccountSessionForToken(
                    flow = merchant.flow,
                    keys = keys,
                    customerEmail = email
                )
            }
                // Success creating session: open the financial connections sheet with received secret
                .onSuccess {
                    showLoadingWithMessage("Session created, opening FinancialConnectionsSheet.")
                    _state.update { current -> current.copy(publishableKey = it.publishableKey) }
                    _viewEffect.emit(
                        FinancialConnectionsPlaygroundViewEffect.OpenForToken(
                            configuration = FinancialConnectionsSheet.Configuration(
                                it.clientSecret,
                                it.publishableKey
                            )
                        )
                    )
                }
                // Error retrieving session: display error.
                .onFailure(::showError)
        }
    }

    private fun showError(error: Throwable) {
        _state.update {
            it.copy(
                loading = false,
                status = it.status + "Error starting linked account session: $error"
            )
        }
    }

    private fun showLoadingWithMessage(message: String) {
        _state.update {
            it.copy(
                loading = true,
                status = it.status + message
            )
        }
    }

    fun onFinancialConnectionsSheetForTokenResult(result: FinancialConnectionsSheetForTokenResult) {
        val statusText = when (result) {
            is FinancialConnectionsSheetForTokenResult.Completed -> {
                "Completed!\n" +
                    "Session: ${result.financialConnectionsSession}\n" +
                    "Token: ${result.token}\n"
            }

            is FinancialConnectionsSheetForTokenResult.Failed -> "Failed! ${result.error}"
            is FinancialConnectionsSheetForTokenResult.Canceled -> "Cancelled!"
        }
        _state.update { it.copy(loading = false, status = it.status + statusText) }
    }

    fun onFinancialConnectionsSheetResult(result: FinancialConnectionsSheetResult) {
        val statusText = when (result) {
            is FinancialConnectionsSheetResult.Completed -> {
                "Completed!" + result.financialConnectionsSession.toString()
            }

            is FinancialConnectionsSheetResult.Failed -> "Failed! ${result.error}"
            is FinancialConnectionsSheetResult.Canceled -> "Cancelled!"
        }
        _state.update { it.copy(loading = false, status = it.status + statusText) }
    }

    fun onCollectBankAccountLauncherResult(
        result: CollectBankAccountResult
    ) = viewModelScope.launch {
        when (result) {
            is CollectBankAccountResult.Completed -> runCatching {
                _state.update {
                    val session = result.response.financialConnectionsSession
                    val account = session.accounts.data.first()
                    it.copy(
                        status = it.status + listOf(
                            "Session Completed! ${session.id} (account: ${account.id})",
                            "Confirming Intent: ${result.response.intent.id}",
                        )
                    )
                }
                val params = ConfirmPaymentIntentParams.create(
                    clientSecret = requireNotNull(result.response.intent.clientSecret),
                    paymentMethodType = PaymentMethod.Type.USBankAccount
                )
                stripe(_state.value.publishableKey!!).confirmPaymentIntent(params)
            }.onSuccess {
                _state.update {
                    it.copy(
                        loading = false,
                        status = it.status + "Intent Confirmed!"
                    )
                }
            }.onFailure {
                _state.update {
                    it.copy(
                        loading = false,
                        status = it.status + "Confirming intent Failed!: $it"
                    )
                }
            }

            is CollectBankAccountResult.Failed -> {
                _state.update {
                    it.copy(
                        loading = false,
                        status = it.status + "Failed! ${result.error}"
                    )
                }
            }

            is CollectBankAccountResult.Cancelled -> {
                _state.update { it.copy(loading = false, status = it.status + "Cancelled!") }
            }
        }
    }

    private fun stripe(publishableKey: String) = Stripe(
        getApplication(),
        publishableKey,
        null,
        true,
        emptySet()
    )
}

enum class Merchant(val flow: String) {
    Test("testmode"),
    PartnerM("partner_m"),
    PartnerF("partner_f"),
    PartnerD("partner_d"),
<<<<<<< HEAD
    Strash("strash"),
=======
    PlatformC("strash"),
>>>>>>> 9baa0d5c
    App2App("app2app"),
    Networking("networking"),
    NetworkingTestMode("networking_testmode"),
    Other("other")
}

enum class Flow {
    Data, Token, PaymentIntent
}

enum class NativeOverride {
    None, Native, Web
}

sealed class FinancialConnectionsPlaygroundViewEffect {
    data class OpenForData(
        val configuration: FinancialConnectionsSheet.Configuration
    ) : FinancialConnectionsPlaygroundViewEffect()

    data class OpenForToken(
        val configuration: FinancialConnectionsSheet.Configuration
    ) : FinancialConnectionsPlaygroundViewEffect()

    data class OpenForPaymentIntent(
        val paymentIntentSecret: String,
        val publishableKey: String
    ) : FinancialConnectionsPlaygroundViewEffect()
}

data class FinancialConnectionsPlaygroundState(
    val backendUrl: String = "",
    val loading: Boolean = false,
    val publishableKey: String? = null,
    val status: List<String> = emptyList()
)<|MERGE_RESOLUTION|>--- conflicted
+++ resolved
@@ -267,11 +267,7 @@
     PartnerM("partner_m"),
     PartnerF("partner_f"),
     PartnerD("partner_d"),
-<<<<<<< HEAD
-    Strash("strash"),
-=======
     PlatformC("strash"),
->>>>>>> 9baa0d5c
     App2App("app2app"),
     Networking("networking"),
     NetworkingTestMode("networking_testmode"),
