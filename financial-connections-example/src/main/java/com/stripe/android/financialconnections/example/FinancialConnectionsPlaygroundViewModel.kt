--- conflicted
+++ resolved
@@ -53,9 +53,13 @@
         }
     }
 
-<<<<<<< HEAD
     fun startFinancialConnectionsSession() = with(state.value.settings) {
-        _state.update { it.copy(status = emptyList()) }
+        _state.update {
+            it.copy(
+                status = emptyList(),
+                emittedEvents = emptyList()
+            )
+        }
         Log.d(
             "FinancialConnections",
             "Starting session with settings: ${asJsonString()}"
@@ -65,28 +69,6 @@
             Flow.Data -> startForData(this)
             Flow.Token -> startForToken(this)
             Flow.PaymentIntent -> startWithPaymentIntent(this)
-=======
-    fun startFinancialConnectionsSession(
-        merchant: Merchant,
-        flow: Flow,
-        keys: Pair<String, String>,
-        email: String
-    ) {
-        _state.update {
-            it.copy(
-                status = emptyList(),
-                emittedEvents = emptyList()
-            )
-        }
-        when (flow) {
-            Flow.Data -> startForData(merchant, keys, email.takeIf { it.isNotEmpty() })
-            Flow.Token -> startForToken(merchant, keys, email.takeIf { it.isNotEmpty() })
-            Flow.PaymentIntent -> startWithPaymentIntent(
-                merchant,
-                keys,
-                email.takeIf { it.isNotEmpty() }
-            )
->>>>>>> 9ca5d930
         }
     }
 
@@ -323,13 +305,8 @@
     val settings: PlaygroundSettings = PlaygroundSettings.createFromDefaults(),
     val loading: Boolean = false,
     val publishableKey: String? = null,
-<<<<<<< HEAD
-    val status: List<String> = emptyList()
+    val status: List<String> = emptyList(),
+    val emittedEvents: List<String> = emptyList()
 ) {
     val flow = settings[FlowDefinition]
-}
-=======
-    val status: List<String> = emptyList(),
-    val emittedEvents: List<String> = emptyList()
-)
->>>>>>> 9ca5d930
+}