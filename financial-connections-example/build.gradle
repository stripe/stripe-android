--- conflicted
+++ resolved
@@ -50,6 +50,7 @@
     implementation libs.androidx.lifecycle
     implementation libs.compose.activity
     implementation libs.compose.material
+    implementation "androidx.compose.material:material-icons-extended:$androidxComposeVersion"
     implementation libs.compose.liveData
     implementation libs.compose.ui
     implementation libs.compose.uiToolingPreview
@@ -59,20 +60,9 @@
     implementation libs.retrofit
     implementation libs.retrofitGsonConverter
 
-<<<<<<< HEAD
-    // Jetpack Compose
-    implementation "androidx.activity:activity-compose:$androidxActivityVersion"
-    implementation "androidx.compose.material:material:$androidxComposeVersion"
-    implementation "androidx.compose.material:material-icons-extended:$androidxComposeVersion"
-    implementation "androidx.compose.runtime:runtime-livedata:$androidxComposeRuntimeVersion"
-    implementation "androidx.lifecycle:lifecycle-runtime-ktx:$androidxLifecycleVersion"
-    implementation "androidx.compose.ui:ui:$androidxComposeUiVersion"
-    implementation "androidx.compose.ui:ui-tooling-preview:$androidxComposeUiVersion"
-=======
     debugImplementation libs.compose.uiTestManifest
     debugImplementation libs.compose.uiTooling
     debugImplementation libs.leakCanary
->>>>>>> 5e71098c
 
     testImplementation testLibs.androidx.junit
     testImplementation testLibs.junit
