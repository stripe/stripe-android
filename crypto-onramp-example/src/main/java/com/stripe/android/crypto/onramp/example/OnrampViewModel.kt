--- conflicted
+++ resolved
@@ -317,12 +317,8 @@
                 _message.value = "KYC Verification Completed"
             }
             is OnrampVerifyKycInfoResult.UpdateAddress -> {
-<<<<<<< HEAD
                 _updateAddressEvent.value = true
                 _message.value = "KYC Verification Requires Address Update"
-=======
-                _message.value = "KYC Verification Requires Address Update - Unimplemented in Example"
->>>>>>> fa3dc3ce
             }
             is OnrampVerifyKycInfoResult.Cancelled -> {
                 _message.value = "KYC Verification Cancelled"
@@ -333,13 +329,10 @@
         }
     }
 
-<<<<<<< HEAD
     fun clearUpdateAddressEvent() {
         _updateAddressEvent.value = false
     }
-
-=======
->>>>>>> fa3dc3ce
+	
     fun onCollectPaymentResult(result: OnrampCollectPaymentMethodResult) {
         when (result) {
             is OnrampCollectPaymentMethodResult.Completed -> {
