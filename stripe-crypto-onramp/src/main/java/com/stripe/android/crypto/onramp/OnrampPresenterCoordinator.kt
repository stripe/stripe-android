package com.stripe.android.crypto.onramp

import android.content.ContentResolver
import android.net.Uri
import androidx.activity.ComponentActivity
import androidx.core.net.toUri
import androidx.lifecycle.LifecycleOwner
import androidx.lifecycle.lifecycleScope
import com.stripe.android.core.exception.APIException
import com.stripe.android.crypto.onramp.di.OnrampPresenterScope
import com.stripe.android.crypto.onramp.model.OnrampCallbacks
import com.stripe.android.crypto.onramp.model.OnrampIdentityVerificationResult
import com.stripe.android.crypto.onramp.model.OnrampStartVerificationResult
import com.stripe.android.crypto.onramp.model.OnrampVerificationResult
import com.stripe.android.identity.IdentityVerificationSheet
import com.stripe.android.link.LinkController
import com.stripe.android.link.NoLinkAccountFoundException
import kotlinx.coroutines.CoroutineScope
import kotlinx.coroutines.flow.distinctUntilChangedBy
import kotlinx.coroutines.launch
import javax.inject.Inject

@OnrampPresenterScope
internal class OnrampPresenterCoordinator @Inject constructor(
    private val linkController: LinkController,
    private val interactor: OnrampInteractor,
    lifecycleOwner: LifecycleOwner,
    private val activity: ComponentActivity,
    private val onrampCallbacks: OnrampCallbacks,
    private val coroutineScope: CoroutineScope,
) {
    private val linkControllerState = linkController.state(activity)

    private val linkPresenter = linkController.createPresenter(
        activity = activity,
        presentPaymentMethodsCallback = ::handleSelectPaymentResult,
        authenticationCallback = ::handleAuthenticationResult
    )

    private var identityVerificationSheet: IdentityVerificationSheet? = null

    private val currentLinkAccount: LinkController.LinkAccount?
        get() = interactor.state.value.linkControllerState?.internalLinkAccount

    init {
        // Observe Link controller state
        lifecycleOwner.lifecycleScope.launch {
            linkControllerState.collect { state ->
                interactor.onLinkControllerState(state)
            }
        }

        // Update the identity verification sheet when the merchant logo URL changes.
        lifecycleOwner.lifecycleScope.launch {
            linkControllerState.distinctUntilChangedBy { it.merchantLogoUrl }.collect { state ->
                identityVerificationSheet = createIdentityVerificationSheet(state.merchantLogoUrl)
            }
        }
    }

    fun presentForVerification() {
        val email = currentLinkAccount?.email
        if (email == null) {
            onrampCallbacks.authenticationCallback.onResult(
                OnrampVerificationResult.Failed(NoLinkAccountFoundException())
            )
            return
        }
        linkPresenter.authenticateExistingConsumer(email)
    }

    fun promptForIdentityVerification() {
        coroutineScope.launch {
            when (val verification = interactor.startIdentityVerification()) {
                is OnrampStartVerificationResult.Completed -> {
                    verification.response.ephemeralKey?.let {
                        identityVerificationSheet?.present(
                            verificationSessionId = verification.response.id,
                            ephemeralKeySecret = verification.response.ephemeralKey
                        )
                    } ?: run {
                        onrampCallbacks.identityVerificationCallback.onResult(
                            OnrampIdentityVerificationResult.Failed(APIException(message = "No ephemeral key found."))
                        )
                    }
                }
                is OnrampStartVerificationResult.Failed -> {
                    onrampCallbacks.identityVerificationCallback.onResult(
                        OnrampIdentityVerificationResult.Failed(verification.error)
                    )
                }
            }
        }
    }

    fun collectPaymentMethod() {
        linkPresenter.presentPaymentMethods(clientEmail())
    }

    private fun clientEmail(): String? =
        interactor.state.value.linkControllerState?.internalLinkAccount?.email

    private fun handleAuthenticationResult(result: LinkController.AuthenticationResult) {
        coroutineScope.launch {
            onrampCallbacks.authenticationCallback.onResult(
                interactor.handleAuthenticationResult(result)
            )
        }
    }

    private fun handleIdentityVerificationResult(result: IdentityVerificationSheet.VerificationFlowResult) {
        coroutineScope.launch {
            onrampCallbacks.identityVerificationCallback.onResult(
                interactor.handleIdentityVerificationResult(result)
            )
        }
    }

<<<<<<< HEAD
    private fun handleSelectPaymentResult(result: LinkController.PresentPaymentMethodsResult) {
        coroutineScope.launch {
            onrampCallbacks.selectPaymentCallback.onResult(
                interactor.handleSelectPaymentResult(result, activity)
            )
        }
=======
    private fun createIdentityVerificationSheet(merchantLogoUrl: String?): IdentityVerificationSheet {
        val fallbackMerchantLogoUri: Uri = Uri.Builder()
            .scheme(ContentResolver.SCHEME_ANDROID_RESOURCE)
            .authority(activity.packageName)
            .appendPath("drawable")
            .appendPath("stripe_ic_business")
            .build()

        val logoUri = merchantLogoUrl?.toUri() ?: fallbackMerchantLogoUri

        return IdentityVerificationSheet.onrampCreate(
            from = activity,
            configuration = IdentityVerificationSheet.Configuration(brandLogo = logoUri),
            identityVerificationCallback = ::handleIdentityVerificationResult
        )
>>>>>>> 481c34ee
    }
}<|MERGE_RESOLUTION|>--- conflicted
+++ resolved
@@ -116,14 +116,14 @@
         }
     }
 
-<<<<<<< HEAD
     private fun handleSelectPaymentResult(result: LinkController.PresentPaymentMethodsResult) {
         coroutineScope.launch {
             onrampCallbacks.selectPaymentCallback.onResult(
                 interactor.handleSelectPaymentResult(result, activity)
             )
         }
-=======
+    }
+
     private fun createIdentityVerificationSheet(merchantLogoUrl: String?): IdentityVerificationSheet {
         val fallbackMerchantLogoUri: Uri = Uri.Builder()
             .scheme(ContentResolver.SCHEME_ANDROID_RESOURCE)
@@ -139,6 +139,5 @@
             configuration = IdentityVerificationSheet.Configuration(brandLogo = logoUri),
             identityVerificationCallback = ::handleIdentityVerificationResult
         )
->>>>>>> 481c34ee
     }
 }