--- conflicted
+++ resolved
@@ -119,12 +119,6 @@
     private fun handleSelectPaymentResult(result: LinkController.PresentPaymentMethodsResult) {
         coroutineScope.launch {
             onrampCallbacks.selectPaymentCallback.onResult(
-<<<<<<< HEAD
-                interactor.handleSelectPaymentResult(result)
-            )
-        }
-    }
-=======
                 interactor.handleSelectPaymentResult(result, activity)
             )
         }
@@ -146,5 +140,4 @@
             identityVerificationCallback = ::handleIdentityVerificationResult
         )
     }
->>>>>>> 0b76e677
 }