package com.stripe.android.crypto.onramp.viewmodels

import androidx.lifecycle.SavedStateHandle
import androidx.lifecycle.ViewModel
import androidx.lifecycle.ViewModelProvider
import androidx.lifecycle.createSavedStateHandle
import androidx.lifecycle.viewModelScope
import androidx.lifecycle.viewmodel.CreationExtras
import com.stripe.android.crypto.onramp.model.LinkUserInfo
import com.stripe.android.crypto.onramp.model.OnrampConfiguration
import com.stripe.android.crypto.onramp.model.OnrampConfigurationCallback
import com.stripe.android.crypto.onramp.model.OnrampConfigurationResult
import com.stripe.android.link.LinkController
import kotlinx.coroutines.launch

/**
 * ViewModel that stores Onramp configuration in a SavedStateHandle for
 * process death restoration.
 *
 * @property handle SavedStateHandle backing persistent state.
 */
internal class OnrampCoordinatorViewModel(
    private val handle: SavedStateHandle,
    private val linkController: LinkController
) : ViewModel() {

    /**
     * The current OnrampConfiguration, persisted across process restarts.
     */
    var onRampConfiguration: OnrampConfiguration?
        get() = handle["configuration"]
        set(value) = handle.set("configuration", value)

    /**
     * Configure the view model and associated types.
     *
     * @param configuration The OnrampConfiguration to apply.
     * @param linkController The LinkController to configure.
     * @param callback Callback receiving success or failure.
     */
    fun configure(configuration: OnrampConfiguration, callback: OnrampConfigurationCallback) {
        onRampConfiguration = configuration

        viewModelScope.launch {
            val config = LinkController.Configuration.Builder(merchantDisplayName = "").build()

            when (val result = linkController.configure(config)) {
                is LinkController.ConfigureResult.Success ->
                    callback.onResult(OnrampConfigurationResult.Completed(true))
                is LinkController.ConfigureResult.Failed ->
                    callback.onResult(OnrampConfigurationResult.Failed(result.error))
            }
        }
    }

    fun isLinkUser(email: String) {
        linkController.lookupConsumer(email)
    }

<<<<<<< HEAD
    @Suppress("UnusedParameter")
    fun registerLinkUser(info: LinkUserInfo) {
        TODO("Fill out")
    }

=======
>>>>>>> c72dc915
    fun authenticateExistingUser(email: String) {
        linkController.authenticateExistingConsumer(email)
    }

<<<<<<< HEAD
    fun presentForAuthentication(email: String) {
        linkController.authenticate(email)
    }

=======
>>>>>>> c72dc915
    class Factory(
        private val linkController: LinkController // pass into factory
    ) : ViewModelProvider.Factory {
        @Suppress("UNCHECKED_CAST")
        override fun <T : ViewModel> create(modelClass: Class<T>, extras: CreationExtras): T {
            return OnrampCoordinatorViewModel(
                handle = extras.createSavedStateHandle(),
                linkController = linkController
            ) as T
        }
    }
}<|MERGE_RESOLUTION|>--- conflicted
+++ resolved
@@ -57,25 +57,10 @@
         linkController.lookupConsumer(email)
     }
 
-<<<<<<< HEAD
-    @Suppress("UnusedParameter")
-    fun registerLinkUser(info: LinkUserInfo) {
-        TODO("Fill out")
-    }
-
-=======
->>>>>>> c72dc915
     fun authenticateExistingUser(email: String) {
         linkController.authenticateExistingConsumer(email)
     }
 
-<<<<<<< HEAD
-    fun presentForAuthentication(email: String) {
-        linkController.authenticate(email)
-    }
-
-=======
->>>>>>> c72dc915
     class Factory(
         private val linkController: LinkController // pass into factory
     ) : ViewModelProvider.Factory {
