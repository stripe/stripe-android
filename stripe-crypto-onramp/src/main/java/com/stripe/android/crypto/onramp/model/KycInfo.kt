package com.stripe.android.crypto.onramp.model

import androidx.annotation.RestrictTo
<<<<<<< HEAD
import com.stripe.android.elements.Address
import kotlinx.serialization.SerialName
=======
import com.stripe.android.paymentsheet.PaymentSheet
>>>>>>> 3085d939
import kotlinx.serialization.Serializable

@RestrictTo(RestrictTo.Scope.LIBRARY_GROUP)
data class KycInfo(
    val firstName: String,
    val lastName: String,
    val idNumber: String?,
    val idType: IdType?,
    val dateOfBirth: DateOfBirth,
<<<<<<< HEAD

    @Serializable(with = PaymentSheetAddressSerializer::class)
    val address: Address,
=======
    val address: PaymentSheet.Address,
>>>>>>> 3085d939
    val nationalities: List<String>?,
    val birthCountry: String?,
    val birthCity: String?
)

@Serializable
data class DateOfBirth(
    val day: Int,
    val month: Int,
    val year: Int
)

@Suppress("UnusedPrivateProperty")
enum class IdType(internal val value: String) {
    AADHAAR("aadhaar"),
    ABN("abn"),
    BUSINESS_TAX_DEDUCTION_ACCOUNT_NUMBER("business_tax_deduction_account_number"),
    COMPANY_REGISTRATION_NUMBER("company_registration_number"),
    CORPORATE_IDENTITY_NUMBER("corporate_identity_number"),
    GOODS_AND_SERVICES_TAX_ID_NUMBER("goods_and_services_tax_id_number"),
    INDIA_IMPORTER_EXPORTER_CODE("india_importer_exporter_code"),
    EXPORT_LICENSE_ID("export_license_id"),
    LEGACY_ID_NUMBER("id_number"),
    LIMITED_LIABILITY_PARTNERSHIP_ID("limited_liability_partnership_id"),
    PAN("pan"),
    UDYAM_NUMBER("udyam_number"),
    TAX_ID("tax_id"),
    VAT_ID("vat_id"),
    VOTER_ID("voter_id"),
    BRAZIL_CPF("brazil_cpf"),
    BRAZIL_REGISTRO_GERAL("brazil_registro_geral"),
    SPANISH_PERSON_NUMBER("spanish_person_number"),
    TH_LASER_CODE("th_laser_code"),
    FISCAL_CODE("fiscal_code"),
    SOCIAL_SECURITY_NUMBER("social_security_number"),
    REGON_NUMBER("regon_number"),
    PASSPORT_NUMBER("passport_number"),
    DRIVING_LICENSE_NUMBER("driving_license_number"),
    PHOTO_ID_NUMBER("photo_id_number")
}<|MERGE_RESOLUTION|>--- conflicted
+++ resolved
@@ -1,12 +1,7 @@
 package com.stripe.android.crypto.onramp.model
 
 import androidx.annotation.RestrictTo
-<<<<<<< HEAD
 import com.stripe.android.elements.Address
-import kotlinx.serialization.SerialName
-=======
-import com.stripe.android.paymentsheet.PaymentSheet
->>>>>>> 3085d939
 import kotlinx.serialization.Serializable
 
 @RestrictTo(RestrictTo.Scope.LIBRARY_GROUP)
@@ -16,13 +11,7 @@
     val idNumber: String?,
     val idType: IdType?,
     val dateOfBirth: DateOfBirth,
-<<<<<<< HEAD
-
-    @Serializable(with = PaymentSheetAddressSerializer::class)
     val address: Address,
-=======
-    val address: PaymentSheet.Address,
->>>>>>> 3085d939
     val nationalities: List<String>?,
     val birthCountry: String?,
     val birthCity: String?
