package com.stripe.android.crypto.onramp

import android.app.Application
import androidx.activity.ComponentActivity
import androidx.annotation.RestrictTo
import androidx.lifecycle.SavedStateHandle
import com.stripe.android.crypto.onramp.di.DaggerOnrampComponent
import com.stripe.android.crypto.onramp.di.OnrampComponent
import com.stripe.android.crypto.onramp.di.OnrampPresenterComponent
import com.stripe.android.crypto.onramp.model.CryptoNetwork
import com.stripe.android.crypto.onramp.model.KycInfo
import com.stripe.android.crypto.onramp.model.LinkUserInfo
import com.stripe.android.crypto.onramp.model.OnrampCallbacks
import com.stripe.android.crypto.onramp.model.OnrampConfiguration
import com.stripe.android.crypto.onramp.model.OnrampCreateCryptoPaymentTokenResult
import com.stripe.android.crypto.onramp.model.OnrampKYCResult
import com.stripe.android.crypto.onramp.model.OnrampLinkLookupResult
import com.stripe.android.crypto.onramp.model.OnrampRegisterUserResult
import com.stripe.android.crypto.onramp.model.OnrampSetWalletAddressResult
import com.stripe.android.crypto.onramp.model.PaymentMethodType
import javax.inject.Inject

/**
 * Coordinator interface for managing the Onramp lifecycle, Link user checks,
 * and authentication flows.
 *
 * @param interactor The interactor that persists configuration state across process restarts.
 * @param presenterComponentFactory Factory for creating presenter components.
 */
@RestrictTo(RestrictTo.Scope.LIBRARY_GROUP)
class OnrampCoordinator @Inject internal constructor(
    private val interactor: OnrampInteractor,
    private val presenterComponentFactory: OnrampPresenterComponent.Factory,
) {

    /**
     * Initialize the coordinator with the provided configuration.
     *
     * @param configuration The OnrampConfiguration to apply.
     */
    suspend fun configure(
        configuration: OnrampConfiguration,
    ) {
        interactor.configure(configuration)
    }

    /**
     * Looks up whether the provided email is associated with an existing Link user.
     *
     * @param email The email address to look up.
     * @return OnrampLinkLookupResult indicating whether the user exists.
     */
    suspend fun lookupLinkUser(email: String): OnrampLinkLookupResult {
        return interactor.lookupLinkUser(email)
    }

    /**
     * Given the required information, registers a new Link user.
     *
     * @param info The LinkInfo for the new user.
     * @return OnrampRegisterUserResult indicating the result of registration.
     */
    suspend fun registerLinkUser(info: LinkUserInfo): OnrampRegisterUserResult {
        return interactor.registerNewLinkUser(info)
    }

    /**
     * Registers a wallet address for the user.
     *
     * @param walletAddress The wallet address to register.
     * @param network The crypto network for the wallet address.
     * @return OnrampSetWalletAddressResult indicating the result of setting the wallet address.
     */
    suspend fun registerWalletAddress(
        walletAddress: String,
        network: CryptoNetwork
    ): OnrampSetWalletAddressResult {
        return interactor.registerWalletAddress(walletAddress, network)
    }

    /**
     * Given the required information, collects KYC information.
     *
     * @param info The KycInfo for the user.
     * @return OnrampKYCResult indicating the result of data collection.
     */
    suspend fun collectKycInfo(info: KycInfo): OnrampKYCResult {
        return interactor.collectKycInfo(info)
    }

    /**
     * Creates a crypto payment token for the payment method currently selected on the coordinator.
     * Call after a successful [Presenter.collectPaymentMethod].
     *
     * @return A [OnrampCreateCryptoPaymentTokenResult] containing the crypto payment token ID.
     */
    suspend fun createCryptoPaymentToken(): OnrampCreateCryptoPaymentTokenResult {
        return interactor.createCryptoPaymentToken()
    }

    /**
     * Create a presenter for handling Link UI interactions.
     *
     * @param activity The activity that will host the Link flows.
     * @param onrampCallbacks Callbacks for handling asynchronous responses from UI operations.
     * @return A presenter instance for handling Link UI operations.
     */
    fun createPresenter(
        activity: ComponentActivity,
        onrampCallbacks: OnrampCallbacks
    ): Presenter {
        return presenterComponentFactory
            .build(
                activity = activity,
                lifecycleOwner = activity,
                activityResultRegistryOwner = activity,
                onrampCallbacks = onrampCallbacks,
            )
            .presenter
    }

    /**
     * Presenter for handling Link UI interactions without requiring direct activity references.
     */
    @RestrictTo(RestrictTo.Scope.LIBRARY_GROUP)
    class Presenter @Inject internal constructor(
        private val coordinator: OnrampPresenterCoordinator,
    ) {
        /**
         * Presents the Link verification flow for an existing user.
         *
         * Requires successful lookup or registration of the user first.
         */
        fun presentForVerification() {
            coordinator.presentForVerification()
        }

        /**
         * Creates an identity verification session and launches the verification flow.
         *
         * Requires successful lookup or registration of the user first.
         */
        fun promptForIdentityVerification() {
            coordinator.promptForIdentityVerification()
        }

        /**
         * Presents a payment selection UI to the user.
         *
         * @param type The payment method type to collect.
         */
        fun collectPaymentMethod(type: PaymentMethodType) {
            coordinator.collectPaymentMethod(type)
        }

        /**
<<<<<<< HEAD
         * Performs the checkout flow for a crypto onramp session, handling any required authentication steps.
         * The result will be delivered through the checkoutCallback provided in OnrampCallbacks.
         *
         * @param onrampSessionId The onramp session identifier.
         * @param checkoutHandler An async closure that calls your backend to perform a checkout.
         *     Your backend should call Stripe's `/v1/crypto/onramp_sessions/:id/checkout`
         *     endpoint with the onramp session ID. The closure should return the onramp session client secret
         *     on success, or throw an Error on failure. This closure may be called twice: once initially,
         *     and once more after handling any required authentication.
         */
        fun performCheckout(
            onrampSessionId: String,
            checkoutHandler: suspend () -> String
        ) {
            coordinator.performCheckout(
                onrampSessionId = onrampSessionId,
                checkoutHandler = checkoutHandler
            )
=======
         * Authorize a LinkAuthIntent.
         *
         * @param linkAuthIntentId The LinkAuthIntent ID to authorize.
         */
        fun authorize(linkAuthIntentId: String) {
            coordinator.authorize(linkAuthIntentId)
>>>>>>> 35b1682a
        }
    }

    /**
     * A Builder utility type to create an [OnrampCoordinator] with appropriate parameters.
     */
    @RestrictTo(RestrictTo.Scope.LIBRARY_GROUP)
    class Builder {
        /**
         * Constructs an [OnrampCoordinator] for the given parameters.
         *
         * @param application The Application context.
         * @param savedStateHandle The SavedStateHandle for state persistence.
         */
        fun build(
            application: Application,
            savedStateHandle: SavedStateHandle
        ): OnrampCoordinator {
            val onrampComponent: OnrampComponent =
                DaggerOnrampComponent.factory()
                    .build(
                        application = application,
                        savedStateHandle = savedStateHandle
                    )
            return onrampComponent.onrampCoordinator
        }
    }
}<|MERGE_RESOLUTION|>--- conflicted
+++ resolved
@@ -154,7 +154,15 @@
         }
 
         /**
-<<<<<<< HEAD
+         * Authorize a LinkAuthIntent.
+         *
+         * @param linkAuthIntentId The LinkAuthIntent ID to authorize.
+         */
+        fun authorize(linkAuthIntentId: String) {
+            coordinator.authorize(linkAuthIntentId)
+        }
+
+        /**
          * Performs the checkout flow for a crypto onramp session, handling any required authentication steps.
          * The result will be delivered through the checkoutCallback provided in OnrampCallbacks.
          *
@@ -173,14 +181,6 @@
                 onrampSessionId = onrampSessionId,
                 checkoutHandler = checkoutHandler
             )
-=======
-         * Authorize a LinkAuthIntent.
-         *
-         * @param linkAuthIntentId The LinkAuthIntent ID to authorize.
-         */
-        fun authorize(linkAuthIntentId: String) {
-            coordinator.authorize(linkAuthIntentId)
->>>>>>> 35b1682a
         }
     }
 
