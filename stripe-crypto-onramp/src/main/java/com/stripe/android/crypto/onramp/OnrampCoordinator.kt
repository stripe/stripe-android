--- conflicted
+++ resolved
@@ -7,11 +7,8 @@
 import com.stripe.android.crypto.onramp.di.DaggerOnrampComponent
 import com.stripe.android.crypto.onramp.di.OnrampComponent
 import com.stripe.android.crypto.onramp.di.OnrampPresenterComponent
-<<<<<<< HEAD
 import com.stripe.android.crypto.onramp.model.CryptoNetwork
-=======
 import com.stripe.android.crypto.onramp.model.KycInfo
->>>>>>> d9718a67
 import com.stripe.android.crypto.onramp.model.LinkUserInfo
 import com.stripe.android.crypto.onramp.model.OnrampCallbacks
 import com.stripe.android.crypto.onramp.model.OnrampConfiguration
@@ -66,7 +63,6 @@
     }
 
     /**
-<<<<<<< HEAD
      * Registers a wallet address for the user.
      *
      * @param walletAddress The wallet address to register.
@@ -78,7 +74,9 @@
         network: CryptoNetwork
     ): OnrampSetWalletAddressResult {
         return interactor.registerWalletAddress(walletAddress, network)
-=======
+	}
+
+    /**
      * Given the required information, collects information .
      *
      * @param info The KycInfo for the user.
@@ -86,7 +84,6 @@
      */
     suspend fun collectKycInfo(info: KycInfo): OnrampKYCResult {
         return interactor.collectKycInfo(info)
->>>>>>> d9718a67
     }
 
     /**
