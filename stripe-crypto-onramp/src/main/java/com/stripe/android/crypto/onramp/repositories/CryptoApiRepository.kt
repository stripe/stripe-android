--- conflicted
+++ resolved
@@ -94,7 +94,6 @@
         )
     }
 
-<<<<<<< HEAD
     /**
      * Sets the wallet address for the user.
      *
@@ -117,7 +116,9 @@
             setWalletAddressUrl,
             Json.encodeToJsonElement(params).jsonObject,
             Unit.serializer()
-=======
+		)
+	}
+	
     suspend fun startIdentityVerification(
         consumerSessionClientSecret: String
     ): Result<StartIdentityVerificationResponse> {
@@ -131,7 +132,6 @@
             startIdentityVerificationUrl,
             json.encodeToJsonElement(request).jsonObject,
             StartIdentityVerificationResponse.serializer()
->>>>>>> 115a78ed
         )
     }
 
@@ -182,15 +182,14 @@
         internal val collectKycDataUrl: String = getApiUrl("crypto/internal/kyc_data_collection")
 
         /**
-<<<<<<< HEAD
          * @return `https://api.stripe.com/v1/crypto/internal/wallet`
          */
         internal val setWalletAddressUrl: String = getApiUrl("crypto/internal/wallet")
-=======
+		
+		/**
          * @return `https://api.stripe.com/v1/crypto/internal/start_identity_verification`
          */
         internal val startIdentityVerificationUrl: String = getApiUrl("crypto/internal/start_identity_verification")
->>>>>>> 115a78ed
 
         private fun getApiUrl(path: String): String {
             return "${ApiRequest.API_HOST}/v1/$path"
