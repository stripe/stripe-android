package com.stripe.android.crypto.onramp.model

import dev.drewhamilton.poko.Poko

/**
 * A structure of callbacks used by the Onramp coordinator.
 *
 * @property configurationCallback A callback for when the configuration of the coordinator is completed.
 * @property linkLookupCallback A callback for when a link user lookup has been completed.
 */
@Poko
class OnrampCallbacks(
    val configurationCallback: OnrampConfigurationCallback,
    val linkLookupCallback: OnrampLinkLookupCallback,
<<<<<<< HEAD
    val authenticationCallback: OnrampAuthenticateUserCallback
=======
    val authenticationCallback: OnrampVerificationCallback
>>>>>>> c72dc915
)<|MERGE_RESOLUTION|>--- conflicted
+++ resolved
@@ -12,9 +12,5 @@
 class OnrampCallbacks(
     val configurationCallback: OnrampConfigurationCallback,
     val linkLookupCallback: OnrampLinkLookupCallback,
-<<<<<<< HEAD
-    val authenticationCallback: OnrampAuthenticateUserCallback
-=======
     val authenticationCallback: OnrampVerificationCallback
->>>>>>> c72dc915
 )