--- conflicted
+++ resolved
@@ -12,9 +12,6 @@
     val authenticationCallback: OnrampVerificationCallback,
     val identityVerificationCallback: OnrampIdentityVerificationCallback,
     val selectPaymentCallback: OnrampCollectPaymentCallback,
-<<<<<<< HEAD
+    val authorizeCallback: OnrampAuthorizeCallback,
     val checkoutCallback: OnrampCheckoutCallback
-=======
-    val authorizeCallback: OnrampAuthorizeCallback
->>>>>>> 35b1682a
 )