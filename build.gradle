import java.time.Duration

// Top-level build file where you can add configuration options common to all sub-projects/modules.
buildscript {
    ext.kotlinVersion = '1.6.10'
    ext.dokkaVersion = '1.6.10'

    repositories {
        mavenCentral()
        google()
        gradlePluginPortal()
    }

    dependencies {
        classpath 'com.android.tools.build:gradle:7.1.1'
        classpath "org.jetbrains.kotlin:kotlin-gradle-plugin:$kotlinVersion"
        classpath "org.jetbrains.dokka:dokka-gradle-plugin:$dokkaVersion"
<<<<<<< HEAD
        classpath "org.jetbrains.kotlinx:binary-compatibility-validator:0.7.1"

=======
        classpath "org.jetbrains.kotlinx:binary-compatibility-validator:0.8.0"
>>>>>>> 7843327f
    }
}

plugins {
    id 'io.github.gradle-nexus.publish-plugin' version '1.1.0'
    id 'io.codearte.nexus-staging' version '0.30.0'
}

allprojects {
    group = GROUP

    repositories {
        mavenCentral()
        google()
        gradlePluginPortal()
    }

    task checkstyle(type: Checkstyle) {
        showViolations = true
        configFile file("../settings/checkstyle.xml")
        source 'src/main/java'
        include '**/*.java'
        exclude '**/gen/**'
        exclude '**/R.java'
        exclude '**/BuildConfig.java'

        // empty classpath
        classpath = files()
    }
}

ext {
    buildToolsVersion = "30.0.3"
    compileSdkVersion = 31

    fragment_version = '1.4.1'
    kotlinCoroutinesVersion = '1.6.0'
    kotlinSerializationVersion = '1.3.2'
    coreKtxVersion = '1.7.0'
    composeVersion = '1.1.0'
    composeActivityVersion = '1.4.0'
    flowlayoutVersion = '0.23.0'
    espressoVersion = '3.4.0'
    ktlintVersion = '0.43.2'
    materialVersion = '1.5.0'
    daggerVersion = '2.40.5'
    navigationVersion = '2.4.1'

    androidTestVersion = '1.4.0'
    androidTestJunitVersion = '1.1.3'
    truthVersion = '1.1.3'
    junitVersion = '4.13.2'
    robolectricVersion = '4.7.3'
    mockitoCoreVersion = '4.3.1'
    mockitoKotlinVersion = '4.0.0'

    group_name = GROUP
    version_name = VERSION_NAME
}

if (JavaVersion.current().isJava8Compatible()) {
    allprojects {
        tasks.withType(Javadoc) {
            options.addStringOption('Xdoclint:none', '-quiet')
        }
    }
}

nexusPublishing {
    packageGroup = GROUP

    repositories {
        sonatype {
            username = project.findProperty('NEXUS_USERNAME') ?: ""
            password = project.findProperty('NEXUS_PASSWORD') ?: ""
        }
    }

    clientTimeout = Duration.ofMinutes(5)
    connectTimeout = Duration.ofMinutes(1)

    transitionCheckOptions {
        maxRetries.set(40)
        delayBetween.set(Duration.ofSeconds(10))
    }
}

apply plugin: 'binary-compatibility-validator'
apply plugin: 'org.jetbrains.dokka'


tasks.dokkaHtmlMultiModule.configure {
    outputDirectory = new File("${project.rootDir}/docs")
}

apiValidation {
    ignoredPackages += ["com.stripe.android.databinding"]
    ignoredProjects += ["example", "paymentsheet-example", "stripecardscan-example", "identity-example"]
    nonPublicMarkers.add("androidx.annotation.RestrictTo")
}<|MERGE_RESOLUTION|>--- conflicted
+++ resolved
@@ -15,12 +15,7 @@
         classpath 'com.android.tools.build:gradle:7.1.1'
         classpath "org.jetbrains.kotlin:kotlin-gradle-plugin:$kotlinVersion"
         classpath "org.jetbrains.dokka:dokka-gradle-plugin:$dokkaVersion"
-<<<<<<< HEAD
-        classpath "org.jetbrains.kotlinx:binary-compatibility-validator:0.7.1"
-
-=======
         classpath "org.jetbrains.kotlinx:binary-compatibility-validator:0.8.0"
->>>>>>> 7843327f
     }
 }
 
