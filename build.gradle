import java.time.Duration

// Top-level build file where you can add configuration options common to all sub-projects/modules.
buildscript {
    apply from: 'dependencies.gradle'
    apply from: './build-configuration/build-environment.gradle'
    ext.kotlinVersion = '1.6.21'
    ext.dokkaVersion = '1.6.21'

    repositories {
        mavenCentral()
        google()
        gradlePluginPortal()
    }

    dependencies {
        classpath 'com.android.tools.build:gradle:7.2.1'
        classpath "org.jetbrains.kotlin:kotlin-gradle-plugin:$kotlinVersion"
        classpath "org.jetbrains.kotlin:kotlin-serialization:$kotlinVersion"
        classpath "org.jetbrains.dokka:dokka-gradle-plugin:$dokkaVersion"
        classpath "org.jetbrains.kotlinx:binary-compatibility-validator:0.10.1"
        classpath 'com.karumi:shot:5.14.1'
        classpath buildLibs.detektGradlePlugin
    }
}

plugins {
    id 'io.github.gradle-nexus.publish-plugin' version '1.1.0'
    id 'io.codearte.nexus-staging' version '0.30.0'
}

apply plugin: "io.gitlab.arturbosch.detekt"

allprojects {
    group = GROUP

    repositories {
        mavenCentral()
        google()
        gradlePluginPortal()
    }

    task checkstyle(type: Checkstyle) {
        showViolations = true
        configFile file("../settings/checkstyle.xml")
        source 'src/main/java'
        include '**/*.java'
        exclude '**/gen/**'
        exclude '**/R.java'
        exclude '**/BuildConfig.java'

        // empty classpath
        classpath = files()
    }
}

ext {
    buildToolsVersion = "30.0.3"
    compileSdkVersion = 32

    androidxActivityVersion = '1.4.0'
    androidxAnnotationVersion = '1.4.0'
    androidxAppcompatVersion = '1.4.2'
    androidxArchCoreVersion = '2.1.0'
    androidxBrowserVersion = '1.4.0'
    androidxComposeVersion = '1.2.0-rc01'
    androidxConstraintlayoutComposeVersion = '1.0.1'
<<<<<<< HEAD
    androidxConstraintlayoutVersion = '2.1.3'
    androidxCoreVersion = '1.8.0'
=======
    androidxConstraintlayoutVersion = '2.1.4'
    androidxCoreVersion = '1.7.0'
>>>>>>> d01dc7e5
    androidxFragmentVersion = '1.4.1'
    androidxLifecycleVersion = '2.4.1'
    androidxNavigationVersion = '2.4.2'
    androidxPreferenceVersion = '1.2.0'
    androidxRecyclerviewVersion = '1.2.1'
    androidxSecurityVersion = '1.1.0-alpha03'

    kotlinCoroutinesVersion = '1.6.2'
    kotlinSerializationVersion = '1.3.3'
    accompanistVersion = '0.24.11-rc'
    ktlintVersion = '0.45.2'
    // material 1.6 causes paymentsheet to not render correctly.
    // see here: https://github.com/material-components/material-components-android/issues/2702
    materialVersion = '1.6.1'
    daggerVersion = '2.42'
    playServicesWalletVersion = '19.1.0'

    androidTestVersion = '1.4.0'
    androidTestJunitVersion = '1.1.3'
    truthVersion = '1.1.3'
    junitVersion = '4.13.2'
    robolectricVersion = '4.8.1'
    mockitoCoreVersion = '4.6.1'
    mockitoKotlinVersion = '4.0.0'
    espressoVersion = '3.4.0'
    jsonVersion = '20220320'
    uiautomator = '2.2.0'

    group_name = GROUP
    version_name = VERSION_NAME
}

if (JavaVersion.current().isJava8Compatible()) {
    allprojects {
        tasks.withType(Javadoc) {
            options.addStringOption('Xdoclint:none', '-quiet')
        }
    }
}

nexusPublishing {
    packageGroup = GROUP

    repositories {
        sonatype {
            username = project.findProperty('NEXUS_USERNAME') ?: ""
            password = project.findProperty('NEXUS_PASSWORD') ?: ""
        }
    }

    clientTimeout = Duration.ofMinutes(5)
    connectTimeout = Duration.ofMinutes(1)

    transitionCheckOptions {
        maxRetries.set(40)
        delayBetween.set(Duration.ofSeconds(10))
    }
}

apply plugin: 'binary-compatibility-validator'
apply plugin: 'org.jetbrains.dokka'


tasks.dokkaHtmlMultiModule.configure {
    outputDirectory = new File("${project.rootDir}/docs")
}

apiValidation {
    ignoredPackages += ["com.stripe.android.databinding"]
    ignoredProjects += ["example", "paymentsheet-example", "stripecardscan-example", "identity-example", "financial-connections-example"]
    nonPublicMarkers.add("androidx.annotation.RestrictTo")
}<|MERGE_RESOLUTION|>--- conflicted
+++ resolved
@@ -65,13 +65,8 @@
     androidxBrowserVersion = '1.4.0'
     androidxComposeVersion = '1.2.0-rc01'
     androidxConstraintlayoutComposeVersion = '1.0.1'
-<<<<<<< HEAD
-    androidxConstraintlayoutVersion = '2.1.3'
+    androidxConstraintlayoutVersion = '2.1.4'
     androidxCoreVersion = '1.8.0'
-=======
-    androidxConstraintlayoutVersion = '2.1.4'
-    androidxCoreVersion = '1.7.0'
->>>>>>> d01dc7e5
     androidxFragmentVersion = '1.4.1'
     androidxLifecycleVersion = '2.4.1'
     androidxNavigationVersion = '2.4.2'
