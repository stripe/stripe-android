import java.time.Duration

// Top-level build file where you can add configuration options common to all sub-projects/modules.
buildscript {
    ext.kotlinVersion = '1.6.10'
    ext.dokkaVersion = '1.6.10'

    repositories {
        mavenCentral()
        google()
        gradlePluginPortal()
    }

    dependencies {
        classpath 'com.android.tools.build:gradle:7.1.2'
        classpath "org.jetbrains.kotlin:kotlin-gradle-plugin:$kotlinVersion"
        classpath "org.jetbrains.dokka:dokka-gradle-plugin:$dokkaVersion"
        classpath "org.jetbrains.kotlinx:binary-compatibility-validator:0.8.0"
    }
}

plugins {
    id 'io.github.gradle-nexus.publish-plugin' version '1.1.0'
    id 'io.codearte.nexus-staging' version '0.30.0'
}

allprojects {
    group = GROUP

    repositories {
        mavenCentral()
        google()
        gradlePluginPortal()
    }

    task checkstyle(type: Checkstyle) {
        showViolations = true
        configFile file("../settings/checkstyle.xml")
        source 'src/main/java'
        include '**/*.java'
        exclude '**/gen/**'
        exclude '**/R.java'
        exclude '**/BuildConfig.java'

        // empty classpath
        classpath = files()
    }
}

ext {
    buildToolsVersion = "30.0.3"
    compileSdkVersion = 31

    androidxActivityVersion = '1.4.0'
    androidxAnnotationVersion = '1.3.0'
    androidxAppcompatVersion = '1.4.1'
    androidxArchCoreVersion = '2.1.0'
    androidxBrowserVersion = '1.4.0'
    androidxComposeVersion = '1.1.1'
    androidxConstraintlayoutVersion = '2.1.3'
    androidxCoreVersion = '1.7.0'
    androidxFragmentVersion = '1.4.1'
    androidxLifecycleVersion = '2.4.1'
    androidxNavigationVersion = '2.4.1'
    androidxPreferenceVersion = '1.2.0'
    androidxRecyclerviewVersion = '1.2.1'

    kotlinCoroutinesVersion = '1.6.0'
    kotlinSerializationVersion = '1.3.2'
<<<<<<< HEAD
    coreKtxVersion = '1.7.0'
    composeVersion = '1.1.0'
    composeConstraintLayout = '1.0.0'
    composeActivityVersion = '1.4.0'
=======
>>>>>>> 81de5aab
    flowlayoutVersion = '0.23.0'
    ktlintVersion = '0.43.2'
    materialVersion = '1.5.0'
    daggerVersion = '2.41'
    playServicesWalletVersion = '19.1.0'

    androidTestVersion = '1.4.0'
    androidTestJunitVersion = '1.1.3'
    truthVersion = '1.1.3'
    junitVersion = '4.13.2'
    robolectricVersion = '4.7.3'
    mockitoCoreVersion = '4.3.1'
    mockitoKotlinVersion = '4.0.0'
    espressoVersion = '3.4.0'
    jsonVersion = '20211205'

    group_name = GROUP
    version_name = VERSION_NAME
}

if (JavaVersion.current().isJava8Compatible()) {
    allprojects {
        tasks.withType(Javadoc) {
            options.addStringOption('Xdoclint:none', '-quiet')
        }
    }
}

nexusPublishing {
    packageGroup = GROUP

    repositories {
        sonatype {
            username = project.findProperty('NEXUS_USERNAME') ?: ""
            password = project.findProperty('NEXUS_PASSWORD') ?: ""
        }
    }

    clientTimeout = Duration.ofMinutes(5)
    connectTimeout = Duration.ofMinutes(1)

    transitionCheckOptions {
        maxRetries.set(40)
        delayBetween.set(Duration.ofSeconds(10))
    }
}

apply plugin: 'binary-compatibility-validator'
apply plugin: 'org.jetbrains.dokka'


tasks.dokkaHtmlMultiModule.configure {
    outputDirectory = new File("${project.rootDir}/docs")
}

apiValidation {
    ignoredPackages += ["com.stripe.android.databinding"]
    ignoredProjects += ["example", "paymentsheet-example", "stripecardscan-example", "identity-example"]
    nonPublicMarkers.add("androidx.annotation.RestrictTo")
}<|MERGE_RESOLUTION|>--- conflicted
+++ resolved
@@ -67,13 +67,10 @@
 
     kotlinCoroutinesVersion = '1.6.0'
     kotlinSerializationVersion = '1.3.2'
-<<<<<<< HEAD
     coreKtxVersion = '1.7.0'
     composeVersion = '1.1.0'
     composeConstraintLayout = '1.0.0'
     composeActivityVersion = '1.4.0'
-=======
->>>>>>> 81de5aab
     flowlayoutVersion = '0.23.0'
     ktlintVersion = '0.43.2'
     materialVersion = '1.5.0'
