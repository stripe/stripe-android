package com.stripe.android.connect

import android.Manifest
import android.app.Activity
import android.app.Application.ActivityLifecycleCallbacks
import android.content.Context
import android.content.pm.PackageManager
import android.os.Bundle
import android.os.Parcelable
import androidx.activity.ComponentActivity
import androidx.activity.result.ActivityResultLauncher
import androidx.activity.result.contract.ActivityResultContracts
import androidx.annotation.RestrictTo
import androidx.annotation.VisibleForTesting
import androidx.core.content.ContextCompat.checkSelfPermission
import com.stripe.android.connect.appearance.Appearance
import com.stripe.android.connect.appearance.fonts.CustomFontSource
import com.stripe.android.connect.util.findActivity
import com.stripe.android.connect.webview.serialization.ConnectInstanceJs
import com.stripe.android.connect.webview.serialization.toJs
import com.stripe.android.core.Logger
import kotlinx.coroutines.flow.MutableSharedFlow
import kotlinx.coroutines.flow.MutableStateFlow
import kotlinx.coroutines.flow.StateFlow
import kotlinx.coroutines.flow.asStateFlow
import kotlinx.coroutines.flow.first
import kotlinx.coroutines.suspendCancellableCoroutine
import kotlinx.parcelize.Parcelize
import kotlin.coroutines.resume

@PrivateBetaConnectSDK
@RestrictTo(RestrictTo.Scope.LIBRARY_GROUP)
class EmbeddedComponentManager(
    private val configuration: Configuration,
    private val fetchClientSecretCallback: FetchClientSecretCallback,
    appearance: Appearance = Appearance(),
    private val customFonts: List<CustomFontSource> = emptyList(),
) {
    private val _appearanceFlow = MutableStateFlow(appearance)
    internal val appearanceFlow: StateFlow<Appearance> get() = _appearanceFlow.asStateFlow()

    private val logger: Logger = Logger.getInstance(enableLogging = BuildConfig.DEBUG)
    private val isDebugBuild: Boolean = BuildConfig.DEBUG
    private val loggerTag = javaClass.simpleName

    // Public functions

    /**
     * Create a new [AccountOnboardingView] for inclusion in the view hierarchy.
     */
    @PrivateBetaConnectSDK
    fun createAccountOnboardingView(
        context: Context,
        listener: AccountOnboardingListener? = null,
        props: AccountOnboardingProps? = null,
    ): AccountOnboardingView {
        val activity = checkNotNull(context.findActivity()) {
            "You must create an AccountOnboardingView from an Activity"
        }
        checkNotNull(launcherMap[activity]) {
            "You must call EmbeddedComponentManager.onActivityCreate in your Activity.onCreate function"
        }

        return AccountOnboardingView(
            context = context,
            embeddedComponentManager = this,
            listener = listener,
            props = props,
        )
    }

    /**
     * Create a new [PayoutsView] for inclusion in the view hierarchy.
     */
    @PrivateBetaConnectSDK
    fun createPayoutsView(
        context: Context,
        listener: PayoutsListener? = null,
    ): PayoutsView {
        val activity = checkNotNull(context.findActivity()) {
            "You must create a PayoutsView from an Activity"
        }
        checkNotNull(launcherMap[activity]) {
            "You must call EmbeddedComponentManager.onActivityCreate in your Activity.onCreate function"
        }

        return PayoutsView(
            context = context,
            embeddedComponentManager = this,
            listener = listener,
        )
    }

    @PrivateBetaConnectSDK
    fun update(appearance: Appearance) {
        _appearanceFlow.value = appearance
    }

    @PrivateBetaConnectSDK
    fun logout() {
        throw NotImplementedError("Logout functionality is not yet implemented")
    }

    // Internal functions (not for public consumption)

    internal fun getInitialParams(context: Context): ConnectInstanceJs {
        return ConnectInstanceJs(
            appearance = _appearanceFlow.value.toJs(),
            fonts = customFonts.map { it.toJs(context) },
        )
    }

    /**
     * Returns the Connect Embedded Component URL for the given [StripeEmbeddedComponent].
     */
    internal fun getStripeURL(component: StripeEmbeddedComponent): String {
        return buildString {
            append("https://connect-js.stripe.com/v1.0/android_webview.html")
            append("#component=${component.componentName}")
            append("&publicKey=${configuration.publishableKey}")
        }
    }

    /**
     * Fetch the client secret from the consumer of the SDK.
     */
    internal suspend fun fetchClientSecret(): String? {
        return suspendCancellableCoroutine { continuation ->
            val resultCallback = object : FetchClientSecretCallback.ClientSecretResultCallback {
                override fun onResult(secret: String?) {
                    continuation.resume(secret)
                }
            }
            fetchClientSecretCallback.fetchClientSecret(resultCallback)
        }
    }

    /**
     * Requests camera permissions for the EmbeddedComponents. Returns true if the user grants permission, false if the
     * user denies permission, and null if the request cannot be completed.
     *
     * This function may result in a permissions pop-up being shown to the user (although this may not always
     * happen, such as when the permission has already granted).
     */
    internal suspend fun requestCameraPermission(context: Context): Boolean? {
        if (checkSelfPermission(context, Manifest.permission.CAMERA) == PackageManager.PERMISSION_GRANTED) {
            logger.debug("($loggerTag) Skipping permission request - CAMERA permission already granted")
            return true
        }

<<<<<<< HEAD
=======
        val activity = context.findActivity()
        if (activity == null) {
            logger.warning("($loggerTag) You must create the EmbeddedComponent view from an Activity")
            if (isDebugBuild) {
                // crash if in debug mode so that developers are more likely to catch this error.
                error("You must create an AccountOnboardingView from an Activity")
            }
        }
        val launcher = launcherMap[activity]
        if (launcher == null) {
            logger.warning(
                "($loggerTag) Error launching camera permission request. " +
                    "Did you call EmbeddedComponentManager.onActivityCreate in your Activity.onCreate function?"
            )
            return null
        }
        launcher.launch(Manifest.permission.CAMERA)

        return permissionsFlow.first()
    }

>>>>>>> e1b1316c
    // Configuration

    @PrivateBetaConnectSDK
    @Parcelize
    @RestrictTo(RestrictTo.Scope.LIBRARY_GROUP)
    data class Configuration(
        val publishableKey: String,
    ) : Parcelable

    @RestrictTo(RestrictTo.Scope.LIBRARY_GROUP)
    companion object {
        @VisibleForTesting
        internal val permissionsFlow: MutableSharedFlow<Boolean> = MutableSharedFlow(extraBufferCapacity = 1)
        private val launcherMap = mutableMapOf<Activity, ActivityResultLauncher<String>>()

        /**
         * Hooks the [EmbeddedComponentManager] into this activity's lifecycle.
         *
         * Must be called in [ComponentActivity.onCreate], passing in the instance of the
         * activity as [activity]. This must be called in all activities where an EmbeddedComponent
         * view is used.
         */
        fun onActivityCreate(activity: ComponentActivity) {
            val application = activity.application

            application.registerActivityLifecycleCallbacks(object : ActivityLifecycleCallbacks {
                override fun onActivityDestroyed(destroyedActivity: Activity) {
                    // ensure we remove the activity and its launcher from our map, and unregister
                    // this activity from future callbacks
                    launcherMap.remove(destroyedActivity)
                    if (destroyedActivity == activity) {
                        application.unregisterActivityLifecycleCallbacks(this)
                    }
                }

                override fun onActivityCreated(activity: Activity, savedInstanceState: Bundle?) { /* no-op */ }

                override fun onActivityStarted(activity: Activity) { /* no-op */ }

                override fun onActivityResumed(activity: Activity) { /* no-op */ }

                override fun onActivityPaused(activity: Activity) { /* no-op */ }

                override fun onActivityStopped(activity: Activity) { /* no-op */ }

                override fun onActivitySaveInstanceState(activity: Activity, outState: Bundle) { /* no-op */ }
            })

            launcherMap[activity] = activity.registerForActivityResult(
                ActivityResultContracts.RequestPermission()
            ) { isGranted ->
                permissionsFlow.tryEmit(isGranted)
            }
        }
    }
}<|MERGE_RESOLUTION|>--- conflicted
+++ resolved
@@ -148,8 +148,6 @@
             return true
         }
 
-<<<<<<< HEAD
-=======
         val activity = context.findActivity()
         if (activity == null) {
             logger.warning("($loggerTag) You must create the EmbeddedComponent view from an Activity")
@@ -171,7 +169,6 @@
         return permissionsFlow.first()
     }
 
->>>>>>> e1b1316c
     // Configuration
 
     @PrivateBetaConnectSDK
