package com.stripe.android.identity.viewmodel

import android.graphics.Bitmap
import android.net.Uri
import android.util.Log
import androidx.annotation.VisibleForTesting
import androidx.lifecycle.LifecycleOwner
import androidx.lifecycle.LiveData
import androidx.lifecycle.MediatorLiveData
import androidx.lifecycle.MutableLiveData
import androidx.lifecycle.ViewModel
import androidx.lifecycle.ViewModelProvider
import androidx.lifecycle.viewModelScope
import com.stripe.android.core.exception.APIConnectionException
import com.stripe.android.core.exception.APIException
import com.stripe.android.core.model.InternalStripeFile
import com.stripe.android.core.model.InternalStripeFilePurpose
import com.stripe.android.identity.IdentityVerificationSheetContract
<<<<<<< HEAD
=======
import com.stripe.android.identity.camera.IDDetectorAggregator
import com.stripe.android.identity.ml.BoundingBox
>>>>>>> a63d7cd5
import com.stripe.android.identity.networking.IDDetectorFetcher
import com.stripe.android.identity.networking.IdentityRepository
import com.stripe.android.identity.networking.Resource
import com.stripe.android.identity.networking.Status
import com.stripe.android.identity.networking.models.ClearDataParam
import com.stripe.android.identity.networking.models.CollectedDataParam
import com.stripe.android.identity.networking.models.DocumentUploadParam.UploadMethod
import com.stripe.android.identity.networking.models.VerificationPage
import com.stripe.android.identity.networking.models.VerificationPageData
import com.stripe.android.identity.networking.models.VerificationPageStaticContentDocumentCapturePage
import com.stripe.android.identity.states.IdentityScanState
import com.stripe.android.identity.utils.IdentityIO
import com.stripe.android.identity.utils.PairMediatorLiveData
import kotlinx.coroutines.launch
import java.io.File

/**
 * ViewModel hosted by IdentityActivity, shared across fragments.
 */
internal class IdentityViewModel(
    internal val args: IdentityVerificationSheetContract.Args,
    private val identityRepository: IdentityRepository,
<<<<<<< HEAD
    private val idDetectorFetcher: IDDetectorFetcher
=======
    private val idDetectorFetcher: IDDetectorFetcher,
    private val verificationArgs: IdentityVerificationSheetContract.Args,
    private val identityIO: IdentityIO
>>>>>>> a63d7cd5
) : ViewModel() {

    /**
     * Response for initial VerificationPage, used for building UI.
     */
    private val _verificationPage = MutableLiveData<Resource<VerificationPage>>()
    val verificationPage: LiveData<Resource<VerificationPage>> = _verificationPage

    /**
     * Network response for the IDDetector model.
     */
    private val _idDetectorModelFile = MutableLiveData<Resource<File>>()
    val idDetectorModelFile: LiveData<Resource<File>> = _idDetectorModelFile

    /**
     * Wrapper class for the uploaded param.
     */
    internal data class UploadedResult(
        val uploadedStripeFile: InternalStripeFile,
        val scores: List<Float>?,
        val uploadMethod: UploadMethod
    )

    /**
     * [LiveData]s to indicate the uploading status of high/low res image of front/back
     */
    private val _frontHighResUploaded =
        MutableLiveData<Resource<UploadedResult>>()
    internal val frontHighResUploaded: LiveData<Resource<UploadedResult>> =
        _frontHighResUploaded

    private val _backHighResUploaded =
        MutableLiveData<Resource<UploadedResult>>()
    internal val backHighResUploaded: LiveData<Resource<UploadedResult>> =
        _backHighResUploaded

    private val _frontLowResUploaded =
        MutableLiveData<Resource<UploadedResult>>()
    private val frontLowResUploaded: LiveData<Resource<UploadedResult>> =
        _frontLowResUploaded

    private val _backLowResUploaded =
        MutableLiveData<Resource<UploadedResult>>()
    private val backLowResUploaded: LiveData<Resource<UploadedResult>> =
        _backLowResUploaded

    /**
     * [LiveData]s to aggregate the uploading status of front, back or both
     */
    internal val frontUploaded =
        PairMediatorLiveData(frontHighResUploaded, frontLowResUploaded)
    private val backUploaded =
        PairMediatorLiveData(backHighResUploaded, backLowResUploaded)
    internal val bothUploaded = PairMediatorLiveData(frontUploaded, backUploaded)
    internal val highResUploaded = PairMediatorLiveData(frontHighResUploaded, backHighResUploaded)

    /**
     * Wrapper for both page and model
     */
    val pageAndModel = object : MediatorLiveData<Resource<Pair<VerificationPage, File>>>() {
        private var page: VerificationPage? = null
        private var model: File? = null

        init {
            postValue(Resource.loading())
            addSource(verificationPage) {
                when (it.status) {
                    Status.SUCCESS -> {
                        page = it.data
                        maybePostSuccess()
                    }
                    Status.ERROR -> {
                        postValue(Resource.error("$verificationPage posts error"))
                    }
                    Status.LOADING -> {} // no-op
                }
            }
            addSource(idDetectorModelFile) {
                when (it.status) {
                    Status.SUCCESS -> {
                        model = it.data
                        maybePostSuccess()
                    }
                    Status.ERROR -> {
                        postValue(Resource.error("$idDetectorModelFile posts error"))
                    }
                    Status.LOADING -> {} // no-op
                }
            }
        }

        private fun maybePostSuccess() {
            page?.let { page ->
                model?.let { model ->
                    postValue(Resource.success(Pair(page, model)))
                }
            }
        }
    }

    /**
     * Upload high_res of an image Uri manually picked from local file storage or taken from camera.
     */
    internal fun uploadManualResult(
        uri: Uri,
        isFront: Boolean,
        docCapturePage: VerificationPageStaticContentDocumentCapturePage,
        uploadMethod: UploadMethod
    ) {
        uploadImageAndNotify(
            imageFile =
            identityIO.resizeUriAndCreateFileToUpload(
                uri,
                verificationArgs.verificationSessionId,
                false,
                if (isFront) FRONT else BACK,
                maxDimension = docCapturePage.highResImageMaxDimension,
                compressionQuality = docCapturePage.highResImageCompressionQuality
            ),
            resultLiveData = if (isFront) _frontHighResUploaded else _backHighResUploaded,
            filePurpose = requireNotNull(
                InternalStripeFilePurpose.fromCode(docCapturePage.filePurpose)
            ),
            uploadMethod = uploadMethod
        )
    }

    /**
     * Upload high_res and low_res of the [IDDetectorAggregator.FinalResult] from scan.
     */
    internal fun uploadScanResult(
        result: IDDetectorAggregator.FinalResult,
        docCapturePage: VerificationPageStaticContentDocumentCapturePage,
        targetScanType: IdentityScanState.ScanType?
    ) {
        val originalBitmap = result.frame.cameraPreviewImage.image
        val boundingBox = result.result.boundingBox
        val scores = result.result.allScores

        val isFront = when (targetScanType) {
            IdentityScanState.ScanType.ID_FRONT -> true
            IdentityScanState.ScanType.ID_BACK -> false
            IdentityScanState.ScanType.DL_FRONT -> true
            IdentityScanState.ScanType.DL_BACK -> false
            // passport is always uploaded as front
            IdentityScanState.ScanType.PASSPORT -> true
            else -> {
                Log.e(TAG, "incorrect targetScanType: $targetScanType")
                throw IllegalStateException("incorrect targetScanType: $targetScanType")
            }
        }
        // upload high res
        processScanResultAndUpload(
            originalBitmap,
            boundingBox,
            docCapturePage,
            isHighRes = true,
            isFront = isFront,
            scores
        )

        // upload low res
        processScanResultAndUpload(
            originalBitmap,
            boundingBox,
            docCapturePage,
            isHighRes = false,
            isFront = isFront,
            scores
        )
    }

    /**
     * Processes scan result by cropping and padding the bitmap if necessary,
     * then upload the processed file.
     *
     * @param isHighRes - if true then first crop and pad the bitmap before saving it.
     */
    @VisibleForTesting
    internal fun processScanResultAndUpload(
        originalBitmap: Bitmap,
        boundingBox: BoundingBox,
        docCapturePage: VerificationPageStaticContentDocumentCapturePage,
        isHighRes: Boolean,
        isFront: Boolean,
        scores: List<Float>
    ) {
        identityIO.resizeBitmapAndCreateFileToUpload(
            bitmap =
            if (isHighRes)
                identityIO.cropAndPadBitmap(originalBitmap, boundingBox, docCapturePage)
            else
                originalBitmap,
            verificationId = verificationArgs.verificationSessionId,
            isFullFrame = !isHighRes,
            side = if (isFront) FRONT else BACK,
            maxDimension =
            if (isHighRes)
                docCapturePage.highResImageMaxDimension
            else
                docCapturePage.lowResImageMaxDimension,
            compressionQuality =
            if (isHighRes)
                docCapturePage.highResImageCompressionQuality
            else
                docCapturePage.lowResImageCompressionQuality
        ).let { imageFile ->
            uploadImageAndNotify(
                imageFile = imageFile,
                resultLiveData =
                when {
                    isHighRes && isFront -> _frontHighResUploaded
                    isHighRes && !isFront -> _backHighResUploaded
                    !isHighRes && isFront -> _frontLowResUploaded
                    !isHighRes && !isFront -> _backLowResUploaded
                    else -> throw IllegalStateException(
                        "Illegal state: isHighRes=$isHighRes, isFront=$isFront"
                    )
                },
                filePurpose = requireNotNull(
                    InternalStripeFilePurpose.fromCode(docCapturePage.filePurpose)
                ),
                uploadMethod = UploadMethod.AUTOCAPTURE,
                scores = scores
            )
        }
    }

    /**
     * Uploads the imageFile and notifies corresponding result [LiveData].
     */
    private fun uploadImageAndNotify(
        imageFile: File,
        resultLiveData: MutableLiveData<Resource<UploadedResult>>,
        filePurpose: InternalStripeFilePurpose,
        uploadMethod: UploadMethod,
        scores: List<Float>? = null
    ) {
        resultLiveData.postValue(Resource.loading())
        viewModelScope.launch {
            runCatching {
                identityRepository.uploadImage(
                    verificationId = verificationArgs.verificationSessionId,
                    ephemeralKey = verificationArgs.ephemeralKeySecret,
                    imageFile = imageFile,
                    filePurpose = filePurpose
                )
            }.fold(
                onSuccess = { uploadedStripeFile ->
                    resultLiveData.postValue(
                        Resource.success(
                            UploadedResult(
                                uploadedStripeFile,
                                scores,
                                uploadMethod
                            )
                        )
                    )
                },
                onFailure = {
                    resultLiveData.postValue(
                        Resource.error(
                            "Failed to upload file : ${imageFile.name}",
                            throwable = it
                        )
                    )
                }
            )
        }
    }

    /**
     * Simple wrapper for observing [verificationPage].
     */
    fun observeForVerificationPage(
        owner: LifecycleOwner,
        onSuccess: (VerificationPage) -> Unit,
        onFailure: (Throwable?) -> Unit,
    ) {
        verificationPage.observe(owner) { resource ->
            when (resource.status) {
                Status.SUCCESS -> {
                    onSuccess(requireNotNull(resource.data))
                }
                Status.ERROR -> {
                    Log.e(TAG, "Fail to get VerificationPage")
                    onFailure(resource.throwable)
                }
                Status.LOADING -> {} // no-op
            }
        }
    }

    /**
     * Retrieve the VerificationPage data and post its value to [verificationPage]
     */
    fun retrieveAndBufferVerificationPage(shouldRetrieveModel: Boolean = true) {
        viewModelScope.launch {
            runCatching {
                _verificationPage.postValue(Resource.loading())
                identityRepository.retrieveVerificationPage(
                    args.verificationSessionId,
                    args.ephemeralKeySecret
                )
            }.fold(
                onSuccess = {
                    _verificationPage.postValue(Resource.success(it))
                    if (shouldRetrieveModel) {
                        downloadIDDetectorModel(it.documentCapture.models.idDetectorUrl)
                    }
                },
                onFailure = {
                    _verificationPage.postValue(
                        Resource.error(
                            "Failed to retrieve verification page with " +
                                "sessionID: ${args.verificationSessionId} and ephemeralKey: ${args.ephemeralKeySecret}",
                            it
                        ),
                    )
                }
            )
        }
    }

    /**
     * Download the IDDetector model and post its value to [idDetectorModelFile].
     */
    private fun downloadIDDetectorModel(modelUrl: String) {
        viewModelScope.launch {
            runCatching {
                _idDetectorModelFile.postValue(Resource.loading())
                idDetectorFetcher.fetchIDDetector(modelUrl)
            }.fold(
                onSuccess = {
                    _idDetectorModelFile.postValue(Resource.success(it))
                },
                onFailure = {
                    _idDetectorModelFile.postValue(
                        Resource.error(
                            "Failed to download model from $modelUrl",
                            it
                        )
                    )
                }
            )
        }
    }

    /**
     * Post collected [CollectedDataParam] to update [VerificationPageData].
     */
    @Throws(
        APIConnectionException::class,
        APIException::class
    )
    suspend fun postVerificationPageData(
        collectedDataParam: CollectedDataParam,
        clearDataParam: ClearDataParam
    ) =
        identityRepository.postVerificationPageData(
            args.verificationSessionId,
            args.ephemeralKeySecret,
            collectedDataParam,
            clearDataParam
        )

    /**
     * Submit the final [VerificationPageData].
     */
    @Throws(
        APIConnectionException::class,
        APIException::class
    )
    suspend fun postVerificationPageSubmit() =
        identityRepository.postVerificationPageSubmit(
            args.verificationSessionId,
            args.ephemeralKeySecret
        )

    internal class IdentityViewModelFactory(
        private val args: IdentityVerificationSheetContract.Args,
        private val identityRepository: IdentityRepository,
<<<<<<< HEAD
        private val idDetectorFetcher: IDDetectorFetcher
    ) : ViewModelProvider.Factory {
        @Suppress("UNCHECKED_CAST")
        override fun <T : ViewModel> create(modelClass: Class<T>): T {
            return IdentityViewModel(args, identityRepository, idDetectorFetcher) as T
=======
        private val idDetectorFetcher: IDDetectorFetcher,
        private val verificationArgs: IdentityVerificationSheetContract.Args,
        private val identityIO: IdentityIO
    ) : ViewModelProvider.Factory {
        @Suppress("UNCHECKED_CAST")
        override fun <T : ViewModel> create(modelClass: Class<T>): T {
            return IdentityViewModel(
                args,
                identityRepository,
                idDetectorFetcher,
                verificationArgs,
                identityIO
            ) as T
>>>>>>> a63d7cd5
        }
    }

    private companion object {
        val TAG: String = IdentityViewModel::class.java.simpleName
        const val FRONT = "front"
        const val BACK = "back"
    }
}<|MERGE_RESOLUTION|>--- conflicted
+++ resolved
@@ -16,11 +16,8 @@
 import com.stripe.android.core.model.InternalStripeFile
 import com.stripe.android.core.model.InternalStripeFilePurpose
 import com.stripe.android.identity.IdentityVerificationSheetContract
-<<<<<<< HEAD
-=======
 import com.stripe.android.identity.camera.IDDetectorAggregator
 import com.stripe.android.identity.ml.BoundingBox
->>>>>>> a63d7cd5
 import com.stripe.android.identity.networking.IDDetectorFetcher
 import com.stripe.android.identity.networking.IdentityRepository
 import com.stripe.android.identity.networking.Resource
@@ -43,13 +40,9 @@
 internal class IdentityViewModel(
     internal val args: IdentityVerificationSheetContract.Args,
     private val identityRepository: IdentityRepository,
-<<<<<<< HEAD
-    private val idDetectorFetcher: IDDetectorFetcher
-=======
     private val idDetectorFetcher: IDDetectorFetcher,
     private val verificationArgs: IdentityVerificationSheetContract.Args,
     private val identityIO: IdentityIO
->>>>>>> a63d7cd5
 ) : ViewModel() {
 
     /**
@@ -432,13 +425,6 @@
     internal class IdentityViewModelFactory(
         private val args: IdentityVerificationSheetContract.Args,
         private val identityRepository: IdentityRepository,
-<<<<<<< HEAD
-        private val idDetectorFetcher: IDDetectorFetcher
-    ) : ViewModelProvider.Factory {
-        @Suppress("UNCHECKED_CAST")
-        override fun <T : ViewModel> create(modelClass: Class<T>): T {
-            return IdentityViewModel(args, identityRepository, idDetectorFetcher) as T
-=======
         private val idDetectorFetcher: IDDetectorFetcher,
         private val verificationArgs: IdentityVerificationSheetContract.Args,
         private val identityIO: IdentityIO
@@ -452,7 +438,6 @@
                 verificationArgs,
                 identityIO
             ) as T
->>>>>>> a63d7cd5
         }
     }
 
