--- conflicted
+++ resolved
@@ -6,37 +6,15 @@
 import androidx.activity.result.ActivityResultLauncher
 import androidx.lifecycle.ViewModel
 import androidx.lifecycle.ViewModelProvider
-<<<<<<< HEAD
-import androidx.lifecycle.viewModelScope
-import com.stripe.android.core.model.InternalStripeFile
-import com.stripe.android.core.model.InternalStripeFilePurpose
-import com.stripe.android.identity.IdentityVerificationSheetContract
-import com.stripe.android.identity.networking.IdentityRepository
-import com.stripe.android.identity.networking.Resource
-import com.stripe.android.identity.networking.Status
-import com.stripe.android.identity.networking.models.DocumentUploadParam.UploadMethod
-import com.stripe.android.identity.networking.models.VerificationPageStaticContentDocumentCapturePage
 import com.stripe.android.identity.utils.IdentityIO
 import com.stripe.android.identity.utils.ImageChooser
 import com.stripe.android.identity.utils.PhotoTaker
-import kotlinx.coroutines.launch
-import java.io.File
-=======
-import com.stripe.android.identity.utils.IdentityIO
-import com.stripe.android.identity.utils.ImageChooser
-import com.stripe.android.identity.utils.PhotoTaker
->>>>>>> a63d7cd5
 
 /**
  * ViewModel to upload front and back image of a document either through camera or from local
  * file storage.
  */
 internal class FrontBackUploadViewModel(
-<<<<<<< HEAD
-    private val identityRepository: IdentityRepository,
-    private val verificationArgs: IdentityVerificationSheetContract.Args,
-=======
->>>>>>> a63d7cd5
     private val identityIO: IdentityIO
 ) : ViewModel() {
 
@@ -94,105 +72,13 @@
         backImageChooser.chooseImage(onImageChosen)
     }
 
-<<<<<<< HEAD
-    /**
-     * Upload the chosen image for front, notifies its corresponding live data when
-     * finished.
-     */
-    fun uploadImageFront(
-        uri: Uri,
-        documentCaptureModels: VerificationPageStaticContentDocumentCapturePage,
-        uploadMethod: UploadMethod
-    ) {
-        _frontUploaded.postValue(Resource.loading())
-        uploadImage(
-            imageFile = identityIO.resizeUriAndCreateFileToUpload(
-                uri,
-                verificationArgs.verificationSessionId,
-                false,
-                FRONT,
-                maxDimension = documentCaptureModels.highResImageMaxDimension,
-                compressionQuality = documentCaptureModels.highResImageCompressionQuality
-            ),
-            filePurpose = documentCaptureModels.filePurpose,
-            resultLiveData = _frontUploaded,
-            uploadMethod = uploadMethod
-        )
-    }
-
-    /**
-     * Upload the chosen image for back, notifies its corresponding live data when
-     * finished.
-     */
-    fun uploadImageBack(
-        uri: Uri,
-        documentCaptureModels: VerificationPageStaticContentDocumentCapturePage,
-        uploadMethod: UploadMethod
-    ) {
-        _backUploaded.postValue(Resource.loading())
-        uploadImage(
-            imageFile = identityIO.resizeUriAndCreateFileToUpload(
-                uri,
-                verificationArgs.verificationSessionId,
-                false,
-                BACK,
-                maxDimension = documentCaptureModels.highResImageMaxDimension,
-                compressionQuality = documentCaptureModels.highResImageCompressionQuality
-            ),
-            filePurpose = documentCaptureModels.filePurpose,
-            resultLiveData = _backUploaded,
-            uploadMethod = uploadMethod
-        )
-    }
-
-    private fun uploadImage(
-        imageFile: File,
-        filePurpose: String,
-        resultLiveData: MutableLiveData<Resource<Pair<InternalStripeFile, UploadMethod>>>,
-        uploadMethod: UploadMethod
-    ) {
-        viewModelScope.launch {
-            runCatching {
-                identityRepository.uploadImage(
-                    verificationId = verificationArgs.verificationSessionId,
-                    ephemeralKey = verificationArgs.ephemeralKeySecret,
-                    imageFile = imageFile,
-                    filePurpose = requireNotNull(
-                        InternalStripeFilePurpose.fromCode(filePurpose)
-                    )
-                )
-            }.fold(
-                onSuccess = {
-                    resultLiveData.postValue(Resource.success(Pair(it, uploadMethod)))
-                },
-                onFailure = {
-                    resultLiveData.postValue(
-                        Resource.error(
-                            "Failed to upload file : ${imageFile.name}",
-                            throwable = it
-                        )
-                    )
-                }
-            )
-        }
-    }
-
     internal class FrontBackUploadViewModelFactory(
-        private val identityRepository: IdentityRepository,
-        private val verificationArgs: IdentityVerificationSheetContract.Args,
-=======
-    internal class FrontBackUploadViewModelFactory(
->>>>>>> a63d7cd5
         private val identityIO: IdentityIO
     ) :
         ViewModelProvider.Factory {
         @Suppress("UNCHECKED_CAST")
         override fun <T : ViewModel> create(modelClass: Class<T>): T {
-<<<<<<< HEAD
-            return FrontBackUploadViewModel(identityRepository, verificationArgs, identityIO) as T
-=======
             return FrontBackUploadViewModel(identityIO) as T
->>>>>>> a63d7cd5
         }
     }
 }