--- conflicted
+++ resolved
@@ -42,35 +42,13 @@
      */
     internal class Initial(
         type: ScanType,
-<<<<<<< HEAD
-        private val transitioner: IdentityFoundStateTransitioner = IOUTransitioner()
-    ) :
-        IdentityScanState(type, false) {
-=======
         timeoutAt: ClockMark,
         transitioner: IdentityFoundStateTransitioner
     ) : IdentityScanState(type, timeoutAt, transitioner, false) {
->>>>>>> 769c5368
         /**
          * Only transitions to [Found] when ML output type matches scan type
          */
         override fun consumeTransition(analyzerOutput: AnalyzerOutput) =
-<<<<<<< HEAD
-            if (analyzerOutput.category.matchesScanType(type)) {
-                Log.d(
-                    TAG,
-                    "Matching model output detected with score ${analyzerOutput.resultScore}, " +
-                        "transition to Found."
-                )
-                Found(type, transitioner)
-            } else {
-                Log.d(
-                    TAG,
-                    "Model outputs ${analyzerOutput.category}, which doesn't match with " +
-                        "scanType $type, stay in Initial"
-                )
-                this
-=======
             when {
                 timeoutAt.hasPassed() -> {
                     TimeOut(type, timeoutAt, transitioner)
@@ -91,7 +69,6 @@
                     )
                     this
                 }
->>>>>>> 769c5368
             }
     }
 
@@ -101,14 +78,6 @@
      */
     internal class Found(
         type: ScanType,
-<<<<<<< HEAD
-        @VisibleForTesting
-        internal val transitioner: IdentityFoundStateTransitioner
-    ) : IdentityScanState(type, false) {
-        override fun consumeTransition(analyzerOutput: AnalyzerOutput): IdentityScanState {
-            return transitioner.transition(this, analyzerOutput)
-        }
-=======
         timeoutAt: ClockMark,
         transitioner: IdentityFoundStateTransitioner,
         internal var reachedStateAt: ClockMark = Clock.markNow()
@@ -119,7 +88,6 @@
             } else {
                 transitioner.transition(this, analyzerOutput)
             }
->>>>>>> 769c5368
     }
 
     /**
