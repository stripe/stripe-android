--- conflicted
+++ resolved
@@ -40,12 +40,11 @@
 
 @Composable
 internal fun DocSelectionScreen(
-    verificationPageState: Resource<VerificationPage>,
+    verificationPageState: Resource<VerificationPage>?,
     onDocTypeSelected: (Type, Boolean) -> Unit
 ) {
     MdcTheme {
-<<<<<<< HEAD
-        require(verificationPageState.status == Status.SUCCESS) {
+        require(verificationPageState != null && verificationPageState.status == Status.SUCCESS) {
             "verificationPageState.status is not SUCCESS"
         }
         val documentSelect =
@@ -56,10 +55,8 @@
             modifier = Modifier
                 .fillMaxSize()
                 .padding(
-                    start = dimensionResource(id = R.dimen.page_horizontal_margin),
-                    end = dimensionResource(id = R.dimen.page_horizontal_margin),
-                    top = dimensionResource(id = R.dimen.page_vertical_margin),
-                    bottom = dimensionResource(id = R.dimen.page_vertical_margin)
+                    horizontal = dimensionResource(id = R.dimen.page_horizontal_margin),
+                    vertical = dimensionResource(id = R.dimen.page_vertical_margin)
                 )
         ) {
             Text(
@@ -69,35 +66,6 @@
                     .padding(
                         top = 58.dp,
                         bottom = 32.dp
-=======
-        when (verificationPageState.status) {
-            Status.SUCCESS -> {
-                val documentSelect =
-                    remember { requireNotNull(verificationPageState.data).documentSelect }
-                val requireSelfie =
-                    remember { requireNotNull(verificationPageState.data).requireSelfie() }
-                Column(
-                    modifier = Modifier
-                        .fillMaxSize()
-                        .padding(
-                            horizontal = dimensionResource(id = R.dimen.page_horizontal_margin),
-                            vertical = dimensionResource(id = R.dimen.page_vertical_margin)
-                        )
-                ) {
-                    Text(
-                        text = documentSelect.title,
-                        modifier = Modifier
-                            .fillMaxWidth()
-                            .padding(
-                                top = 58.dp,
-                                bottom = 32.dp
-                            )
-                            .semantics {
-                                testTag = docSelectionTitleTag
-                            },
-                        fontSize = 24.sp,
-                        fontWeight = FontWeight.Bold
->>>>>>> 904b362d
                     )
                     .semantics {
                         testTag = docSelectionTitleTag
@@ -133,6 +101,7 @@
     var selectedTypeValue by remember { mutableStateOf(SELECTION_NONE) }
 
     for ((allowedType, allowedTypeValue) in idDocumentTypeAllowlist) {
+        val isSelected = selectedTypeValue == allowedTypeValue
         Box(
             modifier = Modifier
                 .fillMaxWidth()
@@ -144,55 +113,32 @@
                     testTag = allowedType
                 }
         ) {
-            when (selectedTypeValue) {
-                SELECTION_NONE -> { // None selected
-                    TextButton(
-                        onClick = {
-                            onDocTypeSelected(Type.fromName(allowedType), requireSelfie)
-                            selectedTypeValue = allowedTypeValue
-                        },
-                        colors = ButtonDefaults.textButtonColors(
-                            contentColor = LocalContentColor.current
-                        ),
-                        modifier = Modifier.fillMaxWidth()
-                    ) {
-                        Text(
-                            text = allowedTypeValue.uppercase(),
-                            modifier = Modifier.fillMaxWidth(),
-                            textAlign = TextAlign.Start
-                        )
-                    }
-                }
-                allowedTypeValue -> { // Own selected
-                    TextButton(
-                        onClick = {},
-                        colors = ButtonDefaults.textButtonColors(
-                            contentColor = LocalContentColor.current
-                        ),
-                        enabled = false
-                    ) {
-                        Text(text = allowedTypeValue.uppercase())
-                    }
+            TextButton(
+                onClick = {
+                    onDocTypeSelected(Type.fromName(allowedType), requireSelfie)
+                    selectedTypeValue = allowedTypeValue
+                },
+                colors = ButtonDefaults.textButtonColors(
+                    contentColor = LocalContentColor.current
+                ),
+                modifier = Modifier.fillMaxWidth(),
+                enabled = selectedTypeValue == SELECTION_NONE
+            ) {
+                Text(
+                    text = allowedTypeValue.uppercase(),
+                    modifier = Modifier.fillMaxWidth(),
+                    textAlign = TextAlign.Start
+                )
+            }
 
-                    CircularProgressIndicator(
-                        modifier = Modifier
-                            .align(Alignment.CenterEnd)
-                            .size(24.dp)
-                            .padding(top = 4.dp, end = 8.dp),
-                        strokeWidth = 3.dp
-                    )
-                }
-                else -> { // Other selected
-                    TextButton(
-                        onClick = {},
-                        colors = ButtonDefaults.textButtonColors(
-                            contentColor = LocalContentColor.current
-                        ),
-                        enabled = false
-                    ) {
-                        Text(text = allowedTypeValue.uppercase())
-                    }
-                }
+            if (isSelected) {
+                CircularProgressIndicator(
+                    modifier = Modifier
+                        .align(Alignment.CenterEnd)
+                        .size(24.dp)
+                        .padding(top = 4.dp, end = 8.dp),
+                    strokeWidth = 3.dp
+                )
             }
         }
         Divider()
