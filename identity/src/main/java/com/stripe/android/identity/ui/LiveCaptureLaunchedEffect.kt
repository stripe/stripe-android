--- conflicted
+++ resolved
@@ -45,11 +45,7 @@
             cameraManager?.getExposureIso()?.let { identityViewModel.setCameraExposureIso(it) }
             cameraManager?.getFocalLength()?.let { identityViewModel.setCameraFocalLength(it) }
             cameraManager?.getExposureDuration()?.let { identityViewModel.setCameraExposureDuration(it) }
-<<<<<<< HEAD
-            identityViewModel.setIsVirtualCamera(cameraManager?.isVirtualCamera())
-=======
             cameraManager?.isVirtualCamera()?.let { identityViewModel.setIsVirtualCamera(it) }
->>>>>>> aa0c1da5
 
             identityViewModel.uploadScanResult(
                 scanResult,
