--- conflicted
+++ resolved
@@ -258,18 +258,13 @@
             stripeNetworkClient = stripeNetworkClient,
             stripeErrorJsonParser = StripeErrorJsonParser(),
             request = request,
-<<<<<<< HEAD
-            responseSerializer = responseSerializer
+            responseSerializer = responseSerializer,
+            json = json
         ).also {
             if (it.exceptionOrNull()?.isLinkAuthorizationError() == true) {
                 linkController.clearLinkAccount()
             }
         }
-=======
-            responseSerializer = responseSerializer,
-            json = json
-        )
->>>>>>> d50bada0
     }
 
     internal companion object {
