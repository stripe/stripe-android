--- conflicted
+++ resolved
@@ -27,11 +27,8 @@
     <string name="stripe_paymentsheet_payment_method_blik">BLIK</string>
     <string name="stripe_paymentsheet_payment_method_alipay">Alipay</string>
     <string name="stripe_paymentsheet_payment_method_oxxo">OXXO</string>
-<<<<<<< HEAD
     <string name="stripe_paymentsheet_payment_method_twint">TWINT</string>
-=======
     <string name="stripe_paymentsheet_payment_method_wechat">WeChat Pay</string>
->>>>>>> 7ede18a8
     <!--    <string name="paymentsheet_payment_method_item_card_number">····%1$s</string>-->
 
     <!--    &lt;!&ndash; Label indicating the payment intent is in testmode &ndash;&gt;-->
