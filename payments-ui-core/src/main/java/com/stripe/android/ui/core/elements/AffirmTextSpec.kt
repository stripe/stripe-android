package com.stripe.android.ui.core.elements

import kotlinx.serialization.SerialName
import kotlinx.serialization.Serializable

/**
 * Header that displays promo information about Affirm
 */
@Serializable
internal data class AffirmTextSpec(
<<<<<<< HEAD
    override val apiPath: IdentifierSpec = DEFAULT_API_PATH
=======
    @SerialName("api_path")
    override val apiPath: IdentifierSpec = IdentifierSpec.Generic("affirm_header")
>>>>>>> 834e145e
) : FormItemSpec() {
    fun transform(): FormElement =
        AffirmHeaderElement(this.apiPath)

    companion object {
        val DEFAULT_API_PATH = IdentifierSpec.Generic("affirm_header")
    }
}<|MERGE_RESOLUTION|>--- conflicted
+++ resolved
@@ -8,12 +8,8 @@
  */
 @Serializable
 internal data class AffirmTextSpec(
-<<<<<<< HEAD
+    @SerialName("api_path")
     override val apiPath: IdentifierSpec = DEFAULT_API_PATH
-=======
-    @SerialName("api_path")
-    override val apiPath: IdentifierSpec = IdentifierSpec.Generic("affirm_header")
->>>>>>> 834e145e
 ) : FormItemSpec() {
     fun transform(): FormElement =
         AffirmHeaderElement(this.apiPath)
