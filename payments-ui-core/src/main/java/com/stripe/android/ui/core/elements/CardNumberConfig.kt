package com.stripe.android.ui.core.elements

import androidx.compose.ui.text.input.KeyboardCapitalization
import androidx.compose.ui.text.input.KeyboardType
import androidx.compose.ui.text.input.VisualTransformation
import com.stripe.android.CardBrandFilter
import com.stripe.android.CardUtils
import com.stripe.android.model.CardBrand
import com.stripe.android.uicore.elements.TextFieldState
import com.stripe.android.uicore.elements.TextFieldStateConstants
import com.stripe.android.R as StripeR

internal class CardNumberConfig(
<<<<<<< HEAD
    private val isCBCEligible: Boolean,
=======
    private val isCardBrandChoiceEligible: Boolean,
>>>>>>> b1a9d000
    private val cardBrandFilter: CardBrandFilter
) : CardDetailsTextFieldConfig {
    override val capitalization: KeyboardCapitalization = KeyboardCapitalization.None
    override val debugLabel: String = "Card number"
    override val label: Int = StripeR.string.stripe_acc_label_card_number
    override val keyboard: KeyboardType = KeyboardType.NumberPassword
    override val visualTransformation: VisualTransformation = CardNumberVisualTransformation(' ')

<<<<<<< HEAD
    // Hardcoded number of card digits entered before we hit the card metadata service in CBC
    private var digitsRequiredToFetchBrands = 8
=======
    // Hardcoded number of card digits + a buffer entered before we hit the card metadata service in CBC
    private var digitsRequiredToFetchBrands = 9
>>>>>>> b1a9d000

    override fun determineState(brand: CardBrand, number: String, numberAllowedDigits: Int): TextFieldState {
        val luhnValid = CardUtils.isValidLuhnNumber(number)
        val isDigitLimit = brand.getMaxLengthForCardNumber(number) != -1

        return if (number.isBlank()) {
            TextFieldStateConstants.Error.Blank
        } else if (!cardBrandFilter.isAccepted(brand) &&
<<<<<<< HEAD
            (!isCBCEligible || number.length > digitsRequiredToFetchBrands)
=======
            (!isCardBrandChoiceEligible || number.length > digitsRequiredToFetchBrands)
>>>>>>> b1a9d000
        ) {
            /*
              If the merchant is eligible for CBC do not show the disallowed error
              until we have had time to hit the card metadata service for a list of possible brands
             */
            return TextFieldStateConstants.Error.Invalid(
                errorMessageResId = StripeR.string.stripe_disallowed_card_brand,
                formatArgs = arrayOf(brand.displayName),
                preventMoreInput = false,
            )
        } else if (brand == CardBrand.Unknown) {
            TextFieldStateConstants.Error.Invalid(
                errorMessageResId = StripeR.string.stripe_invalid_card_number,
                preventMoreInput = true,
            )
        } else if (isDigitLimit && number.length < numberAllowedDigits) {
            TextFieldStateConstants.Error.Incomplete(StripeR.string.stripe_invalid_card_number)
        } else if (!luhnValid) {
            TextFieldStateConstants.Error.Invalid(
                errorMessageResId = StripeR.string.stripe_invalid_card_number,
                preventMoreInput = true,
            )
        } else if (isDigitLimit && number.length == numberAllowedDigits) {
            TextFieldStateConstants.Valid.Full
        } else {
            TextFieldStateConstants.Error.Invalid(StripeR.string.stripe_invalid_card_number)
        }
    }

    override fun filter(userTyped: String): String = userTyped.filter { it.isDigit() }

    override fun convertToRaw(displayName: String): String = displayName

    override fun convertFromRaw(rawValue: String): String = rawValue
}<|MERGE_RESOLUTION|>--- conflicted
+++ resolved
@@ -11,11 +11,7 @@
 import com.stripe.android.R as StripeR
 
 internal class CardNumberConfig(
-<<<<<<< HEAD
-    private val isCBCEligible: Boolean,
-=======
     private val isCardBrandChoiceEligible: Boolean,
->>>>>>> b1a9d000
     private val cardBrandFilter: CardBrandFilter
 ) : CardDetailsTextFieldConfig {
     override val capitalization: KeyboardCapitalization = KeyboardCapitalization.None
@@ -24,13 +20,8 @@
     override val keyboard: KeyboardType = KeyboardType.NumberPassword
     override val visualTransformation: VisualTransformation = CardNumberVisualTransformation(' ')
 
-<<<<<<< HEAD
-    // Hardcoded number of card digits entered before we hit the card metadata service in CBC
-    private var digitsRequiredToFetchBrands = 8
-=======
     // Hardcoded number of card digits + a buffer entered before we hit the card metadata service in CBC
     private var digitsRequiredToFetchBrands = 9
->>>>>>> b1a9d000
 
     override fun determineState(brand: CardBrand, number: String, numberAllowedDigits: Int): TextFieldState {
         val luhnValid = CardUtils.isValidLuhnNumber(number)
@@ -39,11 +30,7 @@
         return if (number.isBlank()) {
             TextFieldStateConstants.Error.Blank
         } else if (!cardBrandFilter.isAccepted(brand) &&
-<<<<<<< HEAD
-            (!isCBCEligible || number.length > digitsRequiredToFetchBrands)
-=======
             (!isCardBrandChoiceEligible || number.length > digitsRequiredToFetchBrands)
->>>>>>> b1a9d000
         ) {
             /*
               If the merchant is eligible for CBC do not show the disallowed error
