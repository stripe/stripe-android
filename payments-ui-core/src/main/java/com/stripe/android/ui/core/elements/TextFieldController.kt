package com.stripe.android.ui.core.elements

import androidx.annotation.DrawableRes
import androidx.annotation.RestrictTo
import androidx.annotation.StringRes
import androidx.compose.ui.text.input.KeyboardCapitalization
import androidx.compose.ui.text.input.KeyboardType
import androidx.compose.ui.text.input.VisualTransformation
import com.stripe.android.ui.core.elements.TextFieldStateConstants.Error.Blank
import com.stripe.android.ui.core.forms.FormFieldEntry
import kotlinx.coroutines.flow.Flow
import kotlinx.coroutines.flow.MutableStateFlow
import kotlinx.coroutines.flow.combine
import kotlinx.coroutines.flow.map

@RestrictTo(RestrictTo.Scope.LIBRARY_GROUP_PREFIX)
interface TextFieldController : InputController {
    fun onValueChange(displayFormatted: String)
    fun onFocusChange(newHasFocus: Boolean)

    val debugLabel: String
    val trailingIcon: Flow<TextFieldIcon?>
    val capitalization: KeyboardCapitalization
    val keyboardType: KeyboardType
    override val label: Flow<Int>
    val visualTransformation: VisualTransformation
    override val showOptionalLabel: Boolean
    val fieldState: Flow<TextFieldState>
    override val fieldValue: Flow<String>
    val visibleError: Flow<Boolean>
}

<<<<<<< HEAD
@RestrictTo(RestrictTo.Scope.LIBRARY_GROUP_PREFIX)
data class TextFieldIcon(
    @DrawableRes
    val idRes: Int,
    @StringRes
    val contentDescription: Int? = null,

    /** If it is an icon that should be tinted to match the text the value should be true */
    val isIcon: Boolean
)

=======
>>>>>>> 7af4ff51
/**
 * This class will provide the onValueChanged and onFocusChanged functionality to the field's
 * composable.  These functions will update the observables as needed.  It is responsible for
 * exposing immutable observers for its data
 */
<<<<<<< HEAD
@RestrictTo(RestrictTo.Scope.LIBRARY_GROUP_PREFIX)
=======
@RestrictTo(RestrictTo.Scope.LIBRARY_GROUP)
>>>>>>> 7af4ff51
class SimpleTextFieldController constructor(
    private val textFieldConfig: TextFieldConfig,
    override val showOptionalLabel: Boolean = false,
    initialValue: String? = null
) : TextFieldController, SectionFieldErrorController {
    override val trailingIcon: Flow<TextFieldIcon?> = textFieldConfig.trailingIcon
    override val capitalization: KeyboardCapitalization = textFieldConfig.capitalization
    override val keyboardType: KeyboardType = textFieldConfig.keyboard
    override val visualTransformation =
        textFieldConfig.visualTransformation ?: VisualTransformation.None

    override val label: Flow<Int> = MutableStateFlow(textFieldConfig.label)
    override val debugLabel = textFieldConfig.debugLabel

    /** This is all the information that can be observed on the element */
    private val _fieldValue = MutableStateFlow("")
    override val fieldValue: Flow<String> = _fieldValue

    override val rawFieldValue: Flow<String> = _fieldValue.map { textFieldConfig.convertToRaw(it) }

    private val _fieldState = MutableStateFlow<TextFieldState>(Blank)
    override val fieldState: Flow<TextFieldState> = _fieldState

    private val _hasFocus = MutableStateFlow(false)

    override val visibleError: Flow<Boolean> =
        combine(_fieldState, _hasFocus) { fieldState, hasFocus ->
            fieldState.shouldShowError(hasFocus)
        }

    /**
     * An error must be emitted if it is visible or not visible.
     **/
    override val error: Flow<FieldError?> = visibleError.map { visibleError ->
        _fieldState.value.getError()?.takeIf { visibleError }
    }

    val isFull: Flow<Boolean> = _fieldState.map { it.isFull() }

    override val isComplete: Flow<Boolean> = _fieldState.map {
        it.isValid() || (!it.isValid() && showOptionalLabel && it.isBlank())
    }

    override val formFieldValue: Flow<FormFieldEntry> =
        combine(isComplete, rawFieldValue) { complete, value ->
            FormFieldEntry(value, complete)
        }

    init {
        initialValue?.let { onRawValueChange(it) }
    }

    /**
     * This is called when the value changed to is a display value.
     */
    override fun onValueChange(displayFormatted: String) {
        _fieldValue.value = textFieldConfig.filter(displayFormatted)

        // Should be filtered value
        _fieldState.value = textFieldConfig.determineState(_fieldValue.value)
    }

    /**
     * This is called when the value changed to is a raw backing value, not a display value.
     */
    override fun onRawValueChange(rawValue: String) {
        onValueChange(textFieldConfig.convertFromRaw(rawValue))
    }

    override fun onFocusChange(newHasFocus: Boolean) {
        _hasFocus.value = newHasFocus
    }
}<|MERGE_RESOLUTION|>--- conflicted
+++ resolved
@@ -30,7 +30,6 @@
     val visibleError: Flow<Boolean>
 }
 
-<<<<<<< HEAD
 @RestrictTo(RestrictTo.Scope.LIBRARY_GROUP_PREFIX)
 data class TextFieldIcon(
     @DrawableRes
@@ -42,18 +41,12 @@
     val isIcon: Boolean
 )
 
-=======
->>>>>>> 7af4ff51
 /**
  * This class will provide the onValueChanged and onFocusChanged functionality to the field's
  * composable.  These functions will update the observables as needed.  It is responsible for
  * exposing immutable observers for its data
  */
-<<<<<<< HEAD
 @RestrictTo(RestrictTo.Scope.LIBRARY_GROUP_PREFIX)
-=======
-@RestrictTo(RestrictTo.Scope.LIBRARY_GROUP)
->>>>>>> 7af4ff51
 class SimpleTextFieldController constructor(
     private val textFieldConfig: TextFieldConfig,
     override val showOptionalLabel: Boolean = false,
@@ -91,8 +84,6 @@
         _fieldState.value.getError()?.takeIf { visibleError }
     }
 
-    val isFull: Flow<Boolean> = _fieldState.map { it.isFull() }
-
     override val isComplete: Flow<Boolean> = _fieldState.map {
         it.isValid() || (!it.isValid() && showOptionalLabel && it.isBlank())
     }
