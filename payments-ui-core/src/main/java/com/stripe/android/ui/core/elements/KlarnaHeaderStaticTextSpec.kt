package com.stripe.android.ui.core.elements

import kotlinx.serialization.SerialName
import kotlinx.serialization.Serializable

/**
 * This is for the Klarna header
 */
@Serializable
internal data class KlarnaHeaderStaticTextSpec(
<<<<<<< HEAD
    override val apiPath: IdentifierSpec = DEFAULT_API_PATH
=======
    @SerialName("api_path")
    override val apiPath: IdentifierSpec = IdentifierSpec.Generic("klarna_header_text")
>>>>>>> 834e145e
) : FormItemSpec() {
    fun transform(): FormElement =
        // It could be argued that the static text should have a controller, but
        // since it doesn't provide a form field we leave it out for now
        StaticTextElement(
            this.apiPath,
            stringResId = KlarnaHelper.getKlarnaHeader()
        )

    companion object {
        val DEFAULT_API_PATH = IdentifierSpec.Generic("klarna_header_text")
    }
}<|MERGE_RESOLUTION|>--- conflicted
+++ resolved
@@ -8,12 +8,8 @@
  */
 @Serializable
 internal data class KlarnaHeaderStaticTextSpec(
-<<<<<<< HEAD
+    @SerialName("api_path")
     override val apiPath: IdentifierSpec = DEFAULT_API_PATH
-=======
-    @SerialName("api_path")
-    override val apiPath: IdentifierSpec = IdentifierSpec.Generic("klarna_header_text")
->>>>>>> 834e145e
 ) : FormItemSpec() {
     fun transform(): FormElement =
         // It could be argued that the static text should have a controller, but
