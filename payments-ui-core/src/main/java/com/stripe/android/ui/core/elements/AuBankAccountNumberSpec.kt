--- conflicted
+++ resolved
@@ -7,14 +7,8 @@
 @RestrictTo(RestrictTo.Scope.LIBRARY_GROUP_PREFIX)
 @Serializable
 class AuBankAccountNumberSpec(
-<<<<<<< HEAD
+    @SerialName("api_path")
     override val apiPath: IdentifierSpec = DEFAULT_API_PATH
-=======
-    @SerialName("api_path")
-    override val apiPath: IdentifierSpec = IdentifierSpec.Generic(
-        "au_becs_debit[account_number]"
-    )
->>>>>>> 834e145e
 ) : FormItemSpec() {
     fun transform(
         initialValues: Map<IdentifierSpec, String?>
