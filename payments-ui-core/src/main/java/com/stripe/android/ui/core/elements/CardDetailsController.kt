--- conflicted
+++ resolved
@@ -56,14 +56,8 @@
         IdentifierSpec.CardNumber,
         DefaultCardNumberController(
             cardTextFieldConfig = CardNumberConfig(
-<<<<<<< HEAD
-                isCBCEligible = cbcEligibility != CardBrandChoiceEligibility.Ineligible,
-                cardBrandFilter = cardBrandFilter
-
-=======
                 isCardBrandChoiceEligible = cbcEligibility != CardBrandChoiceEligibility.Ineligible,
                 cardBrandFilter = cardBrandFilter
->>>>>>> b1a9d000
             ),
             cardAccountRangeRepository = cardAccountRangeRepositoryFactory.create(),
             uiContext = uiContext,
