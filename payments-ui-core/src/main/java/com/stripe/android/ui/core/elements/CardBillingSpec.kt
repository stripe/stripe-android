--- conflicted
+++ resolved
@@ -9,12 +9,8 @@
 @RestrictTo(RestrictTo.Scope.LIBRARY_GROUP_PREFIX)
 @Serializable
 data class CardBillingSpec(
-<<<<<<< HEAD
+    @SerialName("api_path")
     override val apiPath: IdentifierSpec = DEFAULT_API_PATH,
-=======
-    @SerialName("api_path")
-    override val apiPath: IdentifierSpec = IdentifierSpec.Generic("card_billing"),
->>>>>>> 834e145e
     @SerialName("allowed_country_codes")
     val allowedCountryCodes: Set<String> = DEFAULT_ALLOWED_COUNTRIES
 ) : FormItemSpec() {
