--- conflicted
+++ resolved
@@ -9,30 +9,15 @@
  */
 @RestrictTo(RestrictTo.Scope.LIBRARY_GROUP)
 @Parcelize
-<<<<<<< HEAD
 class SaveForFutureUseSpec : FormItemSpec(), RequiredItemSpec {
-    override val identifier = IdentifierSpec.SaveForFutureUse
-
-    fun transform(initialValue: Boolean, merchantName: String): FormElement =
-        SaveForFutureUseElement(
-            this.identifier,
-            SaveForFutureUseController(initialValue),
-=======
-data class SaveForFutureUseSpec(
-    val identifierRequiredForFutureUse: List<RequiredItemSpec>
-) : FormItemSpec(), RequiredItemSpec {
     override val api_path = IdentifierSpec.SaveForFutureUse
 
     fun transform(initialValue: Boolean, merchantName: String): FormElement =
         SaveForFutureUseElement(
             this.api_path,
             SaveForFutureUseController(
-                this.identifierRequiredForFutureUse.map { requiredItemSpec ->
-                    requiredItemSpec.api_path
-                },
                 initialValue
             ),
->>>>>>> f9fce690
             merchantName
         )
 }