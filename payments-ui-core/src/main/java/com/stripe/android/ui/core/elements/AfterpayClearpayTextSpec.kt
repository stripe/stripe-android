package com.stripe.android.ui.core.elements

import com.stripe.android.ui.core.Amount
import kotlinx.serialization.SerialName
import kotlinx.serialization.Serializable

/**
 * Header that displays information about installments for Afterpay
 */
@Serializable
internal data class AfterpayClearpayTextSpec(
<<<<<<< HEAD
    override val apiPath: IdentifierSpec = DEFAULT_API_PATH
=======
    @SerialName("api_path")
    override val apiPath: IdentifierSpec = IdentifierSpec.Generic("afterpay_text")
>>>>>>> 834e145e
) : FormItemSpec() {
    fun transform(amount: Amount): FormElement =
        AfterpayClearpayHeaderElement(this.apiPath, amount)

    companion object {
        val DEFAULT_API_PATH = IdentifierSpec.Generic("afterpay_text")
    }
}<|MERGE_RESOLUTION|>--- conflicted
+++ resolved
@@ -9,12 +9,8 @@
  */
 @Serializable
 internal data class AfterpayClearpayTextSpec(
-<<<<<<< HEAD
+    @SerialName("api_path")
     override val apiPath: IdentifierSpec = DEFAULT_API_PATH
-=======
-    @SerialName("api_path")
-    override val apiPath: IdentifierSpec = IdentifierSpec.Generic("afterpay_text")
->>>>>>> 834e145e
 ) : FormItemSpec() {
     fun transform(amount: Amount): FormElement =
         AfterpayClearpayHeaderElement(this.apiPath, amount)
