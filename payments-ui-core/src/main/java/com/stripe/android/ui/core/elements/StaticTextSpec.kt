package com.stripe.android.ui.core.elements

import androidx.annotation.StringRes
import kotlinx.serialization.SerialName
import kotlinx.serialization.Serializable

/**
 * This is for elements that do not receive user input
 */
@Serializable
internal data class StaticTextSpec(
<<<<<<< HEAD
    override val apiPath: IdentifierSpec = DEFAULT_IDENTIFIER_SPEC,
=======
    @SerialName("api_path")
    override val apiPath: IdentifierSpec = IdentifierSpec.Generic("static_text"),
>>>>>>> 834e145e
    @StringRes val stringResId: Int
) : FormItemSpec() {
    fun transform(): FormElement =
    // It could be argued that the static text should have a controller, but
        // since it doesn't provide a form field we leave it out for now
        StaticTextElement(
            this.apiPath,
            this.stringResId
        )

    companion object {
        val DEFAULT_IDENTIFIER_SPEC = IdentifierSpec.Generic("static_text")
    }
}<|MERGE_RESOLUTION|>--- conflicted
+++ resolved
@@ -9,12 +9,8 @@
  */
 @Serializable
 internal data class StaticTextSpec(
-<<<<<<< HEAD
+    @SerialName("api_path")
     override val apiPath: IdentifierSpec = DEFAULT_IDENTIFIER_SPEC,
-=======
-    @SerialName("api_path")
-    override val apiPath: IdentifierSpec = IdentifierSpec.Generic("static_text"),
->>>>>>> 834e145e
     @StringRes val stringResId: Int
 ) : FormItemSpec() {
     fun transform(): FormElement =
