package com.stripe.android.ui.core.elements

import androidx.compose.foundation.background
<<<<<<< HEAD
import androidx.compose.foundation.isSystemInDarkTheme
import androidx.compose.foundation.layout.fillMaxWidth
import androidx.compose.foundation.layout.padding
=======
import androidx.compose.foundation.layout.Box
import androidx.compose.foundation.layout.IntrinsicSize
import androidx.compose.foundation.layout.Row
import androidx.compose.foundation.layout.fillMaxHeight
import androidx.compose.foundation.layout.fillMaxWidth
import androidx.compose.foundation.layout.height
>>>>>>> a3ee0bd4
import androidx.compose.foundation.layout.width
import androidx.compose.material.Divider
import androidx.compose.runtime.Composable
import androidx.compose.ui.Modifier
import androidx.constraintlayout.compose.ConstraintLayout
import androidx.constraintlayout.compose.Dimension

@Composable
internal fun RowElementUI(
    enabled: Boolean,
    controller: RowController,
    hiddenIdentifiers: List<IdentifierSpec>,
    lastTextFieldIdentifier: IdentifierSpec?
) {
    val fields = controller.fields
<<<<<<< HEAD
    val cardStyle = CardStyle(isSystemInDarkTheme())

    val numVisibleFields = fields.filter { !hiddenIdentifiers.contains(it.identifier) }.size
  
    // Only draw the row if the items in the row are not hidden, otherwise the entire
    // section will fail to draw
    if (fields.map { it.identifier }.any { !hiddenIdentifiers.contains(it) }) {
        // An attempt was made to do this with a row, and a vertical divider created with a box.
        // The row had a height of IntrinsicSize.Min, and the box/vertical divider filled the height
        // when adding in the trailing icon this broke and caused the overall height of the row to
        // increase.  By using the constraint layout the vertical divider does not negatively effect
        // the size of the row.
        ConstraintLayout {
            // Create references for the composables to constrain
            val fieldRefs = fields.map { createRef() }
            val dividerRefs = fields.map { createRef() }

            fields.forEachIndexed { index, field ->
                SectionFieldElementUI(
                    enabled,
                    field,
                    hiddenIdentifiers = hiddenIdentifiers,
                    lastTextFieldIdentifier = lastTextFieldIdentifier,
                    modifier = Modifier
                        .constrainAs(fieldRefs[index]) {
                            if (index == 0) {
                                start.linkTo(parent.start)
                            } else {
                                start.linkTo(dividerRefs[index - 1].end)
                            }
                            top.linkTo(parent.top)
                        }
                        .fillMaxWidth(
                            (1f / numVisibleFields.toFloat())
                        )
=======
    Row(
        Modifier
            .height(IntrinsicSize.Min)
            .fillMaxWidth(),
        verticalAlignment = Alignment.CenterVertically
    ) {
        fields.forEachIndexed { index, field ->
            val lastItem = index != fields.size - 1
            SectionFieldElementUI(
                enabled,
                field,
                Modifier.fillMaxWidth(
                    (1f / fields.size.toFloat()).takeIf { lastItem } ?: 1f
                )
            )
            if (!lastItem) {
                VeriticalDivider(
                    color = CardStyle.cardDividerColor,
                    thickness = CardStyle.cardBorderWidth
>>>>>>> a3ee0bd4
                )

                if (!hiddenIdentifiers.contains(field.identifier) && index != (fields.size - 1)) {
                    Divider(
                        modifier = Modifier
                            .constrainAs(dividerRefs[index]) {
                                start.linkTo(fieldRefs[index].end)
                                top.linkTo(parent.top)
                                bottom.linkTo(parent.bottom)
                                height = (Dimension.fillToConstraints)
                            }
                            .padding(
                                horizontal = cardStyle.cardBorderWidth
                            )
                            .width(cardStyle.cardBorderWidth)
                            .background(cardStyle.cardBorderColor)
                    )
                }
            }
        }
    }
<<<<<<< HEAD
=======
}

@Composable
internal fun VeriticalDivider(
    color: Color,
    thickness: Dp = 1.dp,
) {
    Box(
        modifier = Modifier
            .fillMaxHeight()
            .width(thickness)
            .background(color)
    )
>>>>>>> a3ee0bd4
}<|MERGE_RESOLUTION|>--- conflicted
+++ resolved
@@ -1,18 +1,8 @@
 package com.stripe.android.ui.core.elements
 
 import androidx.compose.foundation.background
-<<<<<<< HEAD
-import androidx.compose.foundation.isSystemInDarkTheme
 import androidx.compose.foundation.layout.fillMaxWidth
 import androidx.compose.foundation.layout.padding
-=======
-import androidx.compose.foundation.layout.Box
-import androidx.compose.foundation.layout.IntrinsicSize
-import androidx.compose.foundation.layout.Row
-import androidx.compose.foundation.layout.fillMaxHeight
-import androidx.compose.foundation.layout.fillMaxWidth
-import androidx.compose.foundation.layout.height
->>>>>>> a3ee0bd4
 import androidx.compose.foundation.layout.width
 import androidx.compose.material.Divider
 import androidx.compose.runtime.Composable
@@ -28,11 +18,9 @@
     lastTextFieldIdentifier: IdentifierSpec?
 ) {
     val fields = controller.fields
-<<<<<<< HEAD
-    val cardStyle = CardStyle(isSystemInDarkTheme())
 
     val numVisibleFields = fields.filter { !hiddenIdentifiers.contains(it.identifier) }.size
-  
+
     // Only draw the row if the items in the row are not hidden, otherwise the entire
     // section will fail to draw
     if (fields.map { it.identifier }.any { !hiddenIdentifiers.contains(it) }) {
@@ -64,27 +52,6 @@
                         .fillMaxWidth(
                             (1f / numVisibleFields.toFloat())
                         )
-=======
-    Row(
-        Modifier
-            .height(IntrinsicSize.Min)
-            .fillMaxWidth(),
-        verticalAlignment = Alignment.CenterVertically
-    ) {
-        fields.forEachIndexed { index, field ->
-            val lastItem = index != fields.size - 1
-            SectionFieldElementUI(
-                enabled,
-                field,
-                Modifier.fillMaxWidth(
-                    (1f / fields.size.toFloat()).takeIf { lastItem } ?: 1f
-                )
-            )
-            if (!lastItem) {
-                VeriticalDivider(
-                    color = CardStyle.cardDividerColor,
-                    thickness = CardStyle.cardBorderWidth
->>>>>>> a3ee0bd4
                 )
 
                 if (!hiddenIdentifiers.contains(field.identifier) && index != (fields.size - 1)) {
@@ -97,29 +64,13 @@
                                 height = (Dimension.fillToConstraints)
                             }
                             .padding(
-                                horizontal = cardStyle.cardBorderWidth
+                                horizontal = CardStyle.cardBorderWidth
                             )
-                            .width(cardStyle.cardBorderWidth)
-                            .background(cardStyle.cardBorderColor)
+                            .width(CardStyle.cardBorderWidth)
+                            .background(CardStyle.cardDividerColor)
                     )
                 }
             }
         }
     }
-<<<<<<< HEAD
-=======
-}
-
-@Composable
-internal fun VeriticalDivider(
-    color: Color,
-    thickness: Dp = 1.dp,
-) {
-    Box(
-        modifier = Modifier
-            .fillMaxHeight()
-            .width(thickness)
-            .background(color)
-    )
->>>>>>> a3ee0bd4
 }