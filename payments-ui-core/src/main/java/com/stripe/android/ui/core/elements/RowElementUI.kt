--- conflicted
+++ resolved
@@ -21,41 +21,8 @@
     val fields = controller.fields
     val cardStyle = CardStyle(isSystemInDarkTheme())
 
-<<<<<<< HEAD
     val numVisibleFields = fields.filter { !hiddenIdentifiers.contains(it.identifier) }.size
-
-    // An attempt was made to do this with a row, and a vertical divider created with a box.
-    // The row had a height of IntrinsicSize.Min, and the box/vertical divider filled the height
-    // when adding in the trailing icon this broke and caused the overall height of the row to
-    // increase.  By using the constraint layout the vertical divider does not negatively effect
-    // the size of the row.
-    ConstraintLayout {
-        // Create references for the composables to constrain
-        val fieldRefs = fields.map { createRef() }
-        val dividerRefs = fields.map { createRef() }
-
-        fields.forEachIndexed { index, field ->
-            SectionFieldElementUI(
-                enabled,
-                field,
-                Modifier
-                    .constrainAs(fieldRefs[index]) {
-                        if (index == 0) {
-                            start.linkTo(parent.start)
-                        } else {
-                            start.linkTo(dividerRefs[index - 1].end)
-                        }
-                        top.linkTo(parent.top)
-                    }
-                    .fillMaxWidth(
-                        (1f / numVisibleFields.toFloat())
-                    ),
-                hiddenIdentifiers
-            )
-
-            if (index != (fields.size - 1)) {
-                Divider(
-=======
+  
     // Only draw the row if the items in the row are not hidden, otherwise the entire
     // section will fail to draw
     if (fields.map { it.identifier }.any { !hiddenIdentifiers.contains(it) }) {
@@ -75,7 +42,6 @@
                     field,
                     hiddenIdentifiers = hiddenIdentifiers,
                     lastTextFieldIdentifier = lastTextFieldIdentifier,
->>>>>>> 55a143b5
                     modifier = Modifier
                         .constrainAs(fieldRefs[index]) {
                             if (index == 0) {
@@ -86,7 +52,7 @@
                             top.linkTo(parent.top)
                         }
                         .fillMaxWidth(
-                            (1f / fields.size.toFloat())
+                            (1f / numVisibleFields.toFloat())
                         )
                 )
 
