package com.stripe.android.ui.core.elements

import androidx.compose.foundation.background
import androidx.compose.foundation.layout.fillMaxWidth
import androidx.compose.foundation.layout.padding
import androidx.compose.foundation.layout.width
import androidx.compose.material.Divider
import androidx.compose.runtime.Composable
import androidx.compose.ui.Modifier
<<<<<<< HEAD
import androidx.constraintlayout.compose.ConstraintLayout
import androidx.constraintlayout.compose.Dimension
=======
import androidx.compose.ui.graphics.Color
import androidx.compose.ui.unit.Dp
import androidx.compose.ui.unit.dp
import com.stripe.android.ui.core.PaymentsTheme
>>>>>>> e0298887

@Composable
internal fun RowElementUI(
    enabled: Boolean,
    controller: RowController,
    hiddenIdentifiers: List<IdentifierSpec>,
    lastTextFieldIdentifier: IdentifierSpec?
) {
    val fields = controller.fields
<<<<<<< HEAD

    val numVisibleFields = fields.filter { !hiddenIdentifiers.contains(it.identifier) }.size

    // Only draw the row if the items in the row are not hidden, otherwise the entire
    // section will fail to draw
    if (fields.map { it.identifier }.any { !hiddenIdentifiers.contains(it) }) {
        // An attempt was made to do this with a row, and a vertical divider created with a box.
        // The row had a height of IntrinsicSize.Min, and the box/vertical divider filled the height
        // when adding in the trailing icon this broke and caused the overall height of the row to
        // increase.  By using the constraint layout the vertical divider does not negatively effect
        // the size of the row.
        ConstraintLayout {
            // Create references for the composables to constrain
            val fieldRefs = fields.map { createRef() }
            val dividerRefs = fields.map { createRef() }

            fields.forEachIndexed { index, field ->
                SectionFieldElementUI(
                    enabled,
                    field,
                    hiddenIdentifiers = hiddenIdentifiers,
                    lastTextFieldIdentifier = lastTextFieldIdentifier,
                    modifier = Modifier
                        .constrainAs(fieldRefs[index]) {
                            if (index == 0) {
                                start.linkTo(parent.start)
                            } else {
                                start.linkTo(dividerRefs[index - 1].end)
                            }
                            top.linkTo(parent.top)
                        }
                        .fillMaxWidth(
                            (1f / numVisibleFields.toFloat())
                        )
=======
    Row(
        Modifier
            .height(IntrinsicSize.Min)
            .fillMaxWidth(),
        verticalAlignment = Alignment.CenterVertically
    ) {
        fields.forEachIndexed { index, field ->
            val lastItem = index != fields.size - 1
            SectionFieldElementUI(
                enabled,
                field,
                Modifier.fillMaxWidth(
                    (1f / fields.size.toFloat()).takeIf { lastItem } ?: 1f
                )
            )
            if (!lastItem) {
                VeriticalDivider(
                    color = PaymentsTheme.colors.colorComponentBorder,
                    thickness = PaymentsTheme.shapes.borderStrokeWidth
>>>>>>> e0298887
                )

                if (!hiddenIdentifiers.contains(field.identifier) && index != (fields.size - 1)) {
                    Divider(
                        modifier = Modifier
                            .constrainAs(dividerRefs[index]) {
                                start.linkTo(fieldRefs[index].end)
                                top.linkTo(parent.top)
                                bottom.linkTo(parent.bottom)
                                height = (Dimension.fillToConstraints)
                            }
                            .padding(
                                horizontal = CardStyle.cardBorderWidth
                            )
                            .width(CardStyle.cardBorderWidth)
                            .background(CardStyle.cardDividerColor)
                    )
                }
            }
        }
    }
}<|MERGE_RESOLUTION|>--- conflicted
+++ resolved
@@ -7,15 +7,9 @@
 import androidx.compose.material.Divider
 import androidx.compose.runtime.Composable
 import androidx.compose.ui.Modifier
-<<<<<<< HEAD
 import androidx.constraintlayout.compose.ConstraintLayout
 import androidx.constraintlayout.compose.Dimension
-=======
-import androidx.compose.ui.graphics.Color
-import androidx.compose.ui.unit.Dp
-import androidx.compose.ui.unit.dp
 import com.stripe.android.ui.core.PaymentsTheme
->>>>>>> e0298887
 
 @Composable
 internal fun RowElementUI(
@@ -25,7 +19,6 @@
     lastTextFieldIdentifier: IdentifierSpec?
 ) {
     val fields = controller.fields
-<<<<<<< HEAD
 
     val numVisibleFields = fields.filter { !hiddenIdentifiers.contains(it.identifier) }.size
 
@@ -60,27 +53,6 @@
                         .fillMaxWidth(
                             (1f / numVisibleFields.toFloat())
                         )
-=======
-    Row(
-        Modifier
-            .height(IntrinsicSize.Min)
-            .fillMaxWidth(),
-        verticalAlignment = Alignment.CenterVertically
-    ) {
-        fields.forEachIndexed { index, field ->
-            val lastItem = index != fields.size - 1
-            SectionFieldElementUI(
-                enabled,
-                field,
-                Modifier.fillMaxWidth(
-                    (1f / fields.size.toFloat()).takeIf { lastItem } ?: 1f
-                )
-            )
-            if (!lastItem) {
-                VeriticalDivider(
-                    color = PaymentsTheme.colors.colorComponentBorder,
-                    thickness = PaymentsTheme.shapes.borderStrokeWidth
->>>>>>> e0298887
                 )
 
                 if (!hiddenIdentifiers.contains(field.identifier) && index != (fields.size - 1)) {
@@ -93,10 +65,10 @@
                                 height = (Dimension.fillToConstraints)
                             }
                             .padding(
-                                horizontal = CardStyle.cardBorderWidth
+                                horizontal = PaymentsTheme.shapes.borderStrokeWidth
                             )
-                            .width(CardStyle.cardBorderWidth)
-                            .background(CardStyle.cardDividerColor)
+                            .width(PaymentsTheme.shapes.borderStrokeWidth)
+                            .background(PaymentsTheme.colors.colorComponentBorder)
                     )
                 }
             }
