--- conflicted
+++ resolved
@@ -12,12 +12,8 @@
 @RestrictTo(RestrictTo.Scope.LIBRARY_GROUP)
 @Serializable
 data class CountrySpec(
-<<<<<<< HEAD
+    @SerialName("api_path")
     override val apiPath: IdentifierSpec = DEFAULT_API_PATH,
-=======
-    @SerialName("api_path")
-    override val apiPath: IdentifierSpec = IdentifierSpec.Country,
->>>>>>> 834e145e
 
     @SerialName("allowed_country_codes")
     val allowedCountryCodes: Set<String> = DEFAULT_ALLOWED_COUNTRY_CODES
