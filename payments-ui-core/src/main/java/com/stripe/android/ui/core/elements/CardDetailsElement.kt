package com.stripe.android.ui.core.elements

import com.stripe.android.cards.CardAccountRangeRepository
import com.stripe.android.model.CardBrand
import com.stripe.android.ui.core.cbc.CardBrandChoiceEligibility
import com.stripe.android.uicore.elements.IdentifierSpec
import com.stripe.android.uicore.elements.SectionFieldErrorController
import com.stripe.android.uicore.elements.SectionMultiFieldElement
import com.stripe.android.uicore.elements.convertTo4DigitDate
import com.stripe.android.uicore.forms.FormFieldEntry
import com.stripe.android.uicore.utils.combineAsStateFlow
import com.stripe.android.uicore.utils.mapAsStateFlow
import com.stripe.android.uicore.utils.stateFlowOf
import kotlinx.coroutines.flow.StateFlow

/**
 * This is the element that represent the collection of all the card details:
 * card number, expiration date, and CVC.
 */
internal class CardDetailsElement(
    identifier: IdentifierSpec,
    cardAccountRangeRepositoryFactory: CardAccountRangeRepository.Factory,
    initialValues: Map<IdentifierSpec, String?>,
    collectName: Boolean = false,
    private val cbcEligibility: CardBrandChoiceEligibility = CardBrandChoiceEligibility.Ineligible,
    val controller: CardDetailsController = CardDetailsController(
        cardAccountRangeRepositoryFactory,
        initialValues,
        collectName,
        cbcEligibility,
    )
) : SectionMultiFieldElement(identifier) {
    val isCardScanEnabled = controller.numberElement.controller.cardScanEnabled

    override fun sectionFieldErrorController(): SectionFieldErrorController =
        controller

    override fun setRawValue(rawValuesMap: Map<IdentifierSpec, String?>) {
        // Nothing from FormArguments to populate
    }

    override fun getTextFieldIdentifiers(): StateFlow<List<IdentifierSpec>> =
        stateFlowOf(
            listOfNotNull(
                controller.nameElement?.identifier,
                controller.numberElement.identifier,
                controller.expirationDateElement.identifier,
                controller.cvcElement.identifier,
<<<<<<< HEAD
=======
                IdentifierSpec.CardBrand,
>>>>>>> 6c03175b
                IdentifierSpec.PreferredCardBrand.takeIf { cbcEligibility is CardBrandChoiceEligibility.Eligible },
            )
        )

    override fun getFormFieldValueFlow(): StateFlow<List<Pair<IdentifierSpec, FormFieldEntry>>> {
        val flows = buildList {
            if (controller.nameElement != null) {
                add(
                    controller.nameElement.controller.formFieldValue.mapAsStateFlow {
                        controller.nameElement.identifier to it
                    }
                )
            }
            add(
                controller.numberElement.controller.formFieldValue.mapAsStateFlow {
                    controller.numberElement.identifier to it
                }
            )
            add(
                controller.cvcElement.controller.formFieldValue.mapAsStateFlow {
                    controller.cvcElement.identifier to it
                }
            )
            add(
                controller.numberElement.controller.cardBrandFlow.mapAsStateFlow {
                    IdentifierSpec.CardBrand to FormFieldEntry(it.code, true)
                }
            )
            if (cbcEligibility is CardBrandChoiceEligibility.Eligible) {
                add(
                    controller.numberElement.controller.selectedCardBrandFlow.mapAsStateFlow { brand ->
                        IdentifierSpec.PreferredCardBrand to FormFieldEntry(
                            value = brand.code.takeUnless { brand == CardBrand.Unknown },
                            isComplete = true
                        )
                    }
                )
            }
            add(
                controller.expirationDateElement.controller.formFieldValue.mapAsStateFlow {
                    IdentifierSpec.CardExpMonth to getExpiryMonthFormFieldEntry(it)
                }
            )
            add(
                controller.expirationDateElement.controller.formFieldValue.mapAsStateFlow {
                    IdentifierSpec.CardExpYear to getExpiryYearFormFieldEntry(it)
                }
            )
        }
        return combineAsStateFlow(flows) { it.toList() }
    }
}

private fun getExpiryMonthFormFieldEntry(entry: FormFieldEntry): FormFieldEntry {
    var month = -1
    entry.value?.let { date ->
        val newString = convertTo4DigitDate(date)
        if (newString.length == 4) {
            month = requireNotNull(newString.take(2).toIntOrNull())
        }
    }

    return entry.copy(
        value = month.toString().padStart(length = 2, padChar = '0')
    )
}

private fun getExpiryYearFormFieldEntry(entry: FormFieldEntry): FormFieldEntry {
    var year = -1
    entry.value?.let { date ->
        val newString = convertTo4DigitDate(date)
        if (newString.length == 4) {
            year = requireNotNull(newString.takeLast(2).toIntOrNull()) + 2000
        }
    }

    return entry.copy(
        value = year.toString()
    )
}<|MERGE_RESOLUTION|>--- conflicted
+++ resolved
@@ -46,10 +46,7 @@
                 controller.numberElement.identifier,
                 controller.expirationDateElement.identifier,
                 controller.cvcElement.identifier,
-<<<<<<< HEAD
-=======
                 IdentifierSpec.CardBrand,
->>>>>>> 6c03175b
                 IdentifierSpec.PreferredCardBrand.takeIf { cbcEligibility is CardBrandChoiceEligibility.Eligible },
             )
         )
