package com.stripe.android.ui.core

import androidx.annotation.RestrictTo
import androidx.annotation.VisibleForTesting
import com.stripe.android.model.PaymentMethod
import com.stripe.android.model.PaymentMethodCode
import com.stripe.android.model.PaymentMethodCreateParams
import com.stripe.android.ui.core.elements.IdentifierSpec
import com.stripe.android.ui.core.forms.FormFieldEntry

/**
 * This class converts the fields in a form into a structure as defined by a map.
 */
@RestrictTo(RestrictTo.Scope.LIBRARY_GROUP)
class FieldValuesToParamsMapConverter {
    companion object {
        /**
         * This function will convert fieldValuePairs to PaymentMethodCreateParams.
         */
        fun transformToPaymentMethodCreateParams(
            fieldValuePairs: Map<IdentifierSpec, FormFieldEntry>,
            code: PaymentMethodCode,
            requiresMandate: Boolean
        ) = transformToParamsMap(
            fieldValuePairs,
            code
        )
            .filterOutNullValues()
            .toMap()
            .run {
                PaymentMethodCreateParams.createWithOverride(
                    code,
                    requiresMandate = requiresMandate,
                    overrideParamMap = this,
                    productUsage = setOf("PaymentSheet")
                )
            }

        /**
         * This function will put the field values as defined in the fieldValuePairs into a map
         * according to their keys.
         *
         * @param: formFieldValues: These are the fields and their values and based on the algorithm of this function
         * will be put into a map according to the IdentifierSpec keys.
         */
        private fun transformToParamsMap(
            fieldValuePairs: Map<IdentifierSpec, FormFieldEntry>,
            code: PaymentMethodCode,
        ): MutableMap<String, Any?> {
            val destMap = mutableMapOf<String, Any?>()

            val formKeyValueMap = fieldValuePairs
                .mapValues { entry -> entry.value.value }
                .mapKeys { it.key.v1 }

            createMap(code, destMap, formKeyValueMap)
            return destMap
        }

        /**
         * This function will take the identifier from the form field entry, separate it on
         * square braces and construct a map from it.
         *
         * For example:
         * formFieldValues = {
         *   "billing_details\[name\]": "John Smith"
         *   "billing_details\[address\]\[line1\]": "123 Main Street"
         * }
         *
         * will return a map of:
         * dest = {
         *   billing_details = {
         *      name: "John Smith"
         *      address = {
         *         line1 = "123 Main Street"
         *      }
         *   }
         * }
         */
        @Suppress("UNCHECKED_CAST")
        private fun createMap(
            code: PaymentMethodCode,
            dest: MutableMap<String, Any?>,
            formFieldKeyValues: Map<String, String?>
        ) {
            addPath(dest, listOf("type"), code)

            formFieldKeyValues.entries
                .forEach {
<<<<<<< HEAD
=======
                    // Sofort is the only known LPM that requires the country in the
                    // billing_details[address][country] and the sofort[country] fields.
                    if (code == PaymentMethod.Type.Sofort.code &&
                        it.key == "billing_details[address][country]"
                    ) {
                        addPath(dest, listOf("sofort", "country"), it.value)
                    }
>>>>>>> 96ad9f9e
                    addPath(dest, getKeys(it.key), it.value)
                }
        }

        @VisibleForTesting
        internal fun addPath(map: MutableMap<String, Any?>, keys: List<String>, value: String?) {
            val key = keys[0]
            if (keys.size == 1) {
                map[key] = value
            } else {
                var mapValueOfKey = map[key] as? MutableMap<String, Any?>
                if (mapValueOfKey == null) {
                    mapValueOfKey = mutableMapOf()
                    map[key] = mapValueOfKey
                }
                addPath(mapValueOfKey, keys.subList(1, keys.size), value)
            }
        }

        @VisibleForTesting
        internal fun getKeys(string: String) =
            ("[*" + "([A-Za-z_0-9]+)" + "]*").toRegex().findAll(string)
                .map { it.groupValues }
                .flatten()
                .filterNot { it.isEmpty() }
                .toList()
    }
}

@Suppress("UNCHECKED_CAST")
private fun <K, V> Map<K, V?>.filterOutNullValues() = filterValues { it != null } as Map<K, V><|MERGE_RESOLUTION|>--- conflicted
+++ resolved
@@ -87,16 +87,6 @@
 
             formFieldKeyValues.entries
                 .forEach {
-<<<<<<< HEAD
-=======
-                    // Sofort is the only known LPM that requires the country in the
-                    // billing_details[address][country] and the sofort[country] fields.
-                    if (code == PaymentMethod.Type.Sofort.code &&
-                        it.key == "billing_details[address][country]"
-                    ) {
-                        addPath(dest, listOf("sofort", "country"), it.value)
-                    }
->>>>>>> 96ad9f9e
                     addPath(dest, getKeys(it.key), it.value)
                 }
         }
