--- conflicted
+++ resolved
@@ -50,7 +50,6 @@
     private val viewOnlyFields: Set<IdentifierSpec> = emptySet()
 ) {
     fun transform(list: List<FormItemSpec>): List<FormElement> =
-<<<<<<< HEAD
         if (list.isEmpty()) {
             listOf(EmptyFormElement())
         } else {
@@ -84,50 +83,14 @@
                     is CountrySpec -> it.transform(initialValues)
                     is AddressSpec -> it.transform(
                         initialValues,
-                        resourceRepository.getAddressRepository()
+                        addressResourceRepository.getRepository()
                     )
                     is CardBillingSpec -> it.transform(
-                        resourceRepository.getAddressRepository(),
+                        addressResourceRepository.getRepository(),
                         initialValues
                     )
                     is SepaMandateTextSpec -> it.transform(merchantName)
                 }
-=======
-        list.map {
-            when (it) {
-                is SaveForFutureUseSpec -> it.transform(
-                    saveForFutureUseInitialValue,
-                    merchantName
-                )
-                is StaticTextSpec -> it.transform()
-                is AfterpayClearpayTextSpec -> it.transform(requireNotNull(amount))
-                is AffirmTextSpec -> it.transform()
-                is EmptyFormSpec -> EmptyFormElement()
-                is MandateTextSpec -> it.transform(merchantName)
-                is AuBecsDebitMandateTextSpec -> it.transform(merchantName)
-                is CardDetailsSectionSpec -> it.transform(context, initialValues, viewOnlyFields)
-                is BsbSpec -> it.transform(initialValues)
-                is OTPSpec -> it.transform()
-                is NameSpec -> it.transform(initialValues)
-                is EmailSpec -> it.transform(initialValues)
-                is SimpleTextSpec -> it.transform(initialValues)
-                is AuBankAccountNumberSpec -> it.transform(initialValues)
-                is IbanSpec -> it.transform(initialValues)
-                is KlarnaHeaderStaticTextSpec -> it.transform()
-                is KlarnaCountrySpec -> it.transform(amount?.currencyCode, initialValues)
-                is DropdownSpec -> it.transform(initialValues)
-                is CountrySpec -> it.transform(initialValues)
-                is AddressSpec -> it.transform(
-                    initialValues,
-                    addressResourceRepository.getRepository()
-                )
-                is CardBillingSpec -> it.transform(
-                    addressResourceRepository.getRepository(),
-                    initialValues
-                )
-                is SepaMandateTextSpec -> it.transform(merchantName)
-                else -> EmptyFormElement()
->>>>>>> d5791b2e
             }
         }
 }