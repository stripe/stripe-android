package com.stripe.android.ui.core.forms

import android.content.Context
import com.stripe.android.ui.core.Amount
import com.stripe.android.ui.core.elements.AddressSpec
import com.stripe.android.ui.core.elements.AffirmTextSpec
import com.stripe.android.ui.core.elements.AfterpayClearpayTextSpec
import com.stripe.android.ui.core.elements.AuBankAccountNumberSpec
import com.stripe.android.ui.core.elements.AuBecsDebitMandateTextSpec
import com.stripe.android.ui.core.elements.BankDropdownSpec
import com.stripe.android.ui.core.elements.BsbSpec
import com.stripe.android.ui.core.elements.CardBillingSpec
import com.stripe.android.ui.core.elements.CardDetailsSectionSpec
import com.stripe.android.ui.core.elements.CountrySpec
import com.stripe.android.ui.core.elements.EmailSpec
import com.stripe.android.ui.core.elements.EmptyFormElement
import com.stripe.android.ui.core.elements.EmptyFormSpec
import com.stripe.android.ui.core.elements.FormElement
import com.stripe.android.ui.core.elements.FormItemSpec
import com.stripe.android.ui.core.elements.IbanSpec
import com.stripe.android.ui.core.elements.IdentifierSpec
import com.stripe.android.ui.core.elements.KlarnaCountrySpec
import com.stripe.android.ui.core.elements.LayoutSpec
import com.stripe.android.ui.core.elements.MandateTextSpec
<<<<<<< HEAD
import com.stripe.android.ui.core.elements.NameSpec
=======
import com.stripe.android.ui.core.elements.OTPSpec
>>>>>>> 39db2499
import com.stripe.android.ui.core.elements.SaveForFutureUseSpec
import com.stripe.android.ui.core.elements.SimpleTextSpec
import com.stripe.android.ui.core.elements.StaticTextSpec
import com.stripe.android.ui.core.forms.resources.ResourceRepository

/**
 * Transform a [LayoutSpec] data object into an Element, which
 * has a controller and identifier.  With only a single field in a section the section
 * controller will be a pass through the field controller.
 */
class TransformSpecToElements(
    private val resourceRepository: ResourceRepository,
    private val initialValues: Map<IdentifierSpec, String?>,
    private val amount: Amount?,
    private val saveForFutureUseInitialValue: Boolean,
    private val merchantName: String,
    private val context: Context
) {
    fun transform(
        list: List<FormItemSpec>,
    ): List<FormElement> =
        list.map {
            when (it) {
                is SaveForFutureUseSpec -> it.transform(
                    saveForFutureUseInitialValue,
                    merchantName
                )
                is StaticTextSpec -> it.transform()
                is MandateTextSpec -> it.transform(merchantName)
                is AfterpayClearpayTextSpec ->
                    it.transform(requireNotNull(amount))
                is AffirmTextSpec ->
                    it.transform()
                is EmptyFormSpec -> EmptyFormElement()
                is AuBecsDebitMandateTextSpec -> it.transform(merchantName)
                is CardDetailsSectionSpec -> it.transform(context, initialValues)
                is BsbSpec -> it.transform(initialValues)
<<<<<<< HEAD
=======
                is OTPSpec -> it.transform()
            }
        }

    private fun SectionSpec.transform(
        initialValues: Map<IdentifierSpec, String?>,
        currencyCode: String?,
        bankRepository: BankRepository,
        addressRepository: AddressFieldElementRepository
    ): SectionElement {
        val fieldElements = this.fields.transform(
            initialValues,
            currencyCode,
            bankRepository,
            addressRepository
        )

        // The controller of the section element will be the same as the field element
        // as there is only a single field in a section
        return SectionElement(
            this.api_path,
            fieldElements,
            SectionController(
                this.title,
                fieldElements.map { it.sectionFieldErrorController() }
            )
        )
    }

    /**
     * This function will transform a list of specs into a list of elements
     */
    private fun List<SectionFieldSpec>.transform(
        initialValues: Map<IdentifierSpec, String?>,
        currencyCode: String?,
        bankRepository: BankRepository,
        addressRepository: AddressFieldElementRepository
    ) =
        this.map {
            when (it) {
>>>>>>> 39db2499
                is EmailSpec -> it.transform(initialValues)
                is NameSpec -> it.transform(initialValues)
                is AuBankAccountNumberSpec -> it.transform(initialValues)
                is IbanSpec -> it.transform(initialValues)
                is KlarnaCountrySpec -> it.transform(
                    amount?.currencyCode,
                    initialValues
                )
                is CountrySpec -> it.transform(
                    initialValues
                )
                is CardBillingSpec -> it.transform(
                    resourceRepository.getAddressRepository(),
                    initialValues
                )
                is AddressSpec -> it.transform(
                    initialValues,
                    resourceRepository.getAddressRepository()
                )
                is BankDropdownSpec -> it.transform(
                    resourceRepository.getBankRepository(),
                    initialValues[it.api_path]
                )
                is SimpleTextSpec -> it.transform(initialValues)
            }
        }
}<|MERGE_RESOLUTION|>--- conflicted
+++ resolved
@@ -22,11 +22,8 @@
 import com.stripe.android.ui.core.elements.KlarnaCountrySpec
 import com.stripe.android.ui.core.elements.LayoutSpec
 import com.stripe.android.ui.core.elements.MandateTextSpec
-<<<<<<< HEAD
 import com.stripe.android.ui.core.elements.NameSpec
-=======
 import com.stripe.android.ui.core.elements.OTPSpec
->>>>>>> 39db2499
 import com.stripe.android.ui.core.elements.SaveForFutureUseSpec
 import com.stripe.android.ui.core.elements.SimpleTextSpec
 import com.stripe.android.ui.core.elements.StaticTextSpec
@@ -64,49 +61,7 @@
                 is AuBecsDebitMandateTextSpec -> it.transform(merchantName)
                 is CardDetailsSectionSpec -> it.transform(context, initialValues)
                 is BsbSpec -> it.transform(initialValues)
-<<<<<<< HEAD
-=======
                 is OTPSpec -> it.transform()
-            }
-        }
-
-    private fun SectionSpec.transform(
-        initialValues: Map<IdentifierSpec, String?>,
-        currencyCode: String?,
-        bankRepository: BankRepository,
-        addressRepository: AddressFieldElementRepository
-    ): SectionElement {
-        val fieldElements = this.fields.transform(
-            initialValues,
-            currencyCode,
-            bankRepository,
-            addressRepository
-        )
-
-        // The controller of the section element will be the same as the field element
-        // as there is only a single field in a section
-        return SectionElement(
-            this.api_path,
-            fieldElements,
-            SectionController(
-                this.title,
-                fieldElements.map { it.sectionFieldErrorController() }
-            )
-        )
-    }
-
-    /**
-     * This function will transform a list of specs into a list of elements
-     */
-    private fun List<SectionFieldSpec>.transform(
-        initialValues: Map<IdentifierSpec, String?>,
-        currencyCode: String?,
-        bankRepository: BankRepository,
-        addressRepository: AddressFieldElementRepository
-    ) =
-        this.map {
-            when (it) {
->>>>>>> 39db2499
                 is EmailSpec -> it.transform(initialValues)
                 is NameSpec -> it.transform(initialValues)
                 is AuBankAccountNumberSpec -> it.transform(initialValues)
