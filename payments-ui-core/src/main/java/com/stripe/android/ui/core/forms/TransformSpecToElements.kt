--- conflicted
+++ resolved
@@ -69,12 +69,8 @@
                     it.transform()
                 is EmptyFormSpec -> EmptyFormElement()
                 is AuBecsDebitMandateTextSpec -> it.transform(merchantName)
-<<<<<<< HEAD
+                is CardDetailsSectionSpec -> it.transform(context, initialValues)
                 is BsbSpec -> it.transform(initialValues)
-=======
-                is CardDetailsSectionSpec -> it.transform(context)
-                is BsbSpec -> it.transform()
->>>>>>> 6abd405d
             }
         }
 
@@ -129,14 +125,8 @@
                     currencyCode,
                     initialValues
                 )
-<<<<<<< HEAD
-                is CardDetailsSpec -> it.transform(context, initialValues)
                 is CardBillingSpec -> it.transform(addressRepository, initialValues)
                 is AuBankAccountNumberSpec -> it.transform(initialValues)
-=======
-                is CardBillingSpec -> it.transform(addressRepository)
-                is AuBankAccountNumberSpec -> it.transform()
->>>>>>> 6abd405d
             }
         }
 }