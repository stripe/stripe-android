--- conflicted
+++ resolved
@@ -63,11 +63,7 @@
                 is EmptyFormSpec -> EmptyFormElement()
                 is MandateTextSpec -> it.transform(merchantName)
                 is AuBecsDebitMandateTextSpec -> it.transform(merchantName)
-<<<<<<< HEAD
-                is SepaMandateTextSpec -> it.transform(merchantName)
-=======
                 is CardDetailsSectionSpec -> it.transform(context, initialValues, viewOnlyFields)
->>>>>>> 7f65c2f7
                 is BsbSpec -> it.transform(initialValues)
                 is OTPSpec -> it.transform()
                 is NameSpec -> it.transform(initialValues)
@@ -83,17 +79,12 @@
                     initialValues,
                     resourceRepository.getAddressRepository()
                 )
-                is CardDetailsSectionSpec -> it.transform(context, initialValues)
                 is CardBillingSpec -> it.transform(
                     resourceRepository.getAddressRepository(),
                     initialValues
                 )
-<<<<<<< HEAD
+                is SepaMandateTextSpec -> it.transform(merchantName)
                 else -> EmptyFormElement()
-=======
-                is KlarnaHeaderStaticTextSpec -> it.transform()
-                is SepaMandateTextSpec -> it.transform(merchantName)
->>>>>>> 7f65c2f7
             }
         }
 }