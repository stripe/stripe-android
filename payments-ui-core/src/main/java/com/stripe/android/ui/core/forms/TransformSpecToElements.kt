--- conflicted
+++ resolved
@@ -71,11 +71,8 @@
                     it.transform()
                 is EmptyFormSpec -> EmptyFormElement()
                 is AuBecsDebitMandateTextSpec -> it.transform(merchantName)
-<<<<<<< HEAD
                 is CardDetailsSectionSpec -> it.transform(context)
-=======
                 is BsbSpec -> it.transform()
->>>>>>> 0b598796
             }
         }
 
