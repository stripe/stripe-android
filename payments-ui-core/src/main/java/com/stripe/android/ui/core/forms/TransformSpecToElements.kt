package com.stripe.android.ui.core.forms

import android.content.Context
import com.stripe.android.ui.core.Amount
import com.stripe.android.ui.core.address.AddressFieldElementRepository
import com.stripe.android.ui.core.elements.AddressSpec
import com.stripe.android.ui.core.elements.AffirmTextSpec
import com.stripe.android.ui.core.elements.AfterpayClearpayTextSpec
import com.stripe.android.ui.core.elements.AuBankAccountNumberSpec
import com.stripe.android.ui.core.elements.AuBecsDebitMandateTextSpec
import com.stripe.android.ui.core.elements.BankDropdownSpec
import com.stripe.android.ui.core.elements.BankRepository
<<<<<<< HEAD
import com.stripe.android.ui.core.elements.CardBillingSpec
import com.stripe.android.ui.core.elements.CardDetailsSpec
=======
import com.stripe.android.ui.core.elements.BsbSpec
>>>>>>> 15d71fe0
import com.stripe.android.ui.core.elements.CountrySpec
import com.stripe.android.ui.core.elements.EmailSpec
import com.stripe.android.ui.core.elements.EmptyFormElement
import com.stripe.android.ui.core.elements.EmptyFormSpec
import com.stripe.android.ui.core.elements.FormElement
import com.stripe.android.ui.core.elements.FormItemSpec
import com.stripe.android.ui.core.elements.IbanSpec
import com.stripe.android.ui.core.elements.IdentifierSpec
import com.stripe.android.ui.core.elements.KlarnaCountrySpec
import com.stripe.android.ui.core.elements.LayoutSpec
import com.stripe.android.ui.core.elements.SaveForFutureUseSpec
import com.stripe.android.ui.core.elements.SectionController
import com.stripe.android.ui.core.elements.SectionElement
import com.stripe.android.ui.core.elements.SectionFieldSpec
import com.stripe.android.ui.core.elements.SectionSpec
import com.stripe.android.ui.core.elements.SimpleTextSpec
import com.stripe.android.ui.core.elements.StaticTextSpec
import com.stripe.android.ui.core.forms.resources.ResourceRepository

/**
 * Transform a [LayoutSpec] data object into an Element, which
 * has a controller and identifier.  With only a single field in a section the section
 * controller will be a pass through the field controller.
 */
class TransformSpecToElements(
    private val resourceRepository: ResourceRepository,
    private val initialValues: Map<IdentifierSpec, String?>,
    private val amount: Amount?,
    private val country: String?,
    private val saveForFutureUseInitialValue: Boolean,
    private val merchantName: String,
    private val context: Context
) {
    fun transform(
        list: List<FormItemSpec>
    ): List<FormElement> =
        list.map {
            when (it) {
                is SaveForFutureUseSpec -> it.transform(
                    saveForFutureUseInitialValue,
                    merchantName
                )
                is SectionSpec -> it.transform(
                    initialValues,
                    amount?.currencyCode,
                    country,
                    resourceRepository.getBankRepository(),
                    resourceRepository.getAddressRepository()
                )
                is StaticTextSpec -> it.transform(merchantName)
                is AfterpayClearpayTextSpec ->
                    it.transform(requireNotNull(amount))
                is AffirmTextSpec ->
                    it.transform()
                is EmptyFormSpec -> EmptyFormElement()
                is AuBecsDebitMandateTextSpec -> it.transform(merchantName)
            }
        }

    private fun SectionSpec.transform(
        initialValues: Map<IdentifierSpec, String?>,
        currencyCode: String?,
        country: String?,
        bankRepository: BankRepository,
        addressRepository: AddressFieldElementRepository
    ): SectionElement {
        val fieldElements = this.fields.transform(
            initialValues,
            currencyCode,
            country,
            bankRepository,
            addressRepository
        )

        // The controller of the section element will be the same as the field element
        // as there is only a single field in a section
        return SectionElement(
            this.identifier,
            fieldElements,
            SectionController(
                this.title,
                fieldElements.map { it.sectionFieldErrorController() }
            )
        )
    }

    /**
     * This function will transform a list of specs into a list of elements
     */
    private fun List<SectionFieldSpec>.transform(
        initialValues: Map<IdentifierSpec, String?>,
        currencyCode: String?,
        country: String?,
        bankRepository: BankRepository,
        addressRepository: AddressFieldElementRepository
    ) =
        this.map {
            when (it) {
                is EmailSpec -> it.transform(initialValues[IdentifierSpec.Email])
                is IbanSpec -> it.transform()
                is BankDropdownSpec -> it.transform(bankRepository)
                is SimpleTextSpec -> it.transform(initialValues)
                is AddressSpec -> it.transform(
                    initialValues,
                    addressRepository
                )
                is CountrySpec -> it.transform(
                    initialValues[IdentifierSpec.Country]
                )
                is KlarnaCountrySpec -> it.transform(
                    currencyCode,
                    country
                )
<<<<<<< HEAD
                is CardDetailsSpec -> it.transform(context)
                is CardBillingSpec -> it.transform(addressRepository)
=======
                is AuBankAccountNumberSpec -> it.transform()
                is BsbSpec -> it.transform()
>>>>>>> 15d71fe0
            }
        }
}<|MERGE_RESOLUTION|>--- conflicted
+++ resolved
@@ -10,12 +10,9 @@
 import com.stripe.android.ui.core.elements.AuBecsDebitMandateTextSpec
 import com.stripe.android.ui.core.elements.BankDropdownSpec
 import com.stripe.android.ui.core.elements.BankRepository
-<<<<<<< HEAD
 import com.stripe.android.ui.core.elements.CardBillingSpec
 import com.stripe.android.ui.core.elements.CardDetailsSpec
-=======
 import com.stripe.android.ui.core.elements.BsbSpec
->>>>>>> 15d71fe0
 import com.stripe.android.ui.core.elements.CountrySpec
 import com.stripe.android.ui.core.elements.EmailSpec
 import com.stripe.android.ui.core.elements.EmptyFormElement
@@ -129,13 +126,10 @@
                     currencyCode,
                     country
                 )
-<<<<<<< HEAD
                 is CardDetailsSpec -> it.transform(context)
                 is CardBillingSpec -> it.transform(addressRepository)
-=======
                 is AuBankAccountNumberSpec -> it.transform()
                 is BsbSpec -> it.transform()
->>>>>>> 15d71fe0
             }
         }
 }