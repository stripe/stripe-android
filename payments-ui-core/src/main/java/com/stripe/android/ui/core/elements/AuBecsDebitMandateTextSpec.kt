package com.stripe.android.ui.core.elements

import kotlinx.serialization.SerialName
import kotlinx.serialization.Serializable

@Serializable
internal data class AuBecsDebitMandateTextSpec(
<<<<<<< HEAD
    override val apiPath: IdentifierSpec = DEFAULT_API_PATH
=======
    @SerialName("api_path")
    override val apiPath: IdentifierSpec = IdentifierSpec.Generic("au_becs_mandate")
>>>>>>> 834e145e
) : FormItemSpec() {
    fun transform(merchantName: String): FormElement =
        AuBecsDebitMandateTextElement(
            this.apiPath,
            merchantName
        )

    companion object {
        val DEFAULT_API_PATH = IdentifierSpec.Generic("au_becs_mandate")
    }
}<|MERGE_RESOLUTION|>--- conflicted
+++ resolved
@@ -5,12 +5,8 @@
 
 @Serializable
 internal data class AuBecsDebitMandateTextSpec(
-<<<<<<< HEAD
+    @SerialName("api_path")
     override val apiPath: IdentifierSpec = DEFAULT_API_PATH
-=======
-    @SerialName("api_path")
-    override val apiPath: IdentifierSpec = IdentifierSpec.Generic("au_becs_mandate")
->>>>>>> 834e145e
 ) : FormItemSpec() {
     fun transform(merchantName: String): FormElement =
         AuBecsDebitMandateTextElement(
