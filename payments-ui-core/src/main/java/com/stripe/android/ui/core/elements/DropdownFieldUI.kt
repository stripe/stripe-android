--- conflicted
+++ resolved
@@ -3,7 +3,6 @@
 import DropdownMenu
 import androidx.compose.foundation.background
 import androidx.compose.foundation.clickable
-import androidx.compose.foundation.focusable
 import androidx.compose.foundation.interaction.MutableInteractionSource
 import androidx.compose.foundation.layout.Arrangement
 import androidx.compose.foundation.layout.Box
@@ -31,10 +30,7 @@
 import androidx.compose.ui.Alignment
 import androidx.compose.ui.Modifier
 import androidx.compose.ui.focus.focusProperties
-<<<<<<< HEAD
-=======
 import androidx.compose.ui.graphics.Color
->>>>>>> 54e139cd
 import androidx.compose.ui.input.InputMode
 import androidx.compose.ui.platform.LocalInputModeManager
 import androidx.compose.ui.res.stringResource
@@ -80,10 +76,7 @@
             .indicatorColor(enabled, false, interactionSource)
             .value
     }
-<<<<<<< HEAD
-=======
-
->>>>>>> 54e139cd
+
     val inputModeManager = LocalInputModeManager.current
     Box(
         modifier = Modifier
@@ -166,21 +159,6 @@
 }
 
 @Composable
-<<<<<<< HEAD
-internal fun DropdownLabel(
-    @StringRes label: Int?,
-    enabled: Boolean
-) {
-    val color = PaymentsTheme.colors.placeholderText
-    val interactionSource = remember { MutableInteractionSource() }
-    label?.let {
-        Text(
-            stringResource(label),
-            color = if (enabled) color else color.copy(alpha = ContentAlpha.disabled),
-            modifier = Modifier.focusable(false),
-            style = MaterialTheme.typography.caption
-        )
-=======
 internal fun DropdownMenuItem(
     displayValue: String,
     isSelected: Boolean,
@@ -233,6 +211,5 @@
                 tint = PaymentsTheme.colors.material.primary
             )
         }
->>>>>>> 54e139cd
     }
 }