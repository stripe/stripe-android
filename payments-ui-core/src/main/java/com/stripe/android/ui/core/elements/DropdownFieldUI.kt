package com.stripe.android.ui.core.elements

import DropdownMenu
import androidx.annotation.StringRes
import androidx.compose.foundation.background
import androidx.compose.foundation.clickable
import androidx.compose.foundation.focusable
import androidx.compose.foundation.interaction.MutableInteractionSource
import androidx.compose.foundation.layout.Arrangement
import androidx.compose.foundation.layout.Box
import androidx.compose.foundation.layout.Column
import androidx.compose.foundation.layout.Row
import androidx.compose.foundation.layout.fillMaxWidth
import androidx.compose.foundation.layout.height
import androidx.compose.foundation.layout.padding
<<<<<<< HEAD
import androidx.compose.foundation.layout.requiredSizeIn
import androidx.compose.foundation.layout.width
import androidx.compose.foundation.lazy.itemsIndexed
import androidx.compose.material.ContentAlpha
=======
import androidx.compose.foundation.layout.wrapContentSize
import androidx.compose.material.DropdownMenu
import androidx.compose.material.DropdownMenuItem
>>>>>>> 06b21d86
import androidx.compose.material.Icon
import androidx.compose.material.Text
import androidx.compose.material.TextFieldDefaults
import androidx.compose.material.icons.Icons
import androidx.compose.material.icons.filled.ArrowDropDown
import androidx.compose.material.icons.filled.Check
import androidx.compose.runtime.Composable
import androidx.compose.runtime.collectAsState
import androidx.compose.runtime.getValue
import androidx.compose.runtime.mutableStateOf
import androidx.compose.runtime.remember
import androidx.compose.runtime.setValue
import androidx.compose.ui.Alignment
import androidx.compose.ui.Modifier
import androidx.compose.ui.focus.focusProperties
import androidx.compose.ui.graphics.Color
import androidx.compose.ui.input.InputMode
import androidx.compose.ui.platform.LocalInputModeManager
import androidx.compose.ui.res.stringResource
import androidx.compose.ui.text.font.FontWeight
import androidx.compose.ui.unit.dp
import com.stripe.android.ui.core.PaymentsTheme
import com.stripe.android.ui.core.R
import com.stripe.android.ui.core.elements.menu.DropdownMenuItemDefaultMaxWidth
import com.stripe.android.ui.core.elements.menu.DropdownMenuItemDefaultMinHeight
import com.stripe.android.ui.core.elements.menu.DropdownMenuItemDefaultMinWidth
import kotlin.math.max
import kotlin.math.min

/**
 * This composable will handle the display of dropdown items
 * in a lazy column.
 *
 * Here are some relevant manual tests:
 *   - Short list of dropdown items
 *   - long list of dropdown items
 *   - Varying width of dropdown item
 *   - Display setting very large
 *   - Whole row is clickable, not just text
 *   - Scrolls to the selected item in the list
 */
@Composable
internal fun DropDown(
    controller: DropdownFieldController,
    enabled: Boolean,
) {
    val label by controller.label.collectAsState(
        null
    )
    val selectedIndex by controller.selectedIndex.collectAsState(0)
    val items = controller.displayItems
    var expanded by remember { mutableStateOf(false) }
    val interactionSource = remember { MutableInteractionSource() }
    val currentTextColor = if (enabled) {
        PaymentsTheme.colors.material.onBackground
    } else {
        TextFieldDefaults
            .textFieldColors()
            .indicatorColor(enabled, false, interactionSource)
            .value
    }

    val inputModeManager = LocalInputModeManager.current
    Box {
        Box(
            modifier = Modifier
                .focusProperties {
                    canFocus = inputModeManager.inputMode != InputMode.Touch
                }
                .clickable(
                    enabled = enabled,
                    onClickLabel = stringResource(R.string.change),
                ) {
                    expanded = true
                }
        ) {
            Column(
                modifier = Modifier.padding(
                    start = 16.dp,
                    top = 4.dp,
                    bottom = 8.dp
                )
            ) {
                FormLabel(stringResource(label), enabled)
                Row(
                    modifier = Modifier.fillMaxWidth(),
                    verticalAlignment = Alignment.Bottom
                ) {
                    Text(
                        items[selectedIndex],
                        modifier = Modifier.fillMaxWidth(.9f),
                        color = currentTextColor
                    )
                    Icon(
                        Icons.Filled.ArrowDropDown,
                        contentDescription = null,
                        modifier = Modifier.height(24.dp),
                        tint = currentTextColor
                    )
                }
            }
        }

        DropdownMenu(
            expanded = expanded,

            // We will show up to two items before
            initialFirstVisibleItemIndex = if (selectedIndex >= 1) {
                min(
                    max(selectedIndex - 2, 0),
                    max(selectedIndex - 1, 0)
                )
            } else {
                selectedIndex
            },
            onDismissRequest = { expanded = false },
            modifier = Modifier
                .background(color = PaymentsTheme.colors.colorComponentBackground)
                .width(DropdownMenuItemDefaultMaxWidth)
                .requiredSizeIn(maxHeight = DropdownMenuItemDefaultMinHeight * 8.9f)
        ) {
            itemsIndexed(items) { index, displayValue ->
                DropdownMenuItem(
                    displayValue,
                    isSelected = index == selectedIndex,
                    currentTextColor,
                    onClick = {
                        expanded = false
                        controller.onValueChange(index)
                    }
<<<<<<< HEAD
                )
            }
        }
    }
}

/**
 * This will create the label for the DropdownTextField.
 *
 * Copied logic from androidx.compose.material.TextFieldImpl
 */
@Composable
internal fun DropdownLabel(
    @StringRes label: Int?,
    enabled: Boolean
) {
    val color = PaymentsTheme.colors.placeholderText
    label?.let {
        Text(
            stringResource(label),
            color = if (enabled) color else color.copy(alpha = ContentAlpha.disabled),
            modifier = Modifier.focusable(false),
            style = MaterialTheme.typography.caption
        )
    }
}

@Composable
internal fun DropdownMenuItem(
    displayValue: String,
    isSelected: Boolean,
    currentTextColor: Color,
    onClick: () -> Unit = {}
) {
    Row(
        verticalAlignment = Alignment.CenterVertically,
        horizontalArrangement = Arrangement.Start,
        modifier = Modifier
            .fillMaxWidth()
            .requiredSizeIn(
                minWidth = DropdownMenuItemDefaultMinWidth,
                minHeight = DropdownMenuItemDefaultMinHeight
            )
            .clickable {
                onClick()
            }
    ) {
        Text(
            text = displayValue,
            modifier = Modifier
                // This padding makes up for the checkmark at the end.
                .padding(
                    end = if (isSelected) {
                        13.dp
                    } else {
                        0.dp
                    }
                )
                .fillMaxWidth(.8f),
            color = if (isSelected) {
                PaymentsTheme.colors.material.primary
            } else {
                currentTextColor
            },
            fontWeight = if (isSelected) {
                FontWeight.Bold
            } else {
                FontWeight.Normal
            }
        )

        if (isSelected) {
            Icon(
                Icons.Filled.Check,
                contentDescription = null,
                modifier = Modifier
                    .height(24.dp),
                tint = PaymentsTheme.colors.material.primary
            )
        }
    }
=======
                ) {
                    Text(
                        text = displayValue,
                        color = currentTextColor,
                        style = PaymentsTheme.typography.body1
                    )
                }
            }
        }
    }
>>>>>>> 06b21d86
}<|MERGE_RESOLUTION|>--- conflicted
+++ resolved
@@ -1,10 +1,8 @@
 package com.stripe.android.ui.core.elements
 
 import DropdownMenu
-import androidx.annotation.StringRes
 import androidx.compose.foundation.background
 import androidx.compose.foundation.clickable
-import androidx.compose.foundation.focusable
 import androidx.compose.foundation.interaction.MutableInteractionSource
 import androidx.compose.foundation.layout.Arrangement
 import androidx.compose.foundation.layout.Box
@@ -13,16 +11,9 @@
 import androidx.compose.foundation.layout.fillMaxWidth
 import androidx.compose.foundation.layout.height
 import androidx.compose.foundation.layout.padding
-<<<<<<< HEAD
 import androidx.compose.foundation.layout.requiredSizeIn
 import androidx.compose.foundation.layout.width
 import androidx.compose.foundation.lazy.itemsIndexed
-import androidx.compose.material.ContentAlpha
-=======
-import androidx.compose.foundation.layout.wrapContentSize
-import androidx.compose.material.DropdownMenu
-import androidx.compose.material.DropdownMenuItem
->>>>>>> 06b21d86
 import androidx.compose.material.Icon
 import androidx.compose.material.Text
 import androidx.compose.material.TextFieldDefaults
@@ -106,7 +97,9 @@
                     bottom = 8.dp
                 )
             ) {
-                FormLabel(stringResource(label), enabled)
+                label?.let {
+                    FormLabel(stringResource(it), enabled)
+                }
                 Row(
                     modifier = Modifier.fillMaxWidth(),
                     verticalAlignment = Alignment.Bottom
@@ -146,38 +139,16 @@
         ) {
             itemsIndexed(items) { index, displayValue ->
                 DropdownMenuItem(
-                    displayValue,
+                    displayValue = displayValue,
                     isSelected = index == selectedIndex,
-                    currentTextColor,
+                    currentTextColor = currentTextColor,
                     onClick = {
                         expanded = false
                         controller.onValueChange(index)
                     }
-<<<<<<< HEAD
                 )
             }
         }
-    }
-}
-
-/**
- * This will create the label for the DropdownTextField.
- *
- * Copied logic from androidx.compose.material.TextFieldImpl
- */
-@Composable
-internal fun DropdownLabel(
-    @StringRes label: Int?,
-    enabled: Boolean
-) {
-    val color = PaymentsTheme.colors.placeholderText
-    label?.let {
-        Text(
-            stringResource(label),
-            color = if (enabled) color else color.copy(alpha = ContentAlpha.disabled),
-            modifier = Modifier.focusable(false),
-            style = MaterialTheme.typography.caption
-        )
     }
 }
 
@@ -206,7 +177,7 @@
             modifier = Modifier
                 // This padding makes up for the checkmark at the end.
                 .padding(
-                    end = if (isSelected) {
+                    horizontal = if (isSelected) {
                         13.dp
                     } else {
                         0.dp
@@ -235,16 +206,4 @@
             )
         }
     }
-=======
-                ) {
-                    Text(
-                        text = displayValue,
-                        color = currentTextColor,
-                        style = PaymentsTheme.typography.body1
-                    )
-                }
-            }
-        }
-    }
->>>>>>> 06b21d86
 }