package com.stripe.android.ui.core.elements

import androidx.annotation.StringRes
import androidx.compose.foundation.background
import androidx.compose.foundation.clickable
import androidx.compose.foundation.focusable
import androidx.compose.foundation.interaction.MutableInteractionSource
import androidx.compose.foundation.layout.Box
import androidx.compose.foundation.layout.Column
import androidx.compose.foundation.layout.Row
import androidx.compose.foundation.layout.fillMaxWidth
import androidx.compose.foundation.layout.height
import androidx.compose.foundation.layout.padding
import androidx.compose.foundation.layout.wrapContentSize
import androidx.compose.material.ContentAlpha
import androidx.compose.material.DropdownMenu
import androidx.compose.material.DropdownMenuItem
import androidx.compose.material.Icon
import androidx.compose.material.MaterialTheme
import androidx.compose.material.Text
import androidx.compose.material.TextFieldDefaults
import androidx.compose.material.icons.Icons
import androidx.compose.material.icons.filled.ArrowDropDown
import androidx.compose.runtime.Composable
import androidx.compose.runtime.collectAsState
import androidx.compose.runtime.getValue
import androidx.compose.runtime.mutableStateOf
import androidx.compose.runtime.remember
import androidx.compose.runtime.setValue
import androidx.compose.ui.Alignment
import androidx.compose.ui.Modifier
<<<<<<< HEAD
import androidx.compose.ui.focus.focusProperties
import androidx.compose.ui.graphics.Color
import androidx.compose.ui.input.InputMode
import androidx.compose.ui.platform.LocalInputModeManager
=======
>>>>>>> a3ee0bd4
import androidx.compose.ui.res.stringResource
import androidx.compose.ui.unit.dp
import com.stripe.android.ui.core.PaymentsTheme
import com.stripe.android.ui.core.R

@Composable
internal fun DropDown(
    controller: DropdownFieldController,
    enabled: Boolean,
) {
    val label by controller.label.collectAsState(
        null
    )
    val selectedIndex by controller.selectedIndex.collectAsState(0)
    val items = controller.displayItems
    var expanded by remember { mutableStateOf(false) }
    val interactionSource = remember { MutableInteractionSource() }
    val currentTextColor = if (enabled) {
        PaymentsTheme.colors.material.onBackground
    } else {
        TextFieldDefaults
            .textFieldColors()
            .indicatorColor(enabled, false, interactionSource)
            .value
    }
    val inputModeManager = LocalInputModeManager.current
    Box(
        modifier = Modifier
            .wrapContentSize(Alignment.TopStart)
            .background(PaymentsTheme.colors.colorComponentBackground)
    ) {
        // Click handling happens on the box, so that it is a single accessible item
        Box(
            modifier = Modifier
                .focusProperties {
                    canFocus = inputModeManager.inputMode != InputMode.Touch
                }
                .clickable(
                    enabled = enabled,
                    onClickLabel = stringResource(R.string.change),
                ) {
                    expanded = true
                }
        ) {
            Column(
                modifier = Modifier.padding(
                    start = 16.dp,
                    top = 4.dp,
                    bottom = 8.dp
                )
            ) {
                DropdownLabel(label, enabled)
                Row(
                    modifier = Modifier.fillMaxWidth(),
                    verticalAlignment = Alignment.Bottom
                ) {
                    Text(
                        items[selectedIndex],
                        modifier = Modifier.fillMaxWidth(.9f),
                        color = currentTextColor
                    )
                    Icon(
                        Icons.Filled.ArrowDropDown,
                        contentDescription = null,
                        modifier = Modifier.height(24.dp),
                        tint = currentTextColor
                    )
                }
            }
        }

        DropdownMenu(
            expanded = expanded,
            onDismissRequest = { expanded = false },
            modifier = Modifier.background(color = PaymentsTheme.colors.colorComponentBackground)
        ) {
            items.forEachIndexed { index, displayValue ->
                DropdownMenuItem(
                    onClick = {
                        controller.onValueChange(index)
                        expanded = false
                    }
                ) {
                    Text(
                        text = displayValue,
                        color = currentTextColor
                    )
                }
            }
        }
    }
}

/**
 * This will create the label for the DropdownTextField.
 *
 * Copied logic from androidx.compose.material.TextFieldImpl
 */
@Composable
internal fun DropdownLabel(
<<<<<<< HEAD
    @StringRes label: Int?,
) {
    val interactionSource = remember { MutableInteractionSource() }
    label?.let {
        Text(
            stringResource(label),
            color = TextFieldDefaults.textFieldColors()
                .labelColor(
                    enabled = true,
                    error = false,
                    interactionSource = interactionSource
                ).value,
            modifier = Modifier.focusable(false),
            style = MaterialTheme.typography.caption
        )
    }
=======
    @StringRes label: Int,
    enabled: Boolean
) {
    val color = PaymentsTheme.colors.placeholderText
    Text(
        stringResource(label),
        color = if (enabled) color else color.copy(alpha = ContentAlpha.disabled),
        style = MaterialTheme.typography.caption
    )
>>>>>>> a3ee0bd4
}<|MERGE_RESOLUTION|>--- conflicted
+++ resolved
@@ -29,13 +29,10 @@
 import androidx.compose.runtime.setValue
 import androidx.compose.ui.Alignment
 import androidx.compose.ui.Modifier
-<<<<<<< HEAD
 import androidx.compose.ui.focus.focusProperties
 import androidx.compose.ui.graphics.Color
 import androidx.compose.ui.input.InputMode
 import androidx.compose.ui.platform.LocalInputModeManager
-=======
->>>>>>> a3ee0bd4
 import androidx.compose.ui.res.stringResource
 import androidx.compose.ui.unit.dp
 import com.stripe.android.ui.core.PaymentsTheme
@@ -136,32 +133,17 @@
  */
 @Composable
 internal fun DropdownLabel(
-<<<<<<< HEAD
     @StringRes label: Int?,
+    enabled: Boolean
 ) {
+    val color = PaymentsTheme.colors.placeholderText
     val interactionSource = remember { MutableInteractionSource() }
     label?.let {
         Text(
             stringResource(label),
-            color = TextFieldDefaults.textFieldColors()
-                .labelColor(
-                    enabled = true,
-                    error = false,
-                    interactionSource = interactionSource
-                ).value,
+            color = if (enabled) color else color.copy(alpha = ContentAlpha.disabled),
             modifier = Modifier.focusable(false),
             style = MaterialTheme.typography.caption
         )
     }
-=======
-    @StringRes label: Int,
-    enabled: Boolean
-) {
-    val color = PaymentsTheme.colors.placeholderText
-    Text(
-        stringResource(label),
-        color = if (enabled) color else color.copy(alpha = ContentAlpha.disabled),
-        style = MaterialTheme.typography.caption
-    )
->>>>>>> a3ee0bd4
 }