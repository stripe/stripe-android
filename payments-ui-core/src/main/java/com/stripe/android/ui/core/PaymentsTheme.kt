package com.stripe.android.ui.core

import android.content.Context
import android.content.res.Configuration.UI_MODE_NIGHT_MASK
import android.content.res.Configuration.UI_MODE_NIGHT_YES
<<<<<<< HEAD
=======
import android.graphics.Paint
import android.graphics.Typeface
import android.text.SpannableString
import android.text.TextPaint
import android.text.style.AbsoluteSizeSpan
import android.text.style.ForegroundColorSpan
import android.text.style.MetricAffectingSpan
>>>>>>> 57cafb96
import androidx.annotation.FontRes
import androidx.annotation.RestrictTo
import androidx.compose.foundation.BorderStroke
import androidx.compose.foundation.isSystemInDarkTheme
import androidx.compose.foundation.shape.RoundedCornerShape
import androidx.compose.material.Colors
import androidx.compose.material.MaterialTheme
import androidx.compose.material.Shapes
import androidx.compose.material.Typography
import androidx.compose.material.lightColors
import androidx.compose.runtime.Composable
import androidx.compose.runtime.CompositionLocalProvider
import androidx.compose.runtime.ReadOnlyComposable
import androidx.compose.runtime.staticCompositionLocalOf
import androidx.compose.ui.graphics.Color
import androidx.compose.ui.graphics.toArgb
import androidx.compose.ui.text.TextStyle
import androidx.compose.ui.text.font.Font
import androidx.compose.ui.text.font.FontFamily
import androidx.compose.ui.text.font.FontWeight
import androidx.compose.ui.unit.Dp
import androidx.compose.ui.unit.TextUnit
import androidx.compose.ui.unit.dp
import androidx.compose.ui.unit.sp
import androidx.core.content.res.ResourcesCompat
import androidx.core.graphics.ColorUtils

@RestrictTo(RestrictTo.Scope.LIBRARY_GROUP)
data class PaymentsColors(
    val primary: Color,
    val surface: Color,
    val component: Color,
    val componentBorder: Color,
    val componentDivider: Color,
    val onComponent: Color,
    val subtitle: Color,
    val textCursor: Color,
    val placeholderText: Color,
    val onSurface: Color,
    val appBarIcon: Color,
    val error: Color,
)

@RestrictTo(RestrictTo.Scope.LIBRARY_GROUP)
data class PaymentsShapes(
    val cornerRadius: Float,
    val borderStrokeWidth: Float,
    val borderStrokeWidthSelected: Float,
)

@RestrictTo(RestrictTo.Scope.LIBRARY_GROUP)
data class PaymentsTypography(
    val fontWeightNormal: Int,
    val fontWeightMedium: Int,
    val fontWeightBold: Int,
    val fontSizeMultiplier: Float,
    val xxSmallFontSize: TextUnit,
    val xSmallFontSize: TextUnit,
    val smallFontSize: TextUnit,
    val mediumFontSize: TextUnit,
    val largeFontSize: TextUnit,
    val xLargeFontSize: TextUnit,
    @FontRes
    val fontFamily: Int
)

@RestrictTo(RestrictTo.Scope.LIBRARY_GROUP)
object PaymentsThemeDefaults {
    fun colors(isDark: Boolean): PaymentsColors {
        return if (isDark) colorsDark else colorsLight
    }

    val colorsLight = PaymentsColors(
        primary = Color(0xFF007AFF),
        surface = Color.White,
        component = Color.White,
        componentBorder = Color(0x33787880),
        componentDivider = Color(0x33787880),
        onComponent = Color.Black,
        subtitle = Color(0x99000000),
        textCursor = Color.Black,
        placeholderText = Color(0x993C3C43),
        onSurface = Color.Black,
        appBarIcon = Color(0x99000000),
        error = Color.Red,
    )

    val colorsDark = PaymentsColors(
        primary = Color(0xFF0074D4),
        surface = Color(0xff2e2e2e),
        component = Color.DarkGray,
        componentBorder = Color(0xFF787880),
        componentDivider = Color(0xFF787880),
        onComponent = Color.White,
        subtitle = Color(0x99FFFFFF),
        textCursor = Color.White,
        placeholderText = Color(0x61FFFFFF),
        onSurface = Color.White,
        appBarIcon = Color.White,
        error = Color.Red,
    )

    val shapes = PaymentsShapes(
        cornerRadius = 6.0f,
        borderStrokeWidth = 1.0f,
        borderStrokeWidthSelected = 2.0f
    )

    val typography = PaymentsTypography(
        fontWeightNormal = FontWeight.Normal.weight,
        fontWeightMedium = FontWeight.Medium.weight,
        fontWeightBold = FontWeight.Bold.weight,
        fontSizeMultiplier = 1.0F,
        xxSmallFontSize = 9.sp,
        xSmallFontSize = 12.sp,
        smallFontSize = 13.sp,
        mediumFontSize = 14.sp,
        largeFontSize = 16.sp,
        xLargeFontSize = 20.sp,
        fontFamily = R.font.roboto
    )
}

@RestrictTo(RestrictTo.Scope.LIBRARY_GROUP)
data class PaymentsComposeColors(
    val component: Color,
    val colorComponentBorder: Color,
    val colorComponentDivider: Color,
    val subtitle: Color,
    val colorTextCursor: Color,
    val placeholderText: Color,
    val onComponent: Color,
    val material: Colors
)

@RestrictTo(RestrictTo.Scope.LIBRARY_GROUP)
data class PaymentsComposeShapes(
    val borderStrokeWidth: Dp,
    val borderStrokeWidthSelected: Dp,
    val material: Shapes
)

@Composable
@ReadOnlyComposable
@RestrictTo(RestrictTo.Scope.LIBRARY_GROUP)
fun PaymentsColors.toComposeColors(): PaymentsComposeColors {
    return PaymentsComposeColors(
<<<<<<< HEAD
        colorComponentBackground = componentBackground,
        colorComponentBorder = componentBorder,
        colorComponentDivider = componentDivider,
        colorTextSecondary = textSecondary,
        colorTextCursor = textCursor,
        placeholderText = placeholderText,

        material = lightColors(
            primary = primary,
            onPrimary = onPrimary,
            surface = surface,
            onBackground = onBackground,
            error = error,
=======
        component = colors.component,
        colorComponentBorder = colors.componentBorder,
        colorComponentDivider = colors.componentDivider,
        onComponent = colors.onComponent,
        subtitle = colors.subtitle,
        colorTextCursor = colors.textCursor,
        placeholderText = colors.placeholderText,

        material = lightColors(
            primary = colors.primary,
            surface = colors.surface,
            onSurface = colors.onSurface,
            error = colors.error,
>>>>>>> 57cafb96
        )
    )
}

@Composable
@ReadOnlyComposable
@RestrictTo(RestrictTo.Scope.LIBRARY_GROUP)
fun PaymentsShapes.toComposeShapes(): PaymentsComposeShapes {
    return PaymentsComposeShapes(
        borderStrokeWidth = borderStrokeWidth.dp,
        borderStrokeWidthSelected = borderStrokeWidthSelected.dp,
        material = MaterialTheme.shapes.copy(
            small = RoundedCornerShape(cornerRadius.dp),
            medium = RoundedCornerShape(cornerRadius.dp)
        )
    )
}

@Composable
@ReadOnlyComposable
@RestrictTo(RestrictTo.Scope.LIBRARY_GROUP)
fun PaymentsTypography.toComposeTypography(): Typography {
    // h4 is our largest headline. It is used for the most important labels in our UI
    // ex: "Select your payment method" in Payment Sheet.
    val h4 = TextStyle.Default.copy(
        fontFamily = FontFamily(Font(fontFamily)),
        fontSize = (xLargeFontSize * fontSizeMultiplier),
        fontWeight = FontWeight(fontWeightBold),
    )

    // h5 is our medium headline label.
    // ex: "Pay $50.99" in Payment Sheet's buy button.
    val h5 = TextStyle.Default.copy(
        fontFamily = FontFamily(Font(fontFamily)),
        fontSize = (largeFontSize * fontSizeMultiplier),
        fontWeight = FontWeight(fontWeightMedium),
        letterSpacing = (-0.32).sp
    )

    // h6 is our smallest headline label.
    // ex: Section labels in Payment Sheet
    val h6 = TextStyle.Default.copy(
        fontFamily = FontFamily(Font(fontFamily)),
        fontSize = (smallFontSize * fontSizeMultiplier),
        fontWeight = FontWeight(fontWeightMedium),
        letterSpacing = (-0.15).sp
    )

    // body1 is our larger body text. Used for the bulk of our elements and forms.
    // ex: the text used in Payment Sheet's text form elements.
    val body1 = TextStyle.Default.copy(
        fontFamily = FontFamily(Font(fontFamily)),
        fontSize = (mediumFontSize * fontSizeMultiplier),
        fontWeight = FontWeight(fontWeightNormal),
    )

    // subtitle1 is our only subtitle size. Used for labeling fields.
    // ex: the placeholder texts that appear when you type in Payment Sheet's forms.
    val subtitle1 = TextStyle.Default.copy(
        fontFamily = FontFamily(Font(fontFamily)),
        fontSize = (mediumFontSize * fontSizeMultiplier),
        fontWeight = FontWeight(fontWeightNormal),
        letterSpacing = (-0.15).sp
    )

    // caption is used to label images in payment sheet.
    // ex: the labels under our payment method selectors in Payment Sheet.
    val caption = TextStyle.Default.copy(
        fontFamily = FontFamily(Font(fontFamily)),
        fontSize = (xSmallFontSize * fontSizeMultiplier),
        fontWeight = FontWeight(fontWeightMedium)
    )

    // body2 is our smaller body text. Used for less important fields that are not required to
    // read. Ex: our mandate texts in Payment Sheet.
    val body2 = TextStyle.Default.copy(
        fontFamily = FontFamily(Font(fontFamily)),
        fontSize = (xxSmallFontSize * fontSizeMultiplier),
        fontWeight = FontWeight(fontWeightNormal),
        letterSpacing = (-0.15).sp
    )

    return MaterialTheme.typography.copy(
        body1 = body1,
        body2 = body2,
        h4 = h4,
        h5 = h5,
        h6 = h6,
        subtitle1 = subtitle1,
        caption = caption
    )
}

@Composable
@RestrictTo(RestrictTo.Scope.LIBRARY_GROUP)
fun PaymentsTheme(
    content: @Composable () -> Unit
) {
    val colors = PaymentsTheme.colors
    val localColors = staticCompositionLocalOf { colors }

    val shapes = PaymentsTheme.shapes
    val localShapes = staticCompositionLocalOf { shapes }

    CompositionLocalProvider(
        localColors provides colors,
        localShapes provides shapes
    ) {
        MaterialTheme(
            colors = colors.material,
            typography = PaymentsTheme.typography,
            shapes = shapes.material,
            content = content
        )
    }
}

// This object lets you access colors in composables via
// StripeTheme.colors.primary etc
// This mirrors an object that lives inside of MaterialTheme.
@RestrictTo(RestrictTo.Scope.LIBRARY_GROUP)
object PaymentsTheme {
<<<<<<< HEAD
    var colorsDarkMutable = PaymentsThemeDefaults.colorsDark
    var colorsLightMutable = PaymentsThemeDefaults.colorsLight
=======
    const val minContrastForWhite = 2.2

>>>>>>> 57cafb96
    val colors: PaymentsComposeColors
        @Composable
        @ReadOnlyComposable
        get() = (if (isSystemInDarkTheme()) colorsDarkMutable else colorsLightMutable).toComposeColors()

    var shapesMutable = PaymentsThemeDefaults.shapes
    val shapes: PaymentsComposeShapes
        @Composable
        @ReadOnlyComposable
        get() = shapesMutable.toComposeShapes()

    var typographyMutable = PaymentsThemeDefaults.typography
    val typography: Typography
        @Composable
        @ReadOnlyComposable
        get() = typographyMutable.toComposeTypography()

    @Composable
    @ReadOnlyComposable
    fun getBorderStroke(isSelected: Boolean): BorderStroke {
        val width = if (isSelected) shapes.borderStrokeWidthSelected else shapes.borderStrokeWidth
        val color = if (isSelected) colors.material.primary else colors.colorComponentBorder
        return BorderStroke(width, color)
    }
}

@RestrictTo(RestrictTo.Scope.LIBRARY_GROUP)
fun Context.isSystemDarkTheme(): Boolean {
    return resources.configuration.uiMode and
        UI_MODE_NIGHT_MASK == UI_MODE_NIGHT_YES
}
@RestrictTo(RestrictTo.Scope.LIBRARY_GROUP)
fun Context.convertDpToPx(dp: Dp): Float {
    return dp.value * resources.displayMetrics.density
}

@RestrictTo(RestrictTo.Scope.LIBRARY_GROUP)
fun createTextSpanFromTextStyle(
    text: String?,
    context: Context,
    textStyle: TextStyle,
    color: Color,
    @FontRes
    fontFamily: Int
): SpannableString {
    val span = SpannableString(text ?: "")

    val fontSize = context.convertDpToPx(textStyle.fontSize.value.dp)
    span.setSpan(AbsoluteSizeSpan(fontSize.toInt()), 0, span.length, 0)

    span.setSpan(ForegroundColorSpan(color.toArgb()), 0, span.length, 0)

    ResourcesCompat.getFont(
        context,
        fontFamily
    )?.let {
        span.setSpan(CustomTypefaceSpan(it), 0, span.length, 0)
    }

    return span
}

@RestrictTo(RestrictTo.Scope.LIBRARY_GROUP)
internal class CustomTypefaceSpan(private val typeface: Typeface) : MetricAffectingSpan() {
    override fun updateDrawState(ds: TextPaint) {
        applyCustomTypeFace(ds, typeface)
    }

    override fun updateMeasureState(paint: TextPaint) {
        applyCustomTypeFace(paint, typeface)
    }

    companion object {
        private fun applyCustomTypeFace(paint: Paint, tf: Typeface) {
            paint.typeface = tf
        }
    }
}

// This method calculates if black or white offers a better contrast compared to a given color.
@RestrictTo(RestrictTo.Scope.LIBRARY_GROUP)
fun Color.shouldUseDarkDynamicColor(): Boolean {
    val contrastRatioToBlack = ColorUtils.calculateContrast(this.toArgb(), Color.Black.toArgb())
    val contrastRatioToWhite = ColorUtils.calculateContrast(this.toArgb(), Color.White.toArgb())

    // Prefer white as long as the min contrast has been met.
    return if (contrastRatioToWhite > PaymentsTheme.minContrastForWhite) {
        false
    } else {
        contrastRatioToBlack > contrastRatioToWhite
    }
}<|MERGE_RESOLUTION|>--- conflicted
+++ resolved
@@ -3,8 +3,6 @@
 import android.content.Context
 import android.content.res.Configuration.UI_MODE_NIGHT_MASK
 import android.content.res.Configuration.UI_MODE_NIGHT_YES
-<<<<<<< HEAD
-=======
 import android.graphics.Paint
 import android.graphics.Typeface
 import android.text.SpannableString
@@ -12,7 +10,6 @@
 import android.text.style.AbsoluteSizeSpan
 import android.text.style.ForegroundColorSpan
 import android.text.style.MetricAffectingSpan
->>>>>>> 57cafb96
 import androidx.annotation.FontRes
 import androidx.annotation.RestrictTo
 import androidx.compose.foundation.BorderStroke
@@ -160,35 +157,19 @@
 @RestrictTo(RestrictTo.Scope.LIBRARY_GROUP)
 fun PaymentsColors.toComposeColors(): PaymentsComposeColors {
     return PaymentsComposeColors(
-<<<<<<< HEAD
-        colorComponentBackground = componentBackground,
+        component = component,
         colorComponentBorder = componentBorder,
         colorComponentDivider = componentDivider,
-        colorTextSecondary = textSecondary,
+        onComponent = onComponent,
+        subtitle = subtitle,
         colorTextCursor = textCursor,
         placeholderText = placeholderText,
 
         material = lightColors(
             primary = primary,
-            onPrimary = onPrimary,
             surface = surface,
-            onBackground = onBackground,
+            onSurface = onSurface,
             error = error,
-=======
-        component = colors.component,
-        colorComponentBorder = colors.componentBorder,
-        colorComponentDivider = colors.componentDivider,
-        onComponent = colors.onComponent,
-        subtitle = colors.subtitle,
-        colorTextCursor = colors.textCursor,
-        placeholderText = colors.placeholderText,
-
-        material = lightColors(
-            primary = colors.primary,
-            surface = colors.surface,
-            onSurface = colors.onSurface,
-            error = colors.error,
->>>>>>> 57cafb96
         )
     )
 }
@@ -311,13 +292,10 @@
 // This mirrors an object that lives inside of MaterialTheme.
 @RestrictTo(RestrictTo.Scope.LIBRARY_GROUP)
 object PaymentsTheme {
-<<<<<<< HEAD
+    const val minContrastForWhite = 2.2
     var colorsDarkMutable = PaymentsThemeDefaults.colorsDark
     var colorsLightMutable = PaymentsThemeDefaults.colorsLight
-=======
-    const val minContrastForWhite = 2.2
-
->>>>>>> 57cafb96
+
     val colors: PaymentsComposeColors
         @Composable
         @ReadOnlyComposable
@@ -358,14 +336,14 @@
 fun createTextSpanFromTextStyle(
     text: String?,
     context: Context,
-    textStyle: TextStyle,
+    fontSizeDp: Dp,
     color: Color,
     @FontRes
     fontFamily: Int
 ): SpannableString {
     val span = SpannableString(text ?: "")
 
-    val fontSize = context.convertDpToPx(textStyle.fontSize.value.dp)
+    val fontSize = context.convertDpToPx(fontSizeDp)
     span.setSpan(AbsoluteSizeSpan(fontSize.toInt()), 0, span.length, 0)
 
     span.setSpan(ForegroundColorSpan(color.toArgb()), 0, span.length, 0)
