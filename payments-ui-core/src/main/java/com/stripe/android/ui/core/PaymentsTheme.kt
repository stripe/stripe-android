package com.stripe.android.ui.core

import android.content.Context
import android.content.res.Configuration.UI_MODE_NIGHT_MASK
import android.content.res.Configuration.UI_MODE_NIGHT_YES
import android.graphics.Paint
import android.graphics.Typeface
import android.text.SpannableString
import android.text.TextPaint
import android.text.style.AbsoluteSizeSpan
import android.text.style.ForegroundColorSpan
import android.text.style.MetricAffectingSpan
import androidx.annotation.ColorInt
import androidx.annotation.FontRes
import androidx.annotation.RestrictTo
import androidx.compose.foundation.BorderStroke
import androidx.compose.foundation.isSystemInDarkTheme
import androidx.compose.foundation.shape.RoundedCornerShape
import androidx.compose.material.Colors
import androidx.compose.material.MaterialTheme
import androidx.compose.material.Shapes
import androidx.compose.material.Typography
import androidx.compose.material.lightColors
import androidx.compose.runtime.Composable
import androidx.compose.runtime.CompositionLocalProvider
import androidx.compose.runtime.ReadOnlyComposable
import androidx.compose.runtime.staticCompositionLocalOf
import androidx.compose.ui.graphics.Color
import androidx.compose.ui.graphics.toArgb
import androidx.compose.ui.text.TextStyle
import androidx.compose.ui.text.font.Font
import androidx.compose.ui.text.font.FontFamily
import androidx.compose.ui.text.font.FontWeight
import androidx.compose.ui.unit.Dp
import androidx.compose.ui.unit.TextUnit
import androidx.compose.ui.unit.dp
import androidx.compose.ui.unit.sp
import androidx.core.content.res.ResourcesCompat
import androidx.core.graphics.ColorUtils

@RestrictTo(RestrictTo.Scope.LIBRARY_GROUP)
data class PaymentsColors(
    val primary: Color,
    val surface: Color,
    val component: Color,
    val componentBorder: Color,
    val componentDivider: Color,
    val onComponent: Color,
    val subtitle: Color,
    val textCursor: Color,
    val placeholderText: Color,
    val onSurface: Color,
    val appBarIcon: Color,
    val error: Color,
)

@RestrictTo(RestrictTo.Scope.LIBRARY_GROUP)
data class PaymentsShapes(
    val cornerRadius: Float,
    val borderStrokeWidth: Float,
    val borderStrokeWidthSelected: Float,
)
<<<<<<< HEAD

@RestrictTo(RestrictTo.Scope.LIBRARY_GROUP)
data class PaymentsTypography(
    val fontWeightNormal: Int,
    val fontWeightMedium: Int,
    val fontWeightBold: Int,
    val fontSizeMultiplier: Float,
    val xxSmallFontSize: TextUnit,
    val xSmallFontSize: TextUnit,
    val smallFontSize: TextUnit,
    val mediumFontSize: TextUnit,
    val largeFontSize: TextUnit,
    val xLargeFontSize: TextUnit,
    @FontRes
    val fontFamily: Int
=======

@RestrictTo(RestrictTo.Scope.LIBRARY_GROUP)
data class PaymentsTypography(
    val fontWeightNormal: Int,
    val fontWeightMedium: Int,
    val fontWeightBold: Int,
    val fontSizeMultiplier: Float,
    val xxSmallFontSize: TextUnit,
    val xSmallFontSize: TextUnit,
    val smallFontSize: TextUnit,
    val mediumFontSize: TextUnit,
    val largeFontSize: TextUnit,
    val xLargeFontSize: TextUnit,
    @FontRes
    val fontFamily: Int?
)

@RestrictTo(RestrictTo.Scope.LIBRARY_GROUP)
data class PrimaryButtonModifier(
    val primaryLight: Color,
    val onPrimaryLight: Color,
    val primaryDark: Color,
    val onPrimaryDark: Color,
    val cornerRadius: Float,
    val border: Color,
    val borderStrokeWidth: Float,
    @FontRes
    val fontFamily: Int?,
    val height: Float,
>>>>>>> 3203ba8a
)

@RestrictTo(RestrictTo.Scope.LIBRARY_GROUP)
object PaymentsThemeDefaults {
    fun colors(isDark: Boolean): PaymentsColors {
        return if (isDark) colorsDark else colorsLight
    }

    val colorsLight = PaymentsColors(
        primary = Color(0xFF007AFF),
        surface = Color.White,
        component = Color.White,
        componentBorder = Color(0x33787880),
        componentDivider = Color(0x33787880),
        onComponent = Color.Black,
        subtitle = Color(0x99000000),
        textCursor = Color.Black,
        placeholderText = Color(0x993C3C43),
        onSurface = Color.Black,
        appBarIcon = Color(0x99000000),
        error = Color.Red,
    )

    val colorsDark = PaymentsColors(
        primary = Color(0xFF0074D4),
        surface = Color(0xff2e2e2e),
        component = Color.DarkGray,
        componentBorder = Color(0xFF787880),
        componentDivider = Color(0xFF787880),
        onComponent = Color.White,
        subtitle = Color(0x99FFFFFF),
        textCursor = Color.White,
        placeholderText = Color(0x61FFFFFF),
        onSurface = Color.White,
        appBarIcon = Color.White,
        error = Color.Red,
    )

    val shapes = PaymentsShapes(
        cornerRadius = 6.0f,
        borderStrokeWidth = 1.0f,
        borderStrokeWidthSelected = 2.0f
    )

    val typography = PaymentsTypography(
        fontWeightNormal = FontWeight.Normal.weight,
        fontWeightMedium = FontWeight.Medium.weight,
        fontWeightBold = FontWeight.Bold.weight,
        fontSizeMultiplier = 1.0F,
        xxSmallFontSize = 9.sp,
        xSmallFontSize = 12.sp,
        smallFontSize = 13.sp,
        mediumFontSize = 14.sp,
        largeFontSize = 16.sp,
        xLargeFontSize = 20.sp,
<<<<<<< HEAD
        fontFamily = R.font.roboto
=======
        fontFamily = null // We default to the default system font.
    )

    val primaryButtonModifier = PrimaryButtonModifier(
        primaryLight = colors(false).primary,
        onPrimaryLight = Color.White,
        primaryDark = colors(true).primary,
        onPrimaryDark = Color.White,
        cornerRadius = shapes.cornerRadius,
        border = Color.Transparent,
        borderStrokeWidth = 0.0F,
        fontFamily = typography.fontFamily,
        height = 40.0f
>>>>>>> 3203ba8a
    )
}

@RestrictTo(RestrictTo.Scope.LIBRARY_GROUP)
data class PaymentsComposeColors(
    val component: Color,
    val colorComponentBorder: Color,
    val colorComponentDivider: Color,
    val subtitle: Color,
    val colorTextCursor: Color,
    val placeholderText: Color,
    val onComponent: Color,
    val material: Colors
)

@RestrictTo(RestrictTo.Scope.LIBRARY_GROUP)
data class PaymentsComposeShapes(
    val borderStrokeWidth: Dp,
    val borderStrokeWidthSelected: Dp,
    val material: Shapes
)

@RestrictTo(RestrictTo.Scope.LIBRARY_GROUP)
data class PrimaryButtonModifierCompose(
    val onPrimary: Color,
    val style: TextStyle,
    val height: Dp,
)

@Composable
@ReadOnlyComposable
@RestrictTo(RestrictTo.Scope.LIBRARY_GROUP)
fun PaymentsColors.toComposeColors(): PaymentsComposeColors {
    return PaymentsComposeColors(
        component = component,
        colorComponentBorder = componentBorder,
        colorComponentDivider = componentDivider,
        onComponent = onComponent,
        subtitle = subtitle,
        colorTextCursor = textCursor,
        placeholderText = placeholderText,

        material = lightColors(
            primary = primary,
            surface = surface,
            onSurface = onSurface,
            error = error,
        )
    )
}

@Composable
@ReadOnlyComposable
@RestrictTo(RestrictTo.Scope.LIBRARY_GROUP)
fun PaymentsShapes.toComposeShapes(): PaymentsComposeShapes {
    return PaymentsComposeShapes(
        borderStrokeWidth = borderStrokeWidth.dp,
        borderStrokeWidthSelected = borderStrokeWidthSelected.dp,
        material = MaterialTheme.shapes.copy(
            small = RoundedCornerShape(cornerRadius.dp),
            medium = RoundedCornerShape(cornerRadius.dp)
        )
    )
}

@Composable
@ReadOnlyComposable
@RestrictTo(RestrictTo.Scope.LIBRARY_GROUP)
fun PaymentsTypography.toComposeTypography(): Typography {
<<<<<<< HEAD
    // h4 is our largest headline. It is used for the most important labels in our UI
    // ex: "Select your payment method" in Payment Sheet.
    val h4 = TextStyle.Default.copy(
        fontFamily = FontFamily(Font(fontFamily)),
=======

    val fontFamily = if (fontFamily != null) FontFamily(Font(fontFamily)) else FontFamily.Default
    // h4 is our largest headline. It is used for the most important labels in our UI
    // ex: "Select your payment method" in Payment Sheet.
    val h4 = TextStyle.Default.copy(
        fontFamily = fontFamily,
>>>>>>> 3203ba8a
        fontSize = (xLargeFontSize * fontSizeMultiplier),
        fontWeight = FontWeight(fontWeightBold),
    )

    // h5 is our medium headline label.
    // ex: "Pay $50.99" in Payment Sheet's buy button.
    val h5 = TextStyle.Default.copy(
<<<<<<< HEAD
        fontFamily = FontFamily(Font(fontFamily)),
=======
        fontFamily = fontFamily,
>>>>>>> 3203ba8a
        fontSize = (largeFontSize * fontSizeMultiplier),
        fontWeight = FontWeight(fontWeightMedium),
        letterSpacing = (-0.32).sp
    )

    // h6 is our smallest headline label.
    // ex: Section labels in Payment Sheet
    val h6 = TextStyle.Default.copy(
<<<<<<< HEAD
        fontFamily = FontFamily(Font(fontFamily)),
=======
        fontFamily = fontFamily,
>>>>>>> 3203ba8a
        fontSize = (smallFontSize * fontSizeMultiplier),
        fontWeight = FontWeight(fontWeightMedium),
        letterSpacing = (-0.15).sp
    )

    // body1 is our larger body text. Used for the bulk of our elements and forms.
    // ex: the text used in Payment Sheet's text form elements.
    val body1 = TextStyle.Default.copy(
<<<<<<< HEAD
        fontFamily = FontFamily(Font(fontFamily)),
=======
        fontFamily = fontFamily,
>>>>>>> 3203ba8a
        fontSize = (mediumFontSize * fontSizeMultiplier),
        fontWeight = FontWeight(fontWeightNormal),
    )

    // subtitle1 is our only subtitle size. Used for labeling fields.
    // ex: the placeholder texts that appear when you type in Payment Sheet's forms.
    val subtitle1 = TextStyle.Default.copy(
<<<<<<< HEAD
        fontFamily = FontFamily(Font(fontFamily)),
=======
        fontFamily = fontFamily,
>>>>>>> 3203ba8a
        fontSize = (mediumFontSize * fontSizeMultiplier),
        fontWeight = FontWeight(fontWeightNormal),
        letterSpacing = (-0.15).sp
    )

    // caption is used to label images in payment sheet.
    // ex: the labels under our payment method selectors in Payment Sheet.
    val caption = TextStyle.Default.copy(
<<<<<<< HEAD
        fontFamily = FontFamily(Font(fontFamily)),
=======
        fontFamily = fontFamily,
>>>>>>> 3203ba8a
        fontSize = (xSmallFontSize * fontSizeMultiplier),
        fontWeight = FontWeight(fontWeightMedium)
    )

    // body2 is our smaller body text. Used for less important fields that are not required to
    // read. Ex: our mandate texts in Payment Sheet.
    val body2 = TextStyle.Default.copy(
<<<<<<< HEAD
        fontFamily = FontFamily(Font(fontFamily)),
=======
        fontFamily = fontFamily,
>>>>>>> 3203ba8a
        fontSize = (xxSmallFontSize * fontSizeMultiplier),
        fontWeight = FontWeight(fontWeightNormal),
        letterSpacing = (-0.15).sp
    )

    return MaterialTheme.typography.copy(
        body1 = body1,
        body2 = body2,
        h4 = h4,
        h5 = h5,
        h6 = h6,
        subtitle1 = subtitle1,
        caption = caption
    )
}

@Composable
@ReadOnlyComposable
@RestrictTo(RestrictTo.Scope.LIBRARY_GROUP)
fun PrimaryButtonModifier.toComposeModifier(isDark: Boolean): PrimaryButtonModifierCompose {
    val baseStyle = PaymentsTheme.typography.h5
    val textStyle = if (fontFamily != null) {
        baseStyle.copy(fontFamily = FontFamily(Font(fontFamily)))
    } else {
        baseStyle
    }

    return PrimaryButtonModifierCompose(
        onPrimary = if (isDark) onPrimaryDark else onPrimaryLight,
        style = textStyle,
        height = height.dp
    )
}

@Composable
@RestrictTo(RestrictTo.Scope.LIBRARY_GROUP)
fun PaymentsTheme(
    content: @Composable () -> Unit
) {
    val colors = PaymentsTheme.colors
    val localColors = staticCompositionLocalOf { colors }

    val shapes = PaymentsTheme.shapes
    val localShapes = staticCompositionLocalOf { shapes }

    CompositionLocalProvider(
        localColors provides colors,
        localShapes provides shapes
    ) {
        MaterialTheme(
            colors = colors.material,
            typography = PaymentsTheme.typography,
            shapes = shapes.material,
            content = content
        )
    }
}

// This object lets you access colors in composables via
// StripeTheme.colors.primary etc
// This mirrors an object that lives inside of MaterialTheme.
@RestrictTo(RestrictTo.Scope.LIBRARY_GROUP)
object PaymentsTheme {
    const val minContrastForWhite = 2.2
    var colorsDarkMutable = PaymentsThemeDefaults.colorsDark
    var colorsLightMutable = PaymentsThemeDefaults.colorsLight

    val colors: PaymentsComposeColors
        @Composable
        @ReadOnlyComposable
        get() = (if (isSystemInDarkTheme()) colorsDarkMutable else colorsLightMutable).toComposeColors()

    var shapesMutable = PaymentsThemeDefaults.shapes
    val shapes: PaymentsComposeShapes
        @Composable
        @ReadOnlyComposable
        get() = shapesMutable.toComposeShapes()

    var typographyMutable = PaymentsThemeDefaults.typography
    val typography: Typography
        @Composable
        @ReadOnlyComposable
        get() = typographyMutable.toComposeTypography()
<<<<<<< HEAD
=======

    var primaryButtonModifierMutable = PaymentsThemeDefaults.primaryButtonModifier
    val primaryButtonModifier: PrimaryButtonModifierCompose
        @Composable
        @ReadOnlyComposable
        get() = primaryButtonModifierMutable.toComposeModifier(isSystemInDarkTheme())
>>>>>>> 3203ba8a

    @Composable
    @ReadOnlyComposable
    fun getBorderStroke(isSelected: Boolean): BorderStroke {
        val width = if (isSelected) shapes.borderStrokeWidthSelected else shapes.borderStrokeWidth
        val color = if (isSelected) colors.material.primary else colors.colorComponentBorder
        return BorderStroke(width, color)
    }
}

@RestrictTo(RestrictTo.Scope.LIBRARY_GROUP)
fun Context.isSystemDarkTheme(): Boolean {
    return resources.configuration.uiMode and
        UI_MODE_NIGHT_MASK == UI_MODE_NIGHT_YES
}
@RestrictTo(RestrictTo.Scope.LIBRARY_GROUP)
fun Context.convertDpToPx(dp: Dp): Float {
    return dp.value * resources.displayMetrics.density
}

@RestrictTo(RestrictTo.Scope.LIBRARY_GROUP)
fun createTextSpanFromTextStyle(
    text: String?,
    context: Context,
    fontSizeDp: Dp,
    color: Color,
    @FontRes
    fontFamily: Int?
): SpannableString {
    val span = SpannableString(text ?: "")

    val fontSize = context.convertDpToPx(fontSizeDp)
    span.setSpan(AbsoluteSizeSpan(fontSize.toInt()), 0, span.length, 0)

    span.setSpan(ForegroundColorSpan(color.toArgb()), 0, span.length, 0)

    if (fontFamily != null) {
        ResourcesCompat.getFont(
            context,
            fontFamily
        )
    } else {
        Typeface.DEFAULT
    }?.let {
        span.setSpan(CustomTypefaceSpan(it), 0, span.length, 0)
    }

    return span
}

@RestrictTo(RestrictTo.Scope.LIBRARY_GROUP)
internal class CustomTypefaceSpan(private val typeface: Typeface) : MetricAffectingSpan() {
    override fun updateDrawState(ds: TextPaint) {
        applyCustomTypeFace(ds, typeface)
    }

    override fun updateMeasureState(paint: TextPaint) {
        applyCustomTypeFace(paint, typeface)
    }

    companion object {
        private fun applyCustomTypeFace(paint: Paint, tf: Typeface) {
            paint.typeface = tf
        }
    }
}

// This method calculates if black or white offers a better contrast compared to a given color.
@RestrictTo(RestrictTo.Scope.LIBRARY_GROUP)
fun Color.shouldUseDarkDynamicColor(): Boolean {
    val contrastRatioToBlack = ColorUtils.calculateContrast(this.toArgb(), Color.Black.toArgb())
    val contrastRatioToWhite = ColorUtils.calculateContrast(this.toArgb(), Color.White.toArgb())

    // Prefer white as long as the min contrast has been met.
    return if (contrastRatioToWhite > PaymentsTheme.minContrastForWhite) {
        false
    } else {
        contrastRatioToBlack > contrastRatioToWhite
    }
}

@ColorInt
@RestrictTo(RestrictTo.Scope.LIBRARY_GROUP)
fun PrimaryButtonModifier.getPrimaryColor(context: Context): Int {
    val isDark = context.isSystemDarkTheme()
    return (if (isDark) primaryDark else primaryLight).toArgb()
}<|MERGE_RESOLUTION|>--- conflicted
+++ resolved
@@ -60,23 +60,6 @@
     val borderStrokeWidth: Float,
     val borderStrokeWidthSelected: Float,
 )
-<<<<<<< HEAD
-
-@RestrictTo(RestrictTo.Scope.LIBRARY_GROUP)
-data class PaymentsTypography(
-    val fontWeightNormal: Int,
-    val fontWeightMedium: Int,
-    val fontWeightBold: Int,
-    val fontSizeMultiplier: Float,
-    val xxSmallFontSize: TextUnit,
-    val xSmallFontSize: TextUnit,
-    val smallFontSize: TextUnit,
-    val mediumFontSize: TextUnit,
-    val largeFontSize: TextUnit,
-    val xLargeFontSize: TextUnit,
-    @FontRes
-    val fontFamily: Int
-=======
 
 @RestrictTo(RestrictTo.Scope.LIBRARY_GROUP)
 data class PaymentsTypography(
@@ -106,7 +89,6 @@
     @FontRes
     val fontFamily: Int?,
     val height: Float,
->>>>>>> 3203ba8a
 )
 
 @RestrictTo(RestrictTo.Scope.LIBRARY_GROUP)
@@ -162,9 +144,6 @@
         mediumFontSize = 14.sp,
         largeFontSize = 16.sp,
         xLargeFontSize = 20.sp,
-<<<<<<< HEAD
-        fontFamily = R.font.roboto
-=======
         fontFamily = null // We default to the default system font.
     )
 
@@ -178,7 +157,6 @@
         borderStrokeWidth = 0.0F,
         fontFamily = typography.fontFamily,
         height = 40.0f
->>>>>>> 3203ba8a
     )
 }
 
@@ -248,19 +226,12 @@
 @ReadOnlyComposable
 @RestrictTo(RestrictTo.Scope.LIBRARY_GROUP)
 fun PaymentsTypography.toComposeTypography(): Typography {
-<<<<<<< HEAD
-    // h4 is our largest headline. It is used for the most important labels in our UI
-    // ex: "Select your payment method" in Payment Sheet.
-    val h4 = TextStyle.Default.copy(
-        fontFamily = FontFamily(Font(fontFamily)),
-=======
 
     val fontFamily = if (fontFamily != null) FontFamily(Font(fontFamily)) else FontFamily.Default
     // h4 is our largest headline. It is used for the most important labels in our UI
     // ex: "Select your payment method" in Payment Sheet.
     val h4 = TextStyle.Default.copy(
         fontFamily = fontFamily,
->>>>>>> 3203ba8a
         fontSize = (xLargeFontSize * fontSizeMultiplier),
         fontWeight = FontWeight(fontWeightBold),
     )
@@ -268,11 +239,7 @@
     // h5 is our medium headline label.
     // ex: "Pay $50.99" in Payment Sheet's buy button.
     val h5 = TextStyle.Default.copy(
-<<<<<<< HEAD
-        fontFamily = FontFamily(Font(fontFamily)),
-=======
-        fontFamily = fontFamily,
->>>>>>> 3203ba8a
+        fontFamily = fontFamily,
         fontSize = (largeFontSize * fontSizeMultiplier),
         fontWeight = FontWeight(fontWeightMedium),
         letterSpacing = (-0.32).sp
@@ -281,11 +248,7 @@
     // h6 is our smallest headline label.
     // ex: Section labels in Payment Sheet
     val h6 = TextStyle.Default.copy(
-<<<<<<< HEAD
-        fontFamily = FontFamily(Font(fontFamily)),
-=======
-        fontFamily = fontFamily,
->>>>>>> 3203ba8a
+        fontFamily = fontFamily,
         fontSize = (smallFontSize * fontSizeMultiplier),
         fontWeight = FontWeight(fontWeightMedium),
         letterSpacing = (-0.15).sp
@@ -294,11 +257,7 @@
     // body1 is our larger body text. Used for the bulk of our elements and forms.
     // ex: the text used in Payment Sheet's text form elements.
     val body1 = TextStyle.Default.copy(
-<<<<<<< HEAD
-        fontFamily = FontFamily(Font(fontFamily)),
-=======
-        fontFamily = fontFamily,
->>>>>>> 3203ba8a
+        fontFamily = fontFamily,
         fontSize = (mediumFontSize * fontSizeMultiplier),
         fontWeight = FontWeight(fontWeightNormal),
     )
@@ -306,11 +265,7 @@
     // subtitle1 is our only subtitle size. Used for labeling fields.
     // ex: the placeholder texts that appear when you type in Payment Sheet's forms.
     val subtitle1 = TextStyle.Default.copy(
-<<<<<<< HEAD
-        fontFamily = FontFamily(Font(fontFamily)),
-=======
-        fontFamily = fontFamily,
->>>>>>> 3203ba8a
+        fontFamily = fontFamily,
         fontSize = (mediumFontSize * fontSizeMultiplier),
         fontWeight = FontWeight(fontWeightNormal),
         letterSpacing = (-0.15).sp
@@ -319,11 +274,7 @@
     // caption is used to label images in payment sheet.
     // ex: the labels under our payment method selectors in Payment Sheet.
     val caption = TextStyle.Default.copy(
-<<<<<<< HEAD
-        fontFamily = FontFamily(Font(fontFamily)),
-=======
-        fontFamily = fontFamily,
->>>>>>> 3203ba8a
+        fontFamily = fontFamily,
         fontSize = (xSmallFontSize * fontSizeMultiplier),
         fontWeight = FontWeight(fontWeightMedium)
     )
@@ -331,11 +282,7 @@
     // body2 is our smaller body text. Used for less important fields that are not required to
     // read. Ex: our mandate texts in Payment Sheet.
     val body2 = TextStyle.Default.copy(
-<<<<<<< HEAD
-        fontFamily = FontFamily(Font(fontFamily)),
-=======
-        fontFamily = fontFamily,
->>>>>>> 3203ba8a
+        fontFamily = fontFamily,
         fontSize = (xxSmallFontSize * fontSizeMultiplier),
         fontWeight = FontWeight(fontWeightNormal),
         letterSpacing = (-0.15).sp
@@ -419,15 +366,12 @@
         @Composable
         @ReadOnlyComposable
         get() = typographyMutable.toComposeTypography()
-<<<<<<< HEAD
-=======
 
     var primaryButtonModifierMutable = PaymentsThemeDefaults.primaryButtonModifier
     val primaryButtonModifier: PrimaryButtonModifierCompose
         @Composable
         @ReadOnlyComposable
         get() = primaryButtonModifierMutable.toComposeModifier(isSystemInDarkTheme())
->>>>>>> 3203ba8a
 
     @Composable
     @ReadOnlyComposable
