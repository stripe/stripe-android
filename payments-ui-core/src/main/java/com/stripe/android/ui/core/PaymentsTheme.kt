--- conflicted
+++ resolved
@@ -33,11 +33,8 @@
 import androidx.compose.ui.unit.Dp
 import androidx.compose.ui.unit.dp
 import androidx.compose.ui.unit.sp
-<<<<<<< HEAD
+import androidx.core.content.res.ResourcesCompat
 import androidx.core.graphics.ColorUtils
-=======
-import androidx.core.content.res.ResourcesCompat
->>>>>>> 21647af1
 
 @RestrictTo(RestrictTo.Scope.LIBRARY_GROUP)
 data class PaymentsColors(
@@ -304,19 +301,6 @@
     return dp.value * resources.displayMetrics.density
 }
 
-<<<<<<< HEAD
-// This method calculates if black or white offers a better contrast compared to a given color.
-@RestrictTo(RestrictTo.Scope.LIBRARY_GROUP)
-fun Color.shouldUseDarkDynamicColor(): Boolean {
-    val contrastRatioToBlack = ColorUtils.calculateContrast(this.toArgb(), Color.Black.toArgb())
-    val contrastRatioToWhite = ColorUtils.calculateContrast(this.toArgb(), Color.White.toArgb())
-
-    // Prefer white as long as the min contrast has been met.
-    return if (contrastRatioToWhite > PaymentsTheme.minContrastForWhite) {
-        false
-    } else {
-        contrastRatioToBlack > contrastRatioToWhite
-=======
 @RestrictTo(RestrictTo.Scope.LIBRARY_GROUP)
 fun createTextSpanFromTextStyle(
     text: String?,
@@ -357,6 +341,19 @@
         private fun applyCustomTypeFace(paint: Paint, tf: Typeface) {
             paint.typeface = tf
         }
->>>>>>> 21647af1
+    }
+}
+
+// This method calculates if black or white offers a better contrast compared to a given color.
+@RestrictTo(RestrictTo.Scope.LIBRARY_GROUP)
+fun Color.shouldUseDarkDynamicColor(): Boolean {
+    val contrastRatioToBlack = ColorUtils.calculateContrast(this.toArgb(), Color.Black.toArgb())
+    val contrastRatioToWhite = ColorUtils.calculateContrast(this.toArgb(), Color.White.toArgb())
+
+    // Prefer white as long as the min contrast has been met.
+    return if (contrastRatioToWhite > PaymentsTheme.minContrastForWhite) {
+        false
+    } else {
+        contrastRatioToBlack > contrastRatioToWhite
     }
 }