package com.stripe.android.ui.core.elements

import android.util.Log
<<<<<<< HEAD
import android.view.KeyEvent
import androidx.compose.foundation.Image
import androidx.compose.foundation.isSystemInDarkTheme
import androidx.compose.foundation.layout.fillMaxWidth
import androidx.compose.foundation.text.KeyboardActions
import androidx.compose.foundation.text.KeyboardOptions
import androidx.compose.material.CircularProgressIndicator
import androidx.compose.material.Icon
import androidx.compose.material.LocalContentAlpha
import androidx.compose.material.LocalContentColor
import androidx.compose.material.MaterialTheme
=======
import androidx.compose.foundation.layout.fillMaxWidth
import androidx.compose.foundation.text.KeyboardActions
import androidx.compose.foundation.text.KeyboardOptions
>>>>>>> a3ee0bd4
import androidx.compose.material.Text
import androidx.compose.material.TextField
import androidx.compose.material.TextFieldDefaults
import androidx.compose.runtime.Composable
import androidx.compose.runtime.collectAsState
import androidx.compose.runtime.getValue
import androidx.compose.runtime.mutableStateOf
import androidx.compose.runtime.saveable.rememberSaveable
import androidx.compose.runtime.setValue
import androidx.compose.ui.Modifier
import androidx.compose.ui.focus.FocusDirection
import androidx.compose.ui.focus.onFocusChanged
import androidx.compose.ui.graphics.Color
import androidx.compose.ui.input.key.KeyEventType
import androidx.compose.ui.input.key.onKeyEvent
import androidx.compose.ui.input.key.type
import androidx.compose.ui.platform.LocalFocusManager
import androidx.compose.ui.res.painterResource
import androidx.compose.ui.res.stringResource
import androidx.compose.ui.semantics.contentDescription
import androidx.compose.ui.semantics.semantics
import androidx.compose.ui.text.input.ImeAction
import com.stripe.android.ui.core.PaymentsTheme
import com.stripe.android.ui.core.R

<<<<<<< HEAD
internal data class TextFieldColors(
    private val isDarkMode: Boolean,
    private val defaultTextColor: Color,
    val textColor: Color = if (isDarkMode) {
        Color.White
    } else {
        defaultTextColor
    },
    val placeholderColor: Color = Color(0x14000000),
    val backgroundColor: Color = Color.Transparent,
    val focusedIndicatorColor: Color = Color.Transparent, // primary color by default
    val unfocusedIndicatorColor: Color = Color.Transparent,
    val disabledIndicatorColor: Color = Color.Transparent
)
=======
/** This is a helpful method for setting the next action based on the nextFocus Requester **/
internal fun imeAction(nextFocusRequester: FocusRequester?): ImeAction = nextFocusRequester?.let {
    ImeAction.Next
} ?: ImeAction.Done
>>>>>>> a3ee0bd4

/**
 * This is focused on converting an `Element` into what is displayed in a textField.
 * - some focus logic
 * - observes values that impact how things show on the screen
 * - calls through to the Elements worker functions for focus change and value change events
 */
@Composable
internal fun TextField(
    textFieldController: TextFieldController,
    modifier: Modifier = Modifier,
    imeAction: ImeAction,
    enabled: Boolean
) {
    Log.d("Construct", "SimpleTextFieldElement ${textFieldController.debugLabel}")

    val focusManager = LocalFocusManager.current
    val value by textFieldController.fieldValue.collectAsState("")
    val trailingIcon by textFieldController.trailingIcon.collectAsState(null)
    val shouldShowError by textFieldController.visibleError.collectAsState(false)
    val loading by textFieldController.loading.collectAsState(false)
    val contentDescription by textFieldController.contentDescription.collectAsState("")

    var hasFocus by rememberSaveable { mutableStateOf(false) }
    val colors = TextFieldDefaults.textFieldColors(
        textColor = if (shouldShowError) {
            PaymentsTheme.colors.material.error
        } else {
            PaymentsTheme.colors.material.onBackground
        },
        unfocusedLabelColor = PaymentsTheme.colors.placeholderText,
        focusedLabelColor = PaymentsTheme.colors.placeholderText,
        placeholderColor = PaymentsTheme.colors.placeholderText,
        backgroundColor = PaymentsTheme.colors.colorComponentBackground,
        focusedIndicatorColor = Color.Transparent,
        disabledIndicatorColor = Color.Transparent,
        unfocusedIndicatorColor = Color.Transparent
    )
    val fieldState by textFieldController.fieldState.collectAsState(
        TextFieldStateConstants.Error.Blank
    )
    val label by textFieldController.label.collectAsState(
        null
    )
    var processedIsFull by rememberSaveable { mutableStateOf(false) }

    /**
     * This is setup so that when a field is full it still allows more characters
     * to be entered, it just triggers next focus when the event happens.
     */
    @Suppress("UNUSED_VALUE")
    processedIsFull = if (fieldState == TextFieldStateConstants.Valid.Full) {
        if (!processedIsFull) {
            focusManager.moveFocus(FocusDirection.Next)
        }
        true
    } else {
        false
    }

    TextField(
        value = value,
        onValueChange = { textFieldController.onValueChange(it) },
        isError = shouldShowError,
        label = {
            Text(
                text = if (textFieldController.showOptionalLabel) {
                    stringResource(
                        R.string.form_label_optional,
                        label?.let { stringResource(it) } ?: ""
                    )
                } else {
                    label?.let { stringResource(it) } ?: ""
                }
            )
        },
        modifier = modifier
            .fillMaxWidth()
            .onKeyEvent { event ->
                if (event.type == KeyEventType.KeyUp &&
                    event.nativeKeyEvent.keyCode == KeyEvent.KEYCODE_DEL &&
                    value.isEmpty()
                ) {
                    focusManager.moveFocus(FocusDirection.Previous)
                }
                false
            }
            .onFocusChanged {
                if (hasFocus != it.isFocused) {
                    textFieldController.onFocusChange(it.isFocused)
                }
                hasFocus = it.isFocused
            }
            .semantics {
                this.contentDescription = contentDescription
            },
        keyboardActions = KeyboardActions(
            onNext = {
                focusManager.moveFocus(FocusDirection.Next)
            },
            onDone = {
                focusManager.clearFocus(true)
            }
        ),
        visualTransformation = textFieldController.visualTransformation,
        keyboardOptions = KeyboardOptions(
            keyboardType = textFieldController.keyboardType,
            capitalization = textFieldController.capitalization,
            imeAction = imeAction
        ),
        colors = colors,
        maxLines = 1,
        singleLine = true,
        enabled = enabled,
        trailingIcon = trailingIcon?.let {
            { TrailingIcon(it, colors, loading) }
        }
    )
}

@Composable
internal fun TrailingIcon(
    trailingIcon: TextFieldIcon,
    colors: androidx.compose.material.TextFieldColors,
    loading: Boolean
) {
    if (loading) {
        CircularProgressIndicator()
    } else if (trailingIcon.isIcon) {
        Icon(
            painter = painterResource(id = trailingIcon.idRes),
            contentDescription = trailingIcon.contentDescription?.let {
                stringResource(trailingIcon.contentDescription)
            }
        )
    } else {
        Image(
            painter = painterResource(id = trailingIcon.idRes),
            contentDescription = trailingIcon.contentDescription?.let {
                stringResource(trailingIcon.contentDescription)
            }
        )
    }
}<|MERGE_RESOLUTION|>--- conflicted
+++ resolved
@@ -1,7 +1,6 @@
 package com.stripe.android.ui.core.elements
 
 import android.util.Log
-<<<<<<< HEAD
 import android.view.KeyEvent
 import androidx.compose.foundation.Image
 import androidx.compose.foundation.isSystemInDarkTheme
@@ -13,11 +12,6 @@
 import androidx.compose.material.LocalContentAlpha
 import androidx.compose.material.LocalContentColor
 import androidx.compose.material.MaterialTheme
-=======
-import androidx.compose.foundation.layout.fillMaxWidth
-import androidx.compose.foundation.text.KeyboardActions
-import androidx.compose.foundation.text.KeyboardOptions
->>>>>>> a3ee0bd4
 import androidx.compose.material.Text
 import androidx.compose.material.TextField
 import androidx.compose.material.TextFieldDefaults
@@ -29,6 +23,7 @@
 import androidx.compose.runtime.setValue
 import androidx.compose.ui.Modifier
 import androidx.compose.ui.focus.FocusDirection
+import androidx.compose.ui.focus.FocusRequester
 import androidx.compose.ui.focus.onFocusChanged
 import androidx.compose.ui.graphics.Color
 import androidx.compose.ui.input.key.KeyEventType
@@ -38,32 +33,11 @@
 import androidx.compose.ui.res.painterResource
 import androidx.compose.ui.res.stringResource
 import androidx.compose.ui.semantics.contentDescription
+import androidx.compose.ui.semantics.editableText
 import androidx.compose.ui.semantics.semantics
 import androidx.compose.ui.text.input.ImeAction
 import com.stripe.android.ui.core.PaymentsTheme
 import com.stripe.android.ui.core.R
-
-<<<<<<< HEAD
-internal data class TextFieldColors(
-    private val isDarkMode: Boolean,
-    private val defaultTextColor: Color,
-    val textColor: Color = if (isDarkMode) {
-        Color.White
-    } else {
-        defaultTextColor
-    },
-    val placeholderColor: Color = Color(0x14000000),
-    val backgroundColor: Color = Color.Transparent,
-    val focusedIndicatorColor: Color = Color.Transparent, // primary color by default
-    val unfocusedIndicatorColor: Color = Color.Transparent,
-    val disabledIndicatorColor: Color = Color.Transparent
-)
-=======
-/** This is a helpful method for setting the next action based on the nextFocus Requester **/
-internal fun imeAction(nextFocusRequester: FocusRequester?): ImeAction = nextFocusRequester?.let {
-    ImeAction.Next
-} ?: ImeAction.Done
->>>>>>> a3ee0bd4
 
 /**
  * This is focused on converting an `Element` into what is displayed in a textField.
