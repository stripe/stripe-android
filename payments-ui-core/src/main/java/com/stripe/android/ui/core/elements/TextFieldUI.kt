package com.stripe.android.ui.core.elements

import android.util.Log
import android.view.KeyEvent
import androidx.compose.foundation.Image
import androidx.compose.foundation.layout.fillMaxWidth
import androidx.compose.foundation.text.KeyboardActions
import androidx.compose.foundation.text.KeyboardOptions
import androidx.compose.material.CircularProgressIndicator
import androidx.compose.material.Icon
<<<<<<< HEAD
import androidx.compose.material.Text
=======
>>>>>>> 54e139cd
import androidx.compose.material.TextField
import androidx.compose.material.TextFieldDefaults
import androidx.compose.runtime.Composable
import androidx.compose.runtime.collectAsState
import androidx.compose.runtime.getValue
import androidx.compose.runtime.mutableStateOf
import androidx.compose.runtime.saveable.rememberSaveable
import androidx.compose.runtime.setValue
import androidx.compose.ui.Modifier
import androidx.compose.ui.focus.FocusDirection
import androidx.compose.ui.focus.onFocusChanged
import androidx.compose.ui.graphics.Color
import androidx.compose.ui.input.key.KeyEventType
<<<<<<< HEAD
import androidx.compose.ui.input.key.onKeyEvent
=======
import androidx.compose.ui.input.key.onPreviewKeyEvent
>>>>>>> 54e139cd
import androidx.compose.ui.input.key.type
import androidx.compose.ui.platform.LocalFocusManager
import androidx.compose.ui.res.painterResource
import androidx.compose.ui.res.stringResource
import androidx.compose.ui.semantics.contentDescription
import androidx.compose.ui.semantics.editableText
import androidx.compose.ui.semantics.semantics
import androidx.compose.ui.text.AnnotatedString
import androidx.compose.ui.text.input.ImeAction
import com.stripe.android.ui.core.PaymentsTheme
import com.stripe.android.ui.core.R

/**
 * This is focused on converting an `Element` into what is displayed in a textField.
 * - some focus logic
 * - observes values that impact how things show on the screen
 * - calls through to the Elements worker functions for focus change and value change events
 */
@Composable
internal fun TextField(
    textFieldController: TextFieldController,
    modifier: Modifier = Modifier,
    imeAction: ImeAction,
    enabled: Boolean
) {
    Log.d("Construct", "SimpleTextFieldElement ${textFieldController.debugLabel}")

    val focusManager = LocalFocusManager.current
    val value by textFieldController.fieldValue.collectAsState("")
    val trailingIcon by textFieldController.trailingIcon.collectAsState(null)
    val shouldShowError by textFieldController.visibleError.collectAsState(false)
    val loading by textFieldController.loading.collectAsState(false)
    val contentDescription by textFieldController.contentDescription.collectAsState("")

    var hasFocus by rememberSaveable { mutableStateOf(false) }
    val colors = TextFieldDefaults.textFieldColors(
        textColor = if (shouldShowError) {
            PaymentsTheme.colors.material.error
        } else {
            PaymentsTheme.colors.onComponent
        },
        unfocusedLabelColor = PaymentsTheme.colors.placeholderText,
        focusedLabelColor = PaymentsTheme.colors.placeholderText,
        placeholderColor = PaymentsTheme.colors.placeholderText,
        backgroundColor = PaymentsTheme.colors.component,
        focusedIndicatorColor = Color.Transparent,
        disabledIndicatorColor = Color.Transparent,
        unfocusedIndicatorColor = Color.Transparent,
        cursorColor = PaymentsTheme.colors.colorTextCursor
    )
    val fieldState by textFieldController.fieldState.collectAsState(
        TextFieldStateConstants.Error.Blank
    )
<<<<<<< HEAD
    val fieldState by textFieldController.fieldState.collectAsState(
        TextFieldStateConstants.Error.Blank
    )
=======
>>>>>>> 54e139cd
    val label by textFieldController.label.collectAsState(
        null
    )
    var processedIsFull by rememberSaveable { mutableStateOf(false) }

    /**
     * This is setup so that when a field is full it still allows more characters
     * to be entered, it just triggers next focus when the event happens.
     */
    @Suppress("UNUSED_VALUE")
    processedIsFull = if (fieldState == TextFieldStateConstants.Valid.Full) {
        if (!processedIsFull) {
            focusManager.moveFocus(FocusDirection.Next)
        }
        true
    } else {
        false
    }

    TextField(
        value = value,
        onValueChange = { textFieldController.onValueChange(it) },
        isError = shouldShowError,
        label = {
            FormLabel(
                text = if (textFieldController.showOptionalLabel) {
                    stringResource(
                        R.string.form_label_optional,
                        label?.let { stringResource(it) } ?: ""
                    )
                } else {
                    label?.let { stringResource(it) } ?: ""
                }
            )
        },
        modifier = modifier
            .fillMaxWidth()
<<<<<<< HEAD
            .onKeyEvent { event ->
                if (event.type == KeyEventType.KeyUp &&
=======
            .onPreviewKeyEvent { event ->
                if (event.type == KeyEventType.KeyDown &&
>>>>>>> 54e139cd
                    event.nativeKeyEvent.keyCode == KeyEvent.KEYCODE_DEL &&
                    value.isEmpty()
                ) {
                    focusManager.moveFocus(FocusDirection.Previous)
<<<<<<< HEAD
                }
                false
=======
                    true
                } else {
                    false
                }
>>>>>>> 54e139cd
            }
            .onFocusChanged {
                if (hasFocus != it.isFocused) {
                    textFieldController.onFocusChange(it.isFocused)
                }
                hasFocus = it.isFocused
            }
            .semantics {
                this.contentDescription = contentDescription
                this.editableText = AnnotatedString("")
            },
        keyboardActions = KeyboardActions(
            onNext = {
                focusManager.moveFocus(FocusDirection.Next)
            },
            onDone = {
                focusManager.clearFocus(true)
            }
        ),
        visualTransformation = textFieldController.visualTransformation,
        keyboardOptions = KeyboardOptions(
            keyboardType = textFieldController.keyboardType,
            capitalization = textFieldController.capitalization,
            imeAction = imeAction
        ),
        colors = colors,
        maxLines = 1,
        singleLine = true,
        enabled = enabled,
        trailingIcon = trailingIcon?.let {
            { TrailingIcon(it, colors, loading) }
        }
    )
}

@Composable
internal fun TrailingIcon(
    trailingIcon: TextFieldIcon,
    colors: androidx.compose.material.TextFieldColors,
    loading: Boolean
) {
    if (loading) {
        CircularProgressIndicator()
    } else if (trailingIcon.isIcon) {
        Icon(
            painter = painterResource(id = trailingIcon.idRes),
            contentDescription = trailingIcon.contentDescription?.let {
                stringResource(trailingIcon.contentDescription)
            }
        )
    } else {
        Image(
            painter = painterResource(id = trailingIcon.idRes),
            contentDescription = trailingIcon.contentDescription?.let {
                stringResource(trailingIcon.contentDescription)
            }
        )
    }
}<|MERGE_RESOLUTION|>--- conflicted
+++ resolved
@@ -8,10 +8,6 @@
 import androidx.compose.foundation.text.KeyboardOptions
 import androidx.compose.material.CircularProgressIndicator
 import androidx.compose.material.Icon
-<<<<<<< HEAD
-import androidx.compose.material.Text
-=======
->>>>>>> 54e139cd
 import androidx.compose.material.TextField
 import androidx.compose.material.TextFieldDefaults
 import androidx.compose.runtime.Composable
@@ -25,11 +21,7 @@
 import androidx.compose.ui.focus.onFocusChanged
 import androidx.compose.ui.graphics.Color
 import androidx.compose.ui.input.key.KeyEventType
-<<<<<<< HEAD
-import androidx.compose.ui.input.key.onKeyEvent
-=======
 import androidx.compose.ui.input.key.onPreviewKeyEvent
->>>>>>> 54e139cd
 import androidx.compose.ui.input.key.type
 import androidx.compose.ui.platform.LocalFocusManager
 import androidx.compose.ui.res.painterResource
@@ -83,12 +75,6 @@
     val fieldState by textFieldController.fieldState.collectAsState(
         TextFieldStateConstants.Error.Blank
     )
-<<<<<<< HEAD
-    val fieldState by textFieldController.fieldState.collectAsState(
-        TextFieldStateConstants.Error.Blank
-    )
-=======
->>>>>>> 54e139cd
     val label by textFieldController.label.collectAsState(
         null
     )
@@ -126,26 +112,16 @@
         },
         modifier = modifier
             .fillMaxWidth()
-<<<<<<< HEAD
-            .onKeyEvent { event ->
-                if (event.type == KeyEventType.KeyUp &&
-=======
             .onPreviewKeyEvent { event ->
                 if (event.type == KeyEventType.KeyDown &&
->>>>>>> 54e139cd
                     event.nativeKeyEvent.keyCode == KeyEvent.KEYCODE_DEL &&
                     value.isEmpty()
                 ) {
                     focusManager.moveFocus(FocusDirection.Previous)
-<<<<<<< HEAD
-                }
-                false
-=======
                     true
                 } else {
                     false
                 }
->>>>>>> 54e139cd
             }
             .onFocusChanged {
                 if (hasFocus != it.isFocused) {
