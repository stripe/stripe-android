package com.stripe.android.ui.core.elements

import android.view.KeyEvent
import androidx.annotation.RestrictTo
import androidx.annotation.StringRes
import androidx.compose.animation.Crossfade
import androidx.compose.foundation.Image
<<<<<<< HEAD
import androidx.compose.foundation.interaction.MutableInteractionSource
=======
import androidx.compose.foundation.clickable
>>>>>>> 176c6b42
import androidx.compose.foundation.layout.Row
import androidx.compose.foundation.layout.fillMaxWidth
import androidx.compose.foundation.layout.padding
import androidx.compose.foundation.text.KeyboardActions
import androidx.compose.foundation.text.KeyboardOptions
import androidx.compose.material.CircularProgressIndicator
import androidx.compose.material.Icon
import androidx.compose.material.MaterialTheme
import androidx.compose.material.TextField
import androidx.compose.material.TextFieldDefaults
import androidx.compose.runtime.Composable
import androidx.compose.runtime.collectAsState
import androidx.compose.runtime.getValue
import androidx.compose.runtime.mutableStateOf
import androidx.compose.runtime.produceState
import androidx.compose.runtime.remember
import androidx.compose.runtime.rememberCoroutineScope
import androidx.compose.runtime.saveable.rememberSaveable
import androidx.compose.runtime.setValue
import androidx.compose.ui.Modifier
import androidx.compose.ui.focus.FocusDirection
import androidx.compose.ui.focus.onFocusChanged
import androidx.compose.ui.graphics.Color
import androidx.compose.ui.input.key.KeyEventType
import androidx.compose.ui.input.key.onPreviewKeyEvent
import androidx.compose.ui.input.key.type
import androidx.compose.ui.platform.LocalFocusManager
import androidx.compose.ui.res.painterResource
import androidx.compose.ui.res.stringResource
import androidx.compose.ui.semantics.contentDescription
import androidx.compose.ui.semantics.editableText
import androidx.compose.ui.semantics.semantics
import androidx.compose.ui.text.AnnotatedString
import androidx.compose.ui.text.input.ImeAction
import androidx.compose.ui.unit.dp
import com.stripe.android.ui.core.R
import com.stripe.android.ui.core.paymentsColors
import kotlinx.coroutines.delay
import kotlinx.coroutines.launch

/**
 * This is focused on converting an [TextFieldController] into what is displayed in a section
 * with a single textField.
 * - some focus logic
 * - observes values that impact how things show on the screen
 */
@Composable
fun TextFieldSection(
    textFieldController: TextFieldController,
    modifier: Modifier = Modifier,
    @StringRes sectionTitle: Int? = null,
    imeAction: ImeAction,
    enabled: Boolean,
    onTextStateChanged: (TextFieldState?) -> Unit = {}
) {
    val error by textFieldController.error.collectAsState(null)

    val sectionErrorString = error?.let {
        it.formatArgs?.let { args ->
            stringResource(
                it.errorMessage,
                *args
            )
        } ?: stringResource(it.errorMessage)
    }

    Section(sectionTitle, sectionErrorString) {
        TextField(
            textFieldController = textFieldController,
            enabled = enabled,
            imeAction = imeAction,
            modifier = modifier,
            onTextStateChanged = onTextStateChanged
        )
    }
}

/**
 * This is focused on converting an [TextFieldController] into what is displayed in a textField.
 * - some focus logic
 * - observes values that impact how things show on the screen
 *
 * @param enabled Whether to show this TextField as enabled or not. Note that the `enabled`
 * attribute of [textFieldController] is also taken into account to decide if the UI should be
 * enabled.
 */
@Composable
fun TextField(
    textFieldController: TextFieldController,
    enabled: Boolean,
    imeAction: ImeAction,
    modifier: Modifier = Modifier,
    onTextStateChanged: (TextFieldState?) -> Unit = {},
    nextFocusDirection: FocusDirection = FocusDirection.Next,
    previousFocusDirection: FocusDirection = FocusDirection.Previous,
    interactionSource: MutableInteractionSource? = null,
) {
    val focusManager = LocalFocusManager.current
    val value by textFieldController.fieldValue.collectAsState("")
    val trailingIcon by textFieldController.trailingIcon.collectAsState(null)
    val shouldShowError by textFieldController.visibleError.collectAsState(false)
    val loading by textFieldController.loading.collectAsState(false)
    val contentDescription by textFieldController.contentDescription.collectAsState("")

    var hasFocus by rememberSaveable { mutableStateOf(false) }
    val colors = TextFieldColors(shouldShowError)
    val fieldState by textFieldController.fieldState.collectAsState(
        TextFieldStateConstants.Error.Blank
    )
    val label by textFieldController.label.collectAsState(null)
    var processedIsFull by rememberSaveable { mutableStateOf(false) }

    /**
     * This is setup so that when a field is full it still allows more characters
     * to be entered, it just triggers next focus when the event happens.
     */
    @Suppress("UNUSED_VALUE")
    processedIsFull = if (fieldState == TextFieldStateConstants.Valid.Full) {
        if (!processedIsFull) {
            focusManager.moveFocus(nextFocusDirection)
        }
        true
    } else {
        false
    }

    TextField(
        value = value,
        onValueChange = {
            val newTextState = textFieldController.onValueChange(it)

            if (newTextState != null) {
                onTextStateChanged(newTextState)
            }
        },
        modifier = modifier
            .fillMaxWidth()
            .onPreviewKeyEvent { event ->
                if (event.type == KeyEventType.KeyDown &&
                    event.nativeKeyEvent.keyCode == KeyEvent.KEYCODE_DEL &&
                    value.isEmpty()
                ) {
                    focusManager.moveFocus(previousFocusDirection)
                    true
                } else {
                    false
                }
            }
            .onFocusChanged {
                if (hasFocus != it.isFocused) {
                    textFieldController.onFocusChange(it.isFocused)
                }
                hasFocus = it.isFocused
            }
            .semantics {
                this.contentDescription = contentDescription
                this.editableText = AnnotatedString("")
            },
        enabled = enabled && textFieldController.enabled,
        label = {
            FormLabel(
                text = if (textFieldController.showOptionalLabel) {
                    stringResource(
                        R.string.form_label_optional,
                        label?.let { stringResource(it) } ?: ""
                    )
                } else {
                    label?.let { stringResource(it) } ?: ""
                }
            )
        },
        trailingIcon = trailingIcon?.let {
            {
                Row {
                    when (it) {
                        is TextFieldIcon.Trailing -> {
                            TrailingIcon(it, loading)
                        }
                        is TextFieldIcon.MultiTrailing -> {
                            Row(modifier = Modifier.padding(10.dp)) {
                                it.staticIcons.forEach {
                                    TrailingIcon(it, loading)
                                }
                                AnimatedIcons(icons = it.animatedIcons, loading = loading)
                            }
                        }
                    }
                }
            }
        },
        interactionSource = interactionSource ?: remember { MutableInteractionSource() },
        isError = shouldShowError,
        visualTransformation = textFieldController.visualTransformation,
        keyboardOptions = KeyboardOptions(
            keyboardType = textFieldController.keyboardType,
            capitalization = textFieldController.capitalization,
            imeAction = imeAction
        ),
        keyboardActions = KeyboardActions(
            onNext = {
                focusManager.moveFocus(nextFocusDirection)
            },
            onDone = {
                focusManager.clearFocus(true)
            }
        ),
        singleLine = true,
        colors = colors
    )
}

@Composable
fun AnimatedIcons(
    icons: List<TextFieldIcon.Trailing>,
    loading: Boolean
) {
    if (icons.isEmpty()) return

    val composableScope = rememberCoroutineScope()

    val target by produceState(initialValue = icons.first()) {
        composableScope.launch {
            while (true) {
                icons.forEach {
                    delay(1000)
                    value = it
                }
            }
        }
    }

    Crossfade(targetState = target) {
        TrailingIcon(it, loading)
    }
}

@Composable
@RestrictTo(RestrictTo.Scope.LIBRARY_GROUP)
fun TextFieldColors(
    shouldShowError: Boolean = false
) = TextFieldDefaults.textFieldColors(
    textColor = if (shouldShowError) {
        MaterialTheme.colors.error
    } else {
        MaterialTheme.paymentsColors.onComponent
    },
    unfocusedLabelColor = MaterialTheme.paymentsColors.placeholderText,
    focusedLabelColor = MaterialTheme.paymentsColors.placeholderText,
    placeholderColor = MaterialTheme.paymentsColors.placeholderText,
    backgroundColor = MaterialTheme.paymentsColors.component,
    focusedIndicatorColor = Color.Transparent,
    disabledIndicatorColor = Color.Transparent,
    unfocusedIndicatorColor = Color.Transparent,
    cursorColor = MaterialTheme.paymentsColors.textCursor
)

@Composable
internal fun TrailingIcon(
    trailingIcon: TextFieldIcon.Trailing,
    loading: Boolean
) {
    if (loading) {
        CircularProgressIndicator()
    } else if (trailingIcon.isTintable) {
        Icon(
            painter = painterResource(id = trailingIcon.idRes),
            contentDescription = trailingIcon.contentDescription?.let {
                stringResource(trailingIcon.contentDescription)
            },
            modifier = Modifier.clickable {
                trailingIcon.onClick?.invoke()
            }
        )
    } else {
        Image(
            painter = painterResource(id = trailingIcon.idRes),
            contentDescription = trailingIcon.contentDescription?.let {
                stringResource(trailingIcon.contentDescription)
            },
            modifier = Modifier.clickable {
                trailingIcon.onClick?.invoke()
            }
        )
    }
}<|MERGE_RESOLUTION|>--- conflicted
+++ resolved
@@ -5,11 +5,7 @@
 import androidx.annotation.StringRes
 import androidx.compose.animation.Crossfade
 import androidx.compose.foundation.Image
-<<<<<<< HEAD
-import androidx.compose.foundation.interaction.MutableInteractionSource
-=======
 import androidx.compose.foundation.clickable
->>>>>>> 176c6b42
 import androidx.compose.foundation.layout.Row
 import androidx.compose.foundation.layout.fillMaxWidth
 import androidx.compose.foundation.layout.padding
@@ -25,7 +21,6 @@
 import androidx.compose.runtime.getValue
 import androidx.compose.runtime.mutableStateOf
 import androidx.compose.runtime.produceState
-import androidx.compose.runtime.remember
 import androidx.compose.runtime.rememberCoroutineScope
 import androidx.compose.runtime.saveable.rememberSaveable
 import androidx.compose.runtime.setValue
@@ -104,8 +99,7 @@
     modifier: Modifier = Modifier,
     onTextStateChanged: (TextFieldState?) -> Unit = {},
     nextFocusDirection: FocusDirection = FocusDirection.Next,
-    previousFocusDirection: FocusDirection = FocusDirection.Previous,
-    interactionSource: MutableInteractionSource? = null,
+    previousFocusDirection: FocusDirection = FocusDirection.Previous
 ) {
     val focusManager = LocalFocusManager.current
     val value by textFieldController.fieldValue.collectAsState("")
@@ -200,7 +194,6 @@
                 }
             }
         },
-        interactionSource = interactionSource ?: remember { MutableInteractionSource() },
         isError = shouldShowError,
         visualTransformation = textFieldController.visualTransformation,
         keyboardOptions = KeyboardOptions(
