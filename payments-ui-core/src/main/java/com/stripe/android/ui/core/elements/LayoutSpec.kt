package com.stripe.android.ui.core.elements

import androidx.annotation.RestrictTo

/**
 * This is a data representation of the layout of UI fields on the screen.
 */
@Suppress("DataClassPrivateConstructor")
@RestrictTo(RestrictTo.Scope.LIBRARY_GROUP)
<<<<<<< HEAD
@Parcelize
data class LayoutSpec constructor(val items: List<FormItemSpec>) : Parcelable {
=======
data class LayoutSpec private constructor(val items: List<FormItemSpec>) {
>>>>>>> 1b285912
    companion object {
        fun create(vararg item: FormItemSpec) = LayoutSpec(item.toList())

        // Used for forms that have no elements (i.e. card because it is not supported
        // by compose form)
        fun create() = LayoutSpec(listOf(EmptyFormSpec))
    }
}<|MERGE_RESOLUTION|>--- conflicted
+++ resolved
@@ -7,12 +7,7 @@
  */
 @Suppress("DataClassPrivateConstructor")
 @RestrictTo(RestrictTo.Scope.LIBRARY_GROUP)
-<<<<<<< HEAD
-@Parcelize
-data class LayoutSpec constructor(val items: List<FormItemSpec>) : Parcelable {
-=======
-data class LayoutSpec private constructor(val items: List<FormItemSpec>) {
->>>>>>> 1b285912
+data class LayoutSpec constructor(val items: List<FormItemSpec>) {
     companion object {
         fun create(vararg item: FormItemSpec) = LayoutSpec(item.toList())
 
