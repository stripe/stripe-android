package com.stripe.android.ui.core.elements

import androidx.activity.compose.ManagedActivityResultLauncher
import androidx.activity.compose.rememberLauncherForActivityResult
import androidx.compose.foundation.Image
import androidx.compose.foundation.clickable
import androidx.compose.foundation.interaction.MutableInteractionSource
import androidx.compose.foundation.layout.Row
import androidx.compose.foundation.layout.height
import androidx.compose.foundation.layout.padding
import androidx.compose.foundation.layout.width
import androidx.compose.material.MaterialTheme
import androidx.compose.material.Text
import androidx.compose.runtime.Composable
import androidx.compose.runtime.getValue
import androidx.compose.runtime.mutableStateOf
import androidx.compose.runtime.remember
import androidx.compose.ui.Alignment
import androidx.compose.ui.Modifier
import androidx.compose.ui.graphics.ColorFilter
import androidx.compose.ui.platform.LocalContext
import androidx.compose.ui.res.painterResource
import androidx.compose.ui.res.stringResource
import androidx.compose.ui.unit.dp
import androidx.core.app.ActivityOptionsCompat
import com.stripe.android.core.utils.FeatureFlags
import com.stripe.android.stripecardscan.cardscan.CardScanConfiguration
import com.stripe.android.stripecardscan.cardscan.CardScanSheetResult
import com.stripe.android.ui.core.R
import com.stripe.android.ui.core.cardscan.CardScanContract
import com.stripe.android.ui.core.cardscan.CardScanGoogleLauncher
import com.stripe.android.ui.core.cardscan.CardScanGoogleLauncher.Companion.rememberCardScanGoogleLauncher
import com.stripe.android.ui.core.cardscan.LocalCardScanEventsReporter
import com.stripe.android.uicore.IconStyle
import com.stripe.android.uicore.LocalIconStyle
import com.stripe.android.uicore.utils.collectAsState

@Composable
internal fun ScanCardButtonUI(
    enabled: Boolean,
    launchOptions: ActivityOptionsCompat? = null,
    controller: CardDetailsSectionController
) {
    if (controller.isStripeCardScanAvailable() || FeatureFlags.cardScanGooglePayMigration.isEnabled) {
        val context = LocalContext.current
        val cardScanLauncher: ManagedActivityResultLauncher<CardScanContract.Args, CardScanSheetResult>?
        val cardScanGoogleLauncher: CardScanGoogleLauncher?

        if (FeatureFlags.cardScanGooglePayMigration.isEnabled) {
            val eventsReporter = LocalCardScanEventsReporter.current
<<<<<<< HEAD
            rememberCardScanGoogleLauncher(
                context = context,
                eventsReporter = eventsReporter,
                options = launchOptions,
=======
            cardScanGoogleLauncher = rememberCardScanGoogleLauncher(
                context,
                eventsReporter,
>>>>>>> 97c8b5cc
                controller.cardDetailsElement.controller.onCardScanResult
            )
            cardScanLauncher = null
        } else {
            cardScanLauncher = rememberLauncherForActivityResult(CardScanContract()) {
                controller.cardDetailsElement.controller.numberElement.controller.onCardScanResult(it)
            }
            cardScanGoogleLauncher = null
        }

        ScanCardButtonContent(
            enabled = enabled,
            elementsSessionId = controller.elementsSessionId,
            cardScanLauncher = cardScanLauncher,
            cardScanGoogleLauncher = cardScanGoogleLauncher,
        )
    }
}

@Composable
@Suppress("LongMethod") // Should be removed along with feature flag when ready
private fun ScanCardButtonContent(
    enabled: Boolean,
    elementsSessionId: String?,
    cardScanLauncher: ManagedActivityResultLauncher<CardScanContract.Args, CardScanSheetResult>?,
    cardScanGoogleLauncher: CardScanGoogleLauncher?
) {
    val context = LocalContext.current
    val isCardScanGoogleAvailable by if (FeatureFlags.cardScanGooglePayMigration.isEnabled) {
        cardScanGoogleLauncher?.isAvailable?.collectAsState() ?: remember { mutableStateOf(false) }
    } else {
        remember { mutableStateOf(false) }
    }

    if (!FeatureFlags.cardScanGooglePayMigration.isEnabled || isCardScanGoogleAvailable) {
        Row(
            verticalAlignment = Alignment.CenterVertically,
            modifier = Modifier.clickable(
                interactionSource = remember { MutableInteractionSource() },
                indication = null,
                enabled = enabled,
                onClick = {
                    if (FeatureFlags.cardScanGooglePayMigration.isEnabled) {
                        cardScanGoogleLauncher?.launch(context)
                    } else {
                        cardScanLauncher?.launch(
                            input = CardScanContract.Args(
                                configuration = CardScanConfiguration(
                                    elementsSessionId = elementsSessionId
                                )
                            )
                        )
                    }
                }
            )
        ) {
            val iconStyle = LocalIconStyle.current

            val icon = when (iconStyle) {
                IconStyle.Filled -> R.drawable.stripe_ic_photo_camera
                IconStyle.Outlined -> R.drawable.stripe_ic_photo_camera_outlined
            }

            Image(
                painter = painterResource(icon),
                contentDescription = stringResource(
                    R.string.stripe_scan_card
                ),
                colorFilter = ColorFilter.tint(MaterialTheme.colors.primary),
                modifier = Modifier
                    .width(18.dp)
                    .height(18.dp)
            )
            Text(
                stringResource(R.string.stripe_scan_card),
                Modifier
                    .padding(start = 4.dp),
                color = MaterialTheme.colors.primary,
                style = MaterialTheme.typography.h6
            )
        }
    }
}<|MERGE_RESOLUTION|>--- conflicted
+++ resolved
@@ -48,16 +48,10 @@
 
         if (FeatureFlags.cardScanGooglePayMigration.isEnabled) {
             val eventsReporter = LocalCardScanEventsReporter.current
-<<<<<<< HEAD
-            rememberCardScanGoogleLauncher(
-                context = context,
-                eventsReporter = eventsReporter,
-                options = launchOptions,
-=======
             cardScanGoogleLauncher = rememberCardScanGoogleLauncher(
                 context,
                 eventsReporter,
->>>>>>> 97c8b5cc
+                options = launchOptions,
                 controller.cardDetailsElement.controller.onCardScanResult
             )
             cardScanLauncher = null
