package com.stripe.android.ui.core.forms.resources

import android.content.res.Resources
import androidx.annotation.DrawableRes
import androidx.annotation.RestrictTo
import androidx.annotation.StringRes
import androidx.annotation.VisibleForTesting
import com.stripe.android.model.ConfirmPaymentIntentParams
import com.stripe.android.model.PaymentMethod
import com.stripe.android.model.PaymentMethodCode
import com.stripe.android.payments.financialconnections.DefaultIsFinancialConnectionsAvailable
import com.stripe.android.payments.financialconnections.IsFinancialConnectionsAvailable
import com.stripe.android.paymentsheet.forms.AffirmRequirement
import com.stripe.android.paymentsheet.forms.AfterpayClearpayRequirement
import com.stripe.android.paymentsheet.forms.AuBecsDebitRequirement
import com.stripe.android.paymentsheet.forms.BancontactRequirement
import com.stripe.android.paymentsheet.forms.CardRequirement
import com.stripe.android.paymentsheet.forms.EpsRequirement
import com.stripe.android.paymentsheet.forms.GiropayRequirement
import com.stripe.android.paymentsheet.forms.IdealRequirement
import com.stripe.android.paymentsheet.forms.KlarnaRequirement
import com.stripe.android.paymentsheet.forms.P24Requirement
import com.stripe.android.paymentsheet.forms.PaymentMethodRequirements
import com.stripe.android.paymentsheet.forms.PaypalRequirement
import com.stripe.android.paymentsheet.forms.SepaDebitRequirement
import com.stripe.android.paymentsheet.forms.SofortRequirement
import com.stripe.android.paymentsheet.forms.USBankAccountRequirement
import com.stripe.android.ui.core.R
import com.stripe.android.ui.core.elements.AfterpayClearpayHeaderElement.Companion.isClearpay
import com.stripe.android.ui.core.elements.CardBillingSpec
import com.stripe.android.ui.core.elements.CardDetailsSectionSpec
import com.stripe.android.ui.core.elements.EmptyFormSpec
import com.stripe.android.ui.core.elements.LayoutSpec
import com.stripe.android.ui.core.elements.LpmSerializer
import com.stripe.android.ui.core.elements.SaveForFutureUseSpec
import com.stripe.android.ui.core.elements.SharedDataSpec
import java.io.InputStream
import java.util.concurrent.CountDownLatch
import javax.inject.Inject
import javax.inject.Singleton

/**
 * This class is responsible for loading the LPM UI Specification for all LPMs, and returning
 * a particular requested LPM.
 */
@Singleton
@RestrictTo(RestrictTo.Scope.LIBRARY_GROUP)
class LpmRepository @Inject constructor(
<<<<<<< HEAD
    val resources: Resources?
=======
    resources: Resources?,
    private val isFinancialConnectionsAvailable: IsFinancialConnectionsAvailable =
        DefaultIsFinancialConnectionsAvailable()
>>>>>>> 44e6b8fe
) {
    private val lpmSerializer = LpmSerializer()
    internal val serverInitializedLatch = CountDownLatch(1)

    private var codeToSupportedPaymentMethod = mutableMapOf<String, SupportedPaymentMethod>()

    fun values() = codeToSupportedPaymentMethod.values

    fun fromCode(code: String?) = code?.let { paymentMethodCode ->
        codeToSupportedPaymentMethod[paymentMethodCode]
    }

    /**
     * This method will read the expected LPMs and their specs as two separate parameters.
     * Any spec now found from the server will be read from disk json file.
     *
     * It is still possible that an lpm that is expected cannot be read successfully from
     * the json spec on disk or the server spec.
     *
     * It is also possible that an LPM is present in the repository that is not present
     * in the expected LPM list.
     *
     * Reading the server spec is all or nothing, any error means none will be read
     * so it is important that the json on disk is successful.
     */
    @RestrictTo(RestrictTo.Scope.LIBRARY_GROUP)
    fun update(
        expectedLpms: List<String>,
        serverLpmSpecs: String?
    ) {
        update(parseLpms(serverLpmSpecs))

        // If the server does not return specs, or they are not parsed successfully
        // we will use the LPM on disk if found
        val lpmsNotParsedFromServerSpec = expectedLpms
            .filter { !codeToSupportedPaymentMethod.containsKey(it) }
        if (lpmsNotParsedFromServerSpec.isNotEmpty()) {
            val mapFromDisk: Map<String, SharedDataSpec>? =
                readFromDisk()
                    ?.associateBy { it.type }
                    ?.filterKeys { expectedLpms.contains(it) }
            codeToSupportedPaymentMethod.putAll(
                lpmsNotParsedFromServerSpec
                    .mapNotNull { mapFromDisk?.get(it) }
                    .mapNotNull { convertToSupportedPaymentMethod(it) }
                    .associateBy { it.code }
            )
        }

        serverInitializedLatch.countDown()
    }

    @VisibleForTesting
    internal fun updateFromDisk() {
        update(readFromDisk())
    }

    private fun readFromDisk() =
        parseLpms(resources?.assets?.open("lpms.json"))


    private fun update(lpms: List<SharedDataSpec>?) {
        // By mapNotNull we will not accept any LPMs that are not known by the platform.
        val parsedSupportedPaymentMethod = lpms
            ?.filter { exposedPaymentMethods.contains(it.type) }
            ?.mapNotNull { convertToSupportedPaymentMethod(it) }
            ?.toMutableList()

        parsedSupportedPaymentMethod?.removeAll {
            !isFinancialConnectionsAvailable() &&
                it.code == PaymentMethod.Type.USBankAccount.code
        }

        codeToSupportedPaymentMethod.putAll(
            parsedSupportedPaymentMethod?.associateBy { it.code } ?: emptyMap()
        )
    }

    @VisibleForTesting
    private fun parseLpms(inputStream: InputStream?) =
        getJsonStringFromInputStream(inputStream)?.let { string ->
            lpmSerializer.deserializeList(string)
        }

    private fun parseLpms(string: String?) =
        string?.let {
            lpmSerializer.deserializeList(it)
        }

    private fun getJsonStringFromInputStream(inputStream: InputStream?) =
        inputStream?.bufferedReader().use { it?.readText() }

    private fun convertToSupportedPaymentMethod(sharedDataSpec: SharedDataSpec) =
        when (sharedDataSpec.type) {
            PaymentMethod.Type.Card.code -> SupportedPaymentMethod(
                "card",
                false,
                R.string.stripe_paymentsheet_payment_method_card,
                R.drawable.stripe_ic_paymentsheet_pm_card,
                true,
                CardRequirement,
                if (sharedDataSpec.fields.isEmpty() || sharedDataSpec.fields == listOf(EmptyFormSpec)) {
                    HardcodedCard.formSpec
                } else {
                    LayoutSpec(sharedDataSpec.fields)
                }
            )
            PaymentMethod.Type.Bancontact.code -> SupportedPaymentMethod(
                "bancontact",
                true,
                R.string.stripe_paymentsheet_payment_method_bancontact,
                R.drawable.stripe_ic_paymentsheet_pm_bancontact,
                false,
                BancontactRequirement,
                LayoutSpec(sharedDataSpec.fields)
            )
            PaymentMethod.Type.Sofort.code -> SupportedPaymentMethod(
                "sofort",
                true,
                R.string.stripe_paymentsheet_payment_method_sofort,
                R.drawable.stripe_ic_paymentsheet_pm_klarna,
                false,
                SofortRequirement,
                LayoutSpec(sharedDataSpec.fields)
            )
            PaymentMethod.Type.Ideal.code -> SupportedPaymentMethod(
                "ideal",
                true,
                R.string.stripe_paymentsheet_payment_method_ideal,
                R.drawable.stripe_ic_paymentsheet_pm_ideal,
                false,
                IdealRequirement,
                LayoutSpec(sharedDataSpec.fields)
            )
            PaymentMethod.Type.SepaDebit.code -> SupportedPaymentMethod(
                "sepa_debit",
                true,
                R.string.stripe_paymentsheet_payment_method_sepa_debit,
                R.drawable.stripe_ic_paymentsheet_pm_sepa_debit,
                false,
                SepaDebitRequirement,
                LayoutSpec(sharedDataSpec.fields)
            )
            PaymentMethod.Type.Eps.code -> SupportedPaymentMethod(
                "eps",
                true,
                R.string.stripe_paymentsheet_payment_method_eps,
                R.drawable.stripe_ic_paymentsheet_pm_eps,
                false,
                EpsRequirement,
                LayoutSpec(sharedDataSpec.fields)
            )
            PaymentMethod.Type.P24.code -> SupportedPaymentMethod(
                "p24",
                false,
                R.string.stripe_paymentsheet_payment_method_p24,
                R.drawable.stripe_ic_paymentsheet_pm_p24,
                false,
                P24Requirement,
                LayoutSpec(sharedDataSpec.fields)
            )
            PaymentMethod.Type.Giropay.code -> SupportedPaymentMethod(
                "giropay",
                false,
                R.string.stripe_paymentsheet_payment_method_giropay,
                R.drawable.stripe_ic_paymentsheet_pm_giropay,
                false,
                GiropayRequirement,
                LayoutSpec(sharedDataSpec.fields)
            )
            PaymentMethod.Type.AfterpayClearpay.code -> SupportedPaymentMethod(
                "afterpay_clearpay",
                false,
                if (isClearpay()) {
                    R.string.stripe_paymentsheet_payment_method_clearpay
                } else {
                    R.string.stripe_paymentsheet_payment_method_afterpay
                },
                R.drawable.stripe_ic_paymentsheet_pm_afterpay_clearpay,
                false,
                AfterpayClearpayRequirement,
                LayoutSpec(sharedDataSpec.fields)
            )
            PaymentMethod.Type.Klarna.code -> SupportedPaymentMethod(
                "klarna",
                false,
                R.string.stripe_paymentsheet_payment_method_klarna,
                R.drawable.stripe_ic_paymentsheet_pm_klarna,
                false,
                KlarnaRequirement,
                LayoutSpec(sharedDataSpec.fields)
            )
            PaymentMethod.Type.PayPal.code -> SupportedPaymentMethod(
                "paypal",
                false,
                R.string.stripe_paymentsheet_payment_method_paypal,
                R.drawable.stripe_ic_paymentsheet_pm_paypal,
                false,
                PaypalRequirement,
                LayoutSpec(sharedDataSpec.fields)
            )
            PaymentMethod.Type.Affirm.code -> SupportedPaymentMethod(
                "affirm",
                false,
                R.string.stripe_paymentsheet_payment_method_affirm,
                R.drawable.stripe_ic_paymentsheet_pm_affirm,
                false,
                AffirmRequirement,
                LayoutSpec(sharedDataSpec.fields)
            )
            PaymentMethod.Type.AuBecsDebit.code -> SupportedPaymentMethod(
                "au_becs_debit",
                true,
                R.string.stripe_paymentsheet_payment_method_au_becs_debit,
                R.drawable.stripe_ic_paymentsheet_pm_bank,
                true,
                AuBecsDebitRequirement,
                LayoutSpec(sharedDataSpec.fields)
            )
            PaymentMethod.Type.USBankAccount.code -> SupportedPaymentMethod(
                "us_bank_account",
                true,
                R.string.stripe_paymentsheet_payment_method_us_bank_account,
                R.drawable.stripe_ic_paymentsheet_pm_bank,
                true,
                USBankAccountRequirement,
                LayoutSpec(sharedDataSpec.fields)
            )
            else -> null
        }

    /**
     * Enum defining all payment method types for which Payment Sheet can collect
     * payment data.
     *
     * FormSpec is optionally null only because Card is not converted to the
     * compose model.
     */
    @RestrictTo(RestrictTo.Scope.LIBRARY_GROUP_PREFIX)
    data class SupportedPaymentMethod(
        /**
         * This describes the PaymentMethod Type as described
         * https://stripe.com/docs/api/payment_intents/create#create_payment_intent-payment_method_types
         */
        val code: PaymentMethodCode,

        /** This describes if the LPM requires a mandate see [ConfirmPaymentIntentParams.mandateDataParams]. */
        val requiresMandate: Boolean,

        /** This describes the name that appears under the selector. */
        @StringRes val displayNameResource: Int,

        /** This describes the image in the LPM selector.  These can be found internally [here](https://www.figma.com/file/2b9r3CJbyeVAmKi1VHV2h9/Mobile-Payment-Element?node-id=1128%3A0) */
        @DrawableRes val iconResource: Int,

        /** Indicates if the lpm icon in the selector is a single color and should be tinted
         * on selection.
         */
        val tintIconOnSelection: Boolean,

        /**
         * This describes the requirements of the LPM including if it is supported with
         * PaymentIntents w/ or w/out SetupFutureUsage set, SetupIntent, or on-session when attached
         * to the customer object.
         */
        val requirement: PaymentMethodRequirements,

        /**
         * This describes how the UI should look.
         */
        val formSpec: LayoutSpec
    ) {
        /**
         * Returns true if the payment method supports confirming from a saved
         * payment method of this type.  See [PaymentMethodRequirements] for
         * description of the values
         */
        fun supportsCustomerSavedPM() = requirement.getConfirmPMFromCustomer(code)
    }

    companion object {
        @RestrictTo(RestrictTo.Scope.LIBRARY_GROUP)
        val HardcodedCard = SupportedPaymentMethod(
            "card",
            false,
            R.string.stripe_paymentsheet_payment_method_card,
            R.drawable.stripe_ic_paymentsheet_pm_card,
            true,
            CardRequirement,
            LayoutSpec(listOf(CardDetailsSectionSpec(), CardBillingSpec(), SaveForFutureUseSpec()))
        )

        /**
         * This is a list of the payment methods that we are allowing in the release
         */
        @VisibleForTesting
        internal val exposedPaymentMethods by lazy {
            listOf(
                PaymentMethod.Type.Card.code,
                PaymentMethod.Type.Bancontact.code,
                PaymentMethod.Type.Sofort.code,
                PaymentMethod.Type.Ideal.code,
                PaymentMethod.Type.SepaDebit.code,
                PaymentMethod.Type.Eps.code,
                PaymentMethod.Type.Giropay.code,
                PaymentMethod.Type.P24.code,
                PaymentMethod.Type.Klarna.code,
                PaymentMethod.Type.PayPal.code,
                PaymentMethod.Type.AfterpayClearpay.code,
                PaymentMethod.Type.USBankAccount.code,
                PaymentMethod.Type.Affirm.code,
                PaymentMethod.Type.AuBecsDebit.code
            )
        }
    }
}<|MERGE_RESOLUTION|>--- conflicted
+++ resolved
@@ -46,13 +46,9 @@
 @Singleton
 @RestrictTo(RestrictTo.Scope.LIBRARY_GROUP)
 class LpmRepository @Inject constructor(
-<<<<<<< HEAD
-    val resources: Resources?
-=======
-    resources: Resources?,
+    val resources: Resources?,
     private val isFinancialConnectionsAvailable: IsFinancialConnectionsAvailable =
         DefaultIsFinancialConnectionsAvailable()
->>>>>>> 44e6b8fe
 ) {
     private val lpmSerializer = LpmSerializer()
     internal val serverInitializedLatch = CountDownLatch(1)
