package com.stripe.android.ui.core.forms.resources

import android.content.res.Resources
import androidx.annotation.DrawableRes
import androidx.annotation.RestrictTo
import androidx.annotation.StringRes
import androidx.annotation.VisibleForTesting
import com.stripe.android.model.ConfirmPaymentIntentParams
import com.stripe.android.model.LuxePostConfirmActionRepository
import com.stripe.android.model.PaymentMethod
import com.stripe.android.model.PaymentMethodCode
import com.stripe.android.payments.financialconnections.DefaultIsFinancialConnectionsAvailable
import com.stripe.android.payments.financialconnections.IsFinancialConnectionsAvailable
import com.stripe.android.paymentsheet.forms.AffirmRequirement
import com.stripe.android.paymentsheet.forms.AfterpayClearpayRequirement
import com.stripe.android.paymentsheet.forms.AuBecsDebitRequirement
import com.stripe.android.paymentsheet.forms.BancontactRequirement
import com.stripe.android.paymentsheet.forms.CardRequirement
import com.stripe.android.paymentsheet.forms.EpsRequirement
import com.stripe.android.paymentsheet.forms.GiropayRequirement
import com.stripe.android.paymentsheet.forms.IdealRequirement
import com.stripe.android.paymentsheet.forms.KlarnaRequirement
import com.stripe.android.paymentsheet.forms.MobilePayRequirement
import com.stripe.android.paymentsheet.forms.P24Requirement
import com.stripe.android.paymentsheet.forms.PaymentMethodRequirements
import com.stripe.android.paymentsheet.forms.PaypalRequirement
<<<<<<< HEAD
import com.stripe.android.paymentsheet.forms.RevolutePayRequirement
=======
import com.stripe.android.paymentsheet.forms.RevolutPayRequirement
>>>>>>> 08b6fb9c
import com.stripe.android.paymentsheet.forms.SepaDebitRequirement
import com.stripe.android.paymentsheet.forms.SofortRequirement
import com.stripe.android.paymentsheet.forms.USBankAccountRequirement
import com.stripe.android.paymentsheet.forms.UpiRequirement
import com.stripe.android.ui.core.R
import com.stripe.android.ui.core.elements.AfterpayClearpayHeaderElement.Companion.isClearpay
import com.stripe.android.ui.core.elements.CardBillingSpec
import com.stripe.android.ui.core.elements.CardDetailsSectionSpec
import com.stripe.android.ui.core.elements.EmptyFormSpec
import com.stripe.android.ui.core.elements.LayoutSpec
import com.stripe.android.ui.core.elements.LpmSerializer
import com.stripe.android.ui.core.elements.SaveForFutureUseSpec
import com.stripe.android.ui.core.elements.SharedDataSpec
import com.stripe.android.ui.core.elements.transform
import java.io.InputStream
import java.util.concurrent.CountDownLatch
import java.util.concurrent.TimeUnit

/**
 * This class is responsible for loading the LPM UI Specification for all LPMs, and returning
 * a particular requested LPM.
 *
 * This is not injected as a singleton because when the activity is killed
 * the FormViewModel and SheetViewModel don't share the Dagger graph and the
 * repository is not a singleton.  Additionally every time you create a new
 * form view model a new repository is created and thus needs to be initialized.
 */
@RestrictTo(RestrictTo.Scope.LIBRARY_GROUP)
class LpmRepository constructor(
    private val arguments: LpmRepositoryArguments,
    private val lpmInitialFormData: LpmInitialFormData = LpmInitialFormData.Instance,
    private val lpmPostConfirmData: LuxePostConfirmActionRepository = LuxePostConfirmActionRepository.Instance
) {

    private val lpmSerializer = LpmSerializer()
    private val serverInitializedLatch = CountDownLatch(1)
    var serverSpecLoadingState: ServerSpecState = ServerSpecState.Uninitialized

    val supportedPaymentMethods: List<String> by lazy {
        listOf(
            PaymentMethod.Type.Card.code,
            PaymentMethod.Type.Bancontact.code,
            PaymentMethod.Type.Sofort.code,
            PaymentMethod.Type.Ideal.code,
            PaymentMethod.Type.SepaDebit.code,
            PaymentMethod.Type.Eps.code,
            PaymentMethod.Type.Giropay.code,
            PaymentMethod.Type.P24.code,
            PaymentMethod.Type.Klarna.code,
            PaymentMethod.Type.PayPal.code,
            PaymentMethod.Type.AfterpayClearpay.code,
            PaymentMethod.Type.USBankAccount.code,
            PaymentMethod.Type.Affirm.code,
            PaymentMethod.Type.RevolutPay.code,
<<<<<<< HEAD
            PaymentMethod.Type.MobilePay.code,
=======
>>>>>>> 08b6fb9c
            PaymentMethod.Type.AuBecsDebit.code,
            PaymentMethod.Type.Upi.code,
        )
    }

    fun isLoaded() = serverInitializedLatch.count <= 0L

    fun fromCode(code: PaymentMethodCode?) = lpmInitialFormData.fromCode(code)

    fun values() = lpmInitialFormData.values()

    fun waitUntilLoaded() {
        serverInitializedLatch.await(20, TimeUnit.SECONDS)
    }

    /**
     * This method will read the expected LPMs and their specs as two separate parameters.
     * Any spec now found from the server will be read from disk json file.
     *
     * It is still possible that an lpm that is expected cannot be read successfully from
     * the json spec on disk or the server spec.
     *
     * It is also possible that an LPM is present in the repository that is not present
     * in the expected LPM list.
     *
     * Reading the server spec is all or nothing, any error means none will be read
     * so it is important that the json on disk is successful.
     */
    @RestrictTo(RestrictTo.Scope.LIBRARY_GROUP)
    fun update(
        expectedLpms: List<String>,
        serverLpmSpecs: String?
    ) = internalUpdate(expectedLpms, serverLpmSpecs, false)

    @VisibleForTesting
    fun forceUpdate(
        expectedLpms: List<String>,
        serverLpmSpecs: String?
    ) = internalUpdate(expectedLpms, serverLpmSpecs, true)

    /**
     * Will add the server specs to the repository and load the ones from disk if
     * server is not parseable.
     */
    private fun internalUpdate(
        expectedLpms: List<String>,
        serverLpmSpecs: String?,
        force: Boolean = false
    ) {
        val newSpecsToLoad =
            expectedLpms.firstOrNull { !lpmInitialFormData.containsKey(it) } != null

        if (!isLoaded() || force || newSpecsToLoad) {
            serverSpecLoadingState = ServerSpecState.NoServerSpec(serverLpmSpecs)
            if (!serverLpmSpecs.isNullOrEmpty()) {
                serverSpecLoadingState = ServerSpecState.ServerNotParsed(serverLpmSpecs)
                val serverLpmObjects = lpmSerializer.deserializeList(serverLpmSpecs)
                if (serverLpmObjects.isNotEmpty()) {
                    serverSpecLoadingState = ServerSpecState.ServerParsed(serverLpmSpecs)
                }
                update(serverLpmObjects)
            }

            // If the server does not return specs, or they are not parsed successfully
            // we will use the LPM on disk if found
            val lpmsNotParsedFromServerSpec = expectedLpms
                .filter { !lpmInitialFormData.containsKey(it) }
                .filter { supportsPaymentMethod(it) }

            if (lpmsNotParsedFromServerSpec.isNotEmpty()) {
                val mapFromDisk: Map<String, SharedDataSpec>? =
                    readFromDisk()
                        ?.associateBy { it.type }
                        ?.filterKeys { expectedLpms.contains(it) }
                lpmInitialFormData.putAll(
                    lpmsNotParsedFromServerSpec
                        .mapNotNull { mapFromDisk?.get(it) }
                        .mapNotNull { convertToSupportedPaymentMethod(it) }
                        .associateBy { it.code }
                )
                mapFromDisk
                    ?.mapValues { it.value.nextActionSpec.transform() }
                    ?.let {
                        lpmPostConfirmData.update(
                            it
                        )
                    }
            }

            serverInitializedLatch.countDown()
        }
    }

    @VisibleForTesting
    fun updateFromDisk() {
        update(readFromDisk())
    }

    private fun readFromDisk() =
        parseLpms(arguments.resources?.assets?.open("lpms.json"))

    private fun update(lpms: List<SharedDataSpec>?) {
        val parsedSharedData = lpms
            ?.filter { supportsPaymentMethod(it.type) }
            ?.filterNot {
                !arguments.isFinancialConnectionsAvailable() &&
                    it.type == PaymentMethod.Type.USBankAccount.code
            }

        // By mapNotNull we will not accept any LPMs that are not known by the platform.
        parsedSharedData
            ?.mapNotNull { convertToSupportedPaymentMethod(it) }
            ?.toMutableList()
            ?.let {
                lpmInitialFormData.putAll(
                    it.associateBy { it.code }
                )
            }

        // Here nextActionSpec if null will convert to an explicit internal next action and status.
        parsedSharedData
            ?.associate { it.type to it.nextActionSpec.transform() }
            ?.let {
                lpmPostConfirmData.update(
                    it
                )
            }
    }

    private fun supportsPaymentMethod(paymentMethodCode: String): Boolean {
        return supportedPaymentMethods.contains(paymentMethodCode)
    }

    private fun parseLpms(inputStream: InputStream?) =
        getJsonStringFromInputStream(inputStream)?.let { string ->
            lpmSerializer.deserializeList(string)
        }

    private fun getJsonStringFromInputStream(inputStream: InputStream?) =
        inputStream?.bufferedReader().use { it?.readText() }

    private fun convertToSupportedPaymentMethod(sharedDataSpec: SharedDataSpec) =
        when (sharedDataSpec.type) {
            PaymentMethod.Type.Card.code -> SupportedPaymentMethod(
                "card",
                false,
                R.string.stripe_paymentsheet_payment_method_card,
                R.drawable.stripe_ic_paymentsheet_pm_card,
                true,
                CardRequirement,
                if (sharedDataSpec.fields.isEmpty() || sharedDataSpec.fields == listOf(EmptyFormSpec)) {
                    HardcodedCard.formSpec
                } else {
                    LayoutSpec(sharedDataSpec.fields)
                }
            )
            PaymentMethod.Type.Bancontact.code -> SupportedPaymentMethod(
                "bancontact",
                true,
                R.string.stripe_paymentsheet_payment_method_bancontact,
                R.drawable.stripe_ic_paymentsheet_pm_bancontact,
                false,
                BancontactRequirement,
                LayoutSpec(sharedDataSpec.fields)
            )
            PaymentMethod.Type.Sofort.code -> SupportedPaymentMethod(
                "sofort",
                true,
                R.string.stripe_paymentsheet_payment_method_sofort,
                R.drawable.stripe_ic_paymentsheet_pm_klarna,
                false,
                SofortRequirement,
                LayoutSpec(sharedDataSpec.fields)
            )
            PaymentMethod.Type.Ideal.code -> SupportedPaymentMethod(
                "ideal",
                true,
                R.string.stripe_paymentsheet_payment_method_ideal,
                R.drawable.stripe_ic_paymentsheet_pm_ideal,
                false,
                IdealRequirement,
                LayoutSpec(sharedDataSpec.fields)
            )
            PaymentMethod.Type.SepaDebit.code -> SupportedPaymentMethod(
                "sepa_debit",
                true,
                R.string.stripe_paymentsheet_payment_method_sepa_debit,
                R.drawable.stripe_ic_paymentsheet_pm_sepa_debit,
                false,
                SepaDebitRequirement,
                LayoutSpec(sharedDataSpec.fields)
            )
            PaymentMethod.Type.Eps.code -> SupportedPaymentMethod(
                "eps",
                true,
                R.string.stripe_paymentsheet_payment_method_eps,
                R.drawable.stripe_ic_paymentsheet_pm_eps,
                false,
                EpsRequirement,
                LayoutSpec(sharedDataSpec.fields)
            )
            PaymentMethod.Type.P24.code -> SupportedPaymentMethod(
                "p24",
                false,
                R.string.stripe_paymentsheet_payment_method_p24,
                R.drawable.stripe_ic_paymentsheet_pm_p24,
                false,
                P24Requirement,
                LayoutSpec(sharedDataSpec.fields)
            )
            PaymentMethod.Type.Giropay.code -> SupportedPaymentMethod(
                "giropay",
                false,
                R.string.stripe_paymentsheet_payment_method_giropay,
                R.drawable.stripe_ic_paymentsheet_pm_giropay,
                false,
                GiropayRequirement,
                LayoutSpec(sharedDataSpec.fields)
            )
            PaymentMethod.Type.AfterpayClearpay.code -> SupportedPaymentMethod(
                "afterpay_clearpay",
                false,
                if (isClearpay()) {
                    R.string.stripe_paymentsheet_payment_method_clearpay
                } else {
                    R.string.stripe_paymentsheet_payment_method_afterpay
                },
                R.drawable.stripe_ic_paymentsheet_pm_afterpay_clearpay,
                false,
                AfterpayClearpayRequirement,
                LayoutSpec(sharedDataSpec.fields)
            )
            PaymentMethod.Type.Klarna.code -> SupportedPaymentMethod(
                "klarna",
                false,
                R.string.stripe_paymentsheet_payment_method_klarna,
                R.drawable.stripe_ic_paymentsheet_pm_klarna,
                false,
                KlarnaRequirement,
                LayoutSpec(sharedDataSpec.fields)
            )
            PaymentMethod.Type.PayPal.code -> SupportedPaymentMethod(
                "paypal",
                false,
                R.string.stripe_paymentsheet_payment_method_paypal,
                R.drawable.stripe_ic_paymentsheet_pm_paypal,
                false,
                PaypalRequirement,
                LayoutSpec(sharedDataSpec.fields)
            )
            PaymentMethod.Type.Affirm.code -> SupportedPaymentMethod(
                "affirm",
                false,
                R.string.stripe_paymentsheet_payment_method_affirm,
                R.drawable.stripe_ic_paymentsheet_pm_affirm,
                false,
                AffirmRequirement,
                LayoutSpec(sharedDataSpec.fields)
            )
            PaymentMethod.Type.RevolutPay.code -> SupportedPaymentMethod(
                "revolut_pay",
                false,
                R.string.stripe_paymentsheet_payment_method_revolut_pay,
                R.drawable.stripe_ic_paymentsheet_pm_revolut_pay,
                false,
<<<<<<< HEAD
                RevolutePayRequirement,
                LayoutSpec(sharedDataSpec.fields)
            )
            PaymentMethod.Type.MobilePay.code -> SupportedPaymentMethod(
                "mobilepay",
                false,
                R.string.stripe_paymentsheet_payment_method_mobile_pay,
                R.drawable.stripe_ic_paymentsheet_pm_mobile_pay,
                false,
                MobilePayRequirement,
=======
                RevolutPayRequirement,
>>>>>>> 08b6fb9c
                LayoutSpec(sharedDataSpec.fields)
            )
            PaymentMethod.Type.AuBecsDebit.code -> SupportedPaymentMethod(
                "au_becs_debit",
                true,
                R.string.stripe_paymentsheet_payment_method_au_becs_debit,
                R.drawable.stripe_ic_paymentsheet_pm_bank,
                true,
                AuBecsDebitRequirement,
                LayoutSpec(sharedDataSpec.fields)
            )
            PaymentMethod.Type.USBankAccount.code -> SupportedPaymentMethod(
                "us_bank_account",
                true,
                R.string.stripe_paymentsheet_payment_method_us_bank_account,
                R.drawable.stripe_ic_paymentsheet_pm_bank,
                true,
                USBankAccountRequirement,
                LayoutSpec(sharedDataSpec.fields)
            )
            PaymentMethod.Type.Upi.code -> SupportedPaymentMethod(
                code = "upi",
                requiresMandate = false,
                displayNameResource = R.string.stripe_paymentsheet_payment_method_upi,
                iconResource = R.drawable.stripe_ic_paymentsheet_pm_upi,
                tintIconOnSelection = false,
                requirement = UpiRequirement,
                formSpec = LayoutSpec(sharedDataSpec.fields)
            )
            else -> null
        }

    /**
     * Enum defining all payment method types for which Payment Sheet can collect
     * payment data.
     *
     * FormSpec is optionally null only because Card is not converted to the
     * compose model.
     */
    @RestrictTo(RestrictTo.Scope.LIBRARY_GROUP_PREFIX)
    data class SupportedPaymentMethod(
        /**
         * This describes the PaymentMethod Type as described
         * https://stripe.com/docs/api/payment_intents/create#create_payment_intent-payment_method_types
         */
        val code: PaymentMethodCode,

        /** This describes if the LPM requires a mandate see [ConfirmPaymentIntentParams.mandateDataParams]. */
        val requiresMandate: Boolean,

        /** This describes the name that appears under the selector. */
        @StringRes val displayNameResource: Int,

        /** This describes the image in the LPM selector.  These can be found internally [here](https://www.figma.com/file/2b9r3CJbyeVAmKi1VHV2h9/Mobile-Payment-Element?node-id=1128%3A0) */
        @DrawableRes val iconResource: Int,

        /** Indicates if the lpm icon in the selector is a single color and should be tinted
         * on selection.
         */
        val tintIconOnSelection: Boolean,

        /**
         * This describes the requirements of the LPM including if it is supported with
         * PaymentIntents w/ or w/out SetupFutureUsage set, SetupIntent, or on-session when attached
         * to the customer object.
         */
        val requirement: PaymentMethodRequirements,

        /**
         * This describes how the UI should look.
         */
        val formSpec: LayoutSpec
    ) {
        /**
         * Returns true if the payment method supports confirming from a saved
         * payment method of this type.  See [PaymentMethodRequirements] for
         * description of the values
         */
        fun supportsCustomerSavedPM() = requirement.getConfirmPMFromCustomer(code)
    }

    @VisibleForTesting(otherwise = VisibleForTesting.PROTECTED)
    class LpmInitialFormData {

        private var codeToSupportedPaymentMethod = mutableMapOf<String, SupportedPaymentMethod>()

        fun values() = codeToSupportedPaymentMethod.values

        fun fromCode(code: String?) = code?.let { paymentMethodCode ->
            codeToSupportedPaymentMethod[paymentMethodCode]
        }

        fun containsKey(it: String) = codeToSupportedPaymentMethod.containsKey(it)

        fun putAll(map: Map<PaymentMethodCode, SupportedPaymentMethod>) {
            codeToSupportedPaymentMethod.putAll(map)
        }

        internal companion object {
            val Instance = LpmInitialFormData()
        }
    }

    companion object {
        @Volatile
        private var INSTANCE: LpmRepository? = null
        fun getInstance(args: LpmRepositoryArguments): LpmRepository =
            INSTANCE ?: synchronized(this) {
                INSTANCE ?: LpmRepository(args).also { INSTANCE = it }
            }

        @RestrictTo(RestrictTo.Scope.LIBRARY_GROUP)
        val HardcodedCard = SupportedPaymentMethod(
            "card",
            false,
            R.string.stripe_paymentsheet_payment_method_card,
            R.drawable.stripe_ic_paymentsheet_pm_card,
            true,
            CardRequirement,
            LayoutSpec(listOf(CardDetailsSectionSpec(), CardBillingSpec(), SaveForFutureUseSpec()))
        )
    }

    @RestrictTo(RestrictTo.Scope.LIBRARY_GROUP)
    sealed class ServerSpecState(val serverLpmSpecs: String?) {
        object Uninitialized : ServerSpecState(null)
        class NoServerSpec(serverLpmSpecs: String?) : ServerSpecState(serverLpmSpecs)
        class ServerParsed(serverLpmSpecs: String?) : ServerSpecState(serverLpmSpecs)
        class ServerNotParsed(serverLpmSpecs: String?) : ServerSpecState(serverLpmSpecs)
    }

    @RestrictTo(RestrictTo.Scope.LIBRARY_GROUP)
    data class LpmRepositoryArguments(
        val resources: Resources?,
        val isFinancialConnectionsAvailable: IsFinancialConnectionsAvailable =
            DefaultIsFinancialConnectionsAvailable(),
    )
}<|MERGE_RESOLUTION|>--- conflicted
+++ resolved
@@ -24,11 +24,7 @@
 import com.stripe.android.paymentsheet.forms.P24Requirement
 import com.stripe.android.paymentsheet.forms.PaymentMethodRequirements
 import com.stripe.android.paymentsheet.forms.PaypalRequirement
-<<<<<<< HEAD
-import com.stripe.android.paymentsheet.forms.RevolutePayRequirement
-=======
 import com.stripe.android.paymentsheet.forms.RevolutPayRequirement
->>>>>>> 08b6fb9c
 import com.stripe.android.paymentsheet.forms.SepaDebitRequirement
 import com.stripe.android.paymentsheet.forms.SofortRequirement
 import com.stripe.android.paymentsheet.forms.USBankAccountRequirement
@@ -83,10 +79,7 @@
             PaymentMethod.Type.USBankAccount.code,
             PaymentMethod.Type.Affirm.code,
             PaymentMethod.Type.RevolutPay.code,
-<<<<<<< HEAD
             PaymentMethod.Type.MobilePay.code,
-=======
->>>>>>> 08b6fb9c
             PaymentMethod.Type.AuBecsDebit.code,
             PaymentMethod.Type.Upi.code,
         )
@@ -352,8 +345,7 @@
                 R.string.stripe_paymentsheet_payment_method_revolut_pay,
                 R.drawable.stripe_ic_paymentsheet_pm_revolut_pay,
                 false,
-<<<<<<< HEAD
-                RevolutePayRequirement,
+                RevolutPayRequirement,
                 LayoutSpec(sharedDataSpec.fields)
             )
             PaymentMethod.Type.MobilePay.code -> SupportedPaymentMethod(
@@ -363,9 +355,6 @@
                 R.drawable.stripe_ic_paymentsheet_pm_mobile_pay,
                 false,
                 MobilePayRequirement,
-=======
-                RevolutPayRequirement,
->>>>>>> 08b6fb9c
                 LayoutSpec(sharedDataSpec.fields)
             )
             PaymentMethod.Type.AuBecsDebit.code -> SupportedPaymentMethod(
