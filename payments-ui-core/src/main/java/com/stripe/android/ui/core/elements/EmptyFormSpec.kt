package com.stripe.android.ui.core.elements

import kotlinx.parcelize.IgnoredOnParcel
<<<<<<< HEAD
import kotlinx.parcelize.Parcelize
=======
>>>>>>> 23b37ce6
import kotlinx.serialization.Serializable

/**
 * This defines an empty form spec. It is not intended to be used when building forms for
 * PaymentSheet. This form solves an issue where {@link CompleteFormFieldValueFilter#filterFlow()}
 * returns null when filtering no elements. If given this EmptyFormSpec, the filtering will view
 * the form as complete. {@link LayoutSpec#create()} is the way to build a form with no elements.
 */
@Serializable
internal object EmptyFormSpec : FormItemSpec() {
    @IgnoredOnParcel
<<<<<<< HEAD
    override val api_path: IdentifierSpec = IdentifierSpec.Generic("empty")
=======
    override val apiPath: IdentifierSpec = IdentifierSpec.Generic("empty")
>>>>>>> 23b37ce6
}<|MERGE_RESOLUTION|>--- conflicted
+++ resolved
@@ -1,10 +1,5 @@
 package com.stripe.android.ui.core.elements
 
-import kotlinx.parcelize.IgnoredOnParcel
-<<<<<<< HEAD
-import kotlinx.parcelize.Parcelize
-=======
->>>>>>> 23b37ce6
 import kotlinx.serialization.Serializable
 
 /**
@@ -15,10 +10,5 @@
  */
 @Serializable
 internal object EmptyFormSpec : FormItemSpec() {
-    @IgnoredOnParcel
-<<<<<<< HEAD
-    override val api_path: IdentifierSpec = IdentifierSpec.Generic("empty")
-=======
     override val apiPath: IdentifierSpec = IdentifierSpec.Generic("empty")
->>>>>>> 23b37ce6
 }