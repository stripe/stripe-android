--- conflicted
+++ resolved
@@ -24,79 +24,6 @@
     )
 
     @Test
-<<<<<<< HEAD
-    fun `Verify failing to read server schema reads from disk`() {
-        lpmRepository.update(
-            listOf("affirm"),
-            """
-          [
-            {
-                "type": "affirm",
-                invalid schema
-              }
-         ]
-            """.trimIndent()
-        )
-        assertThat(lpmRepository.fromCode("affirm")).isNotNull()
-    }
-
-    @Test
-    fun `Verify field not found in schema is read from disk`() {
-        lpmRepository.update(
-            listOf("card", "afterpay_clearpay"),
-            """
-          [
-            {
-                "type": "afterpay_clearpay",
-                "async": false,
-                "fields": [
-                  {
-                    "type": "affirm_header"
-                  }
-                ]
-              }
-         ]
-            """.trimIndent()
-        )
-        assertThat(lpmRepository.fromCode("afterpay_clearpay")).isNotNull()
-        assertThat(lpmRepository.fromCode("card")).isNotNull()
-    }
-
-    @Test
-    fun `Repository will contain LPMs in ordered and schema`() {
-        lpmRepository.update(
-            listOf("afterpay_clearpay"),
-            """
-          [
-            {
-                "type": "affirm",
-                "async": false,
-                "fields": [
-                  {
-                    "type": "affirm_header"
-                  }
-                ]
-            },
-            {
-                "type": "afterpay_clearpay",
-                "async": false,
-                "fields": [
-                  {
-                    "type": "affirm_header"
-                  }
-                ]
-              }
-         ]
-            """.trimIndent()
-        )
-        assertThat(lpmRepository.fromCode("afterpay_clearpay")).isNotNull()
-        assertThat(lpmRepository.fromCode("affirm")).isNotNull()
-    }
-
-    @Test
-    fun `Verify no fields in the default json are ignored the lpms package should be correct`() {
-        lpmRepository.updateFromDisk()
-=======
     fun `Test label for afterpay show correctly when clearpay string`() {
         Locale.setDefault(Locale.UK)
         val lpmRepository = LpmRepository(
@@ -119,8 +46,77 @@
     }
 
     @Test
-    fun `Verify no fields in the default json are ignored`() {
->>>>>>> 44e6b8fe
+    fun `Verify failing to read server schema reads from disk`() {
+        lpmRepository.update(
+            listOf("affirm"),
+            """
+          [
+            {
+                "type": "affirm",
+                invalid schema
+              }
+         ]
+            """.trimIndent()
+        )
+        assertThat(lpmRepository.fromCode("affirm")).isNotNull()
+    }
+
+    @Test
+    fun `Verify field not found in schema is read from disk`() {
+        lpmRepository.update(
+            listOf("card", "afterpay_clearpay"),
+            """
+          [
+            {
+                "type": "afterpay_clearpay",
+                "async": false,
+                "fields": [
+                  {
+                    "type": "affirm_header"
+                  }
+                ]
+              }
+         ]
+            """.trimIndent()
+        )
+        assertThat(lpmRepository.fromCode("afterpay_clearpay")).isNotNull()
+        assertThat(lpmRepository.fromCode("card")).isNotNull()
+    }
+
+    @Test
+    fun `Repository will contain LPMs in ordered and schema`() {
+        lpmRepository.update(
+            listOf("afterpay_clearpay"),
+            """
+          [
+            {
+                "type": "affirm",
+                "async": false,
+                "fields": [
+                  {
+                    "type": "affirm_header"
+                  }
+                ]
+            },
+            {
+                "type": "afterpay_clearpay",
+                "async": false,
+                "fields": [
+                  {
+                    "type": "affirm_header"
+                  }
+                ]
+              }
+         ]
+            """.trimIndent()
+        )
+        assertThat(lpmRepository.fromCode("afterpay_clearpay")).isNotNull()
+        assertThat(lpmRepository.fromCode("affirm")).isNotNull()
+    }
+
+    @Test
+    fun `Verify no fields in the default json are ignored the lpms package should be correct`() {
+        lpmRepository.updateFromDisk()
         // If this test fails, check to make sure the spec's serializer is added to
         // FormItemSpecSerializer
         LpmRepository.exposedPaymentMethods.forEach { code ->
