--- conflicted
+++ resolved
@@ -1,10 +1,6 @@
 ext.versions = [
-<<<<<<< HEAD
-        detekt: "1.19.0",
+        detekt: "1.20.0",
         mavericks: "2.6.1"
-=======
-        detekt: "1.20.0",
->>>>>>> b135e443
 ]
 
 ext.buildLibs = [
@@ -20,10 +16,5 @@
 ]
 
 ext.testLibs = [
-<<<<<<< HEAD
-        turbine: "app.cash.turbine:turbine:0.7.0",
         mavericks: "com.airbnb.android:mavericks-testing:$versions.mavericks"
-=======
-        turbine: "app.cash.turbine:turbine:0.8.0"
->>>>>>> b135e443
 ]