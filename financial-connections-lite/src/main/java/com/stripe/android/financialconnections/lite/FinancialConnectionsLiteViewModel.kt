package com.stripe.android.financialconnections.lite

import android.content.Context
import androidx.core.net.toUri
import androidx.lifecycle.SavedStateHandle
import androidx.lifecycle.ViewModel
import androidx.lifecycle.ViewModelProvider
import androidx.lifecycle.createSavedStateHandle
import androidx.lifecycle.viewModelScope
import androidx.lifecycle.viewmodel.CreationExtras
import com.stripe.android.core.Logger
import com.stripe.android.financialconnections.launcher.FinancialConnectionsSheetActivityArgs
import com.stripe.android.financialconnections.launcher.FinancialConnectionsSheetActivityArgs.Companion.EXTRA_ARGS
import com.stripe.android.financialconnections.launcher.FinancialConnectionsSheetActivityArgs.ForData
import com.stripe.android.financialconnections.launcher.FinancialConnectionsSheetActivityArgs.ForInstantDebits
import com.stripe.android.financialconnections.launcher.FinancialConnectionsSheetActivityArgs.ForToken
import com.stripe.android.financialconnections.launcher.FinancialConnectionsSheetActivityResult
import com.stripe.android.financialconnections.launcher.FinancialConnectionsSheetActivityResult.Canceled
import com.stripe.android.financialconnections.launcher.FinancialConnectionsSheetActivityResult.Completed
import com.stripe.android.financialconnections.launcher.FinancialConnectionsSheetActivityResult.Failed
import com.stripe.android.financialconnections.lite.FinancialConnectionsLiteViewModel.ViewEffect.FinishWithResult
import com.stripe.android.financialconnections.lite.FinancialConnectionsLiteViewModel.ViewEffect.OpenAuthFlowWithUrl
import com.stripe.android.financialconnections.lite.FinancialConnectionsLiteViewModel.ViewEffect.OpenCustomTab
import com.stripe.android.financialconnections.lite.di.Di
import com.stripe.android.financialconnections.lite.repository.FinancialConnectionsLiteRepository
import com.stripe.android.financialconnections.utils.HostedAuthUrlBuilder
import com.stripe.android.financialconnections.utils.InstantDebitsResultBuilder
import kotlinx.coroutines.CoroutineDispatcher
import kotlinx.coroutines.flow.MutableSharedFlow
import kotlinx.coroutines.flow.MutableStateFlow
import kotlinx.coroutines.flow.SharedFlow
import kotlinx.coroutines.flow.StateFlow
import kotlinx.coroutines.flow.asSharedFlow
import kotlinx.coroutines.flow.asStateFlow
import kotlinx.coroutines.flow.update
import kotlinx.coroutines.launch

internal class FinancialConnectionsLiteViewModel(
    private val logger: Logger,
    savedStateHandle: SavedStateHandle,
    private val repository: FinancialConnectionsLiteRepository,
    private val workContext: CoroutineDispatcher,
    applicationId: String
) : ViewModel() {

    private val args: FinancialConnectionsSheetActivityArgs =
        savedStateHandle[EXTRA_ARGS] ?: throw IllegalStateException("Missing arguments")

    private val _viewEffects = MutableSharedFlow<ViewEffect>()
    val viewEffects: SharedFlow<ViewEffect> = _viewEffects.asSharedFlow()

    private val _state = MutableStateFlow<State?>(null)
    val state: StateFlow<State?> = _state.asStateFlow()

    init {
        viewModelScope.launch(workContext) {
            runCatching {
                val sync = repository.synchronize(args.configuration, applicationId).getOrThrow()
                val hostedAuthUrl = HostedAuthUrlBuilder.create(
                    args,
                    sync.manifest.hostedAuthUrl
                )
                val state = State(
                    successUrl = requireNotNull(sync.manifest.successUrl),
                    cancelUrl = requireNotNull(sync.manifest.cancelUrl),
                    hostedAuthUrl = requireNotNull(hostedAuthUrl)
                )
                _state.update { state }
                _viewEffects.emit(OpenAuthFlowWithUrl(state.hostedAuthUrl))
            }.onFailure {
                handleError(it, "Failed to synchronize session")
            }
        }
    }

    fun handleUrl(uri: String) = withState { state ->
        when {
            uri.contains(state.successUrl) -> {
                when (args) {
                    is ForData -> onSuccessFromDataFlow(userCancelled = false)
                    is ForToken -> onSuccessFromTokenFlow(userCancelled = false)
                    is ForInstantDebits -> onSuccessFromInstantDebits(uri)
                }
            }
<<<<<<< HEAD
            uri.toString().contains(state.cancelUrl) -> {
=======
            uri.contains(state.cancelUrl) -> {
>>>>>>> cb0260ba
                when (args) {
                    is ForData -> onSuccessFromDataFlow(userCancelled = true)
                    is ForToken -> onSuccessFromTokenFlow(userCancelled = true)
                    is ForInstantDebits -> onAuthFlowCanceled()
                }
            }
            else -> {
                launchInBrowser(uri)
            }
        }
    }

    private fun onSuccessFromTokenFlow(userCancelled: Boolean) {
        viewModelScope.launch(workContext) {
            runCatching {
                val session = repository.getFinancialConnectionsSession(args.configuration).getOrThrow()
                if (session.paymentAccount == null && userCancelled) {
                    _viewEffects.emit(FinishWithResult(result = Canceled))
                } else {
                    _viewEffects.emit(
                        FinishWithResult(
                            Completed(
                                financialConnectionsSession = session,
                                token = requireNotNull(session.parsedToken)
                            )
                        )
                    )
                }
            }.onFailure {
                handleError(it, "Failed to complete session for token flow")
            }
        }
    }

    private fun onSuccessFromDataFlow(userCancelled: Boolean) {
        viewModelScope.launch(workContext) {
            runCatching {
                val session = repository.getFinancialConnectionsSession(args.configuration).getOrThrow()
                if (session.paymentAccount == null && userCancelled) {
                    _viewEffects.emit(FinishWithResult(result = Canceled))
                } else {
                    _viewEffects.emit(FinishWithResult(result = Completed(financialConnectionsSession = session)))
                }
            }.onFailure {
                handleError(it, "Failed to complete session for data flow")
            }
        }
    }

    private fun onSuccessFromInstantDebits(url: String) = viewModelScope.launch {
        InstantDebitsResultBuilder.fromUri(url.toUri())
            .onSuccess {
                _viewEffects.emit(
                    FinishWithResult(
                        Completed(
                            instantDebits = it,
                            financialConnectionsSession = null,
                            token = null
                        )
                    )
                )
            }.onFailure { error ->
                handleError(error, "Failed to parse instant debits result from url: $url")
            }
    }

    private fun onAuthFlowCanceled() {
        viewModelScope.launch {
            _viewEffects.emit(FinishWithResult(result = Canceled))
        }
    }

<<<<<<< HEAD
    private fun launchInBrowser(uri: Uri) {
=======
    private fun launchInBrowser(uri: String) {
>>>>>>> cb0260ba
        viewModelScope.launch {
            _viewEffects.emit(OpenCustomTab(uri))
        }
    }

    private fun withState(block: (State) -> Unit) = runCatching {
        block(requireNotNull(_state.value))
    }.onFailure {
        handleError(it, "State is null")
    }

    private fun handleError(error: Throwable, message: String) {
        logger.error(message, error)
        viewModelScope.launch {
            _viewEffects.emit(FinishWithResult(result = Failed(error)))
        }
    }

    internal data class State(
        val successUrl: String,
        val cancelUrl: String,
        val hostedAuthUrl: String
    )

    internal sealed class ViewEffect {
        data class OpenAuthFlowWithUrl(val url: String) : ViewEffect()
        data class OpenCustomTab(val url: String) : ViewEffect()
        data class FinishWithResult(val result: FinancialConnectionsSheetActivityResult) : ViewEffect()
    }

    class Factory : ViewModelProvider.Factory {
        override fun <T : ViewModel> create(modelClass: Class<T>, extras: CreationExtras): T {
            val savedStateHandle = extras.createSavedStateHandle()
            val appContext = extras[ViewModelProvider.AndroidViewModelFactory.APPLICATION_KEY] as Context

            return FinancialConnectionsLiteViewModel(
                savedStateHandle = savedStateHandle,
                applicationId = appContext.packageName,
                logger = Di.logger,
                workContext = Di.workContext,
                repository = Di.repository()
            ) as T
        }
    }
}<|MERGE_RESOLUTION|>--- conflicted
+++ resolved
@@ -82,11 +82,7 @@
                     is ForInstantDebits -> onSuccessFromInstantDebits(uri)
                 }
             }
-<<<<<<< HEAD
-            uri.toString().contains(state.cancelUrl) -> {
-=======
             uri.contains(state.cancelUrl) -> {
->>>>>>> cb0260ba
                 when (args) {
                     is ForData -> onSuccessFromDataFlow(userCancelled = true)
                     is ForToken -> onSuccessFromTokenFlow(userCancelled = true)
@@ -159,11 +155,7 @@
         }
     }
 
-<<<<<<< HEAD
-    private fun launchInBrowser(uri: Uri) {
-=======
     private fun launchInBrowser(uri: String) {
->>>>>>> cb0260ba
         viewModelScope.launch {
             _viewEffects.emit(OpenCustomTab(uri))
         }
