--- conflicted
+++ resolved
@@ -2,14 +2,11 @@
 
 ## XX.XX.XX - 2023-XX-XX
 
-<<<<<<< HEAD
 ### PaymentSheet
 * [Added] Added support for [payment method configurations](https://docs.stripe.com/payments/multiple-payment-method-configs) when using the deferred intent integration path.
-=======
+
 ## 20.37.4 - 2024-02-20
-
 * [FIXED][7953](https://github.com/stripe/stripe-android/pull/7953) Improved font rendering in `PaymentSheet`, `CustomerSheet`, and `FinancialConnectionsSheet` when used in Compose 1.6 and above.
->>>>>>> 030d264e
 
 ## 20.37.3 - 2024-02-12
 
