--- conflicted
+++ resolved
@@ -1,16 +1,6 @@
 # CHANGELOG
 
-<<<<<<< HEAD
-## 16.0.0 - unreleased
-* [#2671](https://github.com/stripe/stripe-android/pull/2671) Add cardParams property to CardInputWidget and CardMultilineWidget
-* [#2675](https://github.com/stripe/stripe-android/pull/2675) Add CardParams methods to Stripe class
-* [#2677](https://github.com/stripe/stripe-android/pull/2677) Deprecate Card.create()
-    * See `MIGRATING.md` for more details
-* [#2692](https://github.com/stripe/stripe-android/pull/2692) Make Alipay PaymentMethod public
-* [#2696](https://github.com/stripe/stripe-android/pull/2696) Upgrade to Gradle v6.6
-* [#2704](https://github.com/stripe/stripe-android/pull/2704) Deprecate metadata field on retrieved API objects
-    * See `MIGRATING.md` for more details
-=======
+
 ## 15.1.0 - unreleased
 * [#2671](https://github.com/stripe/stripe-android/pull/2671) Add `cardParams` property to `CardInputWidget` and `CardMultilineWidget`
 * [#2675](https://github.com/stripe/stripe-android/pull/2675) Add `CardParams` methods to `Stripe`
@@ -21,10 +11,11 @@
     * See `Stripe#confirmAlipayPayment()`
 * [#2693](https://github.com/stripe/stripe-android/pull/2693) Upgrade `androidx.appcompat:appcompat` to `1.2.0`
 * [#2696](https://github.com/stripe/stripe-android/pull/2696) Upgrade to Gradle `6.6`
+* [#2704](https://github.com/stripe/stripe-android/pull/2704) Deprecate metadata field on retrieved API objects
+    * See `MIGRATING.md` for more details
 * [#2708](https://github.com/stripe/stripe-android/pull/2708) Bump 3DS2 SDK to `4.0.5`
     * Fix crash related to SDK app id
     * Upgrade `com.nimbusds:nimbus-jose-jwt` to `8.20`
->>>>>>> 3a6d46ff
 
 ## 15.0.2 - 2020-08-03
 * [#2666](https://github.com/stripe/stripe-android/pull/2666) Bump 3DS2 SDK to `4.0.4`
