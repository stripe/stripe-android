--- conflicted
+++ resolved
@@ -7,12 +7,9 @@
 
 ### PaymentSheet
 
-<<<<<<< HEAD
 * [CHANGED][5487](https://github.com/stripe/stripe-android/pull/5487) Updated Google Pay button to match new brand guidelines.
-=======
 * [ADDED][5502](https://github.com/stripe/stripe-android/pull/5502) Added phone number minimum length
   validation
->>>>>>> ce98e091
 
 ## 20.11.0 - 2022-08-29
 This release adds postal code validation for PaymentSheet and fixed a fileprovider naming bug for Identity.
