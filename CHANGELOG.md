# CHANGELOG

## XX.XX.XX - 2023-XX-XX

<<<<<<< HEAD
=======
## 20.37.1 - 2024-01-25

### PaymentSheet
* [FIXED][7822](https://github.com/stripe/stripe-android/pull/7822) Fixed an issue where the SDK was unable to follow URL redirects in some cases.

### Payments
* [FIXED][7822](https://github.com/stripe/stripe-android/pull/7822) Fixed an issue where the SDK was unable to follow URL redirects in some cases.

>>>>>>> d6d2967e
## 20.37.0 - 2024-01-22

### Payments
* [CHANGED][7722](https://github.com/stripe/stripe-android/pull/7722) Added passive hCaptcha on Radar session creation endpoint. In order to enable hCaptcha on this endpoint, you must provide an activity to this method call (see the new optional activity parameter).
* [FIXED][7777](https://github.com/stripe/stripe-android/pull/7777) Fixed an issue in `PaymentSession` where tapping the `Add card` button stopped working after it was clicked once.

Dependencies updated:
* [7603](https://github.com/stripe/stripe-android/pull/7603) Bumped compile SDK from 33 to 34.

## 20.36.1 - 2024-01-08

### Identity
* [FIXED][7757](https://github.com/stripe/stripe-android/pull/7757) Fixed a crash when retrying the selfie scan.

## 20.36.0 - 2023-12-18

### PaymentSheet
* [ADDED][7713](https://github.com/stripe/stripe-android/pull/7713) PaymentSheet now supports [card brand choice](https://stripe.com/docs/card-brand-choice) for eligible merchants and transactions. To provide a list of preferred networks, use `PaymentSheet.Configuration.preferredNetworks`.
* [ADDED][7447](https://github.com/stripe/stripe-android/pull/7447) PaymentSheet now supports [Bacs Direct Debit](https://stripe.com/docs/payments/payment-methods/bacs-debit) for PaymentIntents.

### CustomerSheet
* [ADDED][7713](https://github.com/stripe/stripe-android/pull/7713) CustomerSheet now supports [card brand choice](https://stripe.com/docs/card-brand-choice) for eligible merchants and transactions. To provide a list of preferred networks, use `PaymentSheet.Configuration.preferredNetworks`.

### Payments
* [ADDED][7713](https://github.com/stripe/stripe-android/pull/7713) `CardInputWidget`, `CardMultilineWidget`, and `CardFormView` now support [card brand choice](https://stripe.com/docs/card-brand-choice) for eligible merchants. To provide a list of preferred networks, use `setPreferredNetworks()`.

* [DEPRECATED][7723](https://github.com/stripe/stripe-android/pull/7723) `IssuingCardPinService` is deprecated and will be removed in a future release. [Please use Issuing Elements instead](https://stripe.com/docs/issuing/elements)

## 20.35.2 - 2023-12-11

### PaymentSheet
* [FIXED][7683](https://github.com/stripe/stripe-android/pull/7683) Fixed an issue where PaymentSheet didn't correctly consider `BillingDetailsCollectionConfiguration` when transacting with Google Pay.

## 20.35.1 - 2023-12-04

### Identity
* [CHANGED][7407](https://github.com/stripe/stripe-android/pull/7407) Updated the UX for Consent and DocSelection page.

## 20.35.0 - 2023-11-28

### PaymentSheet
* [ADDED][7249](https://github.com/stripe/stripe-android/pull/7249) PaymentSheet now supports configuring the Google Pay button type in the `GooglePayConfiguration`.
* [FIXED][7623](https://github.com/stripe/stripe-android/pull/7623) Fixed an issue where FlowController did not save a newly added payment method as the default method.
* [FIXED][7496](https://github.com/stripe/stripe-android/pull/7496) Fixed an issue where PaymentSheet did not save a newly added payment method as the default method.
* [FIXED][7584](https://github.com/stripe/stripe-android/pull/7584) Fixed an issue where PaymentSheet would render with a lightened surface color in dark mode.
* [FIXED][7635](https://github.com/stripe/stripe-android/pull/7635) Fixed an issue where PaymentSheet wouldn't accept valid Mexican phone numbers.

### CustomerSheet
* [ADDED][7644](https://github.com/stripe/stripe-android/pull/7644) Added support for updating a payment method in the experimental `CustomerAdapter` interface.
* [CHANGED][7627](https://github.com/stripe/stripe-android/pull/7627) Updated the experimental CustomerSheet.Configuration to require a merchant name.

## 20.34.4 - 2023-11-02

### PaymentSheet
* [FIXED][7570](https://github.com/stripe/stripe-android/pull/7570) Fixed an issue where compiling PaymentSheet with R8 would cause an irrelevant warning for missing classes from Financial Connections if the module wasn't included.
* [FIXED][7571](https://github.com/stripe/stripe-android/pull/7571) Fixed an issue where CustomerSheet would throw an error related to invalid payment_method_types.

### Financial Connections
* [FIXED][7575](https://github.com/stripe/stripe-android/pull/7575) Don't show microdeposits screen if microdeposits are not required.

## 20.34.3 - 2023-10-31

### PaymentSheet
* [FIXED][7530](https://github.com/stripe/stripe-android/pull/7530) Fixed an issue which caused PaymentSheet to transitively include the Financial Connections SDK even if not requested.
* [FIXED][7545](https://github.com/stripe/stripe-android/pull/7545) Fixed an issue where the US Bank Account collection flow would not launch when using FlowController with Payment Intents.

## 20.34.2 - 2023-10-30

### PaymentSheet
* [FIXED][7499](https://github.com/stripe/stripe-android/pull/7499) Fixed an issue with incorrect error messages when encountering a failure after 3D Secure authentication.
* [FIXED][7464](https://github.com/stripe/stripe-android/pull/7464) Fixed an issue where canceling the US Bank Account selection flow prevents the user from launching it again.
* [FIXED][7529](https://github.com/stripe/stripe-android/pull/7529) PaymentSheet no longer displays saved cards that originated from Apple Pay or Google Pay.

## 20.34.1 - 2023-10-24

### Payments
* [FIXED][7485](https://github.com/stripe/stripe-android/pull/7485) Fixed a crash when using `CardInputWidget` in an AppCompat theme.

## 20.34.0 - 2023-10-23

### Payments
* [ADDED][7449](https://github.com/stripe/stripe-android/pull/7449) Added saved payment method support for SEPA family payment methods.

## 20.33.0 - 2023-10-16

### Payments
* [ADDED][7431](https://github.com/stripe/stripe-android/pull/7431) Added bindings support for MobilePay. See [private beta information](https://stripe.com/docs/payments/mobilepay).

## 20.32.1 - 2023-10-09

### PaymentSheet
* [FIXED][7387](https://github.com/stripe/stripe-android/pull/7387) Fixed a bug where `AddressLauncher.present` would crash.

Dependencies updated:
* [7409](https://github.com/stripe/stripe-android/pull/7409) Bumped Kotlin to 1.8.22 and Compose Compiler to 1.4.8.

## 20.32.0 - 2023-09-25

### PaymentSheet
* [ADDED][7337](https://github.com/stripe/stripe-android/pull/7337) PaymentSheet now supports Swish for PaymentIntents in private beta.

### Payments
* [ADDED][7337](https://github.com/stripe/stripe-android/pull/7337) Added support for Swish for PaymentIntents in private beta.

### Financial Connections
* [FIXED][7331](https://github.com/stripe/stripe-android/pull/7331) When cancelling out of a auth session, going back to the consent screen required two back taps.

Dependencies updated:
* [7297](https://github.com/stripe/stripe-android/pull/7297) Bumped Compose Foundation, Compose Material, Compose Runtime, and Compose UI from 1.4.3 to 1.5.1.

## 20.31.0 - 2023-09-18

### PaymentSheet
* [ADDED][7314](https://github.com/stripe/stripe-android/pull/7314) PaymentSheet now supports Revolut Pay for SetupIntents, and PaymentIntents with setup for future usage.
* [ADDED][7308](https://github.com/stripe/stripe-android/pull/7308) PaymentSheet now supports Konbini for PaymentIntents.
* [ADDED][7302](https://github.com/stripe/stripe-android/pull/7302) PaymentSheet now supports Alma for PaymentIntents in private beta.
* [ADDED][7191](https://github.com/stripe/stripe-android/pull/7191) `PaymentSheet.GooglePayConfiguration` now takes an optional `amount` and `label`. The `amount` will be displayed in Google Pay for SetupIntents, while `label` will be displayed for both PaymentIntents and SetupIntents.
* [FIXED][7316](https://github.com/stripe/stripe-android/pull/7316) Fixed an issue where amounts in Serbian Dinar were displayed incorrectly.

### Payments
* [ADDED][7315](https://github.com/stripe/stripe-android/pull/7315) Added support for Revolut Pay.
* [ADDED][7191](https://github.com/stripe/stripe-android/pull/7191) `GooglePayLauncher` now takes an optional `label` when presenting Google Pay for PaymentIntents, and an optional `amount` and `label` when presenting for SetupIntents.
* [ADDED][7191](https://github.com/stripe/stripe-android/pull/7191) `GooglePayPaymentMethodLauncher` now takes an optional `label` when presenting Google Pay.

## 20.30.2 - 2023-09-13

### PaymentSheet
* [ADDED][7281](https://github.com/stripe/stripe-android/pull/7281) PaymentSheet now supports OXXO for PaymentIntents.
* [ADDED][7282](https://github.com/stripe/stripe-android/pull/7282) PaymentSheet now supports Boleto for PaymentIntents, SetupIntents, and PaymentIntents with setup for future usage.
* [FIXED][7303](https://github.com/stripe/stripe-android/pull/7303) Fixed an issue where SEPA mandate texts were being displayed for payment methods when they shouldn't be.

## 20.30.1 - 2023-09-11

⚠️ Note: This release contains a bug where SEPA mandate texts were being displayed for payment methods when they shouldn't be. Please use version 20.30.2 or newer instead.

### Financial Connections
* [FIXED][7290](https://github.com/stripe/stripe-android/pull/7290) Fixed an issue where attempting to go back on the first screen caused a crash since there is no other screen in the back stack.

## 20.30.0 - 2023-09-11

⚠️ Note: This release contains a bug where SEPA mandate texts were being displayed for payment methods when they shouldn't be. Please use version 20.30.2 or newer instead.

### PaymentSheet
* [ADDED] PaymentSheet now supports the following payment methods for SetupIntents and PaymentIntents with setup for future usage:
  * [7274](https://github.com/stripe/stripe-android/pull/7274) Alipay
  * [7273](https://github.com/stripe/stripe-android/pull/7273) BECS Direct Debit
  * [7264](https://github.com/stripe/stripe-android/pull/7264) Cash App Pay
  * [7269](https://github.com/stripe/stripe-android/pull/7269) iDEAL
  * [7270](https://github.com/stripe/stripe-android/pull/7270) SEPA
  * [7272](https://github.com/stripe/stripe-android/pull/7272) Sofort
* [FIXED][7283](https://github.com/stripe/stripe-android/pull/7283) Fixed an issue where Bancontact SetupIntent or PaymentIntent with setup for future usage would show the mandate text in the middle of the form. 

## 20.29.2 - 2023-09-05

### PaymentSheet
* [ADDED][7263](https://github.com/stripe/stripe-android/pull/7263) PaymentSheet now supports Bancontact SetupIntent and PaymentIntent with setup for future usage.

## 20.29.1 - 2023-08-31

### PaymentSheet

* [FIXED][7239](https://github.com/stripe/stripe-android/pull/7239) Fix bottom sheet for APIs below 30.
* [ADDED][7062](https://github.com/stripe/stripe-android/pull/7062) PaymentSheet now supports BLIK for PaymentIntents.

## 20.29.0 - 2023-08-28

⚠️ Note: This release contains a bug on devices running API 29 and below where PaymentSheet doesn't dismiss. Customers can't cancel out of PaymentSheet and it doesn't dismiss when payment completes. Please use version 20.29.1 or newer instead.

### PaymentSheet
* [ADDED][7198](https://github.com/stripe/stripe-android/pull/7198) PaymentSheet now supports GrabPay for PaymentIntents.
* [ADDED][7214](https://github.com/stripe/stripe-android/pull/7214) PaymentSheet now supports FPX for PaymentIntents.
* [ADDED][7199](https://github.com/stripe/stripe-android/pull/7199) PaymentSheet now supports AmazonPay for PaymentIntents in private beta.
* [CHANGED][7144](https://github.com/stripe/stripe-android/pull/7144) PaymentSheet now features rounded corners with the radius provided in `PaymentSheet.Shapes.cornerRadiusDp`.
* [FIXED][7190](https://github.com/stripe/stripe-android/pull/7190) Fixed an issue where amounts in Laotian Kip were displayed incorrectly.

### CustomerSheet
* [ADDED] [CustomerSheet](https://stripe.com/docs/elements/customer-sheet?platform=android) is now available in private beta.

## 20.28.3 - 2023-08-21

### Financial Connections
* [FIXED][7153](https://github.com/stripe/stripe-android/pull/7153) Updated launchMode to single task to fix browser returns to the SDK on certain browsers.

## 20.28.2 - 2023-08-14

### PaymentSheet
* [FIXED][7147](https://github.com/stripe/stripe-android/pull/7147) Fixed an issue where we displayed incorrect error messages for some languages.

## 20.28.1 - 2023-08-09

### PaymentSheet
* [FIXED][7136](https://github.com/stripe/stripe-android/pull/7136) Fixed an issue where the Google Pay button in PaymentSheet was not clickable in some cases.

## 20.28.0 - 2023-07-31
### Identity
* [ADDED][6438](https://github.com/stripe/stripe-android/pull/6438) Supports [phone verification](https://stripe.com/docs/identity/phone) in Identity mobile SDK.

## 20.27.3 - 2023-07-24

### Payments
* [CHANGED] The return type for several methods in `Stripe` has changed from `T?` (nullable) to `T` to better reflect possible behavior. These methods continue to be throwing and should be wrapped in a `try/catch` block.
* [FIXED][6977](https://github.com/stripe/stripe-android/pull/6977) Fixed an issue where `Stripe.retrievePossibleBrands()` returned incorrect results. 

## 20.27.2 - 2023-07-18

### PaymentSheet
* [FIXED] Fixed various bugs in Link private beta.

## 20.27.1 - 2023-07-17

### PaymentSheet
* [FIXED][6992](https://github.com/stripe/stripe-android/pull/6992) Fixed an issue where incorrect padding was set on the Google Pay button.

## 20.27.0 - 2023-07-10

### PaymentSheet
* [ADDED][6857](https://github.com/stripe/stripe-android/pull/6857) You can now collect payment details before creating a PaymentIntent or SetupIntent. See [our docs](https://stripe.com/docs/payments/accept-a-payment-deferred?platform=android) for more info. This integration also allows you to [confirm the Intent on the server](https://stripe.com/docs/payments/finalize-payments-on-the-server?platform=android).

## 20.26.0 - 2023-07-05

### PaymentSheet
* [ADDED][6583](https://github.com/stripe/stripe-android/pull/6583) Added top-level methods `rememberPaymentSheet()` and `rememberPaymentSheetFlowController()` for easier integration in Compose.
* [DEPRECATED][6583](https://github.com/stripe/stripe-android/pull/6583) `PaymentSheetContract` has been deprecated and will be removed in a future release. Use the `PaymentSheet` constructor or new `rememberPaymentSheet()` method instead.

### Payments
* [ADDED][6912](https://github.com/stripe/stripe-android/pull/6912) `GooglePayPaymentMethodLauncher` can now be presented with an amount of type `Long`. The method to present with an `Int` has been deprecated.
* [DEPRECATED][6912](https://github.com/stripe/stripe-android/pull/6912) `GooglePayLauncherContract` and `GooglePayPaymentMethodLauncherContract` have been deprecated and will be removed in a future release. Use `GooglePayLauncher` and `GooglePayPaymentMethodLauncher` directly instead.

### StripeCardScan
* [CHANGED][7057](https://github.com/stripe/stripe-android/pull/7057) Updated CIV to use CameraX by default instead of Camera1.

## 20.25.8 - 2023-06-26

### Financial Connections
* [CHANGED][6919](https://github.com/stripe/stripe-android/pull/6919) Updated polling options for account retrieval and OAuth results to match other platforms.

## Payments
[ADDED][6925](https://github.com/stripe/stripe-android/pull/6925) Added top-level remember methods for `PaymentLauncher`, `GooglePayLauncher`, and `GooglePayPaymentMethodLauncher`.
[DEPRECATED][6925](https://github.com/stripe/stripe-android/pull/6925) Deprecated static `rememberLauncher()` methods for `PaymentLauncher`, `GooglePayLauncher`, and `GooglePayPaymentMethodLauncher`.

## 20.25.7 - 2023-06-20

### Financial Connections
* [FIXED][6900](https://github.com/stripe/stripe-android/pull/6900) Stop using getParcelableExtra from API 33 (see https://issuetracker.google.com/issues/240585930)

## 20.25.6 - 2023-06-12

### Financial Connections
* [FIXED][6836](https://github.com/stripe/stripe-android/pull/6836) Prevents double navigation when tapping too quickly.
* [FIXED][6853](https://github.com/stripe/stripe-android/pull/6853) Handle process kills after returning from browsers in Auth sessions.
* [FIXED][6837](https://github.com/stripe/stripe-android/pull/6837) Don't create duplicated Auth sessions after user closes web browser.
* [CHANGED][6850](https://github.com/stripe/stripe-android/pull/6850) Removes Toast shown after gracefully failing if no browser installed.

## 20.25.5 - 2023-06-05

### PaymentSheet
* [CHANGED] The experimental API for [finalizing payments on the server](https://stripe.com/docs/payments/finalize-payments-on-the-server?platform=android) has changed:
  * Instead of providing only the `PaymentMethod` ID, `CreateIntentCallback` now provides the entire `PaymentMethod` object.
  * `CreateIntentCallbackForServerSideConfirmation` has been removed. If you’re using server-side confirmation, use `CreateIntentCallback` and its new `shouldSavePaymentMethod` parameter.
  * `CreateIntentCallback`, `CreateIntentResult`, and `ExperimentalPaymentSheetDecouplingApi` have been moved to the `paymentsheet` module. Update your imports from `com.stripe.android.*` to `com.stripe.android.paymentsheet.*`.

### Financial Connections
* [FIXED][6794](https://github.com/stripe/stripe-android/pull/6794) Gracefully fails when no web browser available.
* [FIXED][6813](https://github.com/stripe/stripe-android/pull/6813) Added Mavericks related proguard rules to the consumer-rules file.

## 20.25.4 - 2023-05-30

### All SDKs
* [FIXED][6771](https://github.com/stripe/stripe-android/pull/6771) Fixed the length of phone number field.

### Financial Connections
* [CHANGED][6789](https://github.com/stripe/stripe-android/pull/6789) Updated Mavericks to 3.0.3.

## 20.25.3 - 2023-05-23

### PaymentSheet
* [CHANGED][6687](https://github.com/stripe/stripe-android/pull/6687) Show the US Bank Account payment method if the specified verification method is either automatic or instant. Otherwise, hide the payment method.
* [FIXED][6736](https://github.com/stripe/stripe-android/pull/6736) Fixed an issue where Google Places caused errors with R8.

## 20.25.2 - 2023-05-15

### PaymentSheet
* [FIXED][6680](https://github.com/stripe/stripe-android/pull/6680) Made payments with Cash App Pay more reliable.

### Payments
* [FIXED][6680](https://github.com/stripe/stripe-android/pull/6680) Made payments with Cash App Pay more reliable.

## 20.25.1 - 2023-05-10
* [CHANGED][6697](https://github.com/stripe/stripe-android/pull/6697) Revert BOM change and use compose 1.4.3. 
* [FIXED][6698](https://github.com/stripe/stripe-android/pull/6698) ImageDecoder: Exception in invokeOnCancellation handler.

## 20.25.0 - 2023-05-08

### All SDKs
* [CHANGED][6635](https://github.com/stripe/stripe-android/pull/6635) Use non transitive R classes.
* [CHANGED][6676](https://github.com/stripe/stripe-android/pull/6676) Updated Compose BOM to 2023.05.00.

### Identity
* [ADDED][6642](https://github.com/stripe/stripe-android/pull/6642) Support Test mode M1.
 
## 20.24.2 - 2023-05-03

### Payments
* [FIXED][6664](https://github.com/stripe/stripe-android/pull/6664) Fixed an issue where 3DS2 would crash when using payments SDKs with the card scan SDK.

## 20.24.1 - 2023-05-01

### Payments
* [FIXED][6612](https://github.com/stripe/stripe-android/pull/6612) Fixed an issue where the Android Gradle Plugin 8.0 and later would cause issues with R8 in full mode related to missing classes.

### All SDKs
* [CHANGED][6603](https://github.com/stripe/stripe-android/pull/6603) Added a `stripe` prefix to our resources to avoid name conflicts.
* [FIXED][6602](https://github.com/stripe/stripe-android/pull/6602) Fixed an issue which caused a compiler error (duplicate class) when including payments *and* identity SDKs.
* [FIXED][6611](https://github.com/stripe/stripe-android/pull/6611) Fixed an issue where countries might be filtered out on old Android versions (notably Kosovo).

## 20.24.0 - 2023-04-24

### PaymentSheet
* [CHANGED][6471](https://github.com/stripe/stripe-android/pull/6471) Updated Google Pay button to match new brand guidelines. You can now change the radius of the Google Pay and Link buttons with the [Appearance API](https://stripe.com/docs/elements/appearance-api?platform=android#shapes-android). Additionally, this change updates the `com.google.android.gms:play-services-wallet` version from `19.1.0` to `19.2.0-beta01`.

## 20.23.1 - 2023-04-17

### PaymentSheet
* [FIXED][6551](https://github.com/stripe/stripe-android/pull/6551) Fixed a build issue where `BillingDetailsCollectionConfiguration` couldn't be found in the classpath. If you worked around this issue by importing `payments-ui-core` directly, undo this change and update the import of `BillingDetailsCollectionConfiguration` to `com.stripe.android.paymentsheet.PaymentSheet.BillingDetailsCollectionConfiguration`.

## 20.23.0 - 2023-04-17

### PaymentSheet
* [ADDED] Added `billingDetailsCollectionConfiguration` to configure how you want to collect billing details. See the docs [here](https://stripe.com/docs/payments/accept-a-payment?platform=android&ui=payment-sheet#billing-details-collection).

### Identity
* [ADDED][6536](https://github.com/stripe/stripe-android/pull/6536) Added test mode for the SDK.

## 20.22.0 - 2023-04-10

### All SDKs
* [CHANGED][6492](https://github.com/stripe/stripe-android/pull/6492) Updated Compose to 1.4.1.

### PaymentSheet
* [FIXED][6434](https://github.com/stripe/stripe-android/pull/6434) Fixed an issue where the `Save this card for future payments` checkbox wasn't displayed in some cases even though it should have been.

### Financial Connections
* [CHANGED][6436](https://github.com/stripe/stripe-android/pull/6436) Updated Mavericks to 3.0.2.

## 20.21.1 - 2023-03-27

### PaymentSheet
* [FIXED][6411](https://github.com/stripe/stripe-android/pull/6411) Fixed an issue in the expiry date field that could cause an exception.

### Financial Connections
* [CHANGED][6403](https://github.com/stripe/stripe-android/pull/6403) Use light status bar and navigation bar.
* [CHANGED][6404](https://github.com/stripe/stripe-android/pull/6404) Update UI for no search results in institution picker.

### StripeCardScan
* [ADDED][6409](https://github.com/stripe/stripe-android/pull/6409) Support running Cardscan with TFLite in Google Play.

## 20.21.0 - 2023-03-20

### Payments
* [ADDED][6335](https://github.com/stripe/stripe-android/pull/6335) Added `Stripe.possibleCardBrands` which retrieves a list of possible card brands given a card number.
* [FIXED][6376](https://github.com/stripe/stripe-android/pull/6376) Fixed BLIK payment bindings.

### PaymentSheet
* [FIXED][6366](https://github.com/stripe/stripe-android/pull/6366) Fixed an issue where the result couldn't be parsed in `PaymentSheetContract`.
* [FIXED][6386](https://github.com/stripe/stripe-android/pull/6386) Fixed an issue where `FlowController.getPaymentOption()` and `PaymentOptionCallback` might return an outdated payment option in some cases.

### Financial Connections
* [FIXED][6375](https://github.com/stripe/stripe-android/pull/6375) Fixed Accessible data callout texts.

### Identity
* [ADDED][6380](https://github.com/stripe/stripe-android/pull/6380) Integrate with `ml-core` and allow user to swap TFLite runtime.

## 20.20.0 - 2023-03-13

### Payments
* [ADDED][6306](https://github.com/stripe/stripe-android/pull/6306) Added support for Cash App Pay. See the docs [here](https://stripe.com/docs/payments/cash-app-pay).

### PaymentSheet
* [ADDED][6306](https://github.com/stripe/stripe-android/pull/6306) Added support for Cash App Pay.
* [FIXED][6326](https://github.com/stripe/stripe-android/pull/6326) Fixed an issue where the primary button would lose its padding on configuration changes.
* [ADDED][5672](https://github.com/stripe/stripe-android/pull/5672) Added support for credit card autofill.

### Identity
* [FIXED][6341](https://github.com/stripe/stripe-android/pull/6341) Fixed an issue when remote image URI contains query parameters.

## 20.19.5 - 2023-03-06

### Payments
* [ADDED][6279](https://github.com/stripe/stripe-android/pull/6279) Update to Stripe 3DS2 6.1.7, removed keep-all proguard rules in favor of the minimal required ones.

### PaymentSheet
* [ADDED][6283](https://github.com/stripe/stripe-android/pull/6283) Added support for Zip payments.

### Identity
* [ADDED] ID/Address verification

## 20.19.4 - 2023-02-27

### StripeCardScan
* [FIXED][6253](https://github.com/stripe/stripe-android/pull/6253) Use the full screen card scanner to alleviate fragment crashes

### All SDKs
* [ADDED][6227](https://github.com/stripe/stripe-android/pull/6227) Removed keep-all proguard rules in favor of the minimal required ones. 

## 20.19.3 - 2023-02-13

### Financial Connections
* Stability and efficiency improvements.

## 20.19.2 - 2023-02-06

### PaymentSheet
* [ADDED][6174](https://github.com/stripe/stripe-android/pull/6174) Make PaymentLauncher.create methods Java-friendly.
* [FIXED][6172](https://github.com/stripe/stripe-android/pull/6172) Centers PaymentSheet on tablets.

## 20.19.1 - 2023-01-30

### PaymentSheet
* [FIXED][6136](https://github.com/stripe/stripe-android/pull/6136) Fixed an issue where the primary button wouldn't show the amount for payment intents.
* [FIXED][6142](https://github.com/stripe/stripe-android/pull/6142) Fixed an issue where pressing the back button during processing would cause a `PaymentSheetResult.Canceled`.

## 20.19.0 - 2023-01-23

### PaymentSheet
* [CHANGED][5927](https://github.com/stripe/stripe-android/pull/5927) Customers can now re-enter the autocomplete flow of the Address Element by tapping an icon in the line 1 text field.
* [FIXED][6090](https://github.com/stripe/stripe-android/pull/6090) Fixed an issue where adding a payment method to a Link account didn’t work when using `PaymentSheet.FlowController`.

## 20.18.0 - 2023-01-17

### Payments
* [ADDED][6012](https://github.com/stripe/stripe-android/pull/6012) Support for the predictive back gesture.

### PaymentSheet
* [DEPRECATED][5928](https://github.com/stripe/stripe-android/pull/5928) Deprecated `PaymentOption` public constructor, and `drawableResourceId` property.
* [ADDED][5928](https://github.com/stripe/stripe-android/pull/5928) Added `PaymentOption.icon()`, which returns a `Drawable`, and replaces `PaymentOption.drawableResourceId`.
* [ADDED][6012](https://github.com/stripe/stripe-android/pull/6012) Support for the predictive back gesture.

### Financial Connections
* [ADDED][6012](https://github.com/stripe/stripe-android/pull/6012) Support for the predictive back gesture.

### CardScan
* [ADDED][6012](https://github.com/stripe/stripe-android/pull/6012) Support for the predictive back gesture.

### Identity
* [CHANGED][5981](https://github.com/stripe/stripe-android/pull/5981) Fully migrate to Jetpack Compose.

## 20.17.0 - 2022-12-12

### Payments
* [CHANGED][5938](https://github.com/stripe/stripe-android/pull/5938) Methods on `Stripe` for retrieving and confirming intents now accept an optional `expand` argument to expand fields in the response.

### PaymentSheet
* [FIXED][5910](https://github.com/stripe/stripe-android/pull/5910) PaymentSheet now fails gracefully when launched with invalid arguments.

## 20.16.2 - 2022-12-05

### PaymentSheet
* [FIXED][5888](https://github.com/stripe/stripe-android/pull/5888) The primary button no longer stays disabled when returning from the `Add payment method` to the `Saved payment methods` screen.
* [CHANGED][5883](https://github.com/stripe/stripe-android/pull/5883) Fixed a few crashes when activities were launched on rooted devices.

### Financial Connections
* [CHANGED][5891](https://github.com/stripe/stripe-android/pull/5891) Fixed a few crashes when activities were launched on rooted devices.

## 20.16.1 - 2022-11-21

### PaymentSheet
* [CHANGED][5848](https://github.com/stripe/stripe-android/pull/5848) We now disable the back button while processing intents in `PaymentSheet` to prevent them from incorrectly being displayed as canceled.

### CardScan
* [SECURITY][5798](https://github.com/stripe/stripe-android/pull/5798) URL-encode IDs used in URLs to prevent injection attacks.

## 20.16.0 - 2022-11-14

### Payments

* [CHANGED][5789](https://github.com/stripe/stripe-android/pull/5789) We now disable the back button while confirming intents with `PaymentLauncher` to prevent them from incorrectly being displayed as failed.

### PaymentSheet

* [ADDED][5676](https://github.com/stripe/stripe-android/pull/5676) Added `AddressLauncher`, an [activity](https://stripe.com/docs/elements/address-element?platform=android) that collects local and international addresses for your customers.
* [ADDED][5769](https://github.com/stripe/stripe-android/pull/5769) Added `PaymentSheet.Configuration.allowsPaymentMethodsRequiringShippingAddress`. Previously, to allow payment methods that require a shipping address (e.g. Afterpay and Affirm) in `PaymentSheet`, you attached a shipping address to the PaymentIntent before initializing `PaymentSheet`. Now, you can instead set this property to `true` and set `PaymentSheet.Configuration.shippingDetails` or `PaymentSheet.FlowController.shippingDetails` whenever your customer’s shipping address becomes available. The shipping address will be attached to the PaymentIntent when the customer completes the checkout.

### Identity

* [FIXED][5816](https://github.com/stripe/stripe-android/pull/5816) Fixed an issue where the SDK would crash when recovering from process death.

## 20.15.4 - 2022-11-07

### CardScan

* [FIXED][5768](https://github.com/stripe/stripe-android/pull/5768) Fixed SDK version reporting in cardscan scan stats

### Identity

* [FIXED][5762](https://github.com/stripe/stripe-android/pull/5762) Use a custom implementation of FileProvider to avoid collision with client app.

## 20.15.3 - 2022-10-31

### PaymentSheet

* [ADDED][5729](https://github.com/stripe/stripe-android/pull/5729) Added support for a custom primary button label via `PaymentSheet.Configuration.primaryButtonLabel`.

### CardScan

* [FIXED][5749](https://github.com/stripe/stripe-android/pull/5749) Prevent multiple invocations to `/verify_frames`

## 20.15.2 - 2022-10-25

This release fixes a few bugs in `PaymentSession`, `PaymentSheet` and `CardScan`.

### Payments

* [FIXED][5722](https://github.com/stripe/stripe-android/pull/5722) Fix saving and restoring Google Pay selection in `PaymentSession`.

### PaymentSheet

* [FIXED][5738](https://github.com/stripe/stripe-android/pull/5738) Fix crash on Payment Sheet when integrating with Compose.

### CardScan

* [FIXED][5730](https://github.com/stripe/stripe-android/pull/5730) Fix crash during initialization.

## 20.15.1 - 2022-10-17

This release fixes some bugs in `ShippingInfoWidget`, `PaymentSheet`, and when the app is backgrounded during confirmation on Android 10 and 11.

### Payments

* [FIXED][5701](https://github.com/stripe/stripe-android/pull/5701) Treat blank fields as invalid in `ShippingInfoWidget`.
* [FIXED][5667](https://github.com/stripe/stripe-android/pull/5667) Completed payments are no longer incorrectly reported as having failed if the app is backgrounded during confirmation on Android 10 and 11.

### PaymentSheet

* [FIXED][5715](https://github.com/stripe/stripe-android/pull/5715) Postal codes for countries other than US and Canada are no longer limited to a single character.

## 20.15.0 - 2022-10-11

This release adds Link as a payment method to the SDK and fixes a minor issue with CardScan.

### PaymentSheet

* [ADDED][5692](https://github.com/stripe/stripe-android/pull/5692) Enable Link as a payment method.

### CardScan

* [FIXED][5679](https://github.com/stripe/stripe-android/pull/5679) Fix oversized verification_frames payloads leading to failed scans.

## 20.14.1 - 2022-10-03

This release expands the `payment_method` field on ACH requests and fixes a formatting error in `CardInputWidget`, `CardMultilineWidget`, and `CardFormView`.

### Payments

* [FIXED][5547](https://github.com/stripe/stripe-android/pull/5547) Expiry dates in `CardInputWidget`, `CardMultilineWidget`, and `CardFormView` are no longer formatted incorrectly on certain devices.

### PaymentSheet

* [FIXED][5624](https://github.com/stripe/stripe-android/pull/5624) `CollectBankAccountResult` included intents will now contain the expanded `payment_method` field.

## 20.14.0 - 2022-09-26
This release fixes a payment-method related error in `PaymentSheet` and manages missing permissions
on Financial Connections.

### PaymentSheet

* [FIXED][5592](https://github.com/stripe/stripe-android/pull/5592)[5613](https://github.com/stripe/stripe-android/pull/5613) Fix deletion of the last used payment method.

### Financial Connections

* [CHANGED][5583](https://github.com/stripe/stripe-android/pull/5583) Adds support for `account_numbers` permission.

## 20.13.0 - 2022-09-19
This release makes the `PaymentMethod.Card.networks` field public, fixes the Alipay integration and the card scan form encoding.

### Payments

* [CHANGED] [5552](https://github.com/stripe/stripe-android/pull/5552) Make `PaymentMethod.Card.networks` field public.
* [FIXED][5554](https://github.com/stripe/stripe-android/pull/5554) Fix Alipay integration when using the Alipay SDK.

### CardScan

* [FIXED] [5574](https://github.com/stripe/stripe-android/pull/5574) Fix encoding for form parameters for scan stats. 

## 20.12.0 - 2022-09-13
This release upgrades `compileSdkVersion` to 33, updates Google Pay button to match the new brand 
guidelines and fixes some bugs in `FlowController`.

* [CHANGED] [5495](https://github.com/stripe/stripe-android/pull/5495) Upgrade `compileSdkVersion`
  to 33.

### PaymentSheet

* [ADDED][5502](https://github.com/stripe/stripe-android/pull/5502) Added phone number minimum
  length validation.
* [ADDED][5518](https://github.com/stripe/stripe-android/pull/5518) Added state/province dropdown
  for US and Canada.
* [CHANGED][5487](https://github.com/stripe/stripe-android/pull/5487) Updated Google Pay button to
  match new brand guidelines.
* [FIXED][5480](https://github.com/stripe/stripe-android/pull/5480) `FlowController` now correctly
  preserves the previously selected payment method for guests.
* [FIXED][5545](https://github.com/stripe/stripe-android/pull/5545) Fix an issue where custom flow 
  PaymentSheet UI would have the bottom of the form cut off.

## 20.11.0 - 2022-08-29
This release adds postal code validation for PaymentSheet and fixed a fileprovider naming bug for Identity.

### PaymentSheet

* [ADDED][5456](https://github.com/stripe/stripe-android/pull/5456) Added postal code validation.

### Identity 

* [FIXED][5474](https://github.com/stripe/stripe-android/pull/5474) Update fileprovider name.

## 20.10.0 - 2022-08-22
This release contains several bug fixes for PaymentSheet and binary size optimization for Identity.

### PaymentSheet

* [FIXED][5422](https://github.com/stripe/stripe-android/pull/5422) Card expiration dates with a single-digit month are now preserved correctly when closing and re-opening the `PaymentSheet` via the `FlowController`.

### Identity
* [FIXED][5404](https://github.com/stripe/stripe-android/pull/5404) Remove Flex OP dependency from 
  Identity SDK and reduce its binary size.

## 20.9.0 - 2022-08-16
This release contains several bug fixes for Payments, PaymentSheet and Financial Connections. 
Adds `IdentityVerificationSheet#rememberIdentityVerificationSheet` for Identity. 

### PaymentSheet

* [ADDED][5340](https://github.com/stripe/stripe-android/pull/5340) Add a `resetCustomer` method to 
  `PaymentSheet`, that clears any persisted authentication state.
* [FIXED][5388](https://github.com/stripe/stripe-android/pull/5388) Fixed issue with Appearance API
  not working with `FlowController`.
* [FIXED][5399](https://github.com/stripe/stripe-android/pull/5399) Bank Account Payments that pass 
  stripeAccountId for connected accounts will now succeed.

### Payments

* [FIXED][5399](https://github.com/stripe/stripe-android/pull/5399) `CollectBankAccountLauncher` now 
  accepts `stripeAccountId` for Connect merchants.

### Financial Connections

* [FIXED][5408](https://github.com/stripe/stripe-android/pull/5408) `FinancialConnectionsSheet#Configuration`
  now accepts `stripeAccountId` for Connect merchants.

### Identity
* [ADDED][5370](https://github.com/stripe/stripe-android/pull/5370) Add factory method for Compose.

## 20.8.0 - 2022-08-01

This release contains several bug fixes for Payments, PaymentSheet, deprecates `createForCompose`, 
and adds new `rememberLauncher` features for Payments

### PaymentSheet

* [FIXED][5321](https://github.com/stripe/stripe-android/pull/5321) Fixed issue with forever loading
  and mochi library.
* [FIXED][5253](https://github.com/stripe/stripe-android/pull/5253) Setting setup_future_usage on
  the LPM level Payment Method Options remove the checkbox.

### Payments

* [FIXED][5308](https://github.com/stripe/stripe-android/pull/5308) OXXO so that processing is
  considered a successful terminal state, similar to Konbini and Boleto.
* [FIXED][5138](https://github.com/stripe/stripe-android/pull/5138) Fixed an issue where
  PaymentSheet will show a failure even when 3DS2 Payment/SetupIntent is successful.
* [ADDED][5274](https://github.com/stripe/stripe-android/pull/5274) Create `rememberLauncher` method
  enabling usage of `GooglePayLauncher`, `GooglePayPaymentMethodLauncher` and `PaymentLauncher` in
  Compose.
* [DEPRECATED][5274](https://github.com/stripe/stripe-android/pull/5274)
  Deprecate `PaymentLauncher.createForCompose` in favor of  `PaymentLauncher.rememberLauncher`.

## 20.7.0 - 2022-07-06

This release adds additional support for Afterpay/Clearpay in PaymentSheet.

### PaymentSheet

* [ADDED][5221](https://github.com/stripe/stripe-android/pull/5221) Afterpay/Clearpay support for
  FR, ES countries and EUR currencies
* [FIXED][5215](https://github.com/stripe/stripe-android/pull/5215) Fix issue with us_bank_account
  appearing in payment sheet when Financial Connections SDK is not available

### Payments

* [FIXED][5226](https://github.com/stripe/stripe-android/pull/5226)
  Persist `GooglePayLauncherViewModel` state across process death
* [ADDED][5238](https://github.com/stripe/stripe-android/pull/5238) Expose the current card brand in
  CardFormView, CardInputWidget, and CardMultiLineWidget

### Identity

* [ADDED][5149](https://github.com/stripe/stripe-android/pull/5149) First release to fully support
  selfie capture

## 20.6.2 - 2022-06-23

This release contains several bug fixes for Payments, reduces the size of StripeCardScan, and adds
new `rememberFinancialConnections` features for Financial Connections.

* [CHANGED] [5162](https://github.com/stripe/stripe-android/pull/5162) Upgrade `compileSdkVersion`
  to 32, Kotlin version to 1.6.21, Android Gradle plugin to 7.2.1.

### Financial Connections

* [ADDED][5117](https://github.com/stripe/stripe-android/pull/5117) Adds
  rememberFinancialConnectionsSheet and rememberFinancialConnectionsSheetForToken.

### Payments

* [FIXED][5195](https://github.com/stripe/stripe-android/pull/5195) Fix focus when navigating across
  compose fields
* [FIXED][5196](https://github.com/stripe/stripe-android/pull/5196) Fix
  PaymentOptionsAddPaymentMethodFragmentTest
* [FIXED][5183](https://github.com/stripe/stripe-android/pull/5183) Fix Link payment option card in
  dark mode
* [FIXED][5148](https://github.com/stripe/stripe-android/pull/5148) Restore selected payment method
  when user returns to Link
* [FIXED][5142](https://github.com/stripe/stripe-android/pull/5142) Fix issue with animations
  running on main thread

### CardScan

* [CHANGED][5144](https://github.com/stripe/stripe-android/pull/5144) Add a minimal TFLite module to
  stripecardscan.

## 20.5.0 - 2022-06-01

This release contains several bug fixes for Payments and PaymentSheet, deprecates the
PaymentSheet's `primaryButtonColor` api in favor of the
new [appearance api](https://stripe.com/docs/elements/appearance-api?platform=android), and adds
card brand icons to the card details form.

### PaymentSheet

* [DEPRECATED][5061](https://github.com/stripe/stripe-android/pull/5061) Add Deprecated annotation
  to old primaryButtonColor api.
* [FIXED][5068](https://github.com/stripe/stripe-android/pull/5068) Fix missing theming for add lpm
  button and notes text.
* [ADDED][5069](https://github.com/stripe/stripe-android/pull/5069) Add card brand icons to card
  details form.

### Payments

* [FIXED][5079](https://github.com/stripe/stripe-android/pull/5079) Add 3ds2 url to list of
  completion URLs so callbacks work correctly.
* [FIXED][5094](https://github.com/stripe/stripe-android/pull/5094) Use correct cvc icon in card
  form view.

### CardScan

* [FIXED] [5075](https://github.com/stripe/stripe-android/pull/5075) Prevent a crash when the
  fragment is detached.

## 20.4.0 - 2022-05-23

This release
adds [appearance customization APIs](https://github.com/stripe/stripe-android/blob/master/paymentsheet/src/main/java/com/stripe/android/paymentsheet/PaymentSheet.kt#L186)
to payment sheet and enables Affirm and AU BECS direct debit as payment methods within Payment
Sheet.

### Payments

* [CHANGED][5038](https://github.com/stripe/stripe-android/pull/5038) Remove force portrait mode in
  Google Pay.
* [ADDED][5011](https://github.com/stripe/stripe-android/pull/5011) Add `allowCreditCards`
  to `GooglePayLauncher`

### PaymentSheet

* [FIXED][5039](https://github.com/stripe/stripe-android/pull/5039) Fixed the format of the country
  dropdown in PaymentSheet for all languages.
* [ADDED][5042](https://github.com/stripe/stripe-android/pull/5042) Added Affirm and AU BECS Direct
  Debit.
* [ADDED][5020](https://github.com/stripe/stripe-android/pull/5020) Merge Appearance APIs to master.
* [FIXED][5022](https://github.com/stripe/stripe-android/pull/5022) Add missing translation for card
  information.
* [FIXED][5048](https://github.com/stripe/stripe-android/pull/5048) Fixed a crash when removing the
  last payment method in the custom flow editor.

## 20.3.0 - 2022-05-16

This release adds `us_bank_account` PaymentMethod to PaymentSheet.

### PaymentSheet

* [FIXED][5011](https://github.com/stripe/stripe-android/pull/5011) fix flying payment sheet by
  downgrading material from 1.6 to 1.5
* [ADDED][4964](https://github.com/stripe/stripe-android/pull/4964) `us_bank_account` PaymentMethod
  is now available in PaymentSheet

### camera-core

* [FIXED][5004](https://github.com/stripe/stripe-android/pull/5004) Fix front camera callback to
  return an upside down image

## 20.2.2 - 2022-05-09

This release contains bug fixes in PaymentSheet.

### PaymentSheet

* [FIXED][4966](https://github.com/stripe/stripe-android/pull/4966) Replaced alpha
  androidx.lifecycle dependencies with stable versions
* [FIXED][4961](https://github.com/stripe/stripe-android/pull/4961) Fix issue entering text with
  small forms.

## 20.2.1 - 2022-05-03

This release contains bug fixes in PaymentSheet and Payments.

### Payments

* [CHANGED] [4910](https://github.com/stripe/stripe-android/pull/4910) Some changes affecting
  CollectBankAccountLauncher (ACH)
    * `CollectBankAccountResponse#LinkAccountSession` to `FinancialConnectionsSession`
    * `LinkedAccount` to `FinancialConnectionsAccount`.

### PaymentSheet

* [FIXED] [4918](https://github.com/stripe/stripe-android/pull/4918) Fix a problem introduced in
  20.0.0 where save for future use was defaulted to true.
* [FIXED] [4921](https://github.com/stripe/stripe-android/pull/4921) Fixed a crash that could happen
  when switching between LPMs.

## 20.2.0 - 2022-04-25

This release adds card scanning to PaymentSheet.

### PaymentSheet

* [ADDED] [4804](https://github.com/stripe/stripe-android/pull/4804) Card-scanning in PaymentSheet
* [FIXED] [4861](https://github.com/stripe/stripe-android/pull/4861) Remove font resource to save
  space and default to system default
* [FIXED] [4909](https://github.com/stripe/stripe-android/pull/4909) In the multi-step flow when
  re-opening to a new card the form will pre-populate. Also the default billing address will
  pre-populate in the form.

### Financial Connections

* [CHANGED] [4887](https://github.com/stripe/stripe-android/pull/4887) Renamed Connections to
  Financial Connections.

## 20.1.0 - 2022-04-18

This release includes several Payments and PaymentSheet bug fixes.

### Payments (`com.stripe:stripe-android`)

* [ADDED] [4874](https://github.com/stripe/stripe-android/pull/4874) `us_bank_account` PaymentMethod
  is now available for ACH Direct Debit payments, including APIs to collect customer bank
  information (requires Connections SDK) and verify microdeposits.
* [FIXED] [4875](https://github.com/stripe/stripe-android/pull/4875) fix postal code callback not
  firing when enabled

### PaymentSheet

* [FIXED] [4861](https://github.com/stripe/stripe-android/pull/4861) Remove font resource to save
  space and default to system default
* [CHANGED] [4855](https://github.com/stripe/stripe-android/pull/4855) Remove force portrait mode in
  PaymentLauncher.

## 20.0.1 - 2022-04-11

This release includes several PaymentSheet bug fixes.

### PaymentSheet

* [FIXED] [4840](https://github.com/stripe/stripe-android/pull/4840) Multi-step now shows the last 4
  of the card number instead of 'card'.
* [FIXED] [4847](https://github.com/stripe/stripe-android/pull/4847) Fix the width of the
  PaymentSheet payment method selector.
* [FIXED] [4851](https://github.com/stripe/stripe-android/pull/4851) Add support for http logoUri.

## 20.0.0 - 2022-04-04

This release patches on a crash on PaymentLauncher, updates the package name of some public classes,
changes the public API for CardImageVerificationSheet and releases Identity SDK.

### Payments (`com.stripe:stripe-android`)

* [ADDED] [4804](https://github.com/stripe/stripe-android/pull/4804) Added card-scanning feature to
  PaymentSheet
* [FIXED] [4776](https://github.com/stripe/stripe-android/pull/4776) fix issue with PaymentLauncher
  configuration change
* [CHANGED] [4358](https://github.com/stripe/stripe-android/pull/4358) Updated the card element on
  PaymentSheet to use Compose.

### Identity (`com.stripe:identity`)

* [ADDED] [4820](https://github.com/stripe/stripe-android/pull/4820) Release Stripe's Identity SDK.

### Financial Connections (`com.stripe:financial-connections`)

* [ADDED] [4818](https://github.com/stripe/stripe-mandroid/pull/4818) Connections SDK can be
  optionally included to support ACH Direct Debit payments.

### CardScan (`com.stripe:stripecardscan`)

* [CHANGED] [4778](https://github.com/stripe/stripe-android/pull/4778) CardImageVerificationSheet:
  removed the callback from present to create, wrapping it inside a
  CardImageVerificationResultCallback object.

### Core (`com.stripe:stripe-core`)

* [CHANGED] [4800](https://github.com/stripe/stripe-android/pull/4800) Relocated network exceptions
  to :stripe-core.
* [CHANGED] [4803](https://github.com/stripe/stripe-android/pull/4803) Remove network related
  internal files.
* [CHANGED] [4803](https://github.com/stripe/stripe-android/pull/4803) The following classes'
  packages are changed
    * `com.stripe.android.AppInfo` -> `com.stripe.android.core.AppInfo`
    * `com.stripe.android.model.StripeFile` -> `com.stripe.android.core.model.StripeFile`
    * `com.stripe.android.model.StripeFileParams`
      -> `com.stripe.android.core.model.StripeFileParams`
    * `com.stripe.android.model.StripeFilePurpose`
      -> `com.stripe.android.core.model.StripeFilePurpose`

## 19.3.1 - 2022-03-22

This release patches an issue with 3ds2 confirmation

### Payments

* [FIXED] [4747](https://github.com/stripe/stripe-android/pull/4747) update 3ds2 to v6.1.5, see PR
  for specific issues addressed.

## 19.3.0 - 2022-03-16

This release enables a new configuration object to be defined for StripeCardScan and updates our
3ds2 SDK.

### PaymentSheet

* [FIXED] [4646](https://github.com/stripe/stripe-android/pull/4646) Update 3ds2 to latest version
  6.1.4, see PR for specific issues addressed.
* [FIXED] [4669](https://github.com/stripe/stripe-android/pull/4669) Restrict the list of SEPA debit
  supported countries.

### CardScan

* [ADDED] [4689](https://github.com/stripe/stripe-android/pull/4689)
  The `CardImageVerificationSheet` initializer can now take an additional `Configuration` object.

## 19.2.2 - 2022-03-01

* [FIXED] [4606](https://github.com/stripe/stripe-android/pull/4606) Keep status bar color in
  PaymentLauncher

### Card scanning

* [ADDED] [4592](https://github.com/stripe/stripe-android/pull/4592) Add support for launching card
  scan from fragments.

## 19.2.0 - 2022-02-14

This release includes several bug fixes and upgrades Kotlin to 1.6.

* [CHANGED] [4546](https://github.com/stripe/stripe-android/pull/4546) Update to kotlin 1.6
* [FIXED] [4560](https://github.com/stripe/stripe-android/pull/4560) Fix `cardValidCallback` being
  added multiple times in `CardInputWidget`.
* [FIXED] [4574](https://github.com/stripe/stripe-android/pull/4574) Take `postalCode` into account
  in `CardMultilineWidget` validation.
* [FIXED] [4579](https://github.com/stripe/stripe-android/pull/4579) Fix crash when no bank is
  selected in `AddPaymentMethodActivity`.

### PaymentSheet

* [FIXED] [4466](https://github.com/stripe/stripe-android/pull/4466) Fix issues when activities are
  lost on low resource phones.
* [FIXED] [4557](https://github.com/stripe/stripe-android/pull/4557) Add missing app info to some
  Stripe API requests

### Card scanning

* [FIXED] [4548](https://github.com/stripe/stripe-android/pull/4548) Potential work leak when
  canceling a card scan in StripeCardScan
* [ADDED] [4562](https://github.com/stripe/stripe-android/pull/4562) Add an example page for
  cardscan
* [FIXED] [4575](https://github.com/stripe/stripe-android/pull/4575) Fix card add display bug

## 19.1.1 - 2022-01-31

### PaymentSheet

* [CHANGED] [4515](https://github.com/stripe/stripe-android/pull/4515) Disable card saving by
  default in PaymentSheet
* [FIXED] [4504](https://github.com/stripe/stripe-android/pull/4504) Fix CardValidCallback not
  firing on postal code changes
* [CHANGED] [4512](https://github.com/stripe/stripe-android/pull/4512) Relay error message on
  PaymentResult.Failed

## 19.1.0 - 2022-01-05

This release enables new payment methods in the Mobile Payment Element: Eps, Giropay, P24, Klarna,
PayPal, AfterpayClearpay. For a full list of the supported payment methods, refer
to [our documentation](https://stripe.com/docs/payments/payment-methods/integration-options#payment-method-product-support)
.

* [4492](https://github.com/stripe/stripe-android/pull/4492) Enable Afterpay in Payment Sheet
* [4489](https://github.com/stripe/stripe-android/pull/4489) Enable Eps, Giropay, p24, klarna and
  paypal in payment sheet
* [4481](https://github.com/stripe/stripe-android/pull/4481) Add minimal user key auth support to
  PaymentSheet

Dependencies updated:

* [4484](https://github.com/stripe/stripe-android/pull/4484) Bump kotlinCoroutinesVersion from 1.5.2
  to 1.6.0
* [4485](https://github.com/stripe/stripe-android/pull/4485) Bump kotlinx-serialization-json from
  1.3.1 to 1.3.2
* [4478](https://github.com/stripe/stripe-android/pull/4478) Bump navigation-compose from
  2.4.0-beta02 to 2.4.0-rc01
* [4475](https://github.com/stripe/stripe-android/pull/4475) Update gradle version from 7.1.1 to
  7.3.2
* [4464](https://github.com/stripe/stripe-android/pull/4464) Bump accompanist-flowlayout from 0.20.2
  to 0.20.3
* [4472](https://github.com/stripe/stripe-android/pull/4472) Bump
  org.jetbrains.kotlin.plugin.serialization from 1.6.0 to 1.6.10

## 19.0.0 - 2021-12-13

This release includes several bug fixes and has the first release
of [Stripe CardScan SDK](https://github.com/stripe/stripe-android/tree/master/stripecardscan)

* [4426](https://github.com/stripe/stripe-android/pull/4426) don't override returnUrl for instant
  app
* [4424](https://github.com/stripe/stripe-android/pull/4424) callback for postal code complete
* [4438](https://github.com/stripe/stripe-android/pull/4438) allow non-terminal state for
  PaymentSheet
* [4432](https://github.com/stripe/stripe-android/pull/4432) Span PMs across the PaymentSheet when
  there are only two of them
* [4414](https://github.com/stripe/stripe-android/pull/4414) Add support for new languages: fil, hr,
  in, ms-rMY, th, vi.
* [4408](https://github.com/stripe/stripe-android/pull/4408) revert static height on cmw text boxes
* [4396](https://github.com/stripe/stripe-android/pull/4396) Fix snackbar NPE
* [4385](https://github.com/stripe/stripe-android/pull/4385) Remove filter on postal codes when
  switching away from US
* [4354](https://github.com/stripe/stripe-android/pull/4354) Convert toast to snackbar in examples
* [4383](https://github.com/stripe/stripe-android/pull/4383) Convert entered country code to display
  name if needed
* [4384](https://github.com/stripe/stripe-android/pull/4384) CardFormView will auto convert the
  country name to country code when typed

Dependencies updated:

* [4463](https://github.com/stripe/stripe-android/pull/4463) Bump play-services-wallet from 18.1.3
  to 19.0.0
* [4456](https://github.com/stripe/stripe-android/pull/4456) Bump gradle from 7.0.3 to 7.0.4
* [4447](https://github.com/stripe/stripe-android/pull/4447) Bump daggerVersion from 2.40.4 to
  2.40.5
* [4441](https://github.com/stripe/stripe-android/pull/4441) Bump json from 20210307 to 20211205
* [4434](https://github.com/stripe/stripe-android/pull/4434) Bump daggerVersion from 2.40.3 to
  2.40.4
* [4433](https://github.com/stripe/stripe-android/pull/4433) Bump ktlint from 0.43.1 to 0.43.2
* [4428](https://github.com/stripe/stripe-android/pull/4428) Bump robolectric from 4.7.2 to 4.7.3
* [4425](https://github.com/stripe/stripe-android/pull/4425) Bump ktlint from 0.43.0 to 0.43.1
* [4422](https://github.com/stripe/stripe-android/pull/4422) Bump daggerVersion from 2.40.2 to
  2.40.3
* [4407](https://github.com/stripe/stripe-android/pull/4407) Bump dokka-gradle-plugin from 1.5.31 to
  1.6.0
* [4406](https://github.com/stripe/stripe-android/pull/4406) Bump daggerVersion from 2.40.1 to
  2.40.2
* [4395](https://github.com/stripe/stripe-android/pull/4395) Bump robolectric from 4.7.1 to 4.7.2
* [4394](https://github.com/stripe/stripe-android/pull/4394) Bump logging-interceptor from 4.9.2 to
  4.9.3
* [4393](https://github.com/stripe/stripe-android/pull/4393) Bump mockitoCoreVersion from 4.0.0 to
  4.1.0
* [4388](https://github.com/stripe/stripe-android/pull/4388) Bump robolectric from 4.7 to 4.7.1
* [4384](https://github.com/stripe/stripe-android/pull/4384) Bump activity-compose from 1.3.1 to
  1.4.0
* [4382](https://github.com/stripe/stripe-android/pull/4382) Bump
  org.jetbrains.kotlin.plugin.serialization from 1.5.31 to 1.6.0
* [4379](https://github.com/stripe/stripe-android/pull/4379) Bump daggerVersion from 2.40 to 2.40.1
* [4378](https://github.com/stripe/stripe-android/pull/4378) Bump kotlinSerializationVersion from
  1.3.0 to 1.3.1
* [4377](https://github.com/stripe/stripe-android/pull/4377) Bump robolectric from 4.6.1 to 4.7
* [4373](https://github.com/stripe/stripe-android/pull/4373) Bump tensorflow-lite from 2.6.0 to
  2.7.0
* [4365](https://github.com/stripe/stripe-android/pull/4365) Bump binary-compatibility-validator
  from 0.7.1 to 0.8.0
* [4363](https://github.com/stripe/stripe-android/pull/4363) Bump accompanist-flowlayout from 0.20.1
  to 0.20.2
* [4356](https://github.com/stripe/stripe-android/pull/4356) Bump composeVersion from 1.0.4 to 1.0.5
* [4353](https://github.com/stripe/stripe-android/pull/4353) Bump accompanist-flowlayout from 0.20.0
  to 0.20.1
* [4352](https://github.com/stripe/stripe-android/pull/4352) Bump ktlint from 0.42.1 to 0.43.0
* [4347](https://github.com/stripe/stripe-android/pull/4347) Bump gson from 2.8.8 to 2.8.9

## 18.2.0 - 2021-10-29

This release includes several bug fixes, introduces Klarna as a payment method binding, and
renables [WeChat Pay](https://github.com/stripe/stripe-android/tree/master/wechatpay) within the SDK

* [4323](https://github.com/stripe/stripe-android/pull/4323) reship wechat module
* [4325](https://github.com/stripe/stripe-android/pull/4325) Add klarna to sdk w/ example
* [4339](https://github.com/stripe/stripe-android/pull/4339) Bump tensorflow-lite from 2.4.0 to
  2.6.0
* [4340](https://github.com/stripe/stripe-android/pull/4340) Bump okio from 2.10.0 to 3.0.0
* [4334](https://github.com/stripe/stripe-android/pull/4334) Bank value is allowed to be null in the
  case of "other"
* [4330](https://github.com/stripe/stripe-android/pull/4330) Bump lifecycle-viewmodel-compose from
  2.4.0-rc01 to 2.4.0
* [4329](https://github.com/stripe/stripe-android/pull/4329) Bump daggerVersion from 2.39.1 to 2.40
* [4309](https://github.com/stripe/stripe-android/pull/4309) Card number, CVC, postal, and
  expiration date should only show digits in keypad
* [4198](https://github.com/stripe/stripe-android/pull/4198) Bump lifecycle-viewmodel-compose from
  1.0.0-alpha07 to 2.4.0-rc01
* [4296](https://github.com/stripe/stripe-android/pull/4296) When processing Result for a PI,
  refresh until reaches deterministic state
* [4290](https://github.com/stripe/stripe-android/pull/4290) Bump composeVersion from 1.0.2 to 1.0.4

## 18.1.0 - 2021-10-18

### PaymentSheet

This release adds several new features to `PaymentSheet`, our drop-in UI integration:

#### More supported payment methods

The list of supported payment methods depends on your integration. If you’re using a `PaymentIntent`
, we support:

- Card
- SEPA Debit, bancontact, iDEAL, sofort

If you’re using a `PaymentIntent` with `setup_future_usage` or a `SetupIntent`, we support:

- Card
- GooglePay

Note: To enable SEPA Debit and sofort, set `PaymentSheet.Configuration.allowsDelayedPaymentMethods`
to `true` on the client. These payment methods can't guarantee you will receive funds from your
customer at the end of the checkout because they take time to settle. Don't enable these if your
business requires immediate payment (e.g., an on-demand service).
See https://stripe.com/payments/payment-methods-guide

#### Pre-fill billing details

`PaymentSheet` collects billing details like name and email for certain payment methods. Pre-fill
these fields to save customers time by setting `PaymentSheet.Configuration.defaultBillingDetails`.

#### Save payment methods on payment

> This is currently only available for cards + Apple/Google Pay.

`PaymentSheet` supports `PaymentIntents` with `setup_future_usage` set. This property tells us to
save the payment method for future use (e.g., taking initial payment of a recurring subscription).
When set, PaymentSheet hides the 'Save this card for future use' checkbox and always saves.

#### SetupIntent support

> This is currently only available for cards + Apple/Google Pay.

Initialize `PaymentSheet` with a `SetupIntent` to set up cards for future use without charging.

#### Smart payment method ordering

When a customer is adding a new payment method, `PaymentSheet` uses information like the customer's
region to show the most relevant payment methods first.

### Other changes

* [4165](https://github.com/stripe/stripe-android/pull/4165) Postal code collection for cards is now
  limited to US, CA, UK
* [4274](https://github.com/stripe/stripe-android/pull/4274) Bump mockitoCoreVersion from 3.12.4 to
  4.0.0
* [4279](https://github.com/stripe/stripe-android/pull/4279) Fix dependency incorrectly marked as
  implementation
* [4281](https://github.com/stripe/stripe-android/pull/4281) Add analytics event for failure
  creating 3ds2 params
* [4282](https://github.com/stripe/stripe-android/pull/4282) Bump gradle from 7.0.2 to 7.0.3
* [4283](https://github.com/stripe/stripe-android/pull/4283) Bump mockito-kotlin from 3.2.0 to 4.0.0
* [4291](https://github.com/stripe/stripe-android/pull/4291) Fix so empty string parameters are sent
  to the server
* [4295](https://github.com/stripe/stripe-android/pull/4295) Fix height on CardMultilineWidget
  textboxes
* [4297](https://github.com/stripe/stripe-android/pull/4297) Bump accompanist-flowlayout from 0.19.0
  to 0.20.0

## 18.0.0 - 2021-10-07

This release includes several bug fixes, introduces a test mode indicator, makes a builder class
for [payment sheet configuration](https://github.com/stripe/stripe-android/blob/master/paymentsheet/src/main/java/com/stripe/android/paymentsheet/PaymentSheet.kt#L130)
and makes config properties immutable.

* [4202](https://github.com/stripe/stripe-android/pull/4202) CardInputWidget.CardValidCallback will
  consider the postal code in validation
* [4183](https://github.com/stripe/stripe-android/pull/4183) Fix address pre-populate on line 1
* [4192](https://github.com/stripe/stripe-android/pull/4192) Remove internal on CardUtils
* [4214](https://github.com/stripe/stripe-android/pull/4214) Create test mode indicator
* [4265](https://github.com/stripe/stripe-android/pull/4265) Make config properties immutable,
  create Builder

## 17.2.0 - 2021-09-10

This release includes several bug fixes,
introduces [PaymentLauncher](https://github.com/stripe/stripe-android/blob/master/payments-core/src/main/java/com/stripe/android/payments/paymentlauncher/PaymentLauncher.kt)
as a replacement
of [https://github.com/stripe/stripe-android/blob/master/payments-core/src/main/java/com/stripe/android/Stripe.kt](https://github.com/stripe/stripe-android/blob/master/payments-core/src/main/java/com/stripe/android/Stripe.kt)
see example
in [StripeIntentActivity](https://github.com/stripe/stripe-android/blob/master/example/src/main/java/com/stripe/example/activity/StripeIntentActivity.kt)
on [line 28](https://github.com/stripe/stripe-android/blob/master/example/src/main/java/com/stripe/example/activity/StripeIntentActivity.kt#L28)

* [4157](https://github.com/stripe/stripe-android/pull/4157) Pass GooglePayLauncher arguments to
  DefaultGooglePayRepository
* [4165](https://github.com/stripe/stripe-android/pull/4165) Require credit postal for only US, CA,
  and GB
* [4173](https://github.com/stripe/stripe-android/pull/4173) Re-expose
  CardUtils.getPossibleCardBrand
* [4183](https://github.com/stripe/stripe-android/pull/4183) Fix address pre-populate on line 1
* [4159](https://github.com/stripe/stripe-android/pull/4159) Migrate PaymentController to
  PaymentLauncher within PaymentSheet components.
* [4175](https://github.com/stripe/stripe-android/pull/4175) Migrate Custom Payment Sheet Example to
  PaymentLauncher

## 17.1.2 - 2021-08-25

This release includes several bug fixes, adds the capability to remove cards saved in `PaymentSheet`
and to set default billing address fields in the `PaymentSheet.Configuration`. It is now also
possible to use Setup Intents with Google Pay on the multi-step Payment Sheet UI.

* [4107](https://github.com/stripe/stripe-android/pull/4107) Dokka updates for 17.1.1
* [4108](https://github.com/stripe/stripe-android/pull/4108) Support deleting saved payment methods
* [4113](https://github.com/stripe/stripe-android/pull/4113) Adds support for Google Pay with Setup
  Intents on Payment Sheet multi-step UI
* [4115](https://github.com/stripe/stripe-android/pull/4115) Fix infinite loading when StripeIntent
  is already confirmed
* [4117](https://github.com/stripe/stripe-android/pull/4117) Fix crash on `GooglePayLauncher` when
  confirmation fails
* [4118](https://github.com/stripe/stripe-android/pull/4118) Bump binary-compatibility-validator
  from 0.6.0 to 0.7.0
* [4119](https://github.com/stripe/stripe-android/pull/4119) Bump gradle from 7.0.0 to 7.0.1
* [4122](https://github.com/stripe/stripe-android/pull/4122) Remove global length and CA postal
  restrictions
* [4124](https://github.com/stripe/stripe-android/pull/4124) Add default billing detail
  configuration to PaymentSheet
* [4127](https://github.com/stripe/stripe-android/pull/4127) Bump gson from 2.8.7 to 2.8.8
* [4128](https://github.com/stripe/stripe-android/pull/4128) Bump mockitoCoreVersion from 3.11.2 to
  3.12.1

## 17.1.1 - 2021-08-13

This release includes several bug fixes and temporarily
disabled [WeChat Pay module](https://github.com/stripe/stripe-android/blob/master/wechatpay/README.md)
due to a backend bug, For WeChat Pay integration now, please use `Stripe.confirmWeChatPayPayment`.

* [4057](https://github.com/stripe/stripe-android/pull/4057) Bump daggerVersion from 2.38 to 2.38.1
* [4065](https://github.com/stripe/stripe-android/pull/4065) Bump activity-compose from 1.3.0-rc02
  to 1.3.0
* [4066](https://github.com/stripe/stripe-android/pull/4066) Bump gradle from 4.2.2 to 7.0.0
* [4069](https://github.com/stripe/stripe-android/pull/4069) `GooglePayPaymentMethodLauncher`
  takes `transactionId` and returns error code
* [4086](https://github.com/stripe/stripe-android/pull/4086) Bump activity-compose from 1.3.0 to
  1.3.1
* [4088](https://github.com/stripe/stripe-android/pull/4088) Upgrade kotlinVersion to 1.5.21,
  composeVersion to 1.0.1
* [4092](https://github.com/stripe/stripe-android/pull/4092) Bump ktlint from 0.41.0 to 0.42.1
* [4098](https://github.com/stripe/stripe-android/pull/4098) Disable WeChat Pay module

## 17.1.0 - 2021-07-27

This release includes several bug fixes and
introduces [WeChat Pay module](https://github.com/stripe/stripe-android/blob/master/wechatpay/README.md)

* [3978](https://github.com/stripe/stripe-android/pull/3978) Fix bug when cancelling Payment Sheet
  payment with Google Pay
* [4014](https://github.com/stripe/stripe-android/pull/4014) Added support for WeChatPay
* [4026](https://github.com/stripe/stripe-android/pull/4026) Bump daggerVersion from 2.37 to 2.38
* [4034](https://github.com/stripe/stripe-android/pull/4034) Fix PaymentSheetActivity getting stuck
  in loading state during recreation
* [4035](https://github.com/stripe/stripe-android/pull/4035) Remove dependency from PaymentSheet on
  RxJava
* [4046](https://github.com/stripe/stripe-android/pull/4046) Fix 3DS2 redirect on Firefox
* [4049](https://github.com/stripe/stripe-android/pull/4026) Fix bug where 3DS2 completion did not
  close the PaymentSheet
* [4051](https://github.com/stripe/stripe-android/pull/4051) Fix Setup Intent confirmation when
  using GooglePayLauncher

## 17.0.0 - 2021-07-15

This release includes several breaking changes. See
the [migration guide](https://github.com/stripe/stripe-android/blob/master/MIGRATING.md) for more
details.

### What's New

This release introduces `GooglePayLauncher` and `GooglePayPaymentMethodLauncher` to simplify Google
Pay integration. See the [Google Pay integration guide](https://stripe.com/docs/google-pay)
for more details.

### Notable Changes

* [#3820](https://github.com/stripe/stripe-android/pull/3820) Upgrade Kotlin to `1.5.10`
* [#3883](https://github.com/stripe/stripe-android/pull/3883) Remove `PaymentIntent#nextAction`
* [#3899](https://github.com/stripe/stripe-android/pull/3899) Introduce `GooglePayLauncher`
  and `GooglePayPaymentMethodLauncher`
    * Drop-in classes that simplify integrating Google Pay
* [#3918](https://github.com/stripe/stripe-android/pull/3918) Upgrade Android Gradle plugin
  to `4.2.2`
* [#3942](https://github.com/stripe/stripe-android/pull/3942) Upgrade Gradle to `7.1.1`
* [#3944](https://github.com/stripe/stripe-android/pull/3944) Introduce `GooglePayLauncherContract`
  and `GooglePayPaymentMethodLauncherContract`
    * `ActivityResultContract` classes that enable integrating `GooglePayLauncher`
      and `GooglePayPaymentMethodLauncher` in Jetpack Compose
* [#3951](https://github.com/stripe/stripe-android/pull/3951) Upgrade material-components to `1.4.0`
* [#3976](https://github.com/stripe/stripe-android/pull/3976) Upgrade Kotlin Coroutines to `1.5.1`
* [#4010](https://github.com/stripe/stripe-android/pull/4010) Upgrade 3DS2 SDK to `6.1.1`
    * Migrate challenge flow to use Activity Result API
    * Add support for Cartes Bancaires and UnionPay
    * Upgrade `nimbus-jose-jwt` to `9.11.1`

## 16.10.2 - 2021-07-02

* [#3811](https://github.com/stripe/stripe-android/pull/3811) Fix `CountryCode` parceling
* [#3833](https://github.com/stripe/stripe-android/pull/3833) Fix coroutine usage in
  Stripe3DS2Authenticator
* [#3863](https://github.com/stripe/stripe-android/pull/3863)
  Make `PayWithGoogleUtils#getPriceString()` Locale-agnostic
* [#3892](https://github.com/stripe/stripe-android/pull/3892) Add PaymentSheet support for Jetpack
  Compose
* [#3905](https://github.com/stripe/stripe-android/pull/3905) Fix `StripeEditText` crash on
  instantiation

## 16.10.0 - 2021-05-28

* [#3752](https://github.com/stripe/stripe-android/pull/3752) Support connected accounts when using
  Google Pay in PaymentSheet
* [#3761](https://github.com/stripe/stripe-android/pull/3761) Publish `CardFormView`
* [#3762](https://github.com/stripe/stripe-android/pull/3762) Add SetupIntent support in
  PaymentSheet
* [#3769](https://github.com/stripe/stripe-android/pull/3769) Upgrade Google Pay SDK to `18.1.3`

## 16.9.0 - 2021-05-21

* [#3727](https://github.com/stripe/stripe-android/pull/3727) Upgrade Gradle to `7.0.2`
* [#3734](https://github.com/stripe/stripe-android/pull/3734) Upgrade `androidx.appcompat:appcompat`
  to `1.3.0`
* [#3735](https://github.com/stripe/stripe-android/pull/3735) Upgrade `fragment-ktx` to `1.3.4`
* [#3737](https://github.com/stripe/stripe-android/pull/3737) Add `Stripe.createRadarSession()` API
  binding for `/v1/radar/session`
* [#3739](https://github.com/stripe/stripe-android/pull/3739) Downgrade Kotlin from `1.5.0`
  to `1.4.32`

## 16.8.2 - 2021-05-14

* [#3709](https://github.com/stripe/stripe-android/pull/3709) Upgrade
  org.jetbrains.kotlin.plugin.serialization to `1.5.0`
* [#3710](https://github.com/stripe/stripe-android/pull/3710) Upgrade kotlinx-serialization-json
  to `1.2.0`
* [#3711](https://github.com/stripe/stripe-android/pull/3711) Upgrade Gradle to `7.0.1`
* [#3712](https://github.com/stripe/stripe-android/pull/3712) Move PaymentSheet example into its own
  app
* [#3717](https://github.com/stripe/stripe-android/pull/3717) Upgrade mockito-core to `3.10.0`
* [#3721](https://github.com/stripe/stripe-android/pull/3721) Fix crash on Android 8 and 9 when
  opening the PaymentSheet
* [#3722](https://github.com/stripe/stripe-android/pull/3722) Upgrade Android Gradle Plugin
  to `4.2.1`

## 16.8.0 - 2021-05-07

This release adds a prebuilt UI. It combines all the steps required to pay - collecting payment
details and confirming the payment - into a single sheet that displays on top of your app. See
the [guide](https://stripe.com/docs/payments/accept-a-payment?platform=android) for more details.

* [#3663](https://github.com/stripe/stripe-android/pull/3663) Add support for using Chrome to host a
  3DS1 authentication page when Custom Tabs are not available
* [#3677](https://github.com/stripe/stripe-android/pull/3677) Upgrade Android Gradle Plugin
  to `4.2.0`
* [#3680](https://github.com/stripe/stripe-android/pull/3680) Deprecate `returnUrl` in
  some `ConfirmPaymentIntentParams` create() methods
    * A custom `return_url` is not needed to return control to the app after an authentication
      attempt
* [#3681](https://github.com/stripe/stripe-android/pull/3681) Reset PaymentIntent and SetupIntent
  status after 3DS1 cancellation in Custom Tabs
    * When a customer closed a 3DS1 authentication page hosted in Custom Tabs, the Intent's `status`
      was not reset from `requires_action` to `requires_payment_method`. This is now fixed.
* [#3685](https://github.com/stripe/stripe-android/pull/3685) Upgrade Kotlin to `1.5.0`
* [#3687](https://github.com/stripe/stripe-android/pull/3687) Add support for PaymentSheet prebuilt
  UI.
* [#3696](https://github.com/stripe/stripe-android/pull/3696) Upgrade `activity-ktx` to `1.2.3`

## 16.7.1 - 2021-04-29

* [#3653](https://github.com/stripe/stripe-android/pull/3653) Support WeChat Pay for creating
  a `PaymentMethod` and confirming a `PaymentIntent`
    * WeChat Pay is still in beta. To enable support in API bindings, pass
      the `StripeApiBeta.WeChatPayV1` as an argument when instantiating a `Stripe` instance.
* [#3567](https://github.com/stripe/stripe-android/pull/3567) Use `lifecycleScope` where possible
  in `Stripe.kt`
    * When calling payment and setup confirmation methods (e.g. `confirmPayment()`), using
      a `ComponentActivity` subclass (e.g. `AppCompatActivity`) will make the call lifecycle-aware.
* [#3635](https://github.com/stripe/stripe-android/pull/3635) Deprecate `extraParams`
  in `ConfirmPaymentIntentParams`
    * Use `setupFutureUsage` instead.
      ```kotlin
      // before
      ConfirmPaymentIntentParams.createWithPaymentMethodCreateParams(
          params,
          clientSecret,
          extraParams = mapOf("setup_future_usage" to "off_session")
      )
      
      // after
      ConfirmPaymentIntentParams.createWithPaymentMethodCreateParams(
          params,
          clientSecret,
          setupFutureUsage = SetupFutureUsage.OffSession
      )
      ```
* [#3640](https://github.com/stripe/stripe-android/pull/3640) Add support for beta headers
  using `StripeApiBeta`
    * The following example includes the `wechat_pay_beta=v1` flag in API requests:
      ```kotlin
      Stripe(
          context,
          publishableKey,
          betas = setOf(StripeApiBeta.WechatPayV1)
      )
      ```
* [#3644](https://github.com/stripe/stripe-android/pull/3644) Use Custom Tabs for 3DS1 payment
  authentication when available
    * When a `ConfirmPaymentIntentParams` or `ConfirmSetupIntentParams` instance is created
      **without** a custom `return_url` value and used to confirm a `PaymentIntent` or
      `SetupIntent` **and** the device supports
      [Custom Tabs](https://developer.chrome.com/docs/android/custom-tabs/overview/), use Custom
      Tabs instead of a WebView to render the authentication page.
    *
    See [Stripe#confirmPayment()](https://github.com/stripe/stripe-android/blob/8bf5b738878362c6b9e4ac79edc7c515d9ba63ef/stripe/src/main/java/com/stripe/android/Stripe.kt#L145)
    for more details.
* [#3646](https://github.com/stripe/stripe-android/pull/3646) Upgrade 3DS2 SDK to `5.3.1`
    * Gracefully handle unknown directory server ids
* [#3656](https://github.com/stripe/stripe-android/pull/3656) Deprecate `return_url`
  in `ConfirmSetupIntentParams`
    * Setting a custom `return_url` prevents authenticating 3DS1 with Custom Tabs. Instead, a
      WebView fallback will be used.

## 16.6.1 - 2021-04-26

* [#3568](https://github.com/stripe/stripe-android/pull/3568) Add suspending function variants for
  payment confirmation methods
* [#3587](https://github.com/stripe/stripe-android/pull/3587) Upgrade Kotlin to `1.4.32`
* [#3606](https://github.com/stripe/stripe-android/pull/3606) Upgrade Gradle to `7.0`
* [#3626](https://github.com/stripe/stripe-android/pull/3626) Upgrade Fragment to `1.3.3`
* [#3632](https://github.com/stripe/stripe-android/pull/3632) Upgrade 3DS2 SDK to `5.3.0`
    * Upgrade `nimbus-jose-jwt` to `9.8.1`
    * Gracefully handle unknown directory servers

## 16.5.0 - 2021-04-08

* [#3557](https://github.com/stripe/stripe-android/pull/3557) Add suspending function variants of
  API methods
* [#3559](https://github.com/stripe/stripe-android/pull/3559) Fix OXXO confirmation flow
* [#3575](https://github.com/stripe/stripe-android/pull/3575) Upgrade `recyclerview` to `1.2.0`

## 16.4.3 - 2021-04-02

* [#3555](https://github.com/stripe/stripe-android/pull/3555) Fix 3DS2 challenge completion endpoint
  request

## 16.4.2 - 2021-04-01

* [#3548](https://github.com/stripe/stripe-android/pull/3548) Refine `PaymentAuthWebViewClient`
  completion URL logic
* [#3549](https://github.com/stripe/stripe-android/pull/3549) Add SDK user agent
  to `PaymentAuthWebView`'s user agent
* [#3551](https://github.com/stripe/stripe-android/pull/3551) Add extra headers
  to `PaymentAuthWebViewActivity`'s loadUrl request

## 16.4.1 - 2021-04-01

* [#3537](https://github.com/stripe/stripe-android/pull/3537) Add account id support
  in `IssuingCardPinService`
* [#3538](https://github.com/stripe/stripe-android/pull/3538) Add support for retrying rate-limited
  API requests
* [#3543](https://github.com/stripe/stripe-android/pull/3543) Add better support for
  auto-dismissing `PaymentAuthWebViewActivity` when `return_url` is not provided

## 16.4.0 - 2021-03-29

* [#3457](https://github.com/stripe/stripe-android/pull/3457) Fix issue where `StripeEditText` was
  overriding default text color changes
* [#3476](https://github.com/stripe/stripe-android/pull/3476) Fix `PaymentMethodsAdapter` "new card"
  click handling
* [#3479](https://github.com/stripe/stripe-android/pull/3479) Add support for Blik payment method
* [#3482](https://github.com/stripe/stripe-android/pull/3482) Mark incomplete fields
  in `CardMultilineWidget` as invalid
* [#3484](https://github.com/stripe/stripe-android/pull/3484) Add new
  method `CardInputWidget#setCvcLabel`
* [#3493](https://github.com/stripe/stripe-android/pull/3493) Correctly return error results
  from `PaymentAuthWebViewActivity`
* [#3504](https://github.com/stripe/stripe-android/pull/3504) Add default mandate data for all
  applicable payment method types
* [#3507](https://github.com/stripe/stripe-android/pull/3507) Invoke issuing API requests on
  background thread
* [#3508](https://github.com/stripe/stripe-android/pull/3508) Make `EphemeralKeyProvider` a fun
  interface
* [#3517](https://github.com/stripe/stripe-android/pull/3517) Add retry logic for 3DS2 challenge
  completion endpoint
* [#3519](https://github.com/stripe/stripe-android/pull/3519) Update AndroidX dependencies
    * `androidx.activity:activity-ktx` to `1.2.2`
    * `androidx.annotation:annotation` to `1.2.0`
    * `androidx.fragment:fragment-ktx` to `1.3.2`
    * `androidx.lifecycle:lifecycle-*` to `2.3.1`
* [#3520](https://github.com/stripe/stripe-android/pull/3520)
  Invoke `CardInputWidget#cardInputListener` when postal code field gets focus
* [#3524](https://github.com/stripe/stripe-android/pull/3524) Update `layoutDirection` for card
  widget fields
    * Card number, expiration date, and CVC are always LTR
    * Postal code is defined by the locale

## 16.3.1 - 2021-03-16

* [#3381](https://github.com/stripe/stripe-android/pull/3381) Add `fingerprint` property
  to `PaymentMethod.Card`
* [#3401](https://github.com/stripe/stripe-android/pull/3401) Upgrade Gradle to `6.8.3`
* [#3429](https://github.com/stripe/stripe-android/pull/3429) Fix `ExpiryDateEditText` error
  messages
* [#3436](https://github.com/stripe/stripe-android/pull/3436) Upgrade `kotlin-coroutines` to `1.4.3`
* [#3438](https://github.com/stripe/stripe-android/pull/3438) Upgrade Kotlin to `1.4.31`
* [#3443](https://github.com/stripe/stripe-android/pull/3443) Create new transparent theme for
  invisible activities
* [#3456](https://github.com/stripe/stripe-android/pull/3456) Fix tint flicker in `CardBrandView`
* [#3460](https://github.com/stripe/stripe-android/pull/3460) Upgrade `activity-ktx` to `1.2.1`

## 16.3.0 - 2021-02-11

* [#3334](https://github.com/stripe/stripe-android/pull/3334) Upgrade Kotlin to `1.4.30`
* [#3346](https://github.com/stripe/stripe-android/pull/3346) Upgrade Gradle to `6.8.2`
* [#3349](https://github.com/stripe/stripe-android/pull/3349) Upgrade `material-components`
  to `1.3.0`
* [#3359](https://github.com/stripe/stripe-android/pull/3359) Add `brand` and `last4` properties
  to `CardParams`
* [#3367](https://github.com/stripe/stripe-android/pull/3367) Upgrade `fragment-ktx` to `1.3.0`
  and `activity-ktx` to `1.2.0`
* [#3368](https://github.com/stripe/stripe-android/pull/3368) Upgrade `androidx.lifecycle`
  dependencies to `2.3.0`
* [#3372](https://github.com/stripe/stripe-android/pull/3372) Upgrade 3DS2 SDK to `5.2.0`
    * Upgrade `nimbus-jose-jwt` to `9.5`
    * Upgrade Kotlin to `1.4.30`
    * Upgrade `material-components` to `1.3.0`
    * Upgrade `activity-ktx` to `1.2.0` and `fragment-ktx` to `1.3.0`
    * Upgrade `androidx.lifecycle` to `2.3.0`
    * Migrate `ProgressBar` to `CircularProgressIndicator`

## 16.2.1 - 2021-01-29

* [#3275](https://github.com/stripe/stripe-android/pull/3257) Fix spinner positioning
  in `CardMultilineWidget`
* [#3275](https://github.com/stripe/stripe-android/pull/3275) Upgrade Android Gradle Plugin
  to `4.1.2`
* [#3291](https://github.com/stripe/stripe-android/pull/3291) Upgrade Gradle to `6.8.1`
* [#3300](https://github.com/stripe/stripe-android/pull/3300) Upgrade AndroidX fragment dependency
  to `1.3.0-rc2`
* [#3302](https://github.com/stripe/stripe-android/pull/3302) Add support for
  creating `afterpay_clearpay` payment methods
* [#3315](https://github.com/stripe/stripe-android/pull/3315) Upgrade 3DS2 SDK to `5.1.1`
    * Upgrade `nimbus-jose-jwt` to `9.4.2`

## 16.2.0 - 2021-01-11

* [#3088](https://github.com/stripe/stripe-android/pull/3088) Mark some builders
  in `PaymentMethodCreateParams` as deprecated
* [#3134](https://github.com/stripe/stripe-android/pull/3134) Upgrade Kotlin to `1.4.21`
* [#3154](https://github.com/stripe/stripe-android/pull/3154) Fix `CvcEditText` layout issues
  in `CardMultilineWidget`
* [#3176](https://github.com/stripe/stripe-android/pull/3176) Update `GooglePayConfig` constructor
* [#3205](https://github.com/stripe/stripe-android/pull/3205)
  Add `androidx.activity:activity-ktx:1.2.0-rc01` as a dependency
* [#3232](https://github.com/stripe/stripe-android/pull/3232) Align card number field icon to end
  in `CardMultilineWidget`
* [#3237](https://github.com/stripe/stripe-android/pull/3237) Upgrade 3DS2 SDK to `5.0.1`
    * Sources are now included with the 3DS2 SDK
    * Upgrade `bcprov-jdk15to18` to `1.6.8`
    * Upgrade `nimbus-jose-jwt` to `9.4`
* [#3241](https://github.com/stripe/stripe-android/pull/3241) Upgrade Gradle to `6.8`

## 16.1.1 - 2020-11-25

* [#3028](https://github.com/stripe/stripe-android/pull/3028) Upgrade Android Gradle Plugin
  to `4.1.1`
* [#3035](https://github.com/stripe/stripe-android/pull/3035) Update handling of deeplinks
  in `PaymentAuthWebViewClient`
* [#3046](https://github.com/stripe/stripe-android/pull/3046) Upgrade Gradle to `6.7.1`
* [#3056](https://github.com/stripe/stripe-android/pull/3056) Upgrade Kotlin to `1.4.20`
* [#3058](https://github.com/stripe/stripe-android/pull/3058) Migrate to Kotlin Parcelize plugin
* [#3072](https://github.com/stripe/stripe-android/pull/3072) Fix crash in card widgets
* [#3083](https://github.com/stripe/stripe-android/pull/3083) Upgrade `stripe-3ds2-android`
  to `4.1.2`
    * Fix crash

## 16.1.0 - 2020-11-06

* [#2930](https://github.com/stripe/stripe-android/pull/2930) Upgrade Android Gradle Plugin
  to `4.1.0`
* [#2936](https://github.com/stripe/stripe-android/pull/2936) Upgrade Gradle to `6.7`
* [#2955](https://github.com/stripe/stripe-android/pull/2955) Add support for UPI payment method
* [#2965](https://github.com/stripe/stripe-android/pull/2965) Add support for Netbanking payment
  method
* [#2976](https://github.com/stripe/stripe-android/pull/2976) Update `ExpiryDateEditText` input
  allowlist
* [#2977](https://github.com/stripe/stripe-android/pull/2977) Fix crash
  in `CardNumberTextInputLayout`
* [#2981](https://github.com/stripe/stripe-android/pull/2981) Fix `PaymentMethodCreateParams`
  annotations on create methods
* [#2988](https://github.com/stripe/stripe-android/pull/2988)
  Update `PaymentSession.handlePaymentData()` to take a nullable `Intent`
* [#2989](https://github.com/stripe/stripe-android/pull/2989) Handle null `client_secret` in
  result `Intent`
* [#2995](https://github.com/stripe/stripe-android/pull/2995) Upgrade constraintlayout to `2.0.4`
* [#3006](https://github.com/stripe/stripe-android/pull/3006) Upgrade coroutines to `1.4.1`
* [#3010](https://github.com/stripe/stripe-android/pull/3010) Upgrade `stripe-3ds2-android`
  to `4.1.1`
    * Upgrade `bcprov-jdk15to18` to `1.6.7`
    * Upgrade `nimbus-jose-jwt` to `9.1.2`

## 16.0.1 - 2020-10-06

* [#2894](https://github.com/stripe/stripe-android/pull/2894) Make `CardParams` constructor public
* [#2895](https://github.com/stripe/stripe-android/pull/2895) Add support for configuring a footer
  layout in payment methods screen
* [#2897](https://github.com/stripe/stripe-android/pull/2897) Only allow digits in `CvcEditText`
* [#2900](https://github.com/stripe/stripe-android/pull/2900) Only allow digits in BECS BSB and
  account number fields
* [#2913](https://github.com/stripe/stripe-android/pull/2913) Add support for Oxxo PaymentMethod

## 16.0.0 - 2020-09-23

This release includes several breaking changes. See
the [migration guide](https://github.com/stripe/stripe-android/blob/master/MIGRATING.md) for more
details.

This release adds support for 19-digit cards in `CardInputWidget` and `CardMultilineWidget`.

* [#2715](https://github.com/stripe/stripe-android/pull/2715) Add support for GrabPay PaymentMethod
* [#2721](https://github.com/stripe/stripe-android/pull/2721) Upgrade Kotlin coroutines to `1.3.9`
* [#2735](https://github.com/stripe/stripe-android/pull/2735) Upgrade Android Gradle Plugin
  to `4.0.1`
* [#2766](https://github.com/stripe/stripe-android/pull/2766) Upgrade Gradle to `6.6.1`
* [#2821](https://github.com/stripe/stripe-android/pull/2821) Support pasting a 19 digit PAN
  in `CardNumberEditText`
* [#2836](https://github.com/stripe/stripe-android/pull/2836) Handle `CustomerSession` failure
  in `PaymentMethodsActivity`
* [#2837](https://github.com/stripe/stripe-android/pull/2837) Upgrade Kotlin to `1.4.10`
* [#2841](https://github.com/stripe/stripe-android/pull/2841) Add new string translations
    * Adds support for several new languages
* [#2847](https://github.com/stripe/stripe-android/pull/2847) Update `CardInputWidget` text size
  for `ldpi` screens
* [#2854](https://github.com/stripe/stripe-android/pull/2854)
  Upgrade `com.google.android.material:material` to `1.2.1`
* [#2867](https://github.com/stripe/stripe-android/pull/2867) Upgrade 3DS2 SDK to `4.1.0`
    * Upgrade `material-components` to `1.2.1`
    * Upgrade `com.nimbusds:nimbus-jose-jwt` to `9.0.1`
    * Guard against crash when `TransactionTimer` is unavailable
* [#2873](https://github.com/stripe/stripe-android/pull/2873) Fix `CardInputWidget` field rendering
  in RTL
* [#2878](https://github.com/stripe/stripe-android/pull/2878) Remove `Stripe.createToken()`
* [#2880](https://github.com/stripe/stripe-android/pull/2880) Fix date formatting
  in `KlarnaSourceParams`
* [#2887](https://github.com/stripe/stripe-android/pull/2887) Re-render shipping methods screen when
  shipping methods change

## 15.1.0 - 2020-08-13

* [#2671](https://github.com/stripe/stripe-android/pull/2671) Add `cardParams` property
  to `CardInputWidget` and `CardMultilineWidget`
* [#2675](https://github.com/stripe/stripe-android/pull/2675) Add `CardParams` methods to `Stripe`
* [#2677](https://github.com/stripe/stripe-android/pull/2677) Deprecate `Card.create()`
* [#2679](https://github.com/stripe/stripe-android/pull/2679) Add missing `TokenizationMethod`
  values
    * `TokenizationMethod.Masterpass` and `TokenizationMethod.VisaCheckout`
* [#2692](https://github.com/stripe/stripe-android/pull/2692) Add support for Alipay PaymentMethod
    * See `Stripe#confirmAlipayPayment()`
* [#2693](https://github.com/stripe/stripe-android/pull/2693) Upgrade `androidx.appcompat:appcompat`
  to `1.2.0`
* [#2696](https://github.com/stripe/stripe-android/pull/2696) Upgrade to Gradle `6.6`
* [#2704](https://github.com/stripe/stripe-android/pull/2704) Deprecate metadata field on retrieved
  API objects
    * See `MIGRATING.md` for more details
* [#2708](https://github.com/stripe/stripe-android/pull/2708) Bump 3DS2 SDK to `4.0.5`
    * Fix crash related to SDK app id
    * Upgrade `com.nimbusds:nimbus-jose-jwt` to `8.20`

## 15.0.2 - 2020-08-03

* [#2666](https://github.com/stripe/stripe-android/pull/2666) Bump 3DS2 SDK to `4.0.4`
* [#2671](https://github.com/stripe/stripe-android/pull/2671) Add `cardParams` property
  to `CardInputWidget` and `CardMultilineWidget`
* [#2674](https://github.com/stripe/stripe-android/pull/2674) Add `SourceParams` creation method
  for `CardParams`
* [#2675](https://github.com/stripe/stripe-android/pull/2675) Add `CardParams` methods to `Stripe`
  class
* [#2679](https://github.com/stripe/stripe-android/pull/2679) Add missing `TokenizationMethod`
  values
    * Add `Masterpass` and `VisaCheckout`
* [#2681](https://github.com/stripe/stripe-android/pull/2681) Mark code using `Card` for card object
  creation as `@Deprecated`

## 15.0.1 - 2020-07-28

* [#2641](https://github.com/stripe/stripe-android/pull/2641) Add support for Bank Account as source
  on `Customer` object
* [#2643](https://github.com/stripe/stripe-android/pull/2643) Add missing fields to `Customer` model
* [#2644](https://github.com/stripe/stripe-android/pull/2644) Support new directory server network
  names
    * Enable support for Discover and other new networks
* [#2646](https://github.com/stripe/stripe-android/pull/2646) Allow `CardMultilineWidget`'
  s `TextInputLayout`s to be styled
* [#2649](https://github.com/stripe/stripe-android/pull/2649) Add `@JvmOverloads`
  to `GooglePayJsonFactory` methods
* [#2651](https://github.com/stripe/stripe-android/pull/2651) Update Kotlin coroutines to `1.3.8`
* [#2657](https://github.com/stripe/stripe-android/pull/2657) Fix HTML select option rendering
  in `WebView`

## 15.0.0 - 2020-07-09

This release includes several breaking changes. See
the [migration guide](https://github.com/stripe/stripe-android/blob/master/MIGRATING.md) for more
details.

* [#2542](https://github.com/stripe/stripe-android/pull/2542) Use `CustomerSession.stripeAccountId`
  in `AddPaymentMethodActivity`
* [#2543](https://github.com/stripe/stripe-android/pull/2543) Target JVM 1.8
* [#2544](https://github.com/stripe/stripe-android/pull/2544) Remove deprecated code related
  to `BankAccount` and `ActivityStarter`
* [#2545](https://github.com/stripe/stripe-android/pull/2545) Remove
  deprecated `AccountParams.create()` method
* [#2546](https://github.com/stripe/stripe-android/pull/2546) Remove deprecated `next_action` data
  objects from `PaymentIntent` and `SetupIntent`
* [#2547](https://github.com/stripe/stripe-android/pull/2547) Convert `BankAccount.BankAccountType`
  to `BankAccount.Type` enum
* [#2554](https://github.com/stripe/stripe-android/pull/2554) Update `PaymentAuthWebViewActivity`'s
  back button behavior
* [#2551](https://github.com/stripe/stripe-android/pull/2551) Fix `StrictMode` `DiskReadViolation`
  violations
* [#2555](https://github.com/stripe/stripe-android/pull/2555) Improve `PaymentAuthWebViewActivity`
* [#2559](https://github.com/stripe/stripe-android/pull/2559) Represent `PaymentIntent`'
  s `confirmationMethod` and `captureMethod` as enums
* [#2561](https://github.com/stripe/stripe-android/pull/2561) Make `CardInputListener.FocusField` an
  enum
* [#2562](https://github.com/stripe/stripe-android/pull/2562)
  Make `SourceTypeModel.Card.ThreeDSecureStatus` an enum
* [#2563](https://github.com/stripe/stripe-android/pull/2563) Make `PaymentMethod.Card#brand`
  a `CardBrand`
* [#2566](https://github.com/stripe/stripe-android/pull/2566) Make `Token.Type` an enum
* [#2569](https://github.com/stripe/stripe-android/pull/2569) Refactor `Source` class and related
  classes
* [#2572](https://github.com/stripe/stripe-android/pull/2572) Fix `StrictMode` `DiskReadViolation`
  violations when starting 3DS2
* [#2577](https://github.com/stripe/stripe-android/pull/2577)
  Make `CustomerSource#tokenizationMethod` a `TokenizationMethod?`
* [#2579](https://github.com/stripe/stripe-android/pull/2579) Make `PaymentMethod.Card.Networks`
  fields public
* [#2587](https://github.com/stripe/stripe-android/pull/2587) Fix BouncyCastle Proguard rule
* [#2594](https://github.com/stripe/stripe-android/pull/2594) Fix vector icon references in layout
  files
    * Reduce SDK size by ~30kb
    * Fix Google Pay icon in `PaymentMethodsActivity`
* [#2595](https://github.com/stripe/stripe-android/pull/2595) Bump SDK `minSdkVersion` to `21`
* [#2599](https://github.com/stripe/stripe-android/pull/2599) Remove `StripeSSLSocketFactory`
* [#2604](https://github.com/stripe/stripe-android/pull/2604) Add `stripeAccountId`
  to `PaymentConfiguration` and use in `AddPaymentMethodActivity`
* [#2609](https://github.com/stripe/stripe-android/pull/2609)
  Refactor `AddPaymentMethodActivity.Result`
* [#2610](https://github.com/stripe/stripe-android/pull/2610) Remove `PaymentSession`
  and `CustomerSession`'s "Activity" Listeners
* [#2611](https://github.com/stripe/stripe-android/pull/2611) Target API 30
* [#2617](https://github.com/stripe/stripe-android/pull/2617) Convert `CustomizableShippingField` to
  enum
* [#2623](https://github.com/stripe/stripe-android/pull/2623) Update Gradle to `6.5.1`
* [#2557](https://github.com/stripe/stripe-android/pull/2634) Update 3DS2 SDK to `4.0.3`

## 14.5.0 - 2020-06-04

* [#2453](https://github.com/stripe/stripe-android/pull/2453)
  Add `ConfirmPaymentIntentParams#receiptEmail`
* [#2458](https://github.com/stripe/stripe-android/pull/2458) Remove INTERAC
  from `GooglePayJsonFactory.DEFAULT_CARD_NETWORKS`
* [#2462](https://github.com/stripe/stripe-android/pull/2462) Capitalize currency code
  in `GooglePayJsonFactory`
* [#2466](https://github.com/stripe/stripe-android/pull/2466)
  Deprecate `ActivityStarter.startForResult()` with no args
* [#2467](https://github.com/stripe/stripe-android/pull/2467) Update `CardBrand.MasterCard` regex
* [#2475](https://github.com/stripe/stripe-android/pull/2475) Support `android:focusedByDefault`
  in `CardInputWidget`
    * Fixes #2463 on Android API level 26 and above
* [#2483](https://github.com/stripe/stripe-android/pull/2483) Fix formatting of `maxTimeout` value
  in `Stripe3ds2AuthParams`
* [#2494](https://github.com/stripe/stripe-android/pull/2494) Support starting 3DS2 challenge flow
  from a Fragment
* [#2496](https://github.com/stripe/stripe-android/pull/2496) Deprecate `StripeIntent.stripeSdkData`
* [#2497](https://github.com/stripe/stripe-android/pull/2497) Deprecate `StripeIntent.redirectData`
* [#2513](https://github.com/stripe/stripe-android/pull/2513) Add `canDeletePaymentMethods`
  to `PaymentSessionConfig`
    * `canDeletePaymentMethods` controls whether the user can delete a payment method by swiping on
      it in `PaymentMethodsActivity`
* [#2525](https://github.com/stripe/stripe-android/pull/2525) Upgrade Android Gradle Plugin to 4.0.0
* [#2531](https://github.com/stripe/stripe-android/pull/2531) Update 3DS2 SDK to 3.0.2
    * Fix bug in 3DS2 SDK where multi-screen challenges were not correctly returning result to
      starting Activity/Fragment
* [#2536](https://github.com/stripe/stripe-android/pull/2536) Update Gradle to 6.5

## 14.4.1 - 2020-04-30

* [#2441](https://github.com/stripe/stripe-android/pull/2441) Catch `IllegalArgumentException`
  in `ApiOperation`
* [#2442](https://github.com/stripe/stripe-android/pull/2442) Capitalize `GooglePayJsonFactory`'
  s `allowedCountryCodes`
* [#2445](https://github.com/stripe/stripe-android/pull/2445) Bump 3DS2 SDK to `2.7.8`
    * Downgrade BouncyCastle to `1.64`

## 14.4.0 - 2020-04-28

* [#2379](https://github.com/stripe/stripe-android/pull/2379) Add optional `stripeAccountId` param
  to most `Stripe` methods
    * This enables passing a `Stripe-Account` header on a per-request basis
* [#2398](https://github.com/stripe/stripe-android/pull/2398) Add optional `stripeAccountId` param
  to `Stripe#confirmPayment()`
* [#2405](https://github.com/stripe/stripe-android/pull/2405) Add optional `stripeAccountId` param
  to `Stripe#confirmSetupIntent()`
* [#2406](https://github.com/stripe/stripe-android/pull/2406) Add optional `stripeAccountId` param
  to `Stripe#authenticateSource()`
* [#2408](https://github.com/stripe/stripe-android/pull/2408) Update `PaymentMethod.Type#isReusable`
  values
* [#2412](https://github.com/stripe/stripe-android/pull/2412) Make `StripeIntentResult`
  implement `Parcelable`
* [#2413](https://github.com/stripe/stripe-android/pull/2413)
  Create `Stripe#retrievePaymentIntent()` and `Stripe#retrieveSetupIntent()` async methods
* [#2421](https://github.com/stripe/stripe-android/pull/2421) Capitalize `countryCode`
  in `GooglePayJsonFactory`
* [#2429](https://github.com/stripe/stripe-android/pull/2429) Fix SDK source paths and source
  publishing
* [#2430](https://github.com/stripe/stripe-android/pull/2430)
  Add `GooglePayJsonFactory.isJcbEnabled`
    * Enables JCB as an allowed card network. By default, JCB is disabled.
* [#2435](https://github.com/stripe/stripe-android/pull/2435) Bump 3DS2 SDK to `2.7.7`
    * On 3DS2 challenge screen, handle system back button tap as cancel button tap
* [#2436](https://github.com/stripe/stripe-android/pull/2436) Add `advancedFraudSignalsEnabled`
  property
    *
    See [Advanced fraud detection](https://stripe.com/docs/disputes/prevention/advanced-fraud-detection)
    for more details

## 14.3.0 - 2020-04-20

*This version of the SDK is not compliant with Google Play's Prominent Disclosure & Consent
Requirements. The non-compliant code was unused and has been removed.*
*Please upgrade to
version [14.4.0](https://github.com/stripe/stripe-android/blob/master/CHANGELOG.md#1440---2020-04-28)
or greater.*

* [#2334](https://github.com/stripe/stripe-android/pull/2334) Add support for BACS Debit
  in `PaymentMethodCreateParams`
* [#2335](https://github.com/stripe/stripe-android/pull/2335) Add support for BACS Debit Payment
  Method
* [#2336](https://github.com/stripe/stripe-android/pull/2336) Improve `ShippingInfoWidget`
    * Make postal code and phone number fields single line
    * Make phone number field use `inputType="phone"`
* [#2342](https://github.com/stripe/stripe-android/pull/2342) Convert `CardBrand` prefixes to regex
    * Add `^81` as a pattern for `CardBrand.UnionPay`
* [#2343](https://github.com/stripe/stripe-android/pull/2343) Update `CardBrand.JCB` regex
* [#2362](https://github.com/stripe/stripe-android/pull/2362) Add support for
  parsing `shippingInformation` in `GooglePayResult`
* [#2365](https://github.com/stripe/stripe-android/pull/2365) Convert png assets to webp to reduce
  asset size
* [#2373](https://github.com/stripe/stripe-android/pull/2373) Set default `billingAddressFields`
  to `BillingAddressFields.PostalCode`
* [#2381](https://github.com/stripe/stripe-android/pull/2381) Add support for SOFORT PaymentMethod
* [#2384](https://github.com/stripe/stripe-android/pull/2384) Add support for P24 PaymentMethod
* [#2389](https://github.com/stripe/stripe-android/pull/2389) Add support for Bancontact
  PaymentMethod
* [#2390](https://github.com/stripe/stripe-android/pull/2390) Bump Kotlin version to `1.3.72`
* [#2392](https://github.com/stripe/stripe-android/pull/2392) Add `shipping` property
  to `PaymentIntent`
* [#2394](https://github.com/stripe/stripe-android/pull/2394) Add support for Giropay PaymentMethod
* [#2395](https://github.com/stripe/stripe-android/pull/2395) Add support for EPS PaymentMethod
* [#2396](https://github.com/stripe/stripe-android/pull/2396) Expose `klarna` property on `Source`
* [#2401](https://github.com/stripe/stripe-android/pull/2401) Bump 3DS2 SDK to `2.7.4`
    * Add new translations for 3DS2 SDK strings
    * Upgrade BouncyCastle to `1.65`

## 14.2.1 - 2020-03-26

*This version of the SDK is not compliant with Google Play's Prominent Disclosure & Consent
Requirements. The non-compliant code was unused and has been removed.*
*Please upgrade to
version [14.4.0](https://github.com/stripe/stripe-android/blob/master/CHANGELOG.md#1440---2020-04-28)
or greater.*

* [#2299](https://github.com/stripe/stripe-android/pull/2299) Make `SourceParams.OwnerParams`
  constructor public and properties mutable
* [#2304](https://github.com/stripe/stripe-android/pull/2304) Force Canadian postal codes to be
  uppercase
* [#2315](https://github.com/stripe/stripe-android/pull/2315) Add `Fragment` support
  to `AddPaymentMethodActivityStarter`
* [#2325](https://github.com/stripe/stripe-android/pull/2325) Update `BecsDebitWidget`

## 14.2.0 - 2020-03-18

*This version of the SDK is not compliant with Google Play's Prominent Disclosure & Consent
Requirements. The non-compliant code was unused and has been removed.*
*Please upgrade to
version [14.4.0](https://github.com/stripe/stripe-android/blob/master/CHANGELOG.md#1440---2020-04-28)
or greater.*

* [#2278](https://github.com/stripe/stripe-android/pull/2278) Add ability to require US ZIP code
  in `CardInputWidget` and `CardMultilineWidget`
* [#2279](https://github.com/stripe/stripe-android/pull/2279) Default `CardMultilineWidget` to
  global postal code configuration
* [#2282](https://github.com/stripe/stripe-android/pull/2282) Update pinned API version
  to `2020-03-02`
* [#2285](https://github.com/stripe/stripe-android/pull/2285)
  Create `BecsDebitMandateAcceptanceFactory` for generating BECS Debit mandate acceptance copy
* [#2290](https://github.com/stripe/stripe-android/pull/2290) Bump 3DS2 SDK to `2.7.2`
    * Fix `onActivityResult()` not called after 3DS2 challenge flow when "Don't keep activities" is
      enabled
    * Use view binding
    * Upgrade BouncyCastle to `1.64`
* [#2293](https://github.com/stripe/stripe-android/pull/2293) Add min length validation to BECS
  account number
* [#2295](https://github.com/stripe/stripe-android/pull/2295)
  Create `BecsDebitMandateAcceptanceTextView`
* [#2297](https://github.com/stripe/stripe-android/pull/2297)
  Add `BecsDebitWidget.ValidParamsCallback`

## 14.1.1 - 2020-03-09

*This version of the SDK is not compliant with Google Play's Prominent Disclosure & Consent
Requirements. The non-compliant code was unused and has been removed.*
*Please upgrade to
version [14.4.0](https://github.com/stripe/stripe-android/blob/master/CHANGELOG.md#1440---2020-04-28)
or greater.*

* [#2257](https://github.com/stripe/stripe-android/pull/2257) Disable Kotlin Synthetics and migrate
  to [view binding](https://developer.android.com/topic/libraries/view-binding)
* [#2260](https://github.com/stripe/stripe-android/pull/2260) Update Kotlin Gradle Plugin
  to `1.3.70`
* [#2271](https://github.com/stripe/stripe-android/pull/2271) Update Proguard rules to remove
  unneeded BouncyCastle class
* [#2272](https://github.com/stripe/stripe-android/pull/2272) Update `kotlinx.coroutines` to `1.3.4`
* [#2274](https://github.com/stripe/stripe-android/pull/2274)
  Make `ConfirmPaymentIntentParams#savePaymentMethod` nullable

## 14.1.0 - 2020-03-02

*This version of the SDK is not compliant with Google Play's Prominent Disclosure & Consent
Requirements. The non-compliant code was unused and has been removed.*
*Please upgrade to
version [14.4.0](https://github.com/stripe/stripe-android/blob/master/CHANGELOG.md#1440---2020-04-28)
or greater.*

* [#2207](https://github.com/stripe/stripe-android/pull/2207)
  Add `CardInputWidget#setPostalCodeTextWatcher`
* [#2211](https://github.com/stripe/stripe-android/pull/2211) Add support for 16-digit Diners Club
  card numbers
* [#2215](https://github.com/stripe/stripe-android/pull/2215) Set `CardInputWidget`'s postal code
  field's IME action to done
* [#2220](https://github.com/stripe/stripe-android/pull/2220) Highlight "Google Pay" option in
  payment methods screen if selected
* [#2221](https://github.com/stripe/stripe-android/pull/2221) Update 14-digit Diners Club formatting
* [#2224](https://github.com/stripe/stripe-android/pull/2224) Change `CardInputWidget` icon to
  represent validity of input
* [#2234](https://github.com/stripe/stripe-android/pull/2234) Add support for `setup_future_usage`
  in PaymentIntent confirmation
* [#2235](https://github.com/stripe/stripe-android/pull/2235) Update Android Gradle Plugin to 3.6.1
* [#2236](https://github.com/stripe/stripe-android/pull/2236) Change `CardMultilineWidget` icon to
  represent validity of input
* [#2238](https://github.com/stripe/stripe-android/pull/2238) Add support for `shipping` in
  PaymentIntent confirmation

## 14.0.0 - 2020-02-18

This release includes several breaking changes. See
the [migration guide](https://github.com/stripe/stripe-android/blob/master/MIGRATING.md) for more
details.

*This version of the SDK is not compliant with Google Play's Prominent Disclosure & Consent
Requirements. The non-compliant code was unused and has been removed.*
*Please upgrade to
version [14.4.0](https://github.com/stripe/stripe-android/blob/master/CHANGELOG.md#1440---2020-04-28)
or greater.*

* [#2136](https://github.com/stripe/stripe-android/pull/2136)
  Update `com.google.android.material:material` to `1.1.0`
* [#2141](https://github.com/stripe/stripe-android/pull/2141) Fix crash when deleting a payment
  method in `PaymentMethodsActivity`
* [#2155](https://github.com/stripe/stripe-android/pull/2155) Fix parceling
  of `PaymentRelayStarter.Args`
* [#2156](https://github.com/stripe/stripe-android/pull/2156) Fix FPX bank order
* [#2163](https://github.com/stripe/stripe-android/pull/2163) Remove return type
  from `PaymentSession.init()`
* [#2165](https://github.com/stripe/stripe-android/pull/2165) Simplify `PaymentSession` state and
  lifecycle management
    * When instantiating a `PaymentSession()` with an `Activity`, it must now be
      a `ComponentActivity`
      (e.g. `AppCompatActivity` or `FragmentActivity`)
    * `PaymentSession#init()` no longer takes a `savedInstanceState` argument
    * Remove `PaymentSession#savePaymentSessionInstanceState()`
    * Remove `PaymentSession#onDestroy()`
* [#2173](https://github.com/stripe/stripe-android/pull/2173) Fix Mastercard display name
* [#2174](https://github.com/stripe/stripe-android/pull/2174) Add optional params
  to `CustomerSession.getPaymentMethods()`
    * See [List a Customer's PaymentMethods](https://stripe.com/docs/api/payment_methods/list) for
      more details
* [#2179](https://github.com/stripe/stripe-android/pull/2179) Fetch previously used `PaymentMethod`
  in `PaymentSession`
    * If `PaymentSessionConfig.shouldPrefetchCustomer == true`, when a new `PaymentSession` is
      started, fetch the customer's previously selected payment method, if it exists, and return via
      `PaymentSessionListener#onPaymentSessionDataChanged()`
* [#2180](https://github.com/stripe/stripe-android/pull/2180)
  Remove `PaymentSession.paymentSessionData`
* [#2185](https://github.com/stripe/stripe-android/pull/2185) Convert `Card.FundingType`
  to `CardFunding` enum
* [#2189](https://github.com/stripe/stripe-android/pull/2189) Cleanup `StripeException` subclasses
* [#2194](https://github.com/stripe/stripe-android/pull/2194) Upgrade 3DS2 SDK to `2.5.4`
    * Update `com.google.android.material:material` to `1.1.0`
    * Fix accessibility issues on 3DS2 challenge screen
    * Update 3DS2 styles for consistency
        * Create `BaseStripe3DS2TextInputLayout` that
          extends `Widget.MaterialComponents.TextInputLayout.OutlinedBox`
        * Create `Stripe3DS2TextInputLayout` that extends `BaseStripe3DS2TextInputLayout`
        * Apply `Stripe3DS2TextInputLayout` to `TextInputLayout`
        * Create `BaseStripe3DS2EditText` with
          parent `Widget.MaterialComponents.TextInputEditText.OutlinedBox`
        * Rename `Stripe3DS2EditTextTheme` to `Stripe3DS2EditText` and change its parent
          to `BaseStripe3DS2EditText`
        * Apply `Stripe3DS2EditText` to `TextInputEditText`
* [#2195](https://github.com/stripe/stripe-android/pull/2195) Upgrade kotlin coroutines to 1.3.3
* [#2196](https://github.com/stripe/stripe-android/pull/2196) Create `SourceTypeModel` sealed class
    * Move `SourceCardData` subclass to `SourceTypeModel.Card`
    * Move `SourceSepaDebitData` subclass to `SourceTypeModel.SepaDebit`
    * Change type of `Source#sourceTypeModel` to `SourceTypeModel?`

## 13.3.0 - 2020-05-15

* Update 3DS2 SDK to v2.3.7
* Update dependencies
* Add `advancedFraudSignalsEnabled` property
    *
    See [Advanced fraud detection](https://stripe.com/docs/disputes/prevention/advanced-fraud-detection)
    for more details
* Include sources

## 13.2.0 - 2020-02-03

*This version of the SDK is not compliant with Google Play's Prominent Disclosure & Consent
Requirements. The non-compliant code was unused and has been removed.*
*Please upgrade to
version [13.2.0](https://github.com/stripe/stripe-android/blob/master/CHANGELOG.md#1330---2020-05-15)
or greater.*

* [#2112](https://github.com/stripe/stripe-android/pull/2112) Enable adding Mandate to confirm
  params
* [#2113](https://github.com/stripe/stripe-android/pull/2113) Enable requiring postal code
  in `CardInputWidget` and `CardMultilineWidget`
* [#2114](https://github.com/stripe/stripe-android/pull/2114) Fix bug in
  highlighting `StripeEditText` fields with errors

## 13.1.3 - 2020-01-27

*This version of the SDK is not compliant with Google Play's Prominent Disclosure & Consent
Requirements. The non-compliant code was unused and has been removed.*
*Please upgrade to
version [13.2.0](https://github.com/stripe/stripe-android/blob/master/CHANGELOG.md#1330---2020-05-15)
or greater.*

* [#2105](https://github.com/stripe/stripe-android/pull/2105) Fix crash when confirming a Payment
  Intent or Setup Intent and an error is encountered

## 13.1.2 - 2020-01-23

*This version of the SDK is not compliant with Google Play's Prominent Disclosure & Consent
Requirements. The non-compliant code was unused and has been removed.*
*Please upgrade to
version [13.2.0](https://github.com/stripe/stripe-android/blob/master/CHANGELOG.md#1330---2020-05-15)
or greater.*

* [#2093](https://github.com/stripe/stripe-android/pull/2093) Add `CardValidCallback` and add
  support in card forms
* [#2094](https://github.com/stripe/stripe-android/pull/2094) Make `StripeError` serializable

## 13.1.1 - 2020-01-22

*This version of the SDK is not compliant with Google Play's Prominent Disclosure & Consent
Requirements. The non-compliant code was unused and has been removed.*
*Please upgrade to
version [13.2.0](https://github.com/stripe/stripe-android/blob/master/CHANGELOG.md#1330---2020-05-15)
or greater.*

* [#2074](https://github.com/stripe/stripe-android/pull/2074) Populate `isSelected` for
  selected `PaymentMethodsAdapter` item
* [#2076](https://github.com/stripe/stripe-android/pull/2076) Announce invalid fields when
  validating `CardInputWidget`
* [#2077](https://github.com/stripe/stripe-android/pull/2077) Add delete payment method
  accessibility action in `PaymentMethodsAdapter`
* [#2078](https://github.com/stripe/stripe-android/pull/2078) Make `StripeEditText` errors
  accessible
* [#2082](https://github.com/stripe/stripe-android/pull/2082) Use ErrorMessageTranslator for
  AddPaymentMethodActivity errors
* [#2083](https://github.com/stripe/stripe-android/pull/2083) Add accessibility traversal rules
  on `AddPaymentMethodActivity`
* [#2084](https://github.com/stripe/stripe-android/pull/2084) Update `BankAccount` constructor to
  support all bank account token parameters
* [#2086](https://github.com/stripe/stripe-android/pull/2086) Add `id` and `status` fields
  to `BankAccount`
* [#2087](https://github.com/stripe/stripe-android/pull/2087) Use `BankAccountTokenParams` for bank
  account token creation
    * Create `Stripe#createBankAccountToken()` and `Stripe#createBankAccountTokenSynchronous()` that
      take a `BankAccountTokenParams` object
    * Deprecate `BankAccount` for token creation

## 13.1.0 - 2020-01-16

*This version of the SDK is not compliant with Google Play's Prominent Disclosure & Consent
Requirements. The non-compliant code was unused and has been removed.*
*Please upgrade to
version [13.2.0](https://github.com/stripe/stripe-android/blob/master/CHANGELOG.md#1330---2020-05-15)
or greater.*

* [#2055](https://github.com/stripe/stripe-android/pull/2055) Fix styling of `CardInputWidget`
  and `CardMultilineWidget`
    * `com.google.android.material:material:1.1.0-rc01` breaks `TextInputLayout` styling; fix by
      explicitly setting a style that extends `Widget.Design.TextInputLayout`
* [#2056](https://github.com/stripe/stripe-android/pull/2056) Update `CardInputWidget`'s `EditText`
  size
    * Fix "Postal Code" field being partially cut off on some screens
* [#2066](https://github.com/stripe/stripe-android/pull/2066) Add support for uploading a file to
  Stripe
    * See `Stripe#createFile()` and `Stripe#createFileSynchronous()`
* [#2071](https://github.com/stripe/stripe-android/pull/2071) Fix accessibility issues on Payment
  Methods selection screen
    * Mark `View`s representing existing payment methods and add a new payment method action as
      focusable and clickable

## 13.0.0 - 2020-01-13

This release includes several breaking changes. See
the [migration guide](https://github.com/stripe/stripe-android/blob/master/MIGRATING.md) for more
details.

*This version of the SDK is not compliant with Google Play's Prominent Disclosure & Consent
Requirements. The non-compliant code was unused and has been removed.*
*Please upgrade to
version [13.2.0](https://github.com/stripe/stripe-android/blob/master/CHANGELOG.md#1330---2020-05-15)
or greater.*

* [#1950](https://github.com/stripe/stripe-android/pull/1950) Add idempotency key for `Stripe` API
  POST methods
     ```kotlin
    class MyActivity : AppCompatActivity() {

        private fun createPaymentMethod(
            params: PaymentMethodCreateParams,
            idempotencyKey: String?
        ) {
            stripe.createPaymentMethod(
                params = params,
                idempotencyKey = idempotencyKey,
                callback = object : ApiResultCallback<PaymentMethod> {
                    override fun onSuccess(result: PaymentMethod) {
                    }

                    override fun onError(e: Exception) {
                    }
                }
            )
        }
    }
    ```
* [#1993](https://github.com/stripe/stripe-android/pull/1993) Remove deprecated methods
  from `PaymentSession`
    * See the [Migration Guide](https://github.com/stripe/stripe-android/blob/master/MIGRATING.md)
      for more details
* [#1994](https://github.com/stripe/stripe-android/pull/1994) Enable postal code field
  in `CardInputWidget` by default
* [#1995](https://github.com/stripe/stripe-android/pull/1995) Enable Google Pay option in Basic
  Integration and Stripe Activities
    * PaymentSession
      ```kotlin
      PaymentSessionConfig.Builder()
          // other settings
          .setShouldShowGooglePay(true)
          .build()
      ```

    * PaymentMethodsActivity
      ```kotlin
      PaymentMethodsActivityStarter.Args.Builder()
          // other settings
          .setShouldShowGooglePay(true)
          .build()
      ```
* [#1996](https://github.com/stripe/stripe-android/pull/1996) Update postal code logic
  for `CardMultilineWidget`
    * Default to showing postal code (i.e. `shouldShowPostalCode = true`)
    * Postal code is now optional when displayed
    * Remove validation on postal code field
    * Change postal code field hint text to "Postal Code"
    * Remove `CardInputListener.onPostalCodeComplete()`
* [#1998](https://github.com/stripe/stripe-android/pull/1998) Use `CardBrand` enum to represent card
  brands
    * Change the type of `Card#brand` and `SourceCardData#brand` properties from `String?`
      to `CardBrand`
    * Remove `Card.CardBrand`
* [#1999](https://github.com/stripe/stripe-android/pull/1999) Remove deprecated `BroadcastReceiver`
  logic from `PaymentFlowActivity`
    * See the [Migration Guide](https://github.com/stripe/stripe-android/blob/master/MIGRATING.md)
      for more details
* [#2000](https://github.com/stripe/stripe-android/pull/2000) Pass `PaymentSessionConfig` instance
  to `PaymentSession` constructor
* [#2002](https://github.com/stripe/stripe-android/pull/2002) Fix regression in `CardInputWidget`
  styling To customize the individual `EditText` fields of `CardInputWidget`, define
  a `Stripe.CardInputWidget.EditText` style that extends `Stripe.Base.CardInputWidget.EditText`. For
  example,
    ```xml
    <style name="Stripe.CardInputWidget.EditText" parent="Stripe.Base.CardInputWidget.EditText">
        <item name="android:textSize">22sp</item>
        <item name="android:textColor">@android:color/holo_blue_light</item>
        <item name="android:textColorHint">@android:color/holo_orange_light</item>
    </style>
    ```
* [#2003](https://github.com/stripe/stripe-android/pull/2003) Add support for authenticating
  a `Source` via in-app WebView
    ```kotlin
    class MyActivity : AppCompatActivity() {
        private fun authenticateSource(source: Source) {
            stripe.authenticateSource(this, source)
        }

        override fun onActivityResult(requestCode: Int, resultCode: Int, data: Intent?) {
            super.onActivityResult(requestCode, resultCode, data)

            if (data != null && stripe.isAuthenticateSourceResult(requestCode, data)) {
                stripe.onAuthenticateSourceResult(
                    data,
                    object : ApiResultCallback<Source> {
                        override fun onSuccess(result: Source) {
                        }

                        override fun onError(e: Exception) {
                        }
                    }
                )
            }
        }
    }
    ```
* [#2006](https://github.com/stripe/stripe-android/pull/2006) Create `TokenizationMethod` enum
    * Change the type of `Card#tokenizationMethod` and `SourceCardData#tokenizationMethod`
      from `String?` to `TokenizationMethod?`
* [#2013](https://github.com/stripe/stripe-android/pull/2013) Populate shipping address country from
  pre-populated shipping info
* [#2015](https://github.com/stripe/stripe-android/pull/2015) Update `PaymentSessionConfig`'s
  default `BillingAddressFields` to `PostalCode`
* [#2020](https://github.com/stripe/stripe-android/pull/2020) Change `PaymentMethod.type`
  from `String?` to `PaymentMethod.Type?`
* [#2028](https://github.com/stripe/stripe-android/pull/2028) Update `SourceParams` fields
    * Update `setOwner()` to take `OwnerParams` instead of `Map`
    * Remove `setRedirect()`, use `setReturnUrl()` instead
    * Update some setters to take null values, simplifying usage
    * Update comments
* [#2029](https://github.com/stripe/stripe-android/pull/2029) Update `CardInputWidget` to
  use `TextInputLayout`
    * Make `StripeEditText` extend `TextInputEditText`
* [#2038](https://github.com/stripe/stripe-android/pull/2038) Update `CardInputWidget` to focus on
  first error field when validating
* [#2039](https://github.com/stripe/stripe-android/pull/2039) Add support for creating a person
  token
    * Add `Stripe#createPersonToken()` and `Stripe#createPersonTokenSynchronous()`
* [#2040](https://github.com/stripe/stripe-android/pull/2040) Add support for CVC recollection in
  PaymentIntents
    * Update `ConfirmPaymentIntentParams.createWithPaymentMethodId()` with
      optional `PaymentMethodOptionsParams?` argument
* [#2042](https://github.com/stripe/stripe-android/pull/2042)
  Create `AccountParams.BusinessTypeParams`
    * `BusinessTypeParams.Company` and `BusinessTypeParams.Individual` model the parameters for
      creating a
      [company](https://stripe.com/docs/api/tokens/create_account#create_account_token-account-company)
      or
      [individual](https://stripe.com/docs/api/tokens/create_account#create_account_token-account-individual)
      [account token](https://stripe.com/docs/api/tokens/create_account). Use these instead of
      creating raw maps representing the data.
    * `AccountParams.createAccountParams()` is now deprecated. Use the
      appropriate `AccountParams.create()` method.

## 12.9.0 - 2020-05-15

* Update 3DS2 SDK to v2.3.7
* Update dependencies
* Add `advancedFraudSignalsEnabled` property
    *
    See [Advanced fraud detection](https://stripe.com/docs/disputes/prevention/advanced-fraud-detection)
    for more details
* Include sources

## 12.8.2 - 2019-12-20

*This version of the SDK is not compliant with Google Play's Prominent Disclosure & Consent
Requirements. The non-compliant code was unused and has been removed.*
*Please upgrade to
version [12.9.0](https://github.com/stripe/stripe-android/blob/master/CHANGELOG.md#1290---2020-05-15)
or greater.*

* [#1974](https://github.com/stripe/stripe-android/pull/1974)
  Add `PaymentSessionConfig#shouldPrefetchCustomer`
    * Mark `PaymentSessionConfig#init()` with `shouldPrefetchCustomer` argument as deprecated
* [#1980](https://github.com/stripe/stripe-android/pull/1980) Don't show a `Dialog`
  in `StripeActivity` if `isFinishing()`
* [#1989](https://github.com/stripe/stripe-android/pull/1989) Create `CardBrand` enum
* [#1990](https://github.com/stripe/stripe-android/pull/1990) Relax validation of UK postal codes

## 12.8.1 - 2019-12-18

*This version of the SDK is not compliant with Google Play's Prominent Disclosure & Consent
Requirements. The non-compliant code was unused and has been removed.*
*Please upgrade to
version [12.9.0](https://github.com/stripe/stripe-android/blob/master/CHANGELOG.md#1290---2020-05-15)
or greater.*

* [#1968](https://github.com/stripe/stripe-android/pull/1968) Upgrade 3DS2 SDK to `2.2.7`
    * Downgrade to `com.google.android.material:material:1.0.0`

## 12.8.0 - 2019-12-17

*This version of the SDK is not compliant with Google Play's Prominent Disclosure & Consent
Requirements. The non-compliant code was unused and has been removed.*
*Please upgrade to
version [12.9.0](https://github.com/stripe/stripe-android/blob/master/CHANGELOG.md#1290---2020-05-15)
or greater.*

* [#1947](https://github.com/stripe/stripe-android/pull/1947) Allow setting of window flags on
  Stripe Activities
    * Basic Integration
      ```
      PaymentSessionConfig.Builder()
          .setWindowFlags(WindowManager.LayoutParams.FLAG_SECURE)
          .build()
      ```

    * Custom Integration
      ```
      AddPaymentMethodActivityStarter.Args.Builder()
          .setWindowFlags(WindowManager.LayoutParams.FLAG_SECURE)
          .build()
      ```
* [#1956](https://github.com/stripe/stripe-android/pull/1956) Add support for configuring billing
  address fields on `AddPaymentMethodActivity`
    * Basic Integration
      ```
      PaymentSessionConfig.Builder()
          .setBillingAddressFields(BillingAddressFields.Full)
          .build()
      ```

    * Custom Integration
      ```
      AddPaymentMethodActivityStarter.Args.Builder()
          .setBillingAddressFields(BillingAddressFields.Full)
          .build()
      ```
* [#1957](https://github.com/stripe/stripe-android/pull/1957)
  Enable `PaymentSessionConfig.ShippingInformationValidator`
  and `PaymentSessionConfig.ShippingMethodsFactory`
* [#1958](https://github.com/stripe/stripe-android/pull/1958) Add validation for PaymentIntent and
  SetupIntent client secrets
* [#1959](https://github.com/stripe/stripe-android/pull/1959) Upgrade 3DS2 SDK to `2.2.6`

## 12.7.0 - 2019-12-16

*This version of the SDK is not compliant with Google Play's Prominent Disclosure & Consent
Requirements. The non-compliant code was unused and has been removed.*
*Please upgrade to
version [12.9.0](https://github.com/stripe/stripe-android/blob/master/CHANGELOG.md#1290---2020-05-15)
or greater.*

* [#1915](https://github.com/stripe/stripe-android/pull/1915) Update API version
  to [2019-12-03](https://stripe.com/docs/upgrades#2019-12-03)
* [#1928](https://github.com/stripe/stripe-android/pull/1928) Make Payment Method `Wallet` a sealed
  class
* [#1930](https://github.com/stripe/stripe-android/pull/1930) Update text size for `CardInputWidget`
  fields
* [#1939](https://github.com/stripe/stripe-android/pull/1939) Update Android Gradle Plugin
  to `3.5.3`
* [#1946](https://github.com/stripe/stripe-android/pull/1946) Upgrade 3DS2 SDK to `2.2.5`
    * Upgrade to `com.google.android.material:material:1.2.0-alpha2`
* [#1949](https://github.com/stripe/stripe-android/pull/1949) Catch `NullPointerException` when
  calling `StripeEditText.setHint()`. This is a workaround for
  a [known issue on some Samsung devices](https://issuetracker.google.com/issues/37127697).
* [#1951](https://github.com/stripe/stripe-android/pull/1951) Expose ability to enable postal code
  on `CardInputWidget`
    * Enable via layout
      ```
        <com.stripe.android.view.CardInputWidget
            android:id="@+id/card_input_widget"
            android:layout_width="match_parent"
            android:layout_height="wrap_content"
            app:shouldShowPostalCode="true" />
      ```
    * Enable via code
        * Java: `cardInputWidget.setPostalCodeEnabled(true)`
        * Kotlin: `cardInputWidget.postalCodeEnabled = true`

## 12.6.1 - 2019-12-02

*This version of the SDK is not compliant with Google Play's Prominent Disclosure & Consent
Requirements. The non-compliant code was unused and has been removed.*
*Please upgrade to
version [12.9.0](https://github.com/stripe/stripe-android/blob/master/CHANGELOG.md#1290---2020-05-15)
or greater.*

* [#1897](https://github.com/stripe/stripe-android/pull/1897) Upgrade 3DS2 SDK to `2.2.4`
    * Fix crash when using Instant App

## 12.6.0 - 2019-11-27

*This version of the SDK is not compliant with Google Play's Prominent Disclosure & Consent
Requirements. The non-compliant code was unused and has been removed.*
*Please upgrade to
version [12.9.0](https://github.com/stripe/stripe-android/blob/master/CHANGELOG.md#1290---2020-05-15)
or greater.*

* [#1859](https://github.com/stripe/stripe-android/pull/1859) Create `GooglePayJsonFactory`, a
  factory for generating Google Pay JSON request objects
* [#1860](https://github.com/stripe/stripe-android/pull/1860) Namespace drawables with `stripe_`
  prefix
* [#1861](https://github.com/stripe/stripe-android/pull/1861) Create `GooglePayResult` to parse and
  model Google Pay Payment Data response
* [#1863](https://github.com/stripe/stripe-android/pull/1863) Complete migration of SDK code to
  Kotlin 🎉
* [#1864](https://github.com/stripe/stripe-android/pull/1864) Make Klarna Source creation methods
  public and create example
    * See `SourceParams.createKlarna()`
* [#1865](https://github.com/stripe/stripe-android/pull/1865) Make all model classes
  implement `Parcelable`
* [#1871](https://github.com/stripe/stripe-android/pull/1871) Simplify configuration of example app
    * Example app can be configured via `$HOME/.gradle/gradle.properties` instead of `Settings.kt`
      ```
      STRIPE_EXAMPLE_BACKEND_URL=https://hidden-beach-12345.herokuapp.com/
      STRIPE_EXAMPLE_PUBLISHABLE_KEY=pk_test_12345
      STRIPE_ACCOUNT_ID=
      ```
* [#1883](https://github.com/stripe/stripe-android/pull/1883)
  Enable `PaymentSessionConfig.ShippingInformationValidator`
  and `PaymentSessionConfig.ShippingMethodsFactory`
    * See the [Migration Guide](https://github.com/stripe/stripe-android/blob/master/MIGRATING.md)
      for an example of how to use the new interfaces
* [#1884](https://github.com/stripe/stripe-android/pull/1884) Mark `PaymentFlowExtras` as deprecated
* [#1885](https://github.com/stripe/stripe-android/pull/1885) Create `Stripe#retrieveSource()` for
  asynchronous `Source` retrieval
* [#1890](https://github.com/stripe/stripe-android/pull/1890) Upgrade 3DS2 SDK to 2.2.3
    * Fix crash when using Instant App

## 12.5.0 - 2019-11-21

*This version of the SDK is not compliant with Google Play's Prominent Disclosure & Consent
Requirements. The non-compliant code was unused and has been removed.*
*Please upgrade to
version [12.9.0](https://github.com/stripe/stripe-android/blob/master/CHANGELOG.md#1290---2020-05-15)
or greater.*

* [#1836](https://github.com/stripe/stripe-android/pull/1836) Add support
  for [statement_descriptor](https://stripe.com/docs/api/sources/object#source_object-statement_descriptor)
  field to `Source` model via `Source#statementDescriptor`
* [#1837](https://github.com/stripe/stripe-android/pull/1837) Add support
  for [source_order](https://stripe.com/docs/api/sources/create#create_source-source_order) param
  via `SourceOrderParams`
* [#1839](https://github.com/stripe/stripe-android/pull/1839) Add support
  for [source_order](https://stripe.com/docs/api/sources/object#source_object-source_order) field
  to `Source` model via `Source#sourceOrder`
* [#1842](https://github.com/stripe/stripe-android/pull/1842)
  Add `PaymentSessionConfig.Builder.setAllowedShippingCountryCodes()`. Used to specify an allowed
  set of countries when collecting the customer's shipping address via `PaymentSession`.
    ```kotlin
    // Example
    PaymentSessionConfig.Builder()
        // only allowed US and Canada shipping addresses
        .setAllowedShippingCountryCodes(setOf("US", "CA"))
        .build()
    ```
* [#1845](https://github.com/stripe/stripe-android/pull/1845) Fix country code validation
  in `PaymentFlowActivity`'s shipping information screen
    * Require that the customer submits a country that exists in the autocomplete dropdown
    * Show error UI when the submitted country fails validation
* [#1857](https://github.com/stripe/stripe-android/pull/1857) Fix crash related to Kotlin Coroutines
    * Downgrade `kotlinx-coroutines` from `1.3.2` to `1.3.0`
    * Add Proguard rules

## 12.4.0 - 2019-11-13

*This version of the SDK is not compliant with Google Play's Prominent Disclosure & Consent
Requirements. The non-compliant code was unused and has been removed.*
*Please upgrade to
version [12.9.0](https://github.com/stripe/stripe-android/blob/master/CHANGELOG.md#1290---2020-05-15)
or greater.*

* [#1792](https://github.com/stripe/stripe-android/pull/1792) Remove default selection of a Payment
  Method from `PaymentMethodsActivity`
* [#1797](https://github.com/stripe/stripe-android/pull/1797) Document `StripeDefaultTheme` style
* [#1799](https://github.com/stripe/stripe-android/pull/1799) Document `Stripe3DS2Theme` and related
  styles
* [#1809](https://github.com/stripe/stripe-android/pull/1809) Update to Gradle 6.0
* [#1810](https://github.com/stripe/stripe-android/pull/1810) Update API version
  to [2019-11-05](https://stripe.com/docs/upgrades#2019-11-05)
* [#1812](https://github.com/stripe/stripe-android/pull/1812) Upgrade 3DS2 SDK to 2.2.2
* [#1813](https://github.com/stripe/stripe-android/pull/1813) Don't select a new PaymentMethod after
  deleting one in `PaymentMethodsActivity`
* [#1820](https://github.com/stripe/stripe-android/pull/1820) Update `PaymentMethodsActivity` result
  and `PaymentSession.handlePaymentData()` logic
    * `PaymentMethodsActivity` returns result code of `Activity.RESULT_OK` when the user selected a
      Payment Method
    * `PaymentMethodsActivity` returns result code of `Activity.RESULT_CANCELED` when the user taps
      back via the toolbar or device back button
    * `PaymentSession#handlePaymentData()` now
      calls `PaymentSessionListener#onPaymentSessionDataChanged()` for any result
      from `PaymentMethodsActivity`

## 12.3.0 - 2019-11-05

*This version of the SDK is not compliant with Google Play's Prominent Disclosure & Consent
Requirements. The non-compliant code was unused and has been removed.*
*Please upgrade to
version [12.9.0](https://github.com/stripe/stripe-android/blob/master/CHANGELOG.md#1290---2020-05-15)
or greater.*

* [#1775](https://github.com/stripe/stripe-android/pull/1775) Add support for idempotency key on
  Stripe Token API requests
* [#1777](https://github.com/stripe/stripe-android/pull/1777) Make `Card` implement `Parcelable`
* [#1781](https://github.com/stripe/stripe-android/pull/1781) Mark `Stripe#createToken()`
  as `@Deprecated`; replace with `Stripe#createCardToken()`
* [#1782](https://github.com/stripe/stripe-android/pull/1782) Mark `Stripe#authenticatePayment()`
  and `Stripe#authenticateSetup()` as `@Deprecated`; replace
  with `Stripe#handleNextActionForPayment()` and `Stripe#handleNextActionForSetupIntent()`,
  respectively
* [#1784](https://github.com/stripe/stripe-android/pull/1784) Update API version
  to [2019-10-17](https://stripe.com/docs/upgrades#2019-10-17)
* [#1787](https://github.com/stripe/stripe-android/pull/1787) Fix `CardNumberEditText` performance
* [#1788](https://github.com/stripe/stripe-android/pull/1788) Fix `ExpiryDateEditText` performance

## 12.2.0 - 2019-10-31

*This version of the SDK is not compliant with Google Play's Prominent Disclosure & Consent
Requirements. The non-compliant code was unused and has been removed.*
*Please upgrade to
version [12.9.0](https://github.com/stripe/stripe-android/blob/master/CHANGELOG.md#1290---2020-05-15)
or greater.*

* [#1745](https://github.com/stripe/stripe-android/pull/1745) Make `StripeEditText` public
* [#1746](https://github.com/stripe/stripe-android/pull/1746) Make `FpxBank` enum public
* [#1748](https://github.com/stripe/stripe-android/pull/1748) Update FPX bank list with offline
  status
* [#1755](https://github.com/stripe/stripe-android/pull/1755) Annotate `Stripe` methods
  with `@UiThread` or `@WorkerThread`
* [#1758](https://github.com/stripe/stripe-android/pull/1758)
  Refactor `CustomerSession.setCustomerShippingInformation()`
* [#1764](https://github.com/stripe/stripe-android/pull/1764) Add support for Javascript confirm
  dialogs in 3DS1 payment authentication WebView
* [#1765](https://github.com/stripe/stripe-android/pull/1765) Fix rotation issues with shipping info
  and shipping method selection screens

## 12.1.0 - 2019-10-22

*This version of the SDK is not compliant with Google Play's Prominent Disclosure & Consent
Requirements. The non-compliant code was unused and has been removed.*
*Please upgrade to
version [12.9.0](https://github.com/stripe/stripe-android/blob/master/CHANGELOG.md#1290---2020-05-15)
or greater.*

* [#1738](https://github.com/stripe/stripe-android/pull/1738) Enable specifying Payment Method type
  to use in UI components

## 12.0.1 - 2019-10-21

*This version of the SDK is not compliant with Google Play's Prominent Disclosure & Consent
Requirements. The non-compliant code was unused and has been removed.*
*Please upgrade to
version [12.9.0](https://github.com/stripe/stripe-android/blob/master/CHANGELOG.md#1290---2020-05-15)
or greater.*

* [#1721](https://github.com/stripe/stripe-android/pull/1721) Properly cleanup and
  destroy `PaymentAuthWebView`
* [#1722](https://github.com/stripe/stripe-android/pull/1722) Fix crash in 3DS2 challenge screen
  when airplane mode is enabled
* [#1731](https://github.com/stripe/stripe-android/pull/1731)
  Create `ConfirmSetupIntentParams.createWithoutPaymentMethod()`

## 12.0.0 - 2019-10-16

*This version of the SDK is not compliant with Google Play's Prominent Disclosure & Consent
Requirements. The non-compliant code was unused and has been removed.*
*Please upgrade to
version [12.9.0](https://github.com/stripe/stripe-android/blob/master/CHANGELOG.md#1290---2020-05-15)
or greater.*

* [#1699](https://github.com/stripe/stripe-android/pull/1699) Remove deprecated methods
    * Replace `Stripe#createTokenSynchronous(Card)` with `Stripe#createCardTokenSynchronous(Card)`
    * Replace `Card#getCVC()` with `Card#getCvc()`
    * Remove `AddPaymentMethodActivity#EXTRA_NEW_PAYMENT_METHOD`,
      use `AddPaymentMethodActivityStarter.Result.fromIntent()` instead
    * Create overloaded `ShippingMethod` constructor with optional `detail` argument
* [#1701](https://github.com/stripe/stripe-android/pull/1701) Payment Intent API requests (i.e.
  requests to `/v1/payment_intents`) now return localized error messages
* [#1706](https://github.com/stripe/stripe-android/pull/1706) Add `Card#toPaymentMethodsParams()` to
  create a `PaymentMethodCreateParams` instance that includes both card and billing details

## 11.3.0 - 2020-05-15

* Update 3DS2 SDK to v2.3.7
* Update dependencies
* Add `advancedFraudSignalsEnabled` property
    *
    See [Advanced fraud detection](https://stripe.com/docs/disputes/prevention/advanced-fraud-detection)
    for more details
* Include sources

## 11.2.2 - 2019-10-11

*This version of the SDK is not compliant with Google Play's Prominent Disclosure & Consent
Requirements. The non-compliant code was unused and has been removed.*
*Please upgrade to
version [11.3.0](https://github.com/stripe/stripe-android/blob/master/CHANGELOG.md#1130---2020-05-15)
or greater.*

* [#1686](https://github.com/stripe/stripe-android/pull/1686) Fix native crash on some devices in
  3DS1 payment authentication WebView
* [#1690](https://github.com/stripe/stripe-android/pull/1690) Bump API version to `2019-10-08`
* [#1693](https://github.com/stripe/stripe-android/pull/1693) Add support for SEPA Debit in
  PaymentMethod

## 11.2.1 - 2019-10-11

*This version of the SDK is not compliant with Google Play's Prominent Disclosure & Consent
Requirements. The non-compliant code was unused and has been removed.*
*Please upgrade to
version [11.3.0](https://github.com/stripe/stripe-android/blob/master/CHANGELOG.md#1130---2020-05-15)
or greater.*

* [#1677](https://github.com/stripe/stripe-android/pull/1677) Add logging to
  PaymentAuthWebViewActivity

## 11.2.0 - 2019-10-07

*This version of the SDK is not compliant with Google Play's Prominent Disclosure & Consent
Requirements. The non-compliant code was unused and has been removed.*
*Please upgrade to
version [11.3.0](https://github.com/stripe/stripe-android/blob/master/CHANGELOG.md#1130---2020-05-15)
or greater.*

* [#1616](https://github.com/stripe/stripe-android/pull/1616)
  Make `AddPaymentMethodActivityStarter.Result.fromIntent()` public
* [#1619](https://github.com/stripe/stripe-android/pull/1619)
  Add `CardMultilineWidget#getPaymentMethodBillingDetailsBuilder()`
* [#1643](https://github.com/stripe/stripe-android/pull/1643)
  Create `Stripe.createCardTokenSynchronous()`
* [#1647](https://github.com/stripe/stripe-android/pull/1647) Add `StripeDefault3DS2Theme` for 3DS2
  customization via themes
* [#1652](https://github.com/stripe/stripe-android/pull/1652) In `PaymentMethodsActivity`, select a
  new Payment Method if the previously selected one was deleted
* [#1658](https://github.com/stripe/stripe-android/pull/1658) Add `stripe_` prefix to Stripe
  resources
* [#1664](https://github.com/stripe/stripe-android/pull/1664) Upgrade AGP to 3.5.1
* [#1666](https://github.com/stripe/stripe-android/pull/1666) Add logging support
    ```kotlin
    // Example
    val enableLogging: Boolean = true
    val stripe: Stripe = Stripe(this, "pk_test_demo", enableLogging = enableLogging)
    stripe.confirmPayment(this, confirmPaymentIntentParams)
    
    // View logs using
    // $ adb logcat -s StripeSdk
    ```
* [#1667](https://github.com/stripe/stripe-android/pull/1667) Add support for SEPA Debit Payment
  Methods
    ```kotlin
    // Example
    PaymentMethodCreateParams.create(
        PaymentMethodCreateParams.SepaDebit.Builder()
            .setIban("__iban__")
            .build()
    )
    ```
* [#1668](https://github.com/stripe/stripe-android/pull/1668) Update Google Pay integration example
  in example app
* [#1669](https://github.com/stripe/stripe-android/pull/1669) Update 3DS2 SDK to 2.1.3
    * Prevent challenge screen's cancel button from being clicked more than once

## 11.1.4 - 2019-09-24

*This version of the SDK is not compliant with Google Play's Prominent Disclosure & Consent
Requirements. The non-compliant code was unused and has been removed.*
*Please upgrade to
version [11.3.0](https://github.com/stripe/stripe-android/blob/master/CHANGELOG.md#1130---2020-05-15)
or greater.*

* [#1603](https://github.com/stripe/stripe-android/pull/1603) Update ProGuard rules for BouncyCastle
* [#1608](https://github.com/stripe/stripe-android/pull/1608) Update ProGuard rules for Material
  Components

## 11.1.3 - 2019-09-18

*This version of the SDK is not compliant with Google Play's Prominent Disclosure & Consent
Requirements. The non-compliant code was unused and has been removed.*
*Please upgrade to
version [11.3.0](https://github.com/stripe/stripe-android/blob/master/CHANGELOG.md#1130---2020-05-15)
or greater.*

* [#1582](https://github.com/stripe/stripe-android/pull/1582) Update 3DS2 SDK to 2.0.5
    * Add translations for `ko`, `nn`, `ru`, and `tr`
* [#1583](https://github.com/stripe/stripe-android/pull/1583)
  Create `AddPaymentMethodActivityStarter.Result`
    * Mark `AddPaymentMethodActivity.EXTRA_NEW_PAYMENT_METHOD` as `@Deprecated`.
      Use `AddPaymentMethodActivityStarter.Result` instead.
    ```kotlin
    // Example

    // before
    val paymentMethod: PaymentMethod? = data.getParcelableExtra(EXTRA_NEW_PAYMENT_METHOD)

    // after
    val result: AddPaymentMethodActivityStarter.Result =
        AddPaymentMethodActivityStarter.Result.fromIntent(data)
    val paymentMethod: PaymentMethod? = result?.paymentMethod
    ```    
* [#1587](https://github.com/stripe/stripe-android/pull/1587) Fix logic for entering 3DS2 challenge
  flow

## 11.1.2 - 2019-09-18

*This version of the SDK is not compliant with Google Play's Prominent Disclosure & Consent
Requirements. The non-compliant code was unused and has been removed.*
*Please upgrade to
version [11.3.0](https://github.com/stripe/stripe-android/blob/master/CHANGELOG.md#1130---2020-05-15)
or greater.*

* [#1581](https://github.com/stripe/stripe-android/pull/1581) Fix WebView issues in API 21 and 22

## 11.1.1 - 2019-09-17

*This version of the SDK is not compliant with Google Play's Prominent Disclosure & Consent
Requirements. The non-compliant code was unused and has been removed.*
*Please upgrade to
version [11.3.0](https://github.com/stripe/stripe-android/blob/master/CHANGELOG.md#1130---2020-05-15)
or greater.*

* [#1578](https://github.com/stripe/stripe-android/pull/1578) Disable dokka in `:stripe` to fix
  release process

## 11.1.0 - 2019-09-17

*This version of the SDK is not compliant with Google Play's Prominent Disclosure & Consent
Requirements. The non-compliant code was unused and has been removed.*
*Please upgrade to
version [11.3.0](https://github.com/stripe/stripe-android/blob/master/CHANGELOG.md#1130---2020-05-15)
or greater.*

* [#1545](https://github.com/stripe/stripe-android/pull/1545) Add Connect Account Id support
  to `GooglePayConfig`
* [#1560](https://github.com/stripe/stripe-android/pull/1560) Add swipe-to-delete gesture on added
  Payment Methods in `PaymentMethodsActivity`
* [#1560](https://github.com/stripe/stripe-android/pull/1560) Fix `HandlerThread` leak
  in `PaymentController.ChallengeFlowStarterImpl`
* [#1561](https://github.com/stripe/stripe-android/pull/1561) Move `CardMultilineWidget` focus to
  first error field on error
* [#1572](https://github.com/stripe/stripe-android/pull/1572) Update 3DS2 SDK to 2.0.4
* [#1574](https://github.com/stripe/stripe-android/pull/1574) Fix `HandlerThread` leak
  in `StripeFireAndForgetRequestExecutor`
* [#1577](https://github.com/stripe/stripe-android/pull/1577) Fix `ShippingMethodView` height

## 11.0.5 - 2019-09-13

*This version of the SDK is not compliant with Google Play's Prominent Disclosure & Consent
Requirements. The non-compliant code was unused and has been removed.*
*Please upgrade to
version [11.3.0](https://github.com/stripe/stripe-android/blob/master/CHANGELOG.md#1130---2020-05-15)
or greater.*

* [#1538](https://github.com/stripe/stripe-android/pull/1538) Update `PaymentAuthWebView` to fix
  issues

## 11.0.4 - 2019-09-13

*This version of the SDK is not compliant with Google Play's Prominent Disclosure & Consent
Requirements. The non-compliant code was unused and has been removed.*
*Please upgrade to
version [11.3.0](https://github.com/stripe/stripe-android/blob/master/CHANGELOG.md#1130---2020-05-15)
or greater.*

* [#1533](https://github.com/stripe/stripe-android/pull/1533) Update 3DS2 SDK to 2.0.3
* [#1534](https://github.com/stripe/stripe-android/pull/1534) Add ability to select checked item
  in `PaymentMethodsActivity`
* [#1537](https://github.com/stripe/stripe-android/pull/1537) Fix out-of-band web payment
  authentication

## 11.0.3 - 2019-09-12

*This version of the SDK is not compliant with Google Play's Prominent Disclosure & Consent
Requirements. The non-compliant code was unused and has been removed.*
*Please upgrade to
version [11.3.0](https://github.com/stripe/stripe-android/blob/master/CHANGELOG.md#1130---2020-05-15)
or greater.*

* [#1530](https://github.com/stripe/stripe-android/pull/1530) Finish `PaymentAuthWebViewActivity`
  after returning from bank app

## 11.0.2 - 2019-09-12

*This version of the SDK is not compliant with Google Play's Prominent Disclosure & Consent
Requirements. The non-compliant code was unused and has been removed.*
*Please upgrade to
version [11.3.0](https://github.com/stripe/stripe-android/blob/master/CHANGELOG.md#1130---2020-05-15)
or greater.*

* [#1527](https://github.com/stripe/stripe-android/pull/1527) Support `"intent://"` URIs in payment
  auth WebView

## 11.0.1 - 2019-09-11

*This version of the SDK is not compliant with Google Play's Prominent Disclosure & Consent
Requirements. The non-compliant code was unused and has been removed.*
*Please upgrade to
version [11.3.0](https://github.com/stripe/stripe-android/blob/master/CHANGELOG.md#1130---2020-05-15)
or greater.*

* [#1518](https://github.com/stripe/stripe-android/pull/1518) Fix crash when payment authentication
  is started from Fragment and user taps back twice
* [#1523](https://github.com/stripe/stripe-android/pull/1523) Correctly handle deep-links in the
  in-app payment authentication WebView
* [#1524](https://github.com/stripe/stripe-android/pull/1524) Update 3DS2 SDK to 2.0.2
    * Fix issue with 3DS2 encryption and older BouncyCastle versions

## 11.0.0 - 2019-09-10

*This version of the SDK is not compliant with Google Play's Prominent Disclosure & Consent
Requirements. The non-compliant code was unused and has been removed.*
*Please upgrade to
version [11.3.0](https://github.com/stripe/stripe-android/blob/master/CHANGELOG.md#1130---2020-05-15)
or greater.*

* [#1474](https://github.com/stripe/stripe-android/pull/1474) Fix darkmode issue with "Add an
  Address" form's Country selection dropdown
* [#1475](https://github.com/stripe/stripe-android/pull/1475) Hide keyboard after submitting "Add an
  Address" form in standard integration
* [#1478](https://github.com/stripe/stripe-android/pull/1478) Migrate to AndroidX
* [#1479](https://github.com/stripe/stripe-android/pull/1479) Persist `PaymentConfiguration`
  to `SharedPreferences`
* [#1480](https://github.com/stripe/stripe-android/pull/1480) Make `Source` immutable
* [#1481](https://github.com/stripe/stripe-android/pull/1481) Remove `@Deprecated` methods
  from `StripeIntent` models
    * Remove `PaymentIntent#getSource()`; use `PaymentIntent#getPaymentMethodId()`
    * Remove `SetupIntent#getCustomerId()`
    * Remove `SourceCallback`; use `ApiResultCallback<Source>`
    * Remove `TokenCallback`; use `ApiResultCallback<Token>`
* [#1485](https://github.com/stripe/stripe-android/pull/1485) Update 3DS2 SDK to 2.0.1
* [#1494](https://github.com/stripe/stripe-android/pull/1494) Update `PaymentMethodsActivity` UX
* [#1495](https://github.com/stripe/stripe-android/pull/1495) Remove `@Deprecated` fields and
  methods from `PaymentMethodsActivity`
* [#1497](https://github.com/stripe/stripe-android/pull/1497) Remove `Stripe` methods that accept a
  publishable key
* [#1506](https://github.com/stripe/stripe-android/pull/1506) Remove `Stripe#createToken()`
  with `Executor` argument
* [#1514](https://github.com/stripe/stripe-android/pull/1514) Bump API version to `2019-09-09`

## 10.5.0 - 2020-05-15

* Update 3DS2 SDK to v1.3.1
* Update dependencies
* Add `advancedFraudSignalsEnabled` property
    *
    See [Advanced fraud detection](https://stripe.com/docs/disputes/prevention/advanced-fraud-detection)
    for more details
* Include sources

## 10.4.6 - 2019-10-14

*This version of the SDK is not compliant with Google Play's Prominent Disclosure & Consent
Requirements. The non-compliant code was unused and has been removed.*
*Please upgrade to
version [10.5.0](https://github.com/stripe/stripe-android/blob/master/CHANGELOG.md#1050---2020-05-15)
or greater.*

* Apply hot-fixes from 11.x
    * Update BouncyCastle Proguard rules. Keep only the BouncyCastle provider classes.
    * Hide progress bar in `onPageFinished()` instead of
      `onPageCommitVisible()` to avoid potential crash on some devices.

## 10.4.5 - 2019-09-16

*This version of the SDK is not compliant with Google Play's Prominent Disclosure & Consent
Requirements. The non-compliant code was unused and has been removed.*
*Please upgrade to
version [10.5.0](https://github.com/stripe/stripe-android/blob/master/CHANGELOG.md#1050---2020-05-15)
or greater.*

* Apply hot-fixes from 11.x
    * Enable DOM storage in `PaymentAuthWebView` to fix crash

## 10.4.4 - 2019-09-13

*This version of the SDK is not compliant with Google Play's Prominent Disclosure & Consent
Requirements. The non-compliant code was unused and has been removed.*
*Please upgrade to
version [10.5.0](https://github.com/stripe/stripe-android/blob/master/CHANGELOG.md#1050---2020-05-15)
or greater.*

* Apply hot-fixes from 11.x

## 10.4.3 - 2019-09-04

* [#1471](https://github.com/stripe/stripe-android/pull/1471) Fix issue with `CardUtils` visibility

## 10.4.2 - 2019-08-30

*This version of the SDK is not compliant with Google Play's Prominent Disclosure & Consent
Requirements. The non-compliant code was unused and has been removed.*
*Please upgrade to
version [10.5.0](https://github.com/stripe/stripe-android/blob/master/CHANGELOG.md#1050---2020-05-15)
or greater.*

* [#1461](https://github.com/stripe/stripe-android/pull/1461) Fix crash in `PaymentAuthWebView`
* [#1462](https://github.com/stripe/stripe-android/pull/1462) Animate selections
  in `PaymentMethodsActivity`

## 10.4.1 - 2019-08-30

*This version of the SDK is not compliant with Google Play's Prominent Disclosure & Consent
Requirements. The non-compliant code was unused and has been removed.*
*Please upgrade to
version [10.5.0](https://github.com/stripe/stripe-android/blob/master/CHANGELOG.md#1050---2020-05-15)
or greater.*

* [#1457](https://github.com/stripe/stripe-android/pull/1457) Fix crash in "Add an Address" screen
  when value for Country is empty

## 10.4.0 - 2019-08-29

*This version of the SDK is not compliant with Google Play's Prominent Disclosure & Consent
Requirements. The non-compliant code was unused and has been removed.*
*Please upgrade to
version [10.5.0](https://github.com/stripe/stripe-android/blob/master/CHANGELOG.md#1050---2020-05-15)
or greater.*

* [#1421](https://github.com/stripe/stripe-android/pull/1421)
  Create `PaymentMethodsActivityStarter.Result` to retrieve result of `PaymentMethodsActivity`
* [#1427](https://github.com/stripe/stripe-android/pull/1427) Mark `Stripe` methods that accept a
  publishable key as deprecated
    ```
    // Example

    // before
    val stripe = Stripe(context)
    stripe.createPaymentMethodSynchronous(params, "pk_test_demo123")

    // after
    val stripe = Stripe(context, "pk_test_demo123")
    stripe.createPaymentMethodSynchronous(params)
    ```
* [#1428](https://github.com/stripe/stripe-android/pull/1428) Guard against opaque URIs
  in `PaymentAuthWebViewClient`
* [#1433](https://github.com/stripe/stripe-android/pull/1433) Add `setCardHint()`
  to `CardInputWidget` and `CardMultilineWidget`
* [#1434](https://github.com/stripe/stripe-android/pull/1434) Add setters on Card widgets for card
  number, expiration, and CVC
* [#1438](https://github.com/stripe/stripe-android/pull/1438) Bump API version to `2019-08-14`
* [#1446](https://github.com/stripe/stripe-android/pull/1446) Update `PaymentIntent`
  and `SetupIntent` models
    * Add missing `PaymentIntent#getPaymentMethodId()`
    * Mark `PaymentIntent#getSource()` as `@Deprecated` - use `PaymentIntent#getPaymentMethodId()`
    * Mark `SetupIntent#getCustomerId()` as `@Deprecated` - this attribute is not available with a
      publishable key
* [#1448](https://github.com/stripe/stripe-android/pull/1448) Update Gradle to 5.6.1
* [#1449](https://github.com/stripe/stripe-android/pull/1449) Add support for `cancellation_reason`
  attribute to PaymentIntent
* [#1450](https://github.com/stripe/stripe-android/pull/1450) Add support for `cancellation_reason`
  attribute to SetupIntent
* [#1451](https://github.com/stripe/stripe-android/pull/1451) Update Stripe 3DS2 library to `v1.2.2`
    * Dismiss keyboard after submitting 3DS2 form
    * Exclude `org.ow2.asm:asm` dependency

## 10.3.1 - 2018-08-22

*This version of the SDK is not compliant with Google Play's Prominent Disclosure & Consent
Requirements. The non-compliant code was unused and has been removed.*
*Please upgrade to
version [10.5.0](https://github.com/stripe/stripe-android/blob/master/CHANGELOG.md#1050---2020-05-15)
or greater.*

* [#1394](https://github.com/stripe/stripe-android/pull/1394) Add `shouldPrefetchCustomer` arg
  to `PaymentSession.init()`
* [#1395](https://github.com/stripe/stripe-android/pull/1395) Fix inconsistent usage of relative
  attributes on card icon in `CardMultilineWidget`
* [#1412](https://github.com/stripe/stripe-android/pull/1412)
  Make `AddPaymentMethodActivityStarter()` available for starting `AddPaymentMethodActivity`
    ```
    // Example usage

    AddPaymentMethodActivityStarter(activity).startForResult(
        AddPaymentMethodActivityStarter.Args.Builder()
            .setShouldAttachToCustomer(true)
            .setShouldRequirePostalCode(true)
            .build()
    )
    ```
* [#1417](https://github.com/stripe/stripe-android/pull/1417) Update Stripe 3DS2 library to `v1.2.1`
    * Add support for updating status bar color and progress color using
      `Stripe3ds2UiCustomization.Builder.createWithAppTheme(Activity)`
      or UI customization builders

      ```
      // Example usage

      Stripe3ds2UiCustomization.Builder.createWithAppTheme(this)

      PaymentAuthConfig.Stripe3ds2UiCustomization.Builder()
          .setAccentColor("#9cdbff")
          .build()

      PaymentAuthConfig.Stripe3ds2ToolbarCustomization.Builder()
          .setStatusBarColor("#392996")
          .build()
      ```

## 10.3.0 - 2018-08-16

*This version of the SDK is not compliant with Google Play's Prominent Disclosure & Consent
Requirements. The non-compliant code was unused and has been removed.*
*Please upgrade to
version [10.5.0](https://github.com/stripe/stripe-android/blob/master/CHANGELOG.md#1050---2020-05-15)
or greater.*

* [#1327](https://github.com/stripe/stripe-android/pull/1327) Deprecate `SourceCallback`
  and `TokenCallback`
    * Use `ApiResultCallback<Source>` and `ApiResultCallback<Token>` respectively
* [#1332](https://github.com/stripe/stripe-android/pull/1332) Create `StripeParamsModel` interface
  for Stripe API param classes
* [#1334](https://github.com/stripe/stripe-android/pull/1344) Remove `StripeModel#toMap()`
* [#1340](https://github.com/stripe/stripe-android/pull/1340) Upgrade Android Gradle Plugin
  to `3.5.0-rc03`
* [#1342](https://github.com/stripe/stripe-android/pull/1342) Update Builds Tools to `29.0.2`
* [#1347](https://github.com/stripe/stripe-android/pull/1347) Mark `Stripe.setStripeAccount()` as
  deprecated
    * Use `new Stripe(context, "publishable_key", "stripe_account_id")` instead
* [#1376](https://github.com/stripe/stripe-android/pull/1376) Add `shouldPrefetchEphemeralKey` arg
  to `CustomerSession.initCustomerSession()`
* [#1378](https://github.com/stripe/stripe-android/pull/1378) Add `last_payment_error` field to
  PaymentIntent model
* [#1379](https://github.com/stripe/stripe-android/pull/1379) Add `last_setup_error` field to
  SetupIntent model
* [#1388](https://github.com/stripe/stripe-android/pull/1388) Update Stripe 3DS2 library to `v1.1.7`
    * Fix issue in `PaymentAuthConfig.Stripe3ds2UiCustomization.Builder()`
      and `PaymentAuthConfig.Stripe3ds2UiCustomization.Builder.createWithAppTheme()` that was
      resulting in incorrect color customization on 3DS2 challenge screen
    * Improve accessibility of select options on 3DS2 challenge screen by setting minimum height to
      48dp

## 10.2.1 - 2019-08-06

*This version of the SDK is not compliant with Google Play's Prominent Disclosure & Consent
Requirements. The non-compliant code was unused and has been removed.*
*Please upgrade to
version [10.5.0](https://github.com/stripe/stripe-android/blob/master/CHANGELOG.md#1050---2020-05-15)
or greater.*

* [#1314](https://github.com/stripe/stripe-android/pull/1314) Expose pinned API version
  via [Stripe.API_VERSION](https://stripe.dev/stripe-android/stripe/com.stripe.android/-stripe/-companion/index.html#com.stripe.android/Stripe.Companion/API_VERSION/#/PointingToDeclaration/)
* [#1315](https://github.com/stripe/stripe-android/pull/1315)
  Create [SourceParams#createCardParamsFromGooglePay()](https://stripe.dev/stripe-android/stripe/com.stripe.android.model/-source-params/-companion/create-card-params-from-google-pay.html)
* [#1316](https://github.com/stripe/stripe-android/pull/1316) Fix issue
  where `InvalidRequestException` is thrown when confirming a Setup Intent
  using [ConfirmSetupIntentParams#create()](https://stripe.dev/stripe-android/stripe/com.stripe.android.model/-confirm-setup-intent-params/-companion/create.html)

## 10.2.0 - 2019-08-05

*This version of the SDK is not compliant with Google Play's Prominent Disclosure & Consent
Requirements. The non-compliant code was unused and has been removed.*
*Please upgrade to
version [10.5.0](https://github.com/stripe/stripe-android/blob/master/CHANGELOG.md#1050---2020-05-15)
or greater.*

* [#1275](https://github.com/stripe/stripe-android/pull/1275) Add support for
  launching `PaymentSession` from a `Fragment`
    * [PaymentSession(Fragment)](https://stripe.dev/stripe-android/stripe/com.stripe.android/-payment-session/index.html#com.stripe.android/PaymentSession/<init>/#androidx.fragment.app.Fragment#com.stripe.android.PaymentSessionConfig/PointingToDeclaration/)
* [#1288](https://github.com/stripe/stripe-android/pull/1288) Upgrade Android Gradle Plugin
  to `3.5.0-rc02`
* [#1289](https://github.com/stripe/stripe-android/pull/1289) Add support for launching payment
  confirmation/authentication flow from a `Fragment`
    * [Stripe#confirmPayment(Fragment, ConfirmPaymentIntentParams)](https://stripe.dev/stripe-android/stripe/com.stripe.android/-stripe/confirm-payment.html)
    * [Stripe#authenticatePayment(Fragment, String)](https://stripe.dev/stripe-android/stripe/com.stripe.android/-stripe/authenticate-payment.html)
    * [Stripe#confirmSetupIntent(Fragment, ConfirmSetupIntentParams)](https://stripe.dev/stripe-android/stripe/com.stripe.android/-stripe/confirm-setup-intent.html)
    * [Stripe#authenticateSetup(Fragment, String)](https://stripe.dev/stripe-android/stripe/com.stripe.android/-stripe/authenticate-setup.html)
* [#1290](https://github.com/stripe/stripe-android/pull/1290)
  Convert [samplestore app](https://github.com/stripe/stripe-android/tree/master/samplestore) to
  Kotlin
* [#1297](https://github.com/stripe/stripe-android/pull/1297)
  Convert [example app](https://github.com/stripe/stripe-android/tree/master/example) to Kotlin
* [#1300](https://github.com/stripe/stripe-android/pull/1300)
  Rename `StripeIntentResult#getStatus()`
  to [StripeIntentResult#getOutcome()](https://stripe.dev/stripe-android/stripe/com.stripe.android/-stripe-intent-result/index.html#com.stripe.android/StripeIntentResult/outcome/#/PointingToDeclaration/)
* [#1302](https://github.com/stripe/stripe-android/pull/1302)
  Add [GooglePayConfig#getTokenizationSpecification()](https://stripe.dev/stripe-android/stripe/com.stripe.android/-google-pay-config/index.html#com.stripe.android/GooglePayConfig/tokenizationSpecification/#/PointingToDeclaration/)
  to configure Google Pay to use Stripe as the gateway
* [#1304](https://github.com/stripe/stripe-android/pull/1304)
  Add [PaymentMethodCreateParams#createFromGooglePay()](https://stripe.dev/stripe-android/stripe/com.stripe.android.model/-payment-method-create-params/-companion/create-from-google-pay.html)
  to create `PaymentMethodCreateParams` from a Google
  Pay [PaymentData](https://developers.google.com/android/reference/com/google/android/gms/wallet/PaymentData)
  object

## 10.1.1 - 2019-07-31

*This version of the SDK is not compliant with Google Play's Prominent Disclosure & Consent
Requirements. The non-compliant code was unused and has been removed.*
*Please upgrade to
version [10.5.0](https://github.com/stripe/stripe-android/blob/master/CHANGELOG.md#1050---2020-05-15)
or greater.*

* [#1275](https://github.com/stripe/stripe-android/pull/1275) Fix `StripeIntentResult.Status` logic
* [#1276](https://github.com/stripe/stripe-android/pull/1276) Update Stripe 3DS2 library to `v1.1.5`
    * Fix crash in 3DS2 challenge flow when [conscrypt](https://github.com/google/conscrypt) is
      installed
* [#1277](https://github.com/stripe/stripe-android/pull/1277) Fix StrictMode failure
  in `StripeFireAndForgetRequestExecutor`

## 10.1.0 - 2019-07-30

*This version of the SDK is not compliant with Google Play's Prominent Disclosure & Consent
Requirements. The non-compliant code was unused and has been removed.*
*Please upgrade to
version [10.5.0](https://github.com/stripe/stripe-android/blob/master/CHANGELOG.md#1050---2020-05-15)
or greater.*

* [#1244](https://github.com/stripe/stripe-android/pull/1244) Add support for Stripe Connect in 3DS2
* [#1256](https://github.com/stripe/stripe-android/pull/1256) Add `StripeIntentResult.Status` flag
  to 3DS1 authentication results
* [#1257](https://github.com/stripe/stripe-android/pull/1257) Correctly pass `Status.FAILED` when
  3DS2 auth fails
* [#1259](https://github.com/stripe/stripe-android/pull/1259)
  Add `StripeIntentResult.Status.TIMEDOUT` value
* [#1263](https://github.com/stripe/stripe-android/pull/1263)
  Update `PaymentSession#presentPaymentMethodSelection()` logic
    * Add overloaded `presentPaymentMethodSelection()` that takes a Payment Method ID to initially
      select
    * Add `PaymentSessionPrefs` to persist customer's Payment Method selection
      across `PaymentSession` instances
* [#1264](https://github.com/stripe/stripe-android/pull/1264) Update `Stripe3ds2UiCustomization`
    * Add `Stripe3ds2UiCustomization.Builder.createWithAppTheme(Activity)` to create
      a `Stripe3ds2UiCustomization.Builder` based on the app theme

## 10.0.3 - 2019-07-24

*This version of the SDK is not compliant with Google Play's Prominent Disclosure & Consent
Requirements. The non-compliant code was unused and has been removed.*
*Please upgrade to
version [10.5.0](https://github.com/stripe/stripe-android/blob/master/CHANGELOG.md#1050---2020-05-15)
or greater.*

* Update Stripe 3DS2 library to `v1.1.2`
    * Disable R8
      following [user-reported issue](https://github.com/stripe/stripe-android/issues/1236)
    * Update Proguard rules

## 10.0.2 - 2019-07-23

*This version of the SDK is not compliant with Google Play's Prominent Disclosure & Consent
Requirements. The non-compliant code was unused and has been removed.*
*Please upgrade to
version [10.5.0](https://github.com/stripe/stripe-android/blob/master/CHANGELOG.md#1050---2020-05-15)
or greater.*

* [#1238](https://github.com/stripe/stripe-android/pull/1238) Update Proguard rules to fix
  integration issues with Stripe 3DS2 library

## 10.0.1 - 2019-07-22

*This version of the SDK is not compliant with Google Play's Prominent Disclosure & Consent
Requirements. The non-compliant code was unused and has been removed.*
*Please upgrade to
version [10.5.0](https://github.com/stripe/stripe-android/blob/master/CHANGELOG.md#1050---2020-05-15)
or greater.*

* [#1226](https://github.com/stripe/stripe-android/pull/1226) Prevent non-critical network requests
  from blocking API requests by moving fire-and-forget requests to separate thread
* [#1228](https://github.com/stripe/stripe-android/pull/1228) Update to Android Gradle Plugin to
  3.5.0-rc01
* Update Stripe 3DS2 library to `v1.1.0`
    * Re-enable R8 following bug fix in Android Studio 3.5
    * Move `org.ow2.asm:asm` dependency to `testImplementation`
    * Fix known issue with 3DS2 challenge flow and API 19 devices

## 10.0.0 - 2019-07-19

*This version of the SDK is not compliant with Google Play's Prominent Disclosure & Consent
Requirements. The non-compliant code was unused and has been removed.*
*Please upgrade to
version [10.5.0](https://github.com/stripe/stripe-android/blob/master/CHANGELOG.md#1050---2020-05-15)
or greater.*

* Add support for 3DS2 authentication through the Payment Intents API and Setup Intents API.
  See [Supporting 3D Secure Authentication on Android](https://stripe.com/docs/mobile/android/authentication)
  .
    * Payment Intents - see our guide
      for [Using Payment Intents on Android](https://stripe.com/docs/payments/payment-intents/android)
        * [Stripe#confirmPayment()](https://stripe.dev/stripe-android/stripe/com.stripe.android/-stripe/confirm-payment.html)
          for automatic confirmation
        * [Stripe#authenticatePayment()](https://stripe.dev/stripe-android/stripe/com.stripe.android/-stripe/authenticate-payment.html)
          for manual confirmation
    * Setup Intents - see our guide
      for [Saving card details without a payment](https://stripe.com/docs/payments/cards/saving-cards#saving-card-without-payment)
        * [Stripe#confirmSetupIntent()](https://stripe.dev/stripe-android/stripe/com.stripe.android/-stripe/confirm-setup-intent.html)
          for automatic confirmation
        * [Stripe#authenticateSetup()](https://stripe.dev/stripe-android/stripe/com.stripe.android/-stripe/authenticate-setup.html)
          for manual confirmation
    * [PaymentAuthConfig](https://stripe.dev/stripe-android/stripe/com.stripe.android/-payment-auth-config/index.html)
      for optional authentication customization
* Add support for the Setup Intents API.
  See [Saving card details without a payment](https://stripe.com/docs/payments/cards/saving-cards#saving-card-without-payment)
  .
    *
    Use [ConfirmSetupIntentParams](https://stripe.dev/stripe-android/stripe/com.stripe.android.model/-confirm-setup-intent-params/index.html)
    to confirm a SetupIntent
* [#1172](https://github.com/stripe/stripe-android/pull/1172) Refactor `PaymentIntentParams`
* [#1173](https://github.com/stripe/stripe-android/pull/1173) Inline all `StringDef` values

## 9.4.0 - 2020-05-15

* Update 3DS2 SDK to v1.3.1
* Update dependencies
* Add `advancedFraudSignalsEnabled` property
    *
    See [Advanced fraud detection](https://stripe.com/docs/disputes/prevention/advanced-fraud-detection)
    for more details
* Include sources

## 9.3.8 - 2019-07-16

*This version of the SDK is not compliant with Google Play's Prominent Disclosure & Consent
Requirements. The non-compliant code was unused and has been removed.*
*Please upgrade to
version [9.4.0](https://github.com/stripe/stripe-android/blob/master/CHANGELOG.md#940---2020-05-15)
or greater.*

* [#1193](https://github.com/stripe/stripe-android/pull/1193) Fix `RuntimeException` related to 3DS2

## 9.3.7 - 2019-07-15

*This version of the SDK is not compliant with Google Play's Prominent Disclosure & Consent
Requirements. The non-compliant code was unused and has been removed.*
*Please upgrade to
version [9.4.0](https://github.com/stripe/stripe-android/blob/master/CHANGELOG.md#940---2020-05-15)
or greater.*

* [#1154](https://github.com/stripe/stripe-android/pull/1154) Fix `NullPointerException`
  in `PaymentMethodsActivity`
* [#1174](https://github.com/stripe/stripe-android/pull/1174) Add `getCardBuilder()` method to Card
  widgets
* [#1184](https://github.com/stripe/stripe-android/pull/1184) Fix `NullPointerException` related to
  3DS2

## 9.3.6 - 2019-07-08

*This version of the SDK is not compliant with Google Play's Prominent Disclosure & Consent
Requirements. The non-compliant code was unused and has been removed.*
*Please upgrade to
version [9.4.0](https://github.com/stripe/stripe-android/blob/master/CHANGELOG.md#940---2020-05-15)
or greater.*

* [#1148](https://github.com/stripe/stripe-android/pull/1148) Fix 3DS2 dependency Proguard issues

## 9.3.5 - 2019-06-20

*This version of the SDK is not compliant with Google Play's Prominent Disclosure & Consent
Requirements. The non-compliant code was unused and has been removed.*
*Please upgrade to
version [9.4.0](https://github.com/stripe/stripe-android/blob/master/CHANGELOG.md#940---2020-05-15)
or greater.*

* [#1138](https://github.com/stripe/stripe-android/pull/1138) Fix `AppInfo` param name

## 9.3.4 - 2019-06-19

*This version of the SDK is not compliant with Google Play's Prominent Disclosure & Consent
Requirements. The non-compliant code was unused and has been removed.*
*Please upgrade to
version [9.4.0](https://github.com/stripe/stripe-android/blob/master/CHANGELOG.md#940---2020-05-15)
or greater.*

* [#1133](https://github.com/stripe/stripe-android/pull/1133) Make `AppInfo` public

## 9.3.3 - 2019-06-19

*This version of the SDK is not compliant with Google Play's Prominent Disclosure & Consent
Requirements. The non-compliant code was unused and has been removed.*
*Please upgrade to
version [9.4.0](https://github.com/stripe/stripe-android/blob/master/CHANGELOG.md#940---2020-05-15)
or greater.*

* [#1108](https://github.com/stripe/stripe-android/pull/1108) Create `Card#toBuilder()`
* [#1114](https://github.com/stripe/stripe-android/pull/1114) Update `CustomerSession` methods to
  take `@NonNull` listener argument
* [#1125](https://github.com/stripe/stripe-android/pull/1125) Create `StripeIntent` interface and
  move `PaymentIntent.Status` and `PaymentIntent.NextActionType` to `StripeIntent`

## 9.3.2 - 2019-06-12

*This version of the SDK is not compliant with Google Play's Prominent Disclosure & Consent
Requirements. The non-compliant code was unused and has been removed.*
*Please upgrade to
version [9.4.0](https://github.com/stripe/stripe-android/blob/master/CHANGELOG.md#940---2020-05-15)
or greater.*

* [#1104](https://github.com/stripe/stripe-android/pull/1104) Handle null response body

## 9.3.1 - 2019-06-12

*This version of the SDK is not compliant with Google Play's Prominent Disclosure & Consent
Requirements. The non-compliant code was unused and has been removed.*
*Please upgrade to
version [9.4.0](https://github.com/stripe/stripe-android/blob/master/CHANGELOG.md#940---2020-05-15)
or greater.*

* [#1099](https://github.com/stripe/stripe-android/pull/1099) Fix Gradle module issue

## 9.3.0 - 2019-06-12

*This version of the SDK is not compliant with Google Play's Prominent Disclosure & Consent
Requirements. The non-compliant code was unused and has been removed.*
*Please upgrade to
version [9.4.0](https://github.com/stripe/stripe-android/blob/master/CHANGELOG.md#940---2020-05-15)
or greater.*

* [#1019](https://github.com/stripe/stripe-android/pull/1019)
  Introduce `CustomerSession#detachPaymentMethod()`
* [#1067](https://github.com/stripe/stripe-android/pull/1067) Remove `PaymentResultListener`.
  Replace `PaymentSession#completePayment()` with `PaymentSession#onCompleted()`.
* [#1075](https://github.com/stripe/stripe-android/pull/1075) Make model classes final
* [#1080](https://github.com/stripe/stripe-android/pull/1080) Update Build Tools to 29.0.0
* [#1082](https://github.com/stripe/stripe-android/pull/1082) Remove `StripeJsonModel#toJson()`
* [#1084](https://github.com/stripe/stripe-android/pull/1084) Rename `StripeJsonModel`
  to `StripeModel`
* [#1093](https://github.com/stripe/stripe-android/pull/1093) Add `Stripe#setAppInfo()`.
  See [Identifying your plug-in or library](https://stripe.com/docs/building-plugins#setappinfo) for
  more details.

## 9.2.0 - 2019-06-04

*This version of the SDK is not compliant with Google Play's Prominent Disclosure & Consent
Requirements. The non-compliant code was unused and has been removed.*
*Please upgrade to
version [9.4.0](https://github.com/stripe/stripe-android/blob/master/CHANGELOG.md#940---2020-05-15)
or greater.*

* [#1019](https://github.com/stripe/stripe-android/pull/1019) Upgrade pinned API version
  to `2019-05-16`
* [#1036](https://github.com/stripe/stripe-android/pull/1036) Validate API key before every request
* [#1046](https://github.com/stripe/stripe-android/pull/1046) Make `Card` model fields immutable

## 9.1.1 - 2019-05-28

*This version of the SDK is not compliant with Google Play's Prominent Disclosure & Consent
Requirements. The non-compliant code was unused and has been removed.*
*Please upgrade to
version [9.4.0](https://github.com/stripe/stripe-android/blob/master/CHANGELOG.md#940---2020-05-15)
or greater.*

* [#1006](https://github.com/stripe/stripe-android/pull/1006) Remove null values
  in `PaymentMethod.BillingDetails#toMap()`

## 9.1.0 - 2019-05-28

*This version of the SDK is not compliant with Google Play's Prominent Disclosure & Consent
Requirements. The non-compliant code was unused and has been removed.*
*Please upgrade to
version [9.4.0](https://github.com/stripe/stripe-android/blob/master/CHANGELOG.md#940---2020-05-15)
or greater.*

* [#952](https://github.com/stripe/stripe-android/pull/952) Update standard integration UI to use
  PaymentMethods instead of Sources
* [#962](https://github.com/stripe/stripe-android/pull/962) Add initial dark theme support to
  widgets
* [#963](https://github.com/stripe/stripe-android/pull/963) Add Autofill hints to forms
* [#964](https://github.com/stripe/stripe-android/pull/964) Upgrade Android Gradle Plugin to 3.4.1
* [#972](https://github.com/stripe/stripe-android/pull/964) Add PaymentIntent#getNextActionType()
* [#989](https://github.com/stripe/stripe-android/pull/989) Fix StripeEditText's error color logic
* [#1001](https://github.com/stripe/stripe-android/pull/1001)
  Overload `PaymentSession#presentPaymentMethodSelection` to allow requiring postal field

## 9.0.1 - 2019-05-17

*This version of the SDK is not compliant with Google Play's Prominent Disclosure & Consent
Requirements. The non-compliant code was unused and has been removed.*
*Please upgrade to
version [9.4.0](https://github.com/stripe/stripe-android/blob/master/CHANGELOG.md#940---2020-05-15)
or greater.*

* [#945](https://github.com/stripe/stripe-android/pull/945) Add `business_type` param to Account
  tokenization when available

## 9.0.0 - 2019-05-06

Note: this release has breaking changes.
See [MIGRATING.md](https://github.com/stripe/stripe-android/blob/master/MIGRATING.md)

*This version of the SDK is not compliant with Google Play's Prominent Disclosure & Consent
Requirements. The non-compliant code was unused and has been removed.*
*Please upgrade to
version [9.4.0](https://github.com/stripe/stripe-android/blob/master/CHANGELOG.md#940---2020-05-15)
or greater.*

* [#873](https://github.com/stripe/stripe-android/pull/873) Update pinned API version
  to `2019-03-14`
* [#875](https://github.com/stripe/stripe-android/pull/875) Inject `Context` in `CustomerSession`
  and `StripeApiHandler`
* [#907](https://github.com/stripe/stripe-android/pull/907) Update `PaymentIntent` model for
  API `2019-02-11`
* [#894](https://github.com/stripe/stripe-android/pull/894) Upgrade Android Gradle Plugin to 3.4.0
* [#872](https://github.com/stripe/stripe-android/pull/872)
  Create `CustomerSession.ActivityCustomerRetrievalListener` to handle `Activity` weak refs
* [#935](https://github.com/stripe/stripe-android/pull/935) Increase `minSdkVersion` from 14 to 19

## 8.7.0 - 2019-04-12

* [#863](https://github.com/stripe/stripe-android/pull/863) Fix garbage-collection issues
  with `Stripe` callbacks
* [#856](https://github.com/stripe/stripe-android/pull/856) Fix race-conditions
  with `CustomerSession` listeners
* [#857](https://github.com/stripe/stripe-android/pull/857) Correctly parse JSON when creating or
  deleting customer card source
* [#858](https://github.com/stripe/stripe-android/pull/858) Fix crash on some devices (e.g. Meizu)
  related to `TextInputEditText`
* [#862](https://github.com/stripe/stripe-android/pull/862) Improve `PaymentMethodCreateParams.Card`
  creation
* [#870](https://github.com/stripe/stripe-android/pull/870) Update `PaymentIntent#Status` enum
* [#865](https://github.com/stripe/stripe-android/pull/865) Fix some memory leak issues in example
  app

## 8.6.0 - 2019-04-05

* [#849](https://github.com/stripe/stripe-android/pull/849) Downgrade from AndroidX to Android
  Support Library
* [#843](https://github.com/stripe/stripe-android/pull/843) Add setter for custom CVC field label
  on `CardMultilineWidget`
* [#850](https://github.com/stripe/stripe-android/pull/850) Fix a11y traversal order
  in `CardInputWidget`
* [#839](https://github.com/stripe/stripe-android/pull/839) Refactor `StripeApiHandler` to use
  instance methods

## 8.5.0 - 2019-03-05

* [#805](https://github.com/stripe/stripe-android/pull/805) Clean up `PaymentIntent`
* [#806](https://github.com/stripe/stripe-android/pull/806) Pass `StripeError` in onError
* [#807](https://github.com/stripe/stripe-android/pull/807) Create `ErrorMessageTranslator` and
  default implementation
* [#809](https://github.com/stripe/stripe-android/pull/809) Make `StripeSourceTypeModel` public
* [#817](https://github.com/stripe/stripe-android/pull/817) Fix TalkBack crash in `CardInputWidget`
* [#822](https://github.com/stripe/stripe-android/pull/822) Fix account token failure on latest API
  version
* [#827](https://github.com/stripe/stripe-android/pull/827) Upgrade Android Gradle Plugin to 3.3.2
* [#828](https://github.com/stripe/stripe-android/pull/828) Support save to customer param
  on `PaymentIntent` confirm
* [#829](https://github.com/stripe/stripe-android/pull/829) Add `"not_required"` as possible value
  of `Source` `redirect[status]`
* [#830](https://github.com/stripe/stripe-android/pull/830) Add `"recommended"` as possible value
  of `Source` `card[three_d_secure]`
* [#832](https://github.com/stripe/stripe-android/pull/832) Pin all Stripe requests to API
  version `2017-06-05`

## 8.4.0 - 2019-02-06

* [#793](https://github.com/stripe/stripe-android/pull/793) Add StripeError field to StripeException
* [#787](https://github.com/stripe/stripe-android/pull/787) Add support for creating a CVC update
  Token
* [#791](https://github.com/stripe/stripe-android/pull/791) Prevent AddSourceActivity's
  SourceCallback from being garbage collected
* [#790](https://github.com/stripe/stripe-android/pull/790) Fix IME action logic on CVC field in
  CardMultilineWidget
* [#786](https://github.com/stripe/stripe-android/pull/786) Add metadata field to Card

## 8.3.0 - 2019-01-25

* [#780](https://github.com/stripe/stripe-android/pull/780) Fix bug related to ephemeral keys
  introduced in 8.2.0
* [#778](https://github.com/stripe/stripe-android/pull/778) Migrate to Android X
* [#771](https://github.com/stripe/stripe-android/pull/771) Add errorCode and errorDeclineCode
  fields to InvalidRequestException
* [#766](https://github.com/stripe/stripe-android/pull/766) Upgrade to Android Gradle Plugin 3.3.0
* [#770](https://github.com/stripe/stripe-android/pull/770) Remove Saudi Arabia from the no postal
  code countries list

## 8.2.0 - 2019-01-10

* [#675](https://github.com/stripe/stripe-android/pull/675) Add support for Android 28
    * Update Android SDK Build Tools to 28.0.3
    * Update Android Gradle plugin to 3.2.1
    * Update compileSdkVersion and targetSdkVersion to 28
    * Update Android Support Library to 28.0.0
* [#671](https://github.com/stripe/stripe-android/pull/671) Add ability to set card number and
  validate on `CardMultilineWidget`
* [#537](https://github.com/stripe/stripe-android/pull/537) Add support for iDeal Source with
  connected account
* [#669](https://github.com/stripe/stripe-android/pull/669) Add support for Portuguese
* [#624](https://github.com/stripe/stripe-android/pull/624) Add ability to cancel callbacks without
  destroying `CustomerSession` instance
* [#673](https://github.com/stripe/stripe-android/pull/673) Improve accessibility on card input
  fields
* [#656](https://github.com/stripe/stripe-android/pull/656) Add `AccessibilityNodeInfo` to widgets
* [#678](https://github.com/stripe/stripe-android/pull/678) Fix crash in `ShippingMethodView` on API
  16

## 8.1.0 - 2018-11-13

* Add support for latest version of PaymentIntents
* Fix NPEs in `CountryAutocompleteTextView`
* Fix NPEs in `PaymentContext` experiences
* Helper method for converting tokens to sources
* Fix bug with Canadian and UK postal code validation

## 8.0.0 - 2018-7-13

* [#609](https://github.com/stripe/stripe-android/pull/609) **BREAKING** Renamed PaymentIntentParams
  methods for readibility

## 7.2.0 - 2018-07-12

* Add beta support for PaymentIntents for usage with card sources []
* Add sample integration with PaymentIntents
* Fix crash in MaskedCardAdapter
* [#589](https://github.com/stripe/stripe-android/pull/589) **BREAKING** Add `preferredLanguage`
  parameter to `SourceParams.createBancontactParams`

## 7.1.0 - 2018-06-11

* [#583](https://github.com/stripe/stripe-android/pull/583) Add EPS and Multibanco support
  to `SourceParams`
* [#586](https://github.com/stripe/stripe-android/pull/586) Add `RequiredBillingAddressFields.NAME`
  option to enumeration
* [#583](https://github.com/stripe/stripe-android/pull/583) **BREAKING** Fix `@Nullable`
  and `@NonNull` annotations for `createP24Params` function

## 7.0.1 - 2018-05-25

* Make iDEAL params match API - `name` is optional and optional ideal `bank`
  and `statement_descriptor` can be set independently

## 7.0.0 - 2018-04-25

* [#559](https://github.com/stripe/stripe-android/pull/559) Remove Bitcoin source support. See
  MIGRATING.md.
* [#549](https://github.com/stripe/stripe-android/pull/549) Add create Masterpass source support
* [#548](https://github.com/stripe/stripe-android/pull/548) Add support for 3 digit American Express
  CVC
* [#547](https://github.com/stripe/stripe-android/pull/547) Fix crash when JCB icon is shown

## 6.1.2 - 2018-03-16

* Handle soft enter key in AddSourceActivity
* Add translations for ” ending in ” in each supported language.
* Add API bindings for removing a source from a customer.
* Update Android support library to 27.1.0.
* Fix invalid response from stripe api error
* Fix proguard minification error
* Add ability to create a source with extra parameters to support SEPA debit sources.
* Catch possible ClassCastException when formatting currency string

## 6.1.1 - 2018-01-30

* Fix Dutch Translation for MM/YY
* Set the CardNumberEditText TextWatcher to the correct EditText

## 6.1.0 - 2017-12-19

* Add binding to support custom Stripe Connect onboarding in Europe
* Expose interface to add text input listeners on the Card Widgets
* Updating Android support library version to 27.0.2
* Updating gradle 3.0.1
* Fix typo in docs

## 6.0.0 - 2017-11-10

* Updating gradle and wrapper to 4.3, using android build tools 3.0.0
* Fixed double-notification bug on error in AddSourceActivity
* Fixed compile error issue with Google support libraries 27.0.0

## 5.1.1 - 2017-10-24

* Adding P24 support
* Upgrades Gradle wrapper version to 4.2.1
* Surfaces error handling in API errors from Stripe
* Make resource namespaces private to prevent collisions
* Fixing a bug for PaymentFlowActivity not returning success when collecting shipping info without
  method

## 5.1.0 - 2017-09-22

* Adding the PaymentSession for end-to-end session handling
* Adding Alipay source handling
* Adding controls to enter customer shipping address and custom shipping methods

## 5.0.0 - 2017-08-25

* Adding the CustomerSession and EphemeralKeyProvider classes
* Adding CardMultilineWidget class for adding Card data in material design
* Adding AddSourceActivity and PaymentMethodsActivity for selecting customer payment
* Stability and efficiency improvements
* **BREAKING** Moving networking and utils classes to be package-private instead of public
* **BREAKING** Upgrading Gradle wrapper version
* **BREAKING** Upgrading Android support library versions
* **BREAKING** Upgrading build tools version

## 4.1.6 - 2017-07-31

* Fixing Android Pay string translation crash for decimal comma languages

## 4.1.5 - 2017-07-24

* Fixing a display bug for dates in certain locales

## 4.1.4 - 2017-07-17

* Adding ability to specify countries for shipping in the Android Pay MaskedWalletRequest
* Adding ability to specify card networks in the Android Pay MaskedWalletRequest

## 4.1.3 - 2017-07-13

* Adding Stripe-Account optional header for integration with Connect merchant accounts
* Adding AndroidPayConfiguration.setCountryCode optional method to specify transaction country

## 4.1.2 - 2017-06-27

* Fixing a missing method call in android pay
* Removing the android support V4 libraries

## 4.1.1 - 2017-06-15

* Fixing a preference default in android pay

## 4.1.0 - 2017-06-14

* Added a token field to SourceParams. You can use this to create a source from an existing token.
* https://stripe.com/docs/api#create_source-token

## 4.0.3 - 2017-06-05

* Added support for PII tokens
* Added ability to clear the card input widget
* Upgraded fraud detection tools

## 4.0.2 - 2017-05-15

* Added StripePaymentSource interface, extended by both Source and Token
* Upgraded for compatibility with stripe:stripe-android-pay
* Released stripe:stripe-android-pay library, dependent on stripe:stripe-android

## 4.0.1 - 2017-04-17

* Added setters for the card number, expiration date, and cvc fields in the CardInputWidget
* Added a new example project with back end integration
* Added the ability to set a listener on the CardInputWidget for various events
* Made the card brand icon show in the widget when the CVC entry is complete

## 4.0.0 - 2017-04-10

* Fixed issue #179, where certain pasted in credit cards would be incorrectly read as invalid
* **BREAKING** Removed the try/catch required around Stripe instance creation.

## 3.1.1 - 2017-04-04

* Fixed design tab display bug on card input widget
* Upgraded to Gradle version 3.4.1
* SEPA Debit address is now optional

## 3.1.0 - 2017-03-28

* Added support for creating and retrieving Source objects
* Added support for redirect flow and polling to update Source status
* Restyled the example project, added secondary activity to demonstrate 3DS support

## 3.0.1 - 2017-02-27

* Removed `@Deprecated` tag from most setters on the Card object

## 3.0.0 - 2017-02-25

* Added a card input widget to allow easy UI for collecting card data.
* **BREAKING** Increased the minimum SDK version to 11 (needed for animation classes).
* **BREAKING** Added required Context argument to Stripe constructor for resolving resources

## 2.1.0 - 2017-01-19

* Added bindings to allow creation of bank account tokens.

## 2.0.3 - 2017-01-09

* Updated OS version logging to be relevant for Android.

## 2.0.2 - 2016-12-22

* Made the StripeApiHandler.VERSION constant public.

## 2.0.1 - 2016-12-22

* Made the Token, Card, and Error parsing functions public.

## 2.0.0 - 2016-12-20

* Removed the dependency on stripe-java and gson
* Added a synchronous version of requestToken (still deprecated)
* Removed the (previously deprecated) requestToken methods

## 1.1.1 - 2016-12-09

* Refactored the bundled example project
* Reverted change in StripeTextUtils to exclude reference to framework classes

## 1.1.0 - 2016-12-01

* Exposed funding property on Card object
* Updated getType() to getBrand() to match Stripe API (getType() is still supported)
* Added synchronous method to create tokens which allows integration with RxJava
* Updated example application to include RxJava integration example
* Flattened example project structure for clarity

## 1.0.6 - 2016-11-15

* Updated to stripe-java 3.2.0
* Fixed American Express number validation problem
* Updated build target sdk version, build tools
* Moved tests out of example project and into stripe project

## 1.0.5 - 2016-08-26

* Modified Java bindings dependency
* Updated Card model to reflect recent changes
* Updated proguard and dependency versions

## 1.0.4 - 2016-01-29

* Remove incorrect Diner's Club card prefix
* Add Fabric properties file<|MERGE_RESOLUTION|>--- conflicted
+++ resolved
@@ -2,8 +2,6 @@
 
 ## XX.XX.XX - 2023-XX-XX
 
-<<<<<<< HEAD
-=======
 ## 20.37.1 - 2024-01-25
 
 ### PaymentSheet
@@ -12,7 +10,6 @@
 ### Payments
 * [FIXED][7822](https://github.com/stripe/stripe-android/pull/7822) Fixed an issue where the SDK was unable to follow URL redirects in some cases.
 
->>>>>>> d6d2967e
 ## 20.37.0 - 2024-01-22
 
 ### Payments
