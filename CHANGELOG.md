--- conflicted
+++ resolved
@@ -2,8 +2,6 @@
 
 ## XX.XX.XX - 20XX-XX-XX
 
-<<<<<<< HEAD
-=======
 ## 21.0.1 - 2024-11-11
 
 ### PaymentSheet
@@ -29,7 +27,6 @@
 * Bumped Kotlin from 1.9.25 to 2.0.21.
 * Bumped Kotlin Coroutines from 1.8.1 to 1.9.0.
 
->>>>>>> 4a49d68e
 ## 20.53.0 - 2024-10-21
 
 ### PaymentSheet
