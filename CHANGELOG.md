# CHANGELOG
## 20.0.0 - 2022-04-04
This release patches on a crash on PaymentLauncher, updates the package name of some public classes,
changes the public API for CardImageVerificationSheet and releases Identity SDK.

<<<<<<< HEAD
### Payments
* [ADDED] [4804](https://github.com/stripe/stripe-android/pull/4804) Added card-scanning feature to PaymentSheet
=======
### Payments (`com.stripe:stripe-android`)
>>>>>>> 131cbe89
* [FIXED] [4776](https://github.com/stripe/stripe-android/pull/4776) fix issue with PaymentLauncher configuration change
* [CHANGED] [4358](https://github.com/stripe/stripe-android/pull/4358) Updated the card element on
  PaymentSheet to use Compose.

### Identity (`com.stripe:identity`)
* [ADDED] [4820](https://github.com/stripe/stripe-android/pull/4820) Release Stripe's Identity SDK.

### Connections (`com.stripe:connection`)
* [ADDED] [4818](https://github.com/stripe/stripe-mandroid/pull/4818) Connections SDK can be optionally included to support ACH Direct Debit payments.

### CardScan (`com.stripe:stripecardscan`)
* [CHANGED] [4778](https://github.com/stripe/stripe-android/pull/4778) CardImageVerificationSheet: removed the callback from
  present to create, wrapping it inside a CardImageVerificationResultCallback object.

### Core (`com.stripe:stripe-core`)
* [CHANGED] [4800](https://github.com/stripe/stripe-android/pull/4800) Relocated network exceptions
  to :stripe-core.
* [CHANGED] [4803](https://github.com/stripe/stripe-android/pull/4803) Remove network related internal files.
* [CHANGED] [4803](https://github.com/stripe/stripe-android/pull/4803) The following classes' packages are changed
  * `com.stripe.android.AppInfo` -> `com.stripe.android.core.AppInfo`
  * `com.stripe.android.model.StripeFile` -> `com.stripe.android.core.model.StripeFile`
  * `com.stripe.android.model.StripeFileParams` -> `com.stripe.android.core.model.StripeFileParams`
  * `com.stripe.android.model.StripeFilePurpose` -> `com.stripe.android.core.model.StripeFilePurpose`

## 19.3.1 - 2022-03-22
This release patches an issue with 3ds2 confirmation

### Payments
* [FIXED] [4747](https://github.com/stripe/stripe-android/pull/4747) update 3ds2 to v6.1.5, see PR for specific issues addressed.

## 19.3.0 - 2022-03-16
This release enables a new configuration object to be defined for StripeCardScan and updates our 3ds2 SDK.

### PaymentSheet
* [FIXED] [4646](https://github.com/stripe/stripe-android/pull/4646) Update 3ds2 to latest version 6.1.4, see PR for specific issues addressed.
* [FIXED] [4669](https://github.com/stripe/stripe-android/pull/4669) Restrict the list of SEPA debit supported countries.

### CardScan
* [ADDED] [4689](https://github.com/stripe/stripe-android/pull/4689) The `CardImageVerificationSheet` initializer can now take an additional `Configuration` object.

## 19.2.2 - 2022-03-01
* [FIXED] [4606](https://github.com/stripe/stripe-android/pull/4606) Keep status bar color in PaymentLauncher

### Card scanning
* [ADDED] [4592](https://github.com/stripe/stripe-android/pull/4592) Add support for launching card scan from fragments.

## 19.2.0 - 2022-02-14
This release includes several bug fixes and upgrades Kotlin to 1.6.
* [CHANGED] [4546](https://github.com/stripe/stripe-android/pull/4546) Update to kotlin 1.6
* [FIXED] [4560](https://github.com/stripe/stripe-android/pull/4560) Fix `cardValidCallback` being added multiple times in `CardInputWidget`.
* [FIXED] [4574](https://github.com/stripe/stripe-android/pull/4574) Take `postalCode` into account in `CardMultilineWidget` validation.
* [FIXED] [4579](https://github.com/stripe/stripe-android/pull/4579) Fix crash when no bank is selected in `AddPaymentMethodActivity`.
### PaymentSheet
* [FIXED] [4466](https://github.com/stripe/stripe-android/pull/4466) Fix issues when activities are lost on low resource phones.
* [FIXED] [4557](https://github.com/stripe/stripe-android/pull/4557) Add missing app info to some Stripe API requests
### Card scanning
* [FIXED] [4548](https://github.com/stripe/stripe-android/pull/4548) Potential work leak when canceling a card scan in StripeCardScan
* [ADDED] [4562](https://github.com/stripe/stripe-android/pull/4562) Add an example page for cardscan
* [FIXED] [4575](https://github.com/stripe/stripe-android/pull/4575) Fix card add display bug

## 19.1.1 - 2022-01-31
### PaymentSheet
* [CHANGED] [4515](https://github.com/stripe/stripe-android/pull/4515) Disable card saving by default in PaymentSheet
* [FIXED] [4504](https://github.com/stripe/stripe-android/pull/4504) Fix CardValidCallback not firing on postal code changes
* [CHANGED] [4512](https://github.com/stripe/stripe-android/pull/4512) Relay error message on PaymentResult.Failed

## 19.1.0 - 2022-01-05
This release enables new payment methods in the Mobile Payment Element: Eps, Giropay, P24, Klarna, PayPal, AfterpayClearpay.
For a full list of the supported payment methods, refer to [our documentation](https://stripe.com/docs/payments/payment-methods/integration-options#payment-method-product-support).
* [4492](https://github.com/stripe/stripe-android/pull/4492) Enable Afterpay in Payment Sheet
* [4489](https://github.com/stripe/stripe-android/pull/4489) Enable Eps, Giropay, p24, klarna and paypal in payment sheet
* [4481](https://github.com/stripe/stripe-android/pull/4481) Add minimal user key auth support to PaymentSheet

Dependencies updated:
* [4484](https://github.com/stripe/stripe-android/pull/4484) Bump kotlinCoroutinesVersion from 1.5.2 to 1.6.0
* [4485](https://github.com/stripe/stripe-android/pull/4485) Bump kotlinx-serialization-json from 1.3.1 to 1.3.2
* [4478](https://github.com/stripe/stripe-android/pull/4478) Bump navigation-compose from 2.4.0-beta02 to 2.4.0-rc01
* [4475](https://github.com/stripe/stripe-android/pull/4475) Update gradle version from 7.1.1 to 7.3.2
* [4464](https://github.com/stripe/stripe-android/pull/4464) Bump accompanist-flowlayout from 0.20.2 to 0.20.3
* [4472](https://github.com/stripe/stripe-android/pull/4472) Bump org.jetbrains.kotlin.plugin.serialization from 1.6.0 to 1.6.10

## 19.0.0 - 2021-12-13
This release includes several bug fixes and has the first release of [Stripe CardScan SDK](https://github.com/stripe/stripe-android/tree/master/stripecardscan)
* [4426](https://github.com/stripe/stripe-android/pull/4426) don't override returnUrl for instant app
* [4424](https://github.com/stripe/stripe-android/pull/4424) callback for postal code complete
* [4438](https://github.com/stripe/stripe-android/pull/4438) allow non-terminal state for PaymentSheet
* [4432](https://github.com/stripe/stripe-android/pull/4432) Span PMs across the PaymentSheet when there are only two of them
* [4414](https://github.com/stripe/stripe-android/pull/4414) Add support for new languages: fil, hr, in, ms-rMY, th, vi.
* [4408](https://github.com/stripe/stripe-android/pull/4408) revert static height on cmw text boxes
* [4396](https://github.com/stripe/stripe-android/pull/4396) Fix snackbar NPE
* [4385](https://github.com/stripe/stripe-android/pull/4385) Remove filter on postal codes when switching away from US
* [4354](https://github.com/stripe/stripe-android/pull/4354) Convert toast to snackbar in examples
* [4383](https://github.com/stripe/stripe-android/pull/4383) Convert entered country code to display name if needed
* [4384](https://github.com/stripe/stripe-android/pull/4384) CardFormView will auto convert the country name to country code when typed

Dependencies updated:
* [4463](https://github.com/stripe/stripe-android/pull/4463) Bump play-services-wallet from 18.1.3 to 19.0.0
* [4456](https://github.com/stripe/stripe-android/pull/4456) Bump gradle from 7.0.3 to 7.0.4
* [4447](https://github.com/stripe/stripe-android/pull/4447) Bump daggerVersion from 2.40.4 to 2.40.5
* [4441](https://github.com/stripe/stripe-android/pull/4441) Bump json from 20210307 to 20211205
* [4434](https://github.com/stripe/stripe-android/pull/4434) Bump daggerVersion from 2.40.3 to 2.40.4
* [4433](https://github.com/stripe/stripe-android/pull/4433) Bump ktlint from 0.43.1 to 0.43.2
* [4428](https://github.com/stripe/stripe-android/pull/4428) Bump robolectric from 4.7.2 to 4.7.3
* [4425](https://github.com/stripe/stripe-android/pull/4425) Bump ktlint from 0.43.0 to 0.43.1
* [4422](https://github.com/stripe/stripe-android/pull/4422) Bump daggerVersion from 2.40.2 to 2.40.3
* [4407](https://github.com/stripe/stripe-android/pull/4407) Bump dokka-gradle-plugin from 1.5.31 to 1.6.0
* [4406](https://github.com/stripe/stripe-android/pull/4406) Bump daggerVersion from 2.40.1 to 2.40.2
* [4395](https://github.com/stripe/stripe-android/pull/4395) Bump robolectric from 4.7.1 to 4.7.2
* [4394](https://github.com/stripe/stripe-android/pull/4394) Bump logging-interceptor from 4.9.2 to 4.9.3
* [4393](https://github.com/stripe/stripe-android/pull/4393) Bump mockitoCoreVersion from 4.0.0 to 4.1.0
* [4388](https://github.com/stripe/stripe-android/pull/4388) Bump robolectric from 4.7 to 4.7.1
* [4384](https://github.com/stripe/stripe-android/pull/4384) Bump activity-compose from 1.3.1 to 1.4.0
* [4382](https://github.com/stripe/stripe-android/pull/4382) Bump org.jetbrains.kotlin.plugin.serialization from 1.5.31 to 1.6.0
* [4379](https://github.com/stripe/stripe-android/pull/4379) Bump daggerVersion from 2.40 to 2.40.1
* [4378](https://github.com/stripe/stripe-android/pull/4378) Bump kotlinSerializationVersion from 1.3.0 to 1.3.1
* [4377](https://github.com/stripe/stripe-android/pull/4377) Bump robolectric from 4.6.1 to 4.7
* [4373](https://github.com/stripe/stripe-android/pull/4373) Bump tensorflow-lite from 2.6.0 to 2.7.0
* [4365](https://github.com/stripe/stripe-android/pull/4365) Bump binary-compatibility-validator from 0.7.1 to 0.8.0
* [4363](https://github.com/stripe/stripe-android/pull/4363) Bump accompanist-flowlayout from 0.20.1 to 0.20.2
* [4356](https://github.com/stripe/stripe-android/pull/4356) Bump composeVersion from 1.0.4 to 1.0.5
* [4353](https://github.com/stripe/stripe-android/pull/4353) Bump accompanist-flowlayout from 0.20.0 to 0.20.1
* [4352](https://github.com/stripe/stripe-android/pull/4352) Bump ktlint from 0.42.1 to 0.43.0
* [4347](https://github.com/stripe/stripe-android/pull/4347) Bump gson from 2.8.8 to 2.8.9

## 18.2.0 - 2021-10-29
This release includes several bug fixes, introduces Klarna as a payment method binding, and renables [WeChat Pay](https://github.com/stripe/stripe-android/tree/master/wechatpay) within the SDK
* [4323](https://github.com/stripe/stripe-android/pull/4323) reship wechat module 
* [4325](https://github.com/stripe/stripe-android/pull/4325) Add klarna to sdk w/ example
* [4339](https://github.com/stripe/stripe-android/pull/4339) Bump tensorflow-lite from 2.4.0 to 2.6.0
* [4340](https://github.com/stripe/stripe-android/pull/4340) Bump okio from 2.10.0 to 3.0.0
* [4334](https://github.com/stripe/stripe-android/pull/4334) Bank value is allowed to be null in the case of "other"
* [4330](https://github.com/stripe/stripe-android/pull/4330) Bump lifecycle-viewmodel-compose from 2.4.0-rc01 to 2.4.0
* [4329](https://github.com/stripe/stripe-android/pull/4329) Bump daggerVersion from 2.39.1 to 2.40
* [4309](https://github.com/stripe/stripe-android/pull/4309) Card number, CVC, postal, and expiration date should only show digits in keypad 
* [4198](https://github.com/stripe/stripe-android/pull/4198) Bump lifecycle-viewmodel-compose from 1.0.0-alpha07 to 2.4.0-rc01 
* [4296](https://github.com/stripe/stripe-android/pull/4296) When processing Result for a PI, refresh until reaches deterministic state
* [4290](https://github.com/stripe/stripe-android/pull/4290) Bump composeVersion from 1.0.2 to 1.0.4 
## 18.1.0 - 2021-10-18
### PaymentSheet
This release adds several new features to `PaymentSheet`, our drop-in UI integration:

#### More supported payment methods
The list of supported payment methods depends on your integration. If you’re using a `PaymentIntent`, we support:
- Card
- SEPA Debit, bancontact, iDEAL, sofort
 
If you’re using a `PaymentIntent` with `setup_future_usage` or a `SetupIntent`, we support:
- Card
- GooglePay

Note: To enable SEPA Debit and sofort, set `PaymentSheet.Configuration.allowsDelayedPaymentMethods` to `true` on the client. These payment methods can't guarantee you will receive funds from your customer at the end of the checkout because they take time to settle. Don't enable these if your business requires immediate payment (e.g., an on-demand service). See https://stripe.com/payments/payment-methods-guide

#### Pre-fill billing details
`PaymentSheet` collects billing details like name and email for certain payment methods. Pre-fill these fields to save customers time by setting `PaymentSheet.Configuration.defaultBillingDetails`.

#### Save payment methods on payment
> This is currently only available for cards + Apple/Google Pay.

`PaymentSheet` supports `PaymentIntents` with `setup_future_usage` set. This property tells us to save the payment method for future use (e.g., taking initial payment of a recurring subscription). When set, PaymentSheet hides the 'Save this card for future use' checkbox and always saves.

#### SetupIntent support
> This is currently only available for cards + Apple/Google Pay.

Initialize `PaymentSheet` with a `SetupIntent` to set up cards for future use without charging.

#### Smart payment method ordering
When a customer is adding a new payment method, `PaymentSheet` uses information like the customer's region to show the most relevant payment methods first.

### Other changes
* [4165](https://github.com/stripe/stripe-android/pull/4165) Postal code collection for cards is now limited to US, CA, UK
* [4274](https://github.com/stripe/stripe-android/pull/4274) Bump mockitoCoreVersion from 3.12.4 to 4.0.0
* [4279](https://github.com/stripe/stripe-android/pull/4279) Fix dependency incorrectly marked as implementation
* [4281](https://github.com/stripe/stripe-android/pull/4281) Add analytics event for failure creating 3ds2 params
* [4282](https://github.com/stripe/stripe-android/pull/4282) Bump gradle from 7.0.2 to 7.0.3
* [4283](https://github.com/stripe/stripe-android/pull/4283) Bump mockito-kotlin from 3.2.0 to 4.0.0
* [4291](https://github.com/stripe/stripe-android/pull/4291) Fix so empty string parameters are sent to the server
* [4295](https://github.com/stripe/stripe-android/pull/4295) Fix height on CardMultilineWidget textboxes
* [4297](https://github.com/stripe/stripe-android/pull/4297) Bump accompanist-flowlayout from 0.19.0 to 0.20.0

## 18.0.0 - 2021-10-07
This release includes several bug fixes, introduces a test mode indicator, makes a builder class for [payment sheet configuration](https://github.com/stripe/stripe-android/blob/master/paymentsheet/src/main/java/com/stripe/android/paymentsheet/PaymentSheet.kt#L130) and makes config properties immutable. 
* [4202](https://github.com/stripe/stripe-android/pull/4202) CardInputWidget.CardValidCallback will consider the postal code in validation
* [4183](https://github.com/stripe/stripe-android/pull/4183) Fix address pre-populate on line 1
* [4192](https://github.com/stripe/stripe-android/pull/4192) Remove internal on CardUtils
* [4214](https://github.com/stripe/stripe-android/pull/4214) Create test mode indicator
* [4265](https://github.com/stripe/stripe-android/pull/4265) Make config properties immutable, create Builder

## 17.2.0 - 2021-09-10
This release includes several bug fixes, introduces [PaymentLauncher](https://github.com/stripe/stripe-android/blob/master/payments-core/src/main/java/com/stripe/android/payments/paymentlauncher/PaymentLauncher.kt) as a replacement of [https://github.com/stripe/stripe-android/blob/master/payments-core/src/main/java/com/stripe/android/Stripe.kt](https://github.com/stripe/stripe-android/blob/master/payments-core/src/main/java/com/stripe/android/Stripe.kt) see example in [StripeIntentActivity](https://github.com/stripe/stripe-android/blob/master/example/src/main/java/com/stripe/example/activity/StripeIntentActivity.kt) on [line 28](https://github.com/stripe/stripe-android/blob/master/example/src/main/java/com/stripe/example/activity/StripeIntentActivity.kt#L28)
* [4157](https://github.com/stripe/stripe-android/pull/4157) Pass GooglePayLauncher arguments to DefaultGooglePayRepository
* [4165](https://github.com/stripe/stripe-android/pull/4165) Require credit postal for only US, CA, and GB
* [4173](https://github.com/stripe/stripe-android/pull/4173) Re-expose CardUtils.getPossibleCardBrand
* [4183](https://github.com/stripe/stripe-android/pull/4183) Fix address pre-populate on line 1
* [4159](https://github.com/stripe/stripe-android/pull/4159) Migrate PaymentController to PaymentLauncher within PaymentSheet components. 
* [4175](https://github.com/stripe/stripe-android/pull/4175) Migrate Custom Payment Sheet Example to PaymentLauncher

## 17.1.2 - 2021-08-25
This release includes several bug fixes, adds the capability to remove cards saved in `PaymentSheet` and to set default billing address fields in the `PaymentSheet.Configuration`.  It is now also possible to use Setup Intents with Google Pay on the multi-step Payment Sheet UI.
* [4107](https://github.com/stripe/stripe-android/pull/4107) Dokka updates for 17.1.1
* [4108](https://github.com/stripe/stripe-android/pull/4108) Support deleting saved payment methods
* [4113](https://github.com/stripe/stripe-android/pull/4113) Adds support for Google Pay with Setup Intents on Payment Sheet multi-step UI
* [4115](https://github.com/stripe/stripe-android/pull/4115) Fix infinite loading when StripeIntent is already confirmed
* [4117](https://github.com/stripe/stripe-android/pull/4117) Fix crash on `GooglePayLauncher` when confirmation fails
* [4118](https://github.com/stripe/stripe-android/pull/4118) Bump binary-compatibility-validator from 0.6.0 to 0.7.0
* [4119](https://github.com/stripe/stripe-android/pull/4119) Bump gradle from 7.0.0 to 7.0.1
* [4122](https://github.com/stripe/stripe-android/pull/4122) Remove global length and CA postal restrictions
* [4124](https://github.com/stripe/stripe-android/pull/4124) Add default billing detail configuration to PaymentSheet
* [4127](https://github.com/stripe/stripe-android/pull/4127) Bump gson from 2.8.7 to 2.8.8
* [4128](https://github.com/stripe/stripe-android/pull/4128) Bump mockitoCoreVersion from 3.11.2 to 3.12.1

## 17.1.1 - 2021-08-13
This release includes several bug fixes and temporarily disabled [WeChat Pay module](https://github.com/stripe/stripe-android/blob/master/wechatpay/README.md) due to a backend bug, For WeChat Pay integration now, please use `Stripe.confirmWeChatPayPayment`.
* [4057](https://github.com/stripe/stripe-android/pull/4057) Bump daggerVersion from 2.38 to 2.38.1
* [4065](https://github.com/stripe/stripe-android/pull/4065) Bump activity-compose from 1.3.0-rc02 to 1.3.0
* [4066](https://github.com/stripe/stripe-android/pull/4066) Bump gradle from 4.2.2 to 7.0.0
* [4069](https://github.com/stripe/stripe-android/pull/4069) `GooglePayPaymentMethodLauncher` takes `transactionId` and returns error code
* [4086](https://github.com/stripe/stripe-android/pull/4086) Bump activity-compose from 1.3.0 to 1.3.1
* [4088](https://github.com/stripe/stripe-android/pull/4088) Upgrade kotlinVersion to 1.5.21, composeVersion to 1.0.1
* [4092](https://github.com/stripe/stripe-android/pull/4092) Bump ktlint from 0.41.0 to 0.42.1
* [4098](https://github.com/stripe/stripe-android/pull/4098) Disable WeChat Pay module

## 17.1.0 - 2021-07-27
This release includes several bug fixes and introduces [WeChat Pay module](https://github.com/stripe/stripe-android/blob/master/wechatpay/README.md)

* [3978](https://github.com/stripe/stripe-android/pull/3978) Fix bug when cancelling Payment Sheet payment with Google Pay
* [4014](https://github.com/stripe/stripe-android/pull/4014) Added support for WeChatPay
* [4026](https://github.com/stripe/stripe-android/pull/4026) Bump daggerVersion from 2.37 to 2.38
* [4034](https://github.com/stripe/stripe-android/pull/4034) Fix PaymentSheetActivity getting stuck in loading state during recreation
* [4035](https://github.com/stripe/stripe-android/pull/4035) Remove dependency from PaymentSheet on RxJava
* [4046](https://github.com/stripe/stripe-android/pull/4046) Fix 3DS2 redirect on Firefox
* [4049](https://github.com/stripe/stripe-android/pull/4026) Fix bug where 3DS2 completion did not close the PaymentSheet
* [4051](https://github.com/stripe/stripe-android/pull/4051) Fix Setup Intent confirmation when using GooglePayLauncher

## 17.0.0 - 2021-07-15
This release includes several breaking changes. See the [migration guide](https://github.com/stripe/stripe-android/blob/master/MIGRATING.md) for more details.

### What's New
This release introduces `GooglePayLauncher` and `GooglePayPaymentMethodLauncher` to simplify
Google Pay integration. See the [Google Pay integration guide](https://stripe.com/docs/google-pay)
for more details.

### Notable Changes
* [#3820](https://github.com/stripe/stripe-android/pull/3820) Upgrade Kotlin to `1.5.10`
* [#3883](https://github.com/stripe/stripe-android/pull/3883) Remove `PaymentIntent#nextAction`
* [#3899](https://github.com/stripe/stripe-android/pull/3899) Introduce `GooglePayLauncher` and `GooglePayPaymentMethodLauncher`
    * Drop-in classes that simplify integrating Google Pay
* [#3918](https://github.com/stripe/stripe-android/pull/3918) Upgrade Android Gradle plugin to `4.2.2`
* [#3942](https://github.com/stripe/stripe-android/pull/3942) Upgrade Gradle to `7.1.1`
* [#3944](https://github.com/stripe/stripe-android/pull/3944) Introduce `GooglePayLauncherContract` and `GooglePayPaymentMethodLauncherContract`
    * `ActivityResultContract` classes that enable integrating `GooglePayLauncher` and `GooglePayPaymentMethodLauncher` in Jetpack Compose
* [#3951](https://github.com/stripe/stripe-android/pull/3951) Upgrade material-components to `1.4.0`
* [#3976](https://github.com/stripe/stripe-android/pull/3976) Upgrade Kotlin Coroutines to `1.5.1`
* [#4010](https://github.com/stripe/stripe-android/pull/4010) Upgrade 3DS2 SDK to `6.1.1`
    * Migrate challenge flow to use Activity Result API
    * Add support for Cartes Bancaires and UnionPay
    * Upgrade `nimbus-jose-jwt` to `9.11.1`

## 16.10.2 - 2021-07-02
* [#3811](https://github.com/stripe/stripe-android/pull/3811) Fix `CountryCode` parceling
* [#3833](https://github.com/stripe/stripe-android/pull/3833) Fix coroutine usage in Stripe3DS2Authenticator
* [#3863](https://github.com/stripe/stripe-android/pull/3863) Make `PayWithGoogleUtils#getPriceString()` Locale-agnostic
* [#3892](https://github.com/stripe/stripe-android/pull/3892) Add PaymentSheet support for Jetpack Compose
* [#3905](https://github.com/stripe/stripe-android/pull/3905) Fix `StripeEditText` crash on instantiation

## 16.10.0 - 2021-05-28
* [#3752](https://github.com/stripe/stripe-android/pull/3752) Support connected accounts when using Google Pay in PaymentSheet
* [#3761](https://github.com/stripe/stripe-android/pull/3761) Publish `CardFormView`
* [#3762](https://github.com/stripe/stripe-android/pull/3762) Add SetupIntent support in PaymentSheet
* [#3769](https://github.com/stripe/stripe-android/pull/3769) Upgrade Google Pay SDK to `18.1.3`

## 16.9.0 - 2021-05-21
* [#3727](https://github.com/stripe/stripe-android/pull/3727) Upgrade Gradle to `7.0.2`
* [#3734](https://github.com/stripe/stripe-android/pull/3734) Upgrade `androidx.appcompat:appcompat` to `1.3.0`
* [#3735](https://github.com/stripe/stripe-android/pull/3735) Upgrade `fragment-ktx` to `1.3.4`
* [#3737](https://github.com/stripe/stripe-android/pull/3737) Add `Stripe.createRadarSession()` API binding for `/v1/radar/session`
* [#3739](https://github.com/stripe/stripe-android/pull/3739) Downgrade Kotlin from `1.5.0` to `1.4.32`

## 16.8.2 - 2021-05-14
* [#3709](https://github.com/stripe/stripe-android/pull/3709) Upgrade org.jetbrains.kotlin.plugin.serialization to `1.5.0`
* [#3710](https://github.com/stripe/stripe-android/pull/3710) Upgrade kotlinx-serialization-json to `1.2.0`
* [#3711](https://github.com/stripe/stripe-android/pull/3711) Upgrade Gradle to `7.0.1`
* [#3712](https://github.com/stripe/stripe-android/pull/3712) Move PaymentSheet example into its own app
* [#3717](https://github.com/stripe/stripe-android/pull/3717) Upgrade mockito-core to `3.10.0`
* [#3721](https://github.com/stripe/stripe-android/pull/3721) Fix crash on Android 8 and 9 when opening the PaymentSheet
* [#3722](https://github.com/stripe/stripe-android/pull/3722) Upgrade Android Gradle Plugin to `4.2.1`

## 16.8.0 - 2021-05-07
This release adds a prebuilt UI.   It combines all the steps required to pay - collecting payment details and confirming the payment - into a single sheet that displays on top of your app.  See the [guide](https://stripe.com/docs/payments/accept-a-payment?platform=android) for more details.

* [#3663](https://github.com/stripe/stripe-android/pull/3663) Add support for using Chrome to host a 3DS1 authentication page when Custom Tabs are not available
* [#3677](https://github.com/stripe/stripe-android/pull/3677) Upgrade Android Gradle Plugin to `4.2.0`
* [#3680](https://github.com/stripe/stripe-android/pull/3680) Deprecate `returnUrl` in some `ConfirmPaymentIntentParams` create() methods
   * A custom `return_url` is not needed to return control to the app after an authentication attempt 
* [#3681](https://github.com/stripe/stripe-android/pull/3681) Reset PaymentIntent and SetupIntent status after 3DS1 cancellation in Custom Tabs
   * When a customer closed a 3DS1 authentication page hosted in Custom Tabs, the Intent's `status` was not reset
     from `requires_action` to `requires_payment_method`. This is now fixed.
* [#3685](https://github.com/stripe/stripe-android/pull/3685) Upgrade Kotlin to `1.5.0`
* [#3687](https://github.com/stripe/stripe-android/pull/3687) Add support for PaymentSheet prebuilt UI.
* [#3696](https://github.com/stripe/stripe-android/pull/3696) Upgrade `activity-ktx` to `1.2.3`


## 16.7.1 - 2021-04-29
* [#3653](https://github.com/stripe/stripe-android/pull/3653) Support WeChat Pay for creating a `PaymentMethod` and confirming a `PaymentIntent`
    * WeChat Pay is still in beta. To enable support in API bindings, pass the `StripeApiBeta.WeChatPayV1` as an argument when instantiating a `Stripe` instance.
* [#3567](https://github.com/stripe/stripe-android/pull/3567) Use `lifecycleScope` where possible in `Stripe.kt`
    * When calling payment and setup confirmation methods (e.g. `confirmPayment()`), using
      a `ComponentActivity` subclass (e.g. `AppCompatActivity`) will make the call lifecycle-aware.
* [#3635](https://github.com/stripe/stripe-android/pull/3635) Deprecate `extraParams` in `ConfirmPaymentIntentParams`
    * Use `setupFutureUsage` instead.
      ```kotlin
      // before
      ConfirmPaymentIntentParams.createWithPaymentMethodCreateParams(
          params,
          clientSecret,
          extraParams = mapOf("setup_future_usage" to "off_session")
      )
      
      // after
      ConfirmPaymentIntentParams.createWithPaymentMethodCreateParams(
          params,
          clientSecret,
          setupFutureUsage = SetupFutureUsage.OffSession
      )
      ```
* [#3640](https://github.com/stripe/stripe-android/pull/3640) Add support for beta headers using `StripeApiBeta`
    * The following example includes the `wechat_pay_beta=v1` flag in API requests:
      ```kotlin
      Stripe(
          context,
          publishableKey,
          betas = setOf(StripeApiBeta.WechatPayV1)
      )
      ```
* [#3644](https://github.com/stripe/stripe-android/pull/3644) Use Custom Tabs for 3DS1 payment authentication when available
    * When a `ConfirmPaymentIntentParams` or `ConfirmSetupIntentParams` instance is created
      **without** a custom `return_url` value and used to confirm a `PaymentIntent` or
      `SetupIntent` **and** the device supports
      [Custom Tabs](https://developer.chrome.com/docs/android/custom-tabs/overview/), 
      use Custom Tabs instead of a WebView to render the authentication page.
    * See [Stripe#confirmPayment()](https://github.com/stripe/stripe-android/blob/8bf5b738878362c6b9e4ac79edc7c515d9ba63ef/stripe/src/main/java/com/stripe/android/Stripe.kt#L145)
      for more details.
* [#3646](https://github.com/stripe/stripe-android/pull/3646) Upgrade 3DS2 SDK to `5.3.1`
    * Gracefully handle unknown directory server ids
* [#3656](https://github.com/stripe/stripe-android/pull/3656) Deprecate `return_url` in `ConfirmSetupIntentParams`
    * Setting a custom `return_url` prevents authenticating 3DS1 with Custom Tabs.
      Instead, a WebView fallback will be used.

## 16.6.1 - 2021-04-26
* [#3568](https://github.com/stripe/stripe-android/pull/3568) Add suspending function variants for payment confirmation methods
* [#3587](https://github.com/stripe/stripe-android/pull/3587) Upgrade Kotlin to `1.4.32`
* [#3606](https://github.com/stripe/stripe-android/pull/3606) Upgrade Gradle to `7.0`
* [#3626](https://github.com/stripe/stripe-android/pull/3626) Upgrade Fragment to `1.3.3`
* [#3632](https://github.com/stripe/stripe-android/pull/3632) Upgrade 3DS2 SDK to `5.3.0`
    * Upgrade `nimbus-jose-jwt` to `9.8.1`
    * Gracefully handle unknown directory servers

## 16.5.0 - 2021-04-08
* [#3557](https://github.com/stripe/stripe-android/pull/3557) Add suspending function variants of API methods
* [#3559](https://github.com/stripe/stripe-android/pull/3559) Fix OXXO confirmation flow
* [#3575](https://github.com/stripe/stripe-android/pull/3575) Upgrade `recyclerview` to `1.2.0`

## 16.4.3 - 2021-04-02
* [#3555](https://github.com/stripe/stripe-android/pull/3555) Fix 3DS2 challenge completion endpoint request

## 16.4.2 - 2021-04-01
* [#3548](https://github.com/stripe/stripe-android/pull/3548) Refine `PaymentAuthWebViewClient` completion URL logic
* [#3549](https://github.com/stripe/stripe-android/pull/3549) Add SDK user agent to `PaymentAuthWebView`'s user agent
* [#3551](https://github.com/stripe/stripe-android/pull/3551) Add extra headers to `PaymentAuthWebViewActivity`'s loadUrl request

## 16.4.1 - 2021-04-01
* [#3537](https://github.com/stripe/stripe-android/pull/3537) Add account id support in `IssuingCardPinService`
* [#3538](https://github.com/stripe/stripe-android/pull/3538) Add support for retrying rate-limited API requests
* [#3543](https://github.com/stripe/stripe-android/pull/3543) Add better support for auto-dismissing `PaymentAuthWebViewActivity` when `return_url` is not provided

## 16.4.0 - 2021-03-29
* [#3457](https://github.com/stripe/stripe-android/pull/3457) Fix issue where `StripeEditText` was overriding default text color changes
* [#3476](https://github.com/stripe/stripe-android/pull/3476) Fix `PaymentMethodsAdapter` "new card" click handling
* [#3479](https://github.com/stripe/stripe-android/pull/3479) Add support for Blik payment method
* [#3482](https://github.com/stripe/stripe-android/pull/3482) Mark incomplete fields in `CardMultilineWidget` as invalid
* [#3484](https://github.com/stripe/stripe-android/pull/3484) Add new method `CardInputWidget#setCvcLabel`
* [#3493](https://github.com/stripe/stripe-android/pull/3493) Correctly return error results from `PaymentAuthWebViewActivity`
* [#3504](https://github.com/stripe/stripe-android/pull/3504) Add default mandate data for all applicable payment method types
* [#3507](https://github.com/stripe/stripe-android/pull/3507) Invoke issuing API requests on background thread
* [#3508](https://github.com/stripe/stripe-android/pull/3508) Make `EphemeralKeyProvider` a fun interface
* [#3517](https://github.com/stripe/stripe-android/pull/3517) Add retry logic for 3DS2 challenge completion endpoint
* [#3519](https://github.com/stripe/stripe-android/pull/3519) Update AndroidX dependencies
    * `androidx.activity:activity-ktx` to `1.2.2`
    * `androidx.annotation:annotation` to `1.2.0`
    * `androidx.fragment:fragment-ktx` to `1.3.2`
    * `androidx.lifecycle:lifecycle-*` to `2.3.1`
* [#3520](https://github.com/stripe/stripe-android/pull/3520) Invoke `CardInputWidget#cardInputListener` when postal code field gets focus
* [#3524](https://github.com/stripe/stripe-android/pull/3524) Update `layoutDirection` for card widget fields
    * Card number, expiration date, and CVC are always LTR
    * Postal code is defined by the locale

## 16.3.1 - 2021-03-16
* [#3381](https://github.com/stripe/stripe-android/pull/3381) Add `fingerprint` property to `PaymentMethod.Card`
* [#3401](https://github.com/stripe/stripe-android/pull/3401) Upgrade Gradle to `6.8.3`
* [#3429](https://github.com/stripe/stripe-android/pull/3429) Fix `ExpiryDateEditText` error messages
* [#3436](https://github.com/stripe/stripe-android/pull/3436) Upgrade `kotlin-coroutines` to `1.4.3`
* [#3438](https://github.com/stripe/stripe-android/pull/3438) Upgrade Kotlin to `1.4.31`
* [#3443](https://github.com/stripe/stripe-android/pull/3443) Create new transparent theme for invisible activities
* [#3456](https://github.com/stripe/stripe-android/pull/3456) Fix tint flicker in `CardBrandView`
* [#3460](https://github.com/stripe/stripe-android/pull/3460) Upgrade `activity-ktx` to `1.2.1`

## 16.3.0 - 2021-02-11
* [#3334](https://github.com/stripe/stripe-android/pull/3334) Upgrade Kotlin to `1.4.30`
* [#3346](https://github.com/stripe/stripe-android/pull/3346) Upgrade Gradle to `6.8.2`
* [#3349](https://github.com/stripe/stripe-android/pull/3349) Upgrade `material-components` to `1.3.0`
* [#3359](https://github.com/stripe/stripe-android/pull/3359) Add `brand` and `last4` properties to `CardParams`
* [#3367](https://github.com/stripe/stripe-android/pull/3367) Upgrade `fragment-ktx` to `1.3.0` and `activity-ktx` to `1.2.0`
* [#3368](https://github.com/stripe/stripe-android/pull/3368) Upgrade `androidx.lifecycle` dependencies to `2.3.0`
* [#3372](https://github.com/stripe/stripe-android/pull/3372) Upgrade 3DS2 SDK to `5.2.0`
    * Upgrade `nimbus-jose-jwt` to `9.5`
    * Upgrade Kotlin to `1.4.30`
    * Upgrade `material-components` to `1.3.0`
    * Upgrade `activity-ktx` to `1.2.0` and `fragment-ktx` to `1.3.0`
    * Upgrade `androidx.lifecycle` to `2.3.0`
    * Migrate `ProgressBar` to `CircularProgressIndicator`

## 16.2.1 - 2021-01-29
* [#3275](https://github.com/stripe/stripe-android/pull/3257) Fix spinner positioning in `CardMultilineWidget`
* [#3275](https://github.com/stripe/stripe-android/pull/3275) Upgrade Android Gradle Plugin to `4.1.2`
* [#3291](https://github.com/stripe/stripe-android/pull/3291) Upgrade Gradle to `6.8.1`
* [#3300](https://github.com/stripe/stripe-android/pull/3300) Upgrade AndroidX fragment dependency to `1.3.0-rc2`
* [#3302](https://github.com/stripe/stripe-android/pull/3302) Add support for creating `afterpay_clearpay` payment methods
* [#3315](https://github.com/stripe/stripe-android/pull/3315) Upgrade 3DS2 SDK to `5.1.1`
    * Upgrade `nimbus-jose-jwt` to `9.4.2`

## 16.2.0 - 2021-01-11
* [#3088](https://github.com/stripe/stripe-android/pull/3088) Mark some builders in `PaymentMethodCreateParams` as deprecated
* [#3134](https://github.com/stripe/stripe-android/pull/3134) Upgrade Kotlin to `1.4.21`
* [#3154](https://github.com/stripe/stripe-android/pull/3154) Fix `CvcEditText` layout issues in `CardMultilineWidget`
* [#3176](https://github.com/stripe/stripe-android/pull/3176) Update `GooglePayConfig` constructor
* [#3205](https://github.com/stripe/stripe-android/pull/3205) Add `androidx.activity:activity-ktx:1.2.0-rc01` as a dependency
* [#3232](https://github.com/stripe/stripe-android/pull/3232) Align card number field icon to end in `CardMultilineWidget`
* [#3237](https://github.com/stripe/stripe-android/pull/3237) Upgrade 3DS2 SDK to `5.0.1`
    * Sources are now included with the 3DS2 SDK
    * Upgrade `bcprov-jdk15to18` to `1.6.8`
    * Upgrade `nimbus-jose-jwt` to `9.4`
* [#3241](https://github.com/stripe/stripe-android/pull/3241) Upgrade Gradle to `6.8`

## 16.1.1 - 2020-11-25
* [#3028](https://github.com/stripe/stripe-android/pull/3028) Upgrade Android Gradle Plugin to `4.1.1`
* [#3035](https://github.com/stripe/stripe-android/pull/3035) Update handling of deeplinks in `PaymentAuthWebViewClient`
* [#3046](https://github.com/stripe/stripe-android/pull/3046) Upgrade Gradle to `6.7.1`
* [#3056](https://github.com/stripe/stripe-android/pull/3056) Upgrade Kotlin to `1.4.20`
* [#3058](https://github.com/stripe/stripe-android/pull/3058) Migrate to Kotlin Parcelize plugin
* [#3072](https://github.com/stripe/stripe-android/pull/3072) Fix crash in card widgets
* [#3083](https://github.com/stripe/stripe-android/pull/3083) Upgrade `stripe-3ds2-android` to `4.1.2`
    * Fix crash

## 16.1.0 - 2020-11-06
* [#2930](https://github.com/stripe/stripe-android/pull/2930) Upgrade Android Gradle Plugin to `4.1.0`
* [#2936](https://github.com/stripe/stripe-android/pull/2936) Upgrade Gradle to `6.7`
* [#2955](https://github.com/stripe/stripe-android/pull/2955) Add support for UPI payment method
* [#2965](https://github.com/stripe/stripe-android/pull/2965) Add support for Netbanking payment method
* [#2976](https://github.com/stripe/stripe-android/pull/2976) Update `ExpiryDateEditText` input allowlist
* [#2977](https://github.com/stripe/stripe-android/pull/2977) Fix crash in `CardNumberTextInputLayout`
* [#2981](https://github.com/stripe/stripe-android/pull/2981) Fix `PaymentMethodCreateParams` annotations on create methods
* [#2988](https://github.com/stripe/stripe-android/pull/2988) Update `PaymentSession.handlePaymentData()` to take a nullable `Intent`
* [#2989](https://github.com/stripe/stripe-android/pull/2989) Handle null `client_secret` in result `Intent`
* [#2995](https://github.com/stripe/stripe-android/pull/2995) Upgrade constraintlayout to `2.0.4`
* [#3006](https://github.com/stripe/stripe-android/pull/3006) Upgrade coroutines to `1.4.1`
* [#3010](https://github.com/stripe/stripe-android/pull/3010) Upgrade `stripe-3ds2-android` to `4.1.1`
    * Upgrade `bcprov-jdk15to18` to `1.6.7`
    * Upgrade `nimbus-jose-jwt` to `9.1.2`

## 16.0.1 - 2020-10-06 
* [#2894](https://github.com/stripe/stripe-android/pull/2894) Make `CardParams` constructor public
* [#2895](https://github.com/stripe/stripe-android/pull/2895) Add support for configuring a footer layout in payment methods screen
* [#2897](https://github.com/stripe/stripe-android/pull/2897) Only allow digits in `CvcEditText`
* [#2900](https://github.com/stripe/stripe-android/pull/2900) Only allow digits in BECS BSB and account number fields
* [#2913](https://github.com/stripe/stripe-android/pull/2913) Add support for Oxxo PaymentMethod

## 16.0.0 - 2020-09-23
This release includes several breaking changes. See the [migration guide](https://github.com/stripe/stripe-android/blob/master/MIGRATING.md) for more details.

This release adds support for 19-digit cards in `CardInputWidget` and `CardMultilineWidget`.

* [#2715](https://github.com/stripe/stripe-android/pull/2715) Add support for GrabPay PaymentMethod
* [#2721](https://github.com/stripe/stripe-android/pull/2721) Upgrade Kotlin coroutines to `1.3.9`
* [#2735](https://github.com/stripe/stripe-android/pull/2735) Upgrade Android Gradle Plugin to `4.0.1`
* [#2766](https://github.com/stripe/stripe-android/pull/2766) Upgrade Gradle to `6.6.1`
* [#2821](https://github.com/stripe/stripe-android/pull/2821) Support pasting a 19 digit PAN in `CardNumberEditText`
* [#2836](https://github.com/stripe/stripe-android/pull/2836) Handle `CustomerSession` failure in `PaymentMethodsActivity`
* [#2837](https://github.com/stripe/stripe-android/pull/2837) Upgrade Kotlin to `1.4.10`
* [#2841](https://github.com/stripe/stripe-android/pull/2841) Add new string translations
    * Adds support for several new languages
* [#2847](https://github.com/stripe/stripe-android/pull/2847) Update `CardInputWidget` text size for `ldpi` screens
* [#2854](https://github.com/stripe/stripe-android/pull/2854) Upgrade `com.google.android.material:material` to `1.2.1`
* [#2867](https://github.com/stripe/stripe-android/pull/2867) Upgrade 3DS2 SDK to `4.1.0`
    * Upgrade `material-components` to `1.2.1`
    * Upgrade `com.nimbusds:nimbus-jose-jwt` to `9.0.1`
    * Guard against crash when `TransactionTimer` is unavailable
* [#2873](https://github.com/stripe/stripe-android/pull/2873) Fix `CardInputWidget` field rendering in RTL
* [#2878](https://github.com/stripe/stripe-android/pull/2878) Remove `Stripe.createToken()`
* [#2880](https://github.com/stripe/stripe-android/pull/2880) Fix date formatting in `KlarnaSourceParams`
* [#2887](https://github.com/stripe/stripe-android/pull/2887) Re-render shipping methods screen when shipping methods change

## 15.1.0 - 2020-08-13
* [#2671](https://github.com/stripe/stripe-android/pull/2671) Add `cardParams` property to `CardInputWidget` and `CardMultilineWidget`
* [#2675](https://github.com/stripe/stripe-android/pull/2675) Add `CardParams` methods to `Stripe`
* [#2677](https://github.com/stripe/stripe-android/pull/2677) Deprecate `Card.create()`
* [#2679](https://github.com/stripe/stripe-android/pull/2679) Add missing `TokenizationMethod` values
    * `TokenizationMethod.Masterpass` and `TokenizationMethod.VisaCheckout`
* [#2692](https://github.com/stripe/stripe-android/pull/2692) Add support for Alipay PaymentMethod
    * See `Stripe#confirmAlipayPayment()`
* [#2693](https://github.com/stripe/stripe-android/pull/2693) Upgrade `androidx.appcompat:appcompat` to `1.2.0`
* [#2696](https://github.com/stripe/stripe-android/pull/2696) Upgrade to Gradle `6.6`
* [#2704](https://github.com/stripe/stripe-android/pull/2704) Deprecate metadata field on retrieved API objects
    * See `MIGRATING.md` for more details
* [#2708](https://github.com/stripe/stripe-android/pull/2708) Bump 3DS2 SDK to `4.0.5`
    * Fix crash related to SDK app id
    * Upgrade `com.nimbusds:nimbus-jose-jwt` to `8.20`

## 15.0.2 - 2020-08-03
* [#2666](https://github.com/stripe/stripe-android/pull/2666) Bump 3DS2 SDK to `4.0.4`
* [#2671](https://github.com/stripe/stripe-android/pull/2671) Add `cardParams` property to `CardInputWidget` and `CardMultilineWidget`
* [#2674](https://github.com/stripe/stripe-android/pull/2674) Add `SourceParams` creation method for `CardParams`
* [#2675](https://github.com/stripe/stripe-android/pull/2675) Add `CardParams` methods to `Stripe` class
* [#2679](https://github.com/stripe/stripe-android/pull/2679) Add missing `TokenizationMethod` values
    * Add `Masterpass` and `VisaCheckout`
* [#2681](https://github.com/stripe/stripe-android/pull/2681) Mark code using `Card` for card object creation as `@Deprecated`

## 15.0.1 - 2020-07-28
* [#2641](https://github.com/stripe/stripe-android/pull/2641) Add support for Bank Account as source on `Customer` object
* [#2643](https://github.com/stripe/stripe-android/pull/2643) Add missing fields to `Customer` model
* [#2644](https://github.com/stripe/stripe-android/pull/2644) Support new directory server network names
     * Enable support for Discover and other new networks
* [#2646](https://github.com/stripe/stripe-android/pull/2646) Allow `CardMultilineWidget`'s `TextInputLayout`s to be styled
* [#2649](https://github.com/stripe/stripe-android/pull/2649) Add `@JvmOverloads` to `GooglePayJsonFactory` methods
* [#2651](https://github.com/stripe/stripe-android/pull/2651) Update Kotlin coroutines to `1.3.8`
* [#2657](https://github.com/stripe/stripe-android/pull/2657) Fix HTML select option rendering in `WebView`

## 15.0.0 - 2020-07-09 
This release includes several breaking changes.
See the [migration guide](https://github.com/stripe/stripe-android/blob/master/MIGRATING.md) for more details.

* [#2542](https://github.com/stripe/stripe-android/pull/2542) Use `CustomerSession.stripeAccountId` in `AddPaymentMethodActivity`
* [#2543](https://github.com/stripe/stripe-android/pull/2543) Target JVM 1.8
* [#2544](https://github.com/stripe/stripe-android/pull/2544) Remove deprecated code related to `BankAccount` and `ActivityStarter`
* [#2545](https://github.com/stripe/stripe-android/pull/2545) Remove deprecated `AccountParams.create()` method
* [#2546](https://github.com/stripe/stripe-android/pull/2546) Remove deprecated `next_action` data objects from `PaymentIntent` and `SetupIntent`
* [#2547](https://github.com/stripe/stripe-android/pull/2547) Convert `BankAccount.BankAccountType` to `BankAccount.Type` enum
* [#2554](https://github.com/stripe/stripe-android/pull/2554) Update `PaymentAuthWebViewActivity`'s back button behavior
* [#2551](https://github.com/stripe/stripe-android/pull/2551) Fix `StrictMode` `DiskReadViolation` violations
* [#2555](https://github.com/stripe/stripe-android/pull/2555) Improve `PaymentAuthWebViewActivity`
* [#2559](https://github.com/stripe/stripe-android/pull/2559) Represent `PaymentIntent`'s `confirmationMethod` and `captureMethod` as enums
* [#2561](https://github.com/stripe/stripe-android/pull/2561) Make `CardInputListener.FocusField` an enum
* [#2562](https://github.com/stripe/stripe-android/pull/2562) Make `SourceTypeModel.Card.ThreeDSecureStatus` an enum
* [#2563](https://github.com/stripe/stripe-android/pull/2563) Make `PaymentMethod.Card#brand` a `CardBrand`
* [#2566](https://github.com/stripe/stripe-android/pull/2566) Make `Token.Type` an enum
* [#2569](https://github.com/stripe/stripe-android/pull/2569) Refactor `Source` class and related classes
* [#2572](https://github.com/stripe/stripe-android/pull/2572) Fix `StrictMode` `DiskReadViolation` violations when starting 3DS2
* [#2577](https://github.com/stripe/stripe-android/pull/2577) Make `CustomerSource#tokenizationMethod` a `TokenizationMethod?`
* [#2579](https://github.com/stripe/stripe-android/pull/2579) Make `PaymentMethod.Card.Networks` fields public
* [#2587](https://github.com/stripe/stripe-android/pull/2587) Fix BouncyCastle Proguard rule
* [#2594](https://github.com/stripe/stripe-android/pull/2594) Fix vector icon references in layout files
    * Reduce SDK size by ~30kb
    * Fix Google Pay icon in `PaymentMethodsActivity`
* [#2595](https://github.com/stripe/stripe-android/pull/2595) Bump SDK `minSdkVersion` to `21`
* [#2599](https://github.com/stripe/stripe-android/pull/2599) Remove `StripeSSLSocketFactory`
* [#2604](https://github.com/stripe/stripe-android/pull/2604) Add `stripeAccountId` to `PaymentConfiguration` and use in `AddPaymentMethodActivity`
* [#2609](https://github.com/stripe/stripe-android/pull/2609) Refactor `AddPaymentMethodActivity.Result`
* [#2610](https://github.com/stripe/stripe-android/pull/2610) Remove `PaymentSession` and `CustomerSession`'s "Activity" Listeners
* [#2611](https://github.com/stripe/stripe-android/pull/2611) Target API 30
* [#2617](https://github.com/stripe/stripe-android/pull/2617) Convert `CustomizableShippingField` to enum
* [#2623](https://github.com/stripe/stripe-android/pull/2623) Update Gradle to `6.5.1`
* [#2557](https://github.com/stripe/stripe-android/pull/2634) Update 3DS2 SDK to `4.0.3`

## 14.5.0 - 2020-06-04
* [#2453](https://github.com/stripe/stripe-android/pull/2453) Add `ConfirmPaymentIntentParams#receiptEmail`
* [#2458](https://github.com/stripe/stripe-android/pull/2458) Remove INTERAC from `GooglePayJsonFactory.DEFAULT_CARD_NETWORKS`
* [#2462](https://github.com/stripe/stripe-android/pull/2462) Capitalize currency code in `GooglePayJsonFactory`
* [#2466](https://github.com/stripe/stripe-android/pull/2466) Deprecate `ActivityStarter.startForResult()` with no args
* [#2467](https://github.com/stripe/stripe-android/pull/2467) Update `CardBrand.MasterCard` regex
* [#2475](https://github.com/stripe/stripe-android/pull/2475) Support `android:focusedByDefault` in `CardInputWidget`
    * Fixes #2463 on Android API level 26 and above
* [#2483](https://github.com/stripe/stripe-android/pull/2483) Fix formatting of `maxTimeout` value in `Stripe3ds2AuthParams`
* [#2494](https://github.com/stripe/stripe-android/pull/2494) Support starting 3DS2 challenge flow from a Fragment
* [#2496](https://github.com/stripe/stripe-android/pull/2496) Deprecate `StripeIntent.stripeSdkData`
* [#2497](https://github.com/stripe/stripe-android/pull/2497) Deprecate `StripeIntent.redirectData`
* [#2513](https://github.com/stripe/stripe-android/pull/2513) Add `canDeletePaymentMethods` to `PaymentSessionConfig`
    * `canDeletePaymentMethods` controls whether the user can delete a payment method
      by swiping on it in `PaymentMethodsActivity`
* [#2525](https://github.com/stripe/stripe-android/pull/2525) Upgrade Android Gradle Plugin to 4.0.0
* [#2531](https://github.com/stripe/stripe-android/pull/2531) Update 3DS2 SDK to 3.0.2
    * Fix bug in 3DS2 SDK where multi-screen challenges were not correctly returning result to starting Activity/Fragment
* [#2536](https://github.com/stripe/stripe-android/pull/2536) Update Gradle to 6.5

## 14.4.1 - 2020-04-30
* [#2441](https://github.com/stripe/stripe-android/pull/2441) Catch `IllegalArgumentException` in `ApiOperation`
* [#2442](https://github.com/stripe/stripe-android/pull/2442) Capitalize `GooglePayJsonFactory`'s `allowedCountryCodes`
* [#2445](https://github.com/stripe/stripe-android/pull/2445) Bump 3DS2 SDK to `2.7.8`
    * Downgrade BouncyCastle to `1.64`

## 14.4.0 - 2020-04-28
* [#2379](https://github.com/stripe/stripe-android/pull/2379) Add optional `stripeAccountId` param to most `Stripe` methods
    * This enables passing a `Stripe-Account` header on a per-request basis
* [#2398](https://github.com/stripe/stripe-android/pull/2398) Add optional `stripeAccountId` param to `Stripe#confirmPayment()`
* [#2405](https://github.com/stripe/stripe-android/pull/2405) Add optional `stripeAccountId` param to `Stripe#confirmSetupIntent()`
* [#2406](https://github.com/stripe/stripe-android/pull/2406) Add optional `stripeAccountId` param to `Stripe#authenticateSource()`
* [#2408](https://github.com/stripe/stripe-android/pull/2408) Update `PaymentMethod.Type#isReusable` values
* [#2412](https://github.com/stripe/stripe-android/pull/2412) Make `StripeIntentResult` implement `Parcelable`
* [#2413](https://github.com/stripe/stripe-android/pull/2413) Create `Stripe#retrievePaymentIntent()` and `Stripe#retrieveSetupIntent()` async methods
* [#2421](https://github.com/stripe/stripe-android/pull/2421) Capitalize `countryCode` in `GooglePayJsonFactory`
* [#2429](https://github.com/stripe/stripe-android/pull/2429) Fix SDK source paths and source publishing
* [#2430](https://github.com/stripe/stripe-android/pull/2430) Add `GooglePayJsonFactory.isJcbEnabled`
    * Enables JCB as an allowed card network. By default, JCB is disabled.
* [#2435](https://github.com/stripe/stripe-android/pull/2435) Bump 3DS2 SDK to `2.7.7`
    * On 3DS2 challenge screen, handle system back button tap as cancel button tap
* [#2436](https://github.com/stripe/stripe-android/pull/2436) Add `advancedFraudSignalsEnabled` property
    * See [Advanced fraud detection](https://stripe.com/docs/disputes/prevention/advanced-fraud-detection) for more details

## 14.3.0 - 2020-04-20
*This version of the SDK is not compliant with Google Play's Prominent Disclosure & Consent Requirements. The non-compliant code was unused and has been removed.*
*Please upgrade to version [14.4.0](https://github.com/stripe/stripe-android/blob/master/CHANGELOG.md#1440---2020-04-28) or greater.*

* [#2334](https://github.com/stripe/stripe-android/pull/2334) Add support for BACS Debit in `PaymentMethodCreateParams`
* [#2335](https://github.com/stripe/stripe-android/pull/2335) Add support for BACS Debit Payment Method
* [#2336](https://github.com/stripe/stripe-android/pull/2336) Improve `ShippingInfoWidget`
    * Make postal code and phone number fields single line
    * Make phone number field use `inputType="phone"`
* [#2342](https://github.com/stripe/stripe-android/pull/2342) Convert `CardBrand` prefixes to regex
    * Add `^81` as a pattern for `CardBrand.UnionPay`
* [#2343](https://github.com/stripe/stripe-android/pull/2343) Update `CardBrand.JCB` regex
* [#2362](https://github.com/stripe/stripe-android/pull/2362) Add support for parsing `shippingInformation` in `GooglePayResult`
* [#2365](https://github.com/stripe/stripe-android/pull/2365) Convert png assets to webp to reduce asset size
* [#2373](https://github.com/stripe/stripe-android/pull/2373) Set default `billingAddressFields` to `BillingAddressFields.PostalCode`
* [#2381](https://github.com/stripe/stripe-android/pull/2381) Add support for SOFORT PaymentMethod
* [#2384](https://github.com/stripe/stripe-android/pull/2384) Add support for P24 PaymentMethod
* [#2389](https://github.com/stripe/stripe-android/pull/2389) Add support for Bancontact PaymentMethod
* [#2390](https://github.com/stripe/stripe-android/pull/2390) Bump Kotlin version to `1.3.72`
* [#2392](https://github.com/stripe/stripe-android/pull/2392) Add `shipping` property to `PaymentIntent`
* [#2394](https://github.com/stripe/stripe-android/pull/2394) Add support for Giropay PaymentMethod
* [#2395](https://github.com/stripe/stripe-android/pull/2395) Add support for EPS PaymentMethod
* [#2396](https://github.com/stripe/stripe-android/pull/2396) Expose `klarna` property on `Source`
* [#2401](https://github.com/stripe/stripe-android/pull/2401) Bump 3DS2 SDK to `2.7.4`
    * Add new translations for 3DS2 SDK strings
    * Upgrade BouncyCastle to `1.65`

## 14.2.1 - 2020-03-26
*This version of the SDK is not compliant with Google Play's Prominent Disclosure & Consent Requirements. The non-compliant code was unused and has been removed.*
*Please upgrade to version [14.4.0](https://github.com/stripe/stripe-android/blob/master/CHANGELOG.md#1440---2020-04-28) or greater.*

* [#2299](https://github.com/stripe/stripe-android/pull/2299) Make `SourceParams.OwnerParams` constructor public and properties mutable
* [#2304](https://github.com/stripe/stripe-android/pull/2304) Force Canadian postal codes to be uppercase
* [#2315](https://github.com/stripe/stripe-android/pull/2315) Add `Fragment` support to `AddPaymentMethodActivityStarter`
* [#2325](https://github.com/stripe/stripe-android/pull/2325) Update `BecsDebitWidget`

## 14.2.0 - 2020-03-18
*This version of the SDK is not compliant with Google Play's Prominent Disclosure & Consent Requirements. The non-compliant code was unused and has been removed.*
*Please upgrade to version [14.4.0](https://github.com/stripe/stripe-android/blob/master/CHANGELOG.md#1440---2020-04-28) or greater.*

* [#2278](https://github.com/stripe/stripe-android/pull/2278) Add ability to require US ZIP code in `CardInputWidget` and `CardMultilineWidget`
* [#2279](https://github.com/stripe/stripe-android/pull/2279) Default `CardMultilineWidget` to global postal code configuration
* [#2282](https://github.com/stripe/stripe-android/pull/2282) Update pinned API version to `2020-03-02`
* [#2285](https://github.com/stripe/stripe-android/pull/2285) Create `BecsDebitMandateAcceptanceFactory` for generating BECS Debit mandate acceptance copy
* [#2290](https://github.com/stripe/stripe-android/pull/2290) Bump 3DS2 SDK to `2.7.2`
    * Fix `onActivityResult()` not called after 3DS2 challenge flow when "Don't keep activities" is enabled
    * Use view binding
    * Upgrade BouncyCastle to `1.64`
* [#2293](https://github.com/stripe/stripe-android/pull/2293) Add min length validation to BECS account number
* [#2295](https://github.com/stripe/stripe-android/pull/2295) Create `BecsDebitMandateAcceptanceTextView`
* [#2297](https://github.com/stripe/stripe-android/pull/2297) Add `BecsDebitWidget.ValidParamsCallback`

## 14.1.1 - 2020-03-09
*This version of the SDK is not compliant with Google Play's Prominent Disclosure & Consent Requirements. The non-compliant code was unused and has been removed.*
*Please upgrade to version [14.4.0](https://github.com/stripe/stripe-android/blob/master/CHANGELOG.md#1440---2020-04-28) or greater.*

* [#2257](https://github.com/stripe/stripe-android/pull/2257) Disable Kotlin Synthetics and migrate to [view binding](https://developer.android.com/topic/libraries/view-binding)
* [#2260](https://github.com/stripe/stripe-android/pull/2260) Update Kotlin Gradle Plugin to `1.3.70`
* [#2271](https://github.com/stripe/stripe-android/pull/2271) Update Proguard rules to remove unneeded BouncyCastle class
* [#2272](https://github.com/stripe/stripe-android/pull/2272) Update `kotlinx.coroutines` to `1.3.4`
* [#2274](https://github.com/stripe/stripe-android/pull/2274) Make `ConfirmPaymentIntentParams#savePaymentMethod` nullable

## 14.1.0 - 2020-03-02
*This version of the SDK is not compliant with Google Play's Prominent Disclosure & Consent Requirements. The non-compliant code was unused and has been removed.*
*Please upgrade to version [14.4.0](https://github.com/stripe/stripe-android/blob/master/CHANGELOG.md#1440---2020-04-28) or greater.*

* [#2207](https://github.com/stripe/stripe-android/pull/2207) Add `CardInputWidget#setPostalCodeTextWatcher`
* [#2211](https://github.com/stripe/stripe-android/pull/2211) Add support for 16-digit Diners Club card numbers
* [#2215](https://github.com/stripe/stripe-android/pull/2215) Set `CardInputWidget`'s postal code field's IME action to done
* [#2220](https://github.com/stripe/stripe-android/pull/2220) Highlight "Google Pay" option in payment methods screen if selected
* [#2221](https://github.com/stripe/stripe-android/pull/2221) Update 14-digit Diners Club formatting
* [#2224](https://github.com/stripe/stripe-android/pull/2224) Change `CardInputWidget` icon to represent validity of input
* [#2234](https://github.com/stripe/stripe-android/pull/2234) Add support for `setup_future_usage` in PaymentIntent confirmation
* [#2235](https://github.com/stripe/stripe-android/pull/2235) Update Android Gradle Plugin to 3.6.1
* [#2236](https://github.com/stripe/stripe-android/pull/2236) Change `CardMultilineWidget` icon to represent validity of input
* [#2238](https://github.com/stripe/stripe-android/pull/2238) Add support for `shipping` in PaymentIntent confirmation

## 14.0.0 - 2020-02-18
This release includes several breaking changes.
See the [migration guide](https://github.com/stripe/stripe-android/blob/master/MIGRATING.md) for more details.

*This version of the SDK is not compliant with Google Play's Prominent Disclosure & Consent Requirements. The non-compliant code was unused and has been removed.*
*Please upgrade to version [14.4.0](https://github.com/stripe/stripe-android/blob/master/CHANGELOG.md#1440---2020-04-28) or greater.*

* [#2136](https://github.com/stripe/stripe-android/pull/2136) Update `com.google.android.material:material` to `1.1.0`
* [#2141](https://github.com/stripe/stripe-android/pull/2141) Fix crash when deleting a payment method in `PaymentMethodsActivity`
* [#2155](https://github.com/stripe/stripe-android/pull/2155) Fix parceling of `PaymentRelayStarter.Args`
* [#2156](https://github.com/stripe/stripe-android/pull/2156) Fix FPX bank order
* [#2163](https://github.com/stripe/stripe-android/pull/2163) Remove return type from `PaymentSession.init()`
* [#2165](https://github.com/stripe/stripe-android/pull/2165) Simplify `PaymentSession` state and lifecycle management
    * When instantiating a `PaymentSession()` with an `Activity`, it must now be a `ComponentActivity`
      (e.g. `AppCompatActivity` or `FragmentActivity`)
    * `PaymentSession#init()` no longer takes a `savedInstanceState` argument
    * Remove `PaymentSession#savePaymentSessionInstanceState()`
    * Remove `PaymentSession#onDestroy()`
* [#2173](https://github.com/stripe/stripe-android/pull/2173) Fix Mastercard display name
* [#2174](https://github.com/stripe/stripe-android/pull/2174) Add optional params to `CustomerSession.getPaymentMethods()`
    * See [List a Customer's PaymentMethods](https://stripe.com/docs/api/payment_methods/list) for more details
* [#2179](https://github.com/stripe/stripe-android/pull/2179) Fetch previously used `PaymentMethod` in `PaymentSession`
    * If `PaymentSessionConfig.shouldPrefetchCustomer == true`, when a
      new `PaymentSession` is started, fetch the customer's previously
      selected payment method, if it exists, and return via
      `PaymentSessionListener#onPaymentSessionDataChanged()`
* [#2180](https://github.com/stripe/stripe-android/pull/2180) Remove `PaymentSession.paymentSessionData`
* [#2185](https://github.com/stripe/stripe-android/pull/2185) Convert `Card.FundingType` to `CardFunding` enum
* [#2189](https://github.com/stripe/stripe-android/pull/2189) Cleanup `StripeException` subclasses
* [#2194](https://github.com/stripe/stripe-android/pull/2194) Upgrade 3DS2 SDK to `2.5.4`
    * Update `com.google.android.material:material` to `1.1.0`
    * Fix accessibility issues on 3DS2 challenge screen
    * Update 3DS2 styles for consistency
        * Create `BaseStripe3DS2TextInputLayout` that extends `Widget.MaterialComponents.TextInputLayout.OutlinedBox`
        * Create `Stripe3DS2TextInputLayout` that extends `BaseStripe3DS2TextInputLayout`
        * Apply `Stripe3DS2TextInputLayout` to `TextInputLayout`
        * Create `BaseStripe3DS2EditText` with parent `Widget.MaterialComponents.TextInputEditText.OutlinedBox`
        * Rename `Stripe3DS2EditTextTheme` to `Stripe3DS2EditText` and change its parent to `BaseStripe3DS2EditText`
        * Apply `Stripe3DS2EditText` to `TextInputEditText`
* [#2195](https://github.com/stripe/stripe-android/pull/2195) Upgrade kotlin coroutines to 1.3.3
* [#2196](https://github.com/stripe/stripe-android/pull/2196) Create `SourceTypeModel` sealed class
    * Move `SourceCardData` subclass to `SourceTypeModel.Card`
    * Move `SourceSepaDebitData` subclass to `SourceTypeModel.SepaDebit`
    * Change type of `Source#sourceTypeModel` to `SourceTypeModel?`

## 13.3.0 - 2020-05-15
* Update 3DS2 SDK to v2.3.7
* Update dependencies
* Add `advancedFraudSignalsEnabled` property
  * See [Advanced fraud detection](https://stripe.com/docs/disputes/prevention/advanced-fraud-detection) for more details
* Include sources

## 13.2.0 - 2020-02-03
*This version of the SDK is not compliant with Google Play's Prominent Disclosure & Consent Requirements. The non-compliant code was unused and has been removed.*
*Please upgrade to version [13.2.0](https://github.com/stripe/stripe-android/blob/master/CHANGELOG.md#1330---2020-05-15) or greater.*

* [#2112](https://github.com/stripe/stripe-android/pull/2112) Enable adding Mandate to confirm params
* [#2113](https://github.com/stripe/stripe-android/pull/2113) Enable requiring postal code in `CardInputWidget` and `CardMultilineWidget`
* [#2114](https://github.com/stripe/stripe-android/pull/2114) Fix bug in highlighting `StripeEditText` fields with errors

## 13.1.3 - 2020-01-27
*This version of the SDK is not compliant with Google Play's Prominent Disclosure & Consent Requirements. The non-compliant code was unused and has been removed.*
*Please upgrade to version [13.2.0](https://github.com/stripe/stripe-android/blob/master/CHANGELOG.md#1330---2020-05-15) or greater.*

* [#2105](https://github.com/stripe/stripe-android/pull/2105) Fix crash when confirming a Payment Intent or Setup Intent and an error is encountered

## 13.1.2 - 2020-01-23
*This version of the SDK is not compliant with Google Play's Prominent Disclosure & Consent Requirements. The non-compliant code was unused and has been removed.*
*Please upgrade to version [13.2.0](https://github.com/stripe/stripe-android/blob/master/CHANGELOG.md#1330---2020-05-15) or greater.*

* [#2093](https://github.com/stripe/stripe-android/pull/2093) Add `CardValidCallback` and add support in card forms
* [#2094](https://github.com/stripe/stripe-android/pull/2094) Make `StripeError` serializable

## 13.1.1 - 2020-01-22
*This version of the SDK is not compliant with Google Play's Prominent Disclosure & Consent Requirements. The non-compliant code was unused and has been removed.*
*Please upgrade to version [13.2.0](https://github.com/stripe/stripe-android/blob/master/CHANGELOG.md#1330---2020-05-15) or greater.*

* [#2074](https://github.com/stripe/stripe-android/pull/2074) Populate `isSelected` for selected `PaymentMethodsAdapter` item
* [#2076](https://github.com/stripe/stripe-android/pull/2076) Announce invalid fields when validating `CardInputWidget`
* [#2077](https://github.com/stripe/stripe-android/pull/2077) Add delete payment method accessibility action in `PaymentMethodsAdapter`
* [#2078](https://github.com/stripe/stripe-android/pull/2078) Make `StripeEditText` errors accessible 
* [#2082](https://github.com/stripe/stripe-android/pull/2082) Use ErrorMessageTranslator for AddPaymentMethodActivity errors
* [#2083](https://github.com/stripe/stripe-android/pull/2083) Add accessibility traversal rules on `AddPaymentMethodActivity`
* [#2084](https://github.com/stripe/stripe-android/pull/2084) Update `BankAccount` constructor to support all bank account token parameters
* [#2086](https://github.com/stripe/stripe-android/pull/2086) Add `id` and `status` fields to `BankAccount`
* [#2087](https://github.com/stripe/stripe-android/pull/2087) Use `BankAccountTokenParams` for bank account token creation
    * Create `Stripe#createBankAccountToken()` and `Stripe#createBankAccountTokenSynchronous()` that take a `BankAccountTokenParams` object
    * Deprecate `BankAccount` for token creation

## 13.1.0 - 2020-01-16
*This version of the SDK is not compliant with Google Play's Prominent Disclosure & Consent Requirements. The non-compliant code was unused and has been removed.*
*Please upgrade to version [13.2.0](https://github.com/stripe/stripe-android/blob/master/CHANGELOG.md#1330---2020-05-15) or greater.*

* [#2055](https://github.com/stripe/stripe-android/pull/2055) Fix styling of `CardInputWidget` and `CardMultilineWidget`
    * `com.google.android.material:material:1.1.0-rc01` breaks `TextInputLayout` styling;
      fix by explicitly setting a style that extends `Widget.Design.TextInputLayout`
* [#2056](https://github.com/stripe/stripe-android/pull/2056) Update `CardInputWidget`'s `EditText` size
    * Fix "Postal Code" field being partially cut off on some screens
* [#2066](https://github.com/stripe/stripe-android/pull/2066) Add support for uploading a file to Stripe
    * See `Stripe#createFile()` and `Stripe#createFileSynchronous()`
* [#2071](https://github.com/stripe/stripe-android/pull/2071) Fix accessibility issues on Payment Methods selection screen
    * Mark `View`s representing existing payment methods and add a new payment method action as focusable and clickable


## 13.0.0 - 2020-01-13
This release includes several breaking changes.
See the [migration guide](https://github.com/stripe/stripe-android/blob/master/MIGRATING.md) for more details.

*This version of the SDK is not compliant with Google Play's Prominent Disclosure & Consent Requirements. The non-compliant code was unused and has been removed.*
*Please upgrade to version [13.2.0](https://github.com/stripe/stripe-android/blob/master/CHANGELOG.md#1330---2020-05-15) or greater.*

* [#1950](https://github.com/stripe/stripe-android/pull/1950) Add idempotency key for `Stripe` API POST methods
     ```kotlin
    class MyActivity : AppCompatActivity() {

        private fun createPaymentMethod(
            params: PaymentMethodCreateParams,
            idempotencyKey: String?
        ) {
            stripe.createPaymentMethod(
                params = params,
                idempotencyKey = idempotencyKey,
                callback = object : ApiResultCallback<PaymentMethod> {
                    override fun onSuccess(result: PaymentMethod) {
                    }

                    override fun onError(e: Exception) {
                    }
                }
            )
        }
    }
    ```
* [#1993](https://github.com/stripe/stripe-android/pull/1993) Remove deprecated methods from `PaymentSession`
    * See the [Migration Guide](https://github.com/stripe/stripe-android/blob/master/MIGRATING.md) for more details
* [#1994](https://github.com/stripe/stripe-android/pull/1994) Enable postal code field in `CardInputWidget` by default
* [#1995](https://github.com/stripe/stripe-android/pull/1995) Enable Google Pay option in Basic Integration and Stripe Activities
    * PaymentSession
      ```kotlin
      PaymentSessionConfig.Builder()
          // other settings
          .setShouldShowGooglePay(true)
          .build()
      ```

    * PaymentMethodsActivity
      ```kotlin
      PaymentMethodsActivityStarter.Args.Builder()
          // other settings
          .setShouldShowGooglePay(true)
          .build()
      ```
* [#1996](https://github.com/stripe/stripe-android/pull/1996) Update postal code logic for `CardMultilineWidget`
    * Default to showing postal code (i.e. `shouldShowPostalCode = true`)
    * Postal code is now optional when displayed
    * Remove validation on postal code field
    * Change postal code field hint text to "Postal Code"
    * Remove `CardInputListener.onPostalCodeComplete()`
* [#1998](https://github.com/stripe/stripe-android/pull/1998) Use `CardBrand` enum to represent card brands
    * Change the type of `Card#brand` and `SourceCardData#brand` properties from `String?` to `CardBrand`
    * Remove `Card.CardBrand`
* [#1999](https://github.com/stripe/stripe-android/pull/1999) Remove deprecated `BroadcastReceiver` logic from `PaymentFlowActivity`
    * See the [Migration Guide](https://github.com/stripe/stripe-android/blob/master/MIGRATING.md) for more details
* [#2000](https://github.com/stripe/stripe-android/pull/2000) Pass `PaymentSessionConfig` instance to `PaymentSession` constructor
* [#2002](https://github.com/stripe/stripe-android/pull/2002) Fix regression in `CardInputWidget` styling
    To customize the individual `EditText` fields of `CardInputWidget`, define a `Stripe.CardInputWidget.EditText` style
    that extends `Stripe.Base.CardInputWidget.EditText`. For example,
    ```xml
    <style name="Stripe.CardInputWidget.EditText" parent="Stripe.Base.CardInputWidget.EditText">
        <item name="android:textSize">22sp</item>
        <item name="android:textColor">@android:color/holo_blue_light</item>
        <item name="android:textColorHint">@android:color/holo_orange_light</item>
    </style>
    ```
* [#2003](https://github.com/stripe/stripe-android/pull/2003) Add support for authenticating a `Source` via in-app WebView
    ```kotlin
    class MyActivity : AppCompatActivity() {
        private fun authenticateSource(source: Source) {
            stripe.authenticateSource(this, source)
        }

        override fun onActivityResult(requestCode: Int, resultCode: Int, data: Intent?) {
            super.onActivityResult(requestCode, resultCode, data)

            if (data != null && stripe.isAuthenticateSourceResult(requestCode, data)) {
                stripe.onAuthenticateSourceResult(
                    data,
                    object : ApiResultCallback<Source> {
                        override fun onSuccess(result: Source) {
                        }

                        override fun onError(e: Exception) {
                        }
                    }
                )
            }
        }
    }
    ```
* [#2006](https://github.com/stripe/stripe-android/pull/2006) Create `TokenizationMethod` enum
    * Change the type of `Card#tokenizationMethod` and `SourceCardData#tokenizationMethod` from `String?` to `TokenizationMethod?`
* [#2013](https://github.com/stripe/stripe-android/pull/2013) Populate shipping address country from pre-populated shipping info
* [#2015](https://github.com/stripe/stripe-android/pull/2015) Update `PaymentSessionConfig`'s default `BillingAddressFields` to `PostalCode`
* [#2020](https://github.com/stripe/stripe-android/pull/2020) Change `PaymentMethod.type` from `String?` to `PaymentMethod.Type?`
* [#2028](https://github.com/stripe/stripe-android/pull/2028) Update `SourceParams` fields
    * Update `setOwner()` to take `OwnerParams` instead of `Map`
    * Remove `setRedirect()`, use `setReturnUrl()` instead
    * Update some setters to take null values, simplifying usage
    * Update comments
* [#2029](https://github.com/stripe/stripe-android/pull/2029) Update `CardInputWidget` to use `TextInputLayout`
    * Make `StripeEditText` extend `TextInputEditText`
* [#2038](https://github.com/stripe/stripe-android/pull/2038) Update `CardInputWidget` to focus on first error field when validating
* [#2039](https://github.com/stripe/stripe-android/pull/2039) Add support for creating a person token
    * Add `Stripe#createPersonToken()` and `Stripe#createPersonTokenSynchronous()`
* [#2040](https://github.com/stripe/stripe-android/pull/2040) Add support for CVC recollection in PaymentIntents
    * Update `ConfirmPaymentIntentParams.createWithPaymentMethodId()` with optional `PaymentMethodOptionsParams?` argument
* [#2042](https://github.com/stripe/stripe-android/pull/2042) Create `AccountParams.BusinessTypeParams`
    * `BusinessTypeParams.Company` and `BusinessTypeParams.Individual` model the parameters for creating a
      [company](https://stripe.com/docs/api/tokens/create_account#create_account_token-account-company) or
      [individual](https://stripe.com/docs/api/tokens/create_account#create_account_token-account-individual)
      [account token](https://stripe.com/docs/api/tokens/create_account).
      Use these instead of creating raw maps representing the data.
    * `AccountParams.createAccountParams()` is now deprecated. Use the appropriate `AccountParams.create()` method.

## 12.9.0 - 2020-05-15
* Update 3DS2 SDK to v2.3.7
* Update dependencies
* Add `advancedFraudSignalsEnabled` property
  * See [Advanced fraud detection](https://stripe.com/docs/disputes/prevention/advanced-fraud-detection) for more details
* Include sources

## 12.8.2 - 2019-12-20
*This version of the SDK is not compliant with Google Play's Prominent Disclosure & Consent Requirements. The non-compliant code was unused and has been removed.*
*Please upgrade to version [12.9.0](https://github.com/stripe/stripe-android/blob/master/CHANGELOG.md#1290---2020-05-15) or greater.*

* [#1974](https://github.com/stripe/stripe-android/pull/1974) Add `PaymentSessionConfig#shouldPrefetchCustomer`
    * Mark `PaymentSessionConfig#init()` with `shouldPrefetchCustomer` argument as deprecated
* [#1980](https://github.com/stripe/stripe-android/pull/1980) Don't show a `Dialog` in `StripeActivity` if `isFinishing()`
* [#1989](https://github.com/stripe/stripe-android/pull/1989) Create `CardBrand` enum
* [#1990](https://github.com/stripe/stripe-android/pull/1990) Relax validation of UK postal codes

## 12.8.1 - 2019-12-18
*This version of the SDK is not compliant with Google Play's Prominent Disclosure & Consent Requirements. The non-compliant code was unused and has been removed.*
*Please upgrade to version [12.9.0](https://github.com/stripe/stripe-android/blob/master/CHANGELOG.md#1290---2020-05-15) or greater.*

* [#1968](https://github.com/stripe/stripe-android/pull/1968) Upgrade 3DS2 SDK to `2.2.7`
    * Downgrade to `com.google.android.material:material:1.0.0`

## 12.8.0 - 2019-12-17
*This version of the SDK is not compliant with Google Play's Prominent Disclosure & Consent Requirements. The non-compliant code was unused and has been removed.*
*Please upgrade to version [12.9.0](https://github.com/stripe/stripe-android/blob/master/CHANGELOG.md#1290---2020-05-15) or greater.*

* [#1947](https://github.com/stripe/stripe-android/pull/1947) Allow setting of window flags on Stripe Activities
    * Basic Integration
      ```
      PaymentSessionConfig.Builder()
          .setWindowFlags(WindowManager.LayoutParams.FLAG_SECURE)
          .build()
      ```

    * Custom Integration
      ```
      AddPaymentMethodActivityStarter.Args.Builder()
          .setWindowFlags(WindowManager.LayoutParams.FLAG_SECURE)
          .build()
      ```
* [#1956](https://github.com/stripe/stripe-android/pull/1956) Add support for configuring billing address fields on `AddPaymentMethodActivity`
    * Basic Integration
      ```
      PaymentSessionConfig.Builder()
          .setBillingAddressFields(BillingAddressFields.Full)
          .build()
      ```

    * Custom Integration
      ```
      AddPaymentMethodActivityStarter.Args.Builder()
          .setBillingAddressFields(BillingAddressFields.Full)
          .build()
      ```
* [#1957](https://github.com/stripe/stripe-android/pull/1957) Enable `PaymentSessionConfig.ShippingInformationValidator` and `PaymentSessionConfig.ShippingMethodsFactory`
* [#1958](https://github.com/stripe/stripe-android/pull/1958) Add validation for PaymentIntent and SetupIntent client secrets
* [#1959](https://github.com/stripe/stripe-android/pull/1959) Upgrade 3DS2 SDK to `2.2.6`

## 12.7.0 - 2019-12-16
*This version of the SDK is not compliant with Google Play's Prominent Disclosure & Consent Requirements. The non-compliant code was unused and has been removed.*
*Please upgrade to version [12.9.0](https://github.com/stripe/stripe-android/blob/master/CHANGELOG.md#1290---2020-05-15) or greater.*

* [#1915](https://github.com/stripe/stripe-android/pull/1915) Update API version to [2019-12-03](https://stripe.com/docs/upgrades#2019-12-03)
* [#1928](https://github.com/stripe/stripe-android/pull/1928) Make Payment Method `Wallet` a sealed class
* [#1930](https://github.com/stripe/stripe-android/pull/1930) Update text size for `CardInputWidget` fields
* [#1939](https://github.com/stripe/stripe-android/pull/1939) Update Android Gradle Plugin to `3.5.3`
* [#1946](https://github.com/stripe/stripe-android/pull/1946) Upgrade 3DS2 SDK to `2.2.5`
    * Upgrade to `com.google.android.material:material:1.2.0-alpha2`
* [#1949](https://github.com/stripe/stripe-android/pull/1949) Catch `NullPointerException` when calling `StripeEditText.setHint()`.
  This is a workaround for a [known issue on some Samsung devices](https://issuetracker.google.com/issues/37127697).
* [#1951](https://github.com/stripe/stripe-android/pull/1951) Expose ability to enable postal code on `CardInputWidget`
    * Enable via layout
      ```
        <com.stripe.android.view.CardInputWidget
            android:id="@+id/card_input_widget"
            android:layout_width="match_parent"
            android:layout_height="wrap_content"
            app:shouldShowPostalCode="true" />
      ```
    * Enable via code
      * Java: `cardInputWidget.setPostalCodeEnabled(true)`
      * Kotlin: `cardInputWidget.postalCodeEnabled = true`

## 12.6.1 - 2019-12-02
*This version of the SDK is not compliant with Google Play's Prominent Disclosure & Consent Requirements. The non-compliant code was unused and has been removed.*
*Please upgrade to version [12.9.0](https://github.com/stripe/stripe-android/blob/master/CHANGELOG.md#1290---2020-05-15) or greater.*

* [#1897](https://github.com/stripe/stripe-android/pull/1897) Upgrade 3DS2 SDK to `2.2.4`
    * Fix crash when using Instant App

## 12.6.0 - 2019-11-27
*This version of the SDK is not compliant with Google Play's Prominent Disclosure & Consent Requirements. The non-compliant code was unused and has been removed.*
*Please upgrade to version [12.9.0](https://github.com/stripe/stripe-android/blob/master/CHANGELOG.md#1290---2020-05-15) or greater.*

* [#1859](https://github.com/stripe/stripe-android/pull/1859) Create `GooglePayJsonFactory`, a factory for generating Google Pay JSON request objects
* [#1860](https://github.com/stripe/stripe-android/pull/1860) Namespace drawables with `stripe_` prefix
* [#1861](https://github.com/stripe/stripe-android/pull/1861) Create `GooglePayResult` to parse and model Google Pay Payment Data response
* [#1863](https://github.com/stripe/stripe-android/pull/1863) Complete migration of SDK code to Kotlin 🎉
* [#1864](https://github.com/stripe/stripe-android/pull/1864) Make Klarna Source creation methods public and create example
    * See `SourceParams.createKlarna()`
* [#1865](https://github.com/stripe/stripe-android/pull/1865) Make all model classes implement `Parcelable`
* [#1871](https://github.com/stripe/stripe-android/pull/1871) Simplify configuration of example app
    * Example app can be configured via `$HOME/.gradle/gradle.properties` instead of `Settings.kt` 
      ```
      STRIPE_EXAMPLE_BACKEND_URL=https://hidden-beach-12345.herokuapp.com/
      STRIPE_EXAMPLE_PUBLISHABLE_KEY=pk_test_12345
      STRIPE_ACCOUNT_ID=
      ```
* [#1883](https://github.com/stripe/stripe-android/pull/1883) Enable `PaymentSessionConfig.ShippingInformationValidator` and `PaymentSessionConfig.ShippingMethodsFactory`
    * See the [Migration Guide](https://github.com/stripe/stripe-android/blob/master/MIGRATING.md) for an example of how to use the new interfaces
* [#1884](https://github.com/stripe/stripe-android/pull/1884) Mark `PaymentFlowExtras` as deprecated
* [#1885](https://github.com/stripe/stripe-android/pull/1885) Create `Stripe#retrieveSource()` for asynchronous `Source` retrieval
* [#1890](https://github.com/stripe/stripe-android/pull/1890) Upgrade 3DS2 SDK to 2.2.3
    * Fix crash when using Instant App

## 12.5.0 - 2019-11-21
*This version of the SDK is not compliant with Google Play's Prominent Disclosure & Consent Requirements. The non-compliant code was unused and has been removed.*
*Please upgrade to version [12.9.0](https://github.com/stripe/stripe-android/blob/master/CHANGELOG.md#1290---2020-05-15) or greater.*

* [#1836](https://github.com/stripe/stripe-android/pull/1836) Add support for [statement_descriptor](https://stripe.com/docs/api/sources/object#source_object-statement_descriptor) field to `Source` model via `Source#statementDescriptor`
* [#1837](https://github.com/stripe/stripe-android/pull/1837) Add support for [source_order](https://stripe.com/docs/api/sources/create#create_source-source_order) param via `SourceOrderParams`
* [#1839](https://github.com/stripe/stripe-android/pull/1839) Add support for [source_order](https://stripe.com/docs/api/sources/object#source_object-source_order) field to `Source` model via `Source#sourceOrder`
* [#1842](https://github.com/stripe/stripe-android/pull/1842) Add `PaymentSessionConfig.Builder.setAllowedShippingCountryCodes()`. Used to specify an allowed set of countries when collecting the customer's shipping address via `PaymentSession`.
    ```kotlin
    // Example
    PaymentSessionConfig.Builder()
        // only allowed US and Canada shipping addresses
        .setAllowedShippingCountryCodes(setOf("US", "CA"))
        .build()
    ```
* [#1845](https://github.com/stripe/stripe-android/pull/1845) Fix country code validation in `PaymentFlowActivity`'s shipping information screen
    * Require that the customer submits a country that exists in the autocomplete dropdown
    * Show error UI when the submitted country fails validation
* [#1857](https://github.com/stripe/stripe-android/pull/1857) Fix crash related to Kotlin Coroutines
    * Downgrade `kotlinx-coroutines` from `1.3.2` to `1.3.0`
    * Add Proguard rules

## 12.4.0 - 2019-11-13
*This version of the SDK is not compliant with Google Play's Prominent Disclosure & Consent Requirements. The non-compliant code was unused and has been removed.*
*Please upgrade to version [12.9.0](https://github.com/stripe/stripe-android/blob/master/CHANGELOG.md#1290---2020-05-15) or greater.*

* [#1792](https://github.com/stripe/stripe-android/pull/1792) Remove default selection of a Payment Method from `PaymentMethodsActivity`
* [#1797](https://github.com/stripe/stripe-android/pull/1797) Document `StripeDefaultTheme` style
* [#1799](https://github.com/stripe/stripe-android/pull/1799) Document `Stripe3DS2Theme` and related styles
* [#1809](https://github.com/stripe/stripe-android/pull/1809) Update to Gradle 6.0
* [#1810](https://github.com/stripe/stripe-android/pull/1810) Update API version to [2019-11-05](https://stripe.com/docs/upgrades#2019-11-05)
* [#1812](https://github.com/stripe/stripe-android/pull/1812) Upgrade 3DS2 SDK to 2.2.2
* [#1813](https://github.com/stripe/stripe-android/pull/1813) Don't select a new PaymentMethod after deleting one in `PaymentMethodsActivity`
* [#1820](https://github.com/stripe/stripe-android/pull/1820) Update `PaymentMethodsActivity` result and `PaymentSession.handlePaymentData()` logic
    * `PaymentMethodsActivity` returns result code of `Activity.RESULT_OK` when the user selected a Payment Method
    * `PaymentMethodsActivity` returns result code of `Activity.RESULT_CANCELED` when the user taps back via the toolbar or device back button
    * `PaymentSession#handlePaymentData()` now calls `PaymentSessionListener#onPaymentSessionDataChanged()` for any result from `PaymentMethodsActivity`

## 12.3.0 - 2019-11-05
*This version of the SDK is not compliant with Google Play's Prominent Disclosure & Consent Requirements. The non-compliant code was unused and has been removed.*
*Please upgrade to version [12.9.0](https://github.com/stripe/stripe-android/blob/master/CHANGELOG.md#1290---2020-05-15) or greater.*

* [#1775](https://github.com/stripe/stripe-android/pull/1775) Add support for idempotency key on Stripe Token API requests
* [#1777](https://github.com/stripe/stripe-android/pull/1777) Make `Card` implement `Parcelable`
* [#1781](https://github.com/stripe/stripe-android/pull/1781) Mark `Stripe#createToken()` as `@Deprecated`; replace with `Stripe#createCardToken()`
* [#1782](https://github.com/stripe/stripe-android/pull/1782) Mark `Stripe#authenticatePayment()` and `Stripe#authenticateSetup()` as `@Deprecated`; replace with `Stripe#handleNextActionForPayment()` and `Stripe#handleNextActionForSetupIntent()`, respectively
* [#1784](https://github.com/stripe/stripe-android/pull/1784) Update API version to [2019-10-17](https://stripe.com/docs/upgrades#2019-10-17)
* [#1787](https://github.com/stripe/stripe-android/pull/1787) Fix `CardNumberEditText` performance
* [#1788](https://github.com/stripe/stripe-android/pull/1788) Fix `ExpiryDateEditText` performance

## 12.2.0 - 2019-10-31
*This version of the SDK is not compliant with Google Play's Prominent Disclosure & Consent Requirements. The non-compliant code was unused and has been removed.*
*Please upgrade to version [12.9.0](https://github.com/stripe/stripe-android/blob/master/CHANGELOG.md#1290---2020-05-15) or greater.*

* [#1745](https://github.com/stripe/stripe-android/pull/1745) Make `StripeEditText` public
* [#1746](https://github.com/stripe/stripe-android/pull/1746) Make `FpxBank` enum public
* [#1748](https://github.com/stripe/stripe-android/pull/1748) Update FPX bank list with offline status
* [#1755](https://github.com/stripe/stripe-android/pull/1755) Annotate `Stripe` methods with `@UiThread` or `@WorkerThread`
* [#1758](https://github.com/stripe/stripe-android/pull/1758) Refactor `CustomerSession.setCustomerShippingInformation()`
* [#1764](https://github.com/stripe/stripe-android/pull/1764) Add support for Javascript confirm dialogs in 3DS1 payment authentication WebView
* [#1765](https://github.com/stripe/stripe-android/pull/1765) Fix rotation issues with shipping info and shipping method selection screens

## 12.1.0 - 2019-10-22
*This version of the SDK is not compliant with Google Play's Prominent Disclosure & Consent Requirements. The non-compliant code was unused and has been removed.*
*Please upgrade to version [12.9.0](https://github.com/stripe/stripe-android/blob/master/CHANGELOG.md#1290---2020-05-15) or greater.*

* [#1738](https://github.com/stripe/stripe-android/pull/1738) Enable specifying Payment Method type to use in UI components

## 12.0.1 - 2019-10-21
*This version of the SDK is not compliant with Google Play's Prominent Disclosure & Consent Requirements. The non-compliant code was unused and has been removed.*
*Please upgrade to version [12.9.0](https://github.com/stripe/stripe-android/blob/master/CHANGELOG.md#1290---2020-05-15) or greater.*

* [#1721](https://github.com/stripe/stripe-android/pull/1721) Properly cleanup and destroy `PaymentAuthWebView`
* [#1722](https://github.com/stripe/stripe-android/pull/1722) Fix crash in 3DS2 challenge screen when airplane mode is enabled
* [#1731](https://github.com/stripe/stripe-android/pull/1731) Create `ConfirmSetupIntentParams.createWithoutPaymentMethod()`

## 12.0.0 - 2019-10-16
*This version of the SDK is not compliant with Google Play's Prominent Disclosure & Consent Requirements. The non-compliant code was unused and has been removed.*
*Please upgrade to version [12.9.0](https://github.com/stripe/stripe-android/blob/master/CHANGELOG.md#1290---2020-05-15) or greater.*

* [#1699](https://github.com/stripe/stripe-android/pull/1699) Remove deprecated methods
    * Replace `Stripe#createTokenSynchronous(Card)` with `Stripe#createCardTokenSynchronous(Card)`
    * Replace `Card#getCVC()` with `Card#getCvc()`
    * Remove `AddPaymentMethodActivity#EXTRA_NEW_PAYMENT_METHOD`, use `AddPaymentMethodActivityStarter.Result.fromIntent()` instead
    * Create overloaded `ShippingMethod` constructor with optional `detail` argument
* [#1701](https://github.com/stripe/stripe-android/pull/1701) Payment Intent API requests (i.e. requests to `/v1/payment_intents`) now return localized error messages
* [#1706](https://github.com/stripe/stripe-android/pull/1706) Add `Card#toPaymentMethodsParams()` to create a `PaymentMethodCreateParams` instance that includes both card and billing details

## 11.3.0 - 2020-05-15
* Update 3DS2 SDK to v2.3.7
* Update dependencies
* Add `advancedFraudSignalsEnabled` property
  * See [Advanced fraud detection](https://stripe.com/docs/disputes/prevention/advanced-fraud-detection) for more details
* Include sources

## 11.2.2 - 2019-10-11
*This version of the SDK is not compliant with Google Play's Prominent Disclosure & Consent Requirements. The non-compliant code was unused and has been removed.*
*Please upgrade to version [11.3.0](https://github.com/stripe/stripe-android/blob/master/CHANGELOG.md#1130---2020-05-15) or greater.*

* [#1686](https://github.com/stripe/stripe-android/pull/1686) Fix native crash on some devices in 3DS1 payment authentication WebView
* [#1690](https://github.com/stripe/stripe-android/pull/1690) Bump API version to `2019-10-08`
* [#1693](https://github.com/stripe/stripe-android/pull/1693) Add support for SEPA Debit in PaymentMethod

## 11.2.1 - 2019-10-11
*This version of the SDK is not compliant with Google Play's Prominent Disclosure & Consent Requirements. The non-compliant code was unused and has been removed.*
*Please upgrade to version [11.3.0](https://github.com/stripe/stripe-android/blob/master/CHANGELOG.md#1130---2020-05-15) or greater.*

* [#1677](https://github.com/stripe/stripe-android/pull/1677) Add logging to PaymentAuthWebViewActivity

## 11.2.0 - 2019-10-07
*This version of the SDK is not compliant with Google Play's Prominent Disclosure & Consent Requirements. The non-compliant code was unused and has been removed.*
*Please upgrade to version [11.3.0](https://github.com/stripe/stripe-android/blob/master/CHANGELOG.md#1130---2020-05-15) or greater.*

* [#1616](https://github.com/stripe/stripe-android/pull/1616) Make `AddPaymentMethodActivityStarter.Result.fromIntent()` public
* [#1619](https://github.com/stripe/stripe-android/pull/1619) Add `CardMultilineWidget#getPaymentMethodBillingDetailsBuilder()`
* [#1643](https://github.com/stripe/stripe-android/pull/1643) Create `Stripe.createCardTokenSynchronous()`
* [#1647](https://github.com/stripe/stripe-android/pull/1647) Add `StripeDefault3DS2Theme` for 3DS2 customization via themes
* [#1652](https://github.com/stripe/stripe-android/pull/1652) In `PaymentMethodsActivity`, select a new Payment Method if the previously selected one was deleted
* [#1658](https://github.com/stripe/stripe-android/pull/1658) Add `stripe_` prefix to Stripe resources
* [#1664](https://github.com/stripe/stripe-android/pull/1664) Upgrade AGP to 3.5.1
* [#1666](https://github.com/stripe/stripe-android/pull/1666) Add logging support
    ```kotlin
    // Example
    val enableLogging: Boolean = true
    val stripe: Stripe = Stripe(this, "pk_test_demo", enableLogging = enableLogging)
    stripe.confirmPayment(this, confirmPaymentIntentParams)
    
    // View logs using
    // $ adb logcat -s StripeSdk
    ```
* [#1667](https://github.com/stripe/stripe-android/pull/1667) Add support for SEPA Debit Payment Methods
    ```kotlin
    // Example
    PaymentMethodCreateParams.create(
        PaymentMethodCreateParams.SepaDebit.Builder()
            .setIban("__iban__")
            .build()
    )
    ```
* [#1668](https://github.com/stripe/stripe-android/pull/1668) Update Google Pay integration example in example app
* [#1669](https://github.com/stripe/stripe-android/pull/1669) Update 3DS2 SDK to 2.1.3
    * Prevent challenge screen's cancel button from being clicked more than once

## 11.1.4 - 2019-09-24
*This version of the SDK is not compliant with Google Play's Prominent Disclosure & Consent Requirements. The non-compliant code was unused and has been removed.*
*Please upgrade to version [11.3.0](https://github.com/stripe/stripe-android/blob/master/CHANGELOG.md#1130---2020-05-15) or greater.*

* [#1603](https://github.com/stripe/stripe-android/pull/1603) Update ProGuard rules for BouncyCastle
* [#1608](https://github.com/stripe/stripe-android/pull/1608) Update ProGuard rules for Material Components

## 11.1.3 - 2019-09-18
*This version of the SDK is not compliant with Google Play's Prominent Disclosure & Consent Requirements. The non-compliant code was unused and has been removed.*
*Please upgrade to version [11.3.0](https://github.com/stripe/stripe-android/blob/master/CHANGELOG.md#1130---2020-05-15) or greater.*

* [#1582](https://github.com/stripe/stripe-android/pull/1582) Update 3DS2 SDK to 2.0.5
    * Add translations for `ko`, `nn`, `ru`, and `tr`
* [#1583](https://github.com/stripe/stripe-android/pull/1583) Create `AddPaymentMethodActivityStarter.Result`
    * Mark `AddPaymentMethodActivity.EXTRA_NEW_PAYMENT_METHOD` as `@Deprecated`. Use `AddPaymentMethodActivityStarter.Result` instead.
    ```kotlin
    // Example

    // before
    val paymentMethod: PaymentMethod? = data.getParcelableExtra(EXTRA_NEW_PAYMENT_METHOD)

    // after
    val result: AddPaymentMethodActivityStarter.Result =
        AddPaymentMethodActivityStarter.Result.fromIntent(data)
    val paymentMethod: PaymentMethod? = result?.paymentMethod
    ```    
* [#1587](https://github.com/stripe/stripe-android/pull/1587) Fix logic for entering 3DS2 challenge flow

## 11.1.2 - 2019-09-18
*This version of the SDK is not compliant with Google Play's Prominent Disclosure & Consent Requirements. The non-compliant code was unused and has been removed.*
*Please upgrade to version [11.3.0](https://github.com/stripe/stripe-android/blob/master/CHANGELOG.md#1130---2020-05-15) or greater.*

* [#1581](https://github.com/stripe/stripe-android/pull/1581) Fix WebView issues in API 21 and 22

## 11.1.1 - 2019-09-17
*This version of the SDK is not compliant with Google Play's Prominent Disclosure & Consent Requirements. The non-compliant code was unused and has been removed.*
*Please upgrade to version [11.3.0](https://github.com/stripe/stripe-android/blob/master/CHANGELOG.md#1130---2020-05-15) or greater.*

* [#1578](https://github.com/stripe/stripe-android/pull/1578) Disable dokka in `:stripe` to fix release process

## 11.1.0 - 2019-09-17
*This version of the SDK is not compliant with Google Play's Prominent Disclosure & Consent Requirements. The non-compliant code was unused and has been removed.*
*Please upgrade to version [11.3.0](https://github.com/stripe/stripe-android/blob/master/CHANGELOG.md#1130---2020-05-15) or greater.*

* [#1545](https://github.com/stripe/stripe-android/pull/1545) Add Connect Account Id support to `GooglePayConfig`
* [#1560](https://github.com/stripe/stripe-android/pull/1560) Add swipe-to-delete gesture on added Payment Methods in `PaymentMethodsActivity`
* [#1560](https://github.com/stripe/stripe-android/pull/1560) Fix `HandlerThread` leak in `PaymentController.ChallengeFlowStarterImpl`
* [#1561](https://github.com/stripe/stripe-android/pull/1561) Move `CardMultilineWidget` focus to first error field on error
* [#1572](https://github.com/stripe/stripe-android/pull/1572) Update 3DS2 SDK to 2.0.4
* [#1574](https://github.com/stripe/stripe-android/pull/1574) Fix `HandlerThread` leak in `StripeFireAndForgetRequestExecutor`
* [#1577](https://github.com/stripe/stripe-android/pull/1577) Fix `ShippingMethodView` height

## 11.0.5 - 2019-09-13
*This version of the SDK is not compliant with Google Play's Prominent Disclosure & Consent Requirements. The non-compliant code was unused and has been removed.*
*Please upgrade to version [11.3.0](https://github.com/stripe/stripe-android/blob/master/CHANGELOG.md#1130---2020-05-15) or greater.*

* [#1538](https://github.com/stripe/stripe-android/pull/1538) Update `PaymentAuthWebView` to fix issues

## 11.0.4 - 2019-09-13
*This version of the SDK is not compliant with Google Play's Prominent Disclosure & Consent Requirements. The non-compliant code was unused and has been removed.*
*Please upgrade to version [11.3.0](https://github.com/stripe/stripe-android/blob/master/CHANGELOG.md#1130---2020-05-15) or greater.*

* [#1533](https://github.com/stripe/stripe-android/pull/1533) Update 3DS2 SDK to 2.0.3
* [#1534](https://github.com/stripe/stripe-android/pull/1534) Add ability to select checked item in `PaymentMethodsActivity`
* [#1537](https://github.com/stripe/stripe-android/pull/1537) Fix out-of-band web payment authentication

## 11.0.3 - 2019-09-12
*This version of the SDK is not compliant with Google Play's Prominent Disclosure & Consent Requirements. The non-compliant code was unused and has been removed.*
*Please upgrade to version [11.3.0](https://github.com/stripe/stripe-android/blob/master/CHANGELOG.md#1130---2020-05-15) or greater.*

* [#1530](https://github.com/stripe/stripe-android/pull/1530) Finish `PaymentAuthWebViewActivity` after returning from bank app

## 11.0.2 - 2019-09-12
*This version of the SDK is not compliant with Google Play's Prominent Disclosure & Consent Requirements. The non-compliant code was unused and has been removed.*
*Please upgrade to version [11.3.0](https://github.com/stripe/stripe-android/blob/master/CHANGELOG.md#1130---2020-05-15) or greater.*

* [#1527](https://github.com/stripe/stripe-android/pull/1527) Support `"intent://"` URIs in payment auth WebView

## 11.0.1 - 2019-09-11
*This version of the SDK is not compliant with Google Play's Prominent Disclosure & Consent Requirements. The non-compliant code was unused and has been removed.*
*Please upgrade to version [11.3.0](https://github.com/stripe/stripe-android/blob/master/CHANGELOG.md#1130---2020-05-15) or greater.*

* [#1518](https://github.com/stripe/stripe-android/pull/1518) Fix crash when payment authentication is started from Fragment and user taps back twice
* [#1523](https://github.com/stripe/stripe-android/pull/1523) Correctly handle deep-links in the in-app payment authentication WebView
* [#1524](https://github.com/stripe/stripe-android/pull/1524) Update 3DS2 SDK to 2.0.2
    * Fix issue with 3DS2 encryption and older BouncyCastle versions

## 11.0.0 - 2019-09-10
*This version of the SDK is not compliant with Google Play's Prominent Disclosure & Consent Requirements. The non-compliant code was unused and has been removed.*
*Please upgrade to version [11.3.0](https://github.com/stripe/stripe-android/blob/master/CHANGELOG.md#1130---2020-05-15) or greater.*

* [#1474](https://github.com/stripe/stripe-android/pull/1474) Fix darkmode issue with "Add an Address" form's Country selection dropdown
* [#1475](https://github.com/stripe/stripe-android/pull/1475) Hide keyboard after submitting "Add an Address" form in standard integration
* [#1478](https://github.com/stripe/stripe-android/pull/1478) Migrate to AndroidX
* [#1479](https://github.com/stripe/stripe-android/pull/1479) Persist `PaymentConfiguration` to `SharedPreferences`
* [#1480](https://github.com/stripe/stripe-android/pull/1480) Make `Source` immutable
* [#1481](https://github.com/stripe/stripe-android/pull/1481) Remove `@Deprecated` methods from `StripeIntent` models
    * Remove `PaymentIntent#getSource()`; use `PaymentIntent#getPaymentMethodId()`
    * Remove `SetupIntent#getCustomerId()`
    * Remove `SourceCallback`; use `ApiResultCallback<Source>`
    * Remove `TokenCallback`; use `ApiResultCallback<Token>`
* [#1485](https://github.com/stripe/stripe-android/pull/1485) Update 3DS2 SDK to 2.0.1
* [#1494](https://github.com/stripe/stripe-android/pull/1494) Update `PaymentMethodsActivity` UX
* [#1495](https://github.com/stripe/stripe-android/pull/1495) Remove `@Deprecated` fields and methods from `PaymentMethodsActivity`
* [#1497](https://github.com/stripe/stripe-android/pull/1497) Remove `Stripe` methods that accept a publishable key
* [#1506](https://github.com/stripe/stripe-android/pull/1506) Remove `Stripe#createToken()` with `Executor` argument
* [#1514](https://github.com/stripe/stripe-android/pull/1514) Bump API version to `2019-09-09`

## 10.5.0 - 2020-05-15
* Update 3DS2 SDK to v1.3.1
* Update dependencies
* Add `advancedFraudSignalsEnabled` property
  * See [Advanced fraud detection](https://stripe.com/docs/disputes/prevention/advanced-fraud-detection) for more details
* Include sources

## 10.4.6 - 2019-10-14
*This version of the SDK is not compliant with Google Play's Prominent Disclosure & Consent Requirements. The non-compliant code was unused and has been removed.*
*Please upgrade to version [10.5.0](https://github.com/stripe/stripe-android/blob/master/CHANGELOG.md#1050---2020-05-15) or greater.*

* Apply hot-fixes from 11.x
    * Update BouncyCastle Proguard rules.
      Keep only the BouncyCastle provider classes.
    * Hide progress bar in `onPageFinished()` instead of
      `onPageCommitVisible()` to avoid potential crash
      on some devices.

## 10.4.5 - 2019-09-16
*This version of the SDK is not compliant with Google Play's Prominent Disclosure & Consent Requirements. The non-compliant code was unused and has been removed.*
*Please upgrade to version [10.5.0](https://github.com/stripe/stripe-android/blob/master/CHANGELOG.md#1050---2020-05-15) or greater.*

* Apply hot-fixes from 11.x
    * Enable DOM storage in `PaymentAuthWebView` to fix crash

## 10.4.4 - 2019-09-13
*This version of the SDK is not compliant with Google Play's Prominent Disclosure & Consent Requirements. The non-compliant code was unused and has been removed.*
*Please upgrade to version [10.5.0](https://github.com/stripe/stripe-android/blob/master/CHANGELOG.md#1050---2020-05-15) or greater.*

* Apply hot-fixes from 11.x

## 10.4.3 - 2019-09-04
* [#1471](https://github.com/stripe/stripe-android/pull/1471) Fix issue with `CardUtils` visibility

## 10.4.2 - 2019-08-30
*This version of the SDK is not compliant with Google Play's Prominent Disclosure & Consent Requirements. The non-compliant code was unused and has been removed.*
*Please upgrade to version [10.5.0](https://github.com/stripe/stripe-android/blob/master/CHANGELOG.md#1050---2020-05-15) or greater.*

* [#1461](https://github.com/stripe/stripe-android/pull/1461) Fix crash in `PaymentAuthWebView`
* [#1462](https://github.com/stripe/stripe-android/pull/1462) Animate selections in `PaymentMethodsActivity`

## 10.4.1 - 2019-08-30
*This version of the SDK is not compliant with Google Play's Prominent Disclosure & Consent Requirements. The non-compliant code was unused and has been removed.*
*Please upgrade to version [10.5.0](https://github.com/stripe/stripe-android/blob/master/CHANGELOG.md#1050---2020-05-15) or greater.*

* [#1457](https://github.com/stripe/stripe-android/pull/1457) Fix crash in "Add an Address" screen when value for Country is empty

## 10.4.0 - 2019-08-29
*This version of the SDK is not compliant with Google Play's Prominent Disclosure & Consent Requirements. The non-compliant code was unused and has been removed.*
*Please upgrade to version [10.5.0](https://github.com/stripe/stripe-android/blob/master/CHANGELOG.md#1050---2020-05-15) or greater.*

* [#1421](https://github.com/stripe/stripe-android/pull/1421) Create `PaymentMethodsActivityStarter.Result` to retrieve result of `PaymentMethodsActivity`
* [#1427](https://github.com/stripe/stripe-android/pull/1427) Mark `Stripe` methods that accept a publishable key as deprecated
    ```
    // Example

    // before
    val stripe = Stripe(context)
    stripe.createPaymentMethodSynchronous(params, "pk_test_demo123")

    // after
    val stripe = Stripe(context, "pk_test_demo123")
    stripe.createPaymentMethodSynchronous(params)
    ```
* [#1428](https://github.com/stripe/stripe-android/pull/1428) Guard against opaque URIs in `PaymentAuthWebViewClient`
* [#1433](https://github.com/stripe/stripe-android/pull/1433) Add `setCardHint()` to `CardInputWidget` and `CardMultilineWidget`
* [#1434](https://github.com/stripe/stripe-android/pull/1434) Add setters on Card widgets for card number, expiration, and CVC
* [#1438](https://github.com/stripe/stripe-android/pull/1438) Bump API version to `2019-08-14`
* [#1446](https://github.com/stripe/stripe-android/pull/1446) Update `PaymentIntent` and `SetupIntent` models
    * Add missing `PaymentIntent#getPaymentMethodId()`
    * Mark `PaymentIntent#getSource()` as `@Deprecated` - use `PaymentIntent#getPaymentMethodId()`
    * Mark `SetupIntent#getCustomerId()` as `@Deprecated` - this attribute is not available with a publishable key
* [#1448](https://github.com/stripe/stripe-android/pull/1448) Update Gradle to 5.6.1
* [#1449](https://github.com/stripe/stripe-android/pull/1449) Add support for `cancellation_reason` attribute to PaymentIntent
* [#1450](https://github.com/stripe/stripe-android/pull/1450) Add support for `cancellation_reason` attribute to SetupIntent
* [#1451](https://github.com/stripe/stripe-android/pull/1451) Update Stripe 3DS2 library to `v1.2.2`
    * Dismiss keyboard after submitting 3DS2 form
    * Exclude `org.ow2.asm:asm` dependency

## 10.3.1 - 2018-08-22
*This version of the SDK is not compliant with Google Play's Prominent Disclosure & Consent Requirements. The non-compliant code was unused and has been removed.*
*Please upgrade to version [10.5.0](https://github.com/stripe/stripe-android/blob/master/CHANGELOG.md#1050---2020-05-15) or greater.*

* [#1394](https://github.com/stripe/stripe-android/pull/1394) Add `shouldPrefetchCustomer` arg to `PaymentSession.init()`
* [#1395](https://github.com/stripe/stripe-android/pull/1395) Fix inconsistent usage of relative attributes on card icon in `CardMultilineWidget`
* [#1412](https://github.com/stripe/stripe-android/pull/1412) Make `AddPaymentMethodActivityStarter()` available for starting `AddPaymentMethodActivity`
    ```
    // Example usage

    AddPaymentMethodActivityStarter(activity).startForResult(
        AddPaymentMethodActivityStarter.Args.Builder()
            .setShouldAttachToCustomer(true)
            .setShouldRequirePostalCode(true)
            .build()
    )
    ```
* [#1417](https://github.com/stripe/stripe-android/pull/1417) Update Stripe 3DS2 library to `v1.2.1`
    * Add support for updating status bar color and progress color using
      `Stripe3ds2UiCustomization.Builder.createWithAppTheme(Activity)`
      or UI customization builders

      ```
      // Example usage

      Stripe3ds2UiCustomization.Builder.createWithAppTheme(this)

      PaymentAuthConfig.Stripe3ds2UiCustomization.Builder()
          .setAccentColor("#9cdbff")
          .build()

      PaymentAuthConfig.Stripe3ds2ToolbarCustomization.Builder()
          .setStatusBarColor("#392996")
          .build()
      ```

## 10.3.0 - 2018-08-16
*This version of the SDK is not compliant with Google Play's Prominent Disclosure & Consent Requirements. The non-compliant code was unused and has been removed.*
*Please upgrade to version [10.5.0](https://github.com/stripe/stripe-android/blob/master/CHANGELOG.md#1050---2020-05-15) or greater.*

* [#1327](https://github.com/stripe/stripe-android/pull/1327) Deprecate `SourceCallback` and `TokenCallback`
    * Use `ApiResultCallback<Source>` and `ApiResultCallback<Token>` respectively
* [#1332](https://github.com/stripe/stripe-android/pull/1332) Create `StripeParamsModel` interface for Stripe API param classes
* [#1334](https://github.com/stripe/stripe-android/pull/1344) Remove `StripeModel#toMap()`
* [#1340](https://github.com/stripe/stripe-android/pull/1340) Upgrade Android Gradle Plugin to `3.5.0-rc03`
* [#1342](https://github.com/stripe/stripe-android/pull/1342) Update Builds Tools to `29.0.2`
* [#1347](https://github.com/stripe/stripe-android/pull/1347) Mark `Stripe.setStripeAccount()` as deprecated
    * Use `new Stripe(context, "publishable_key", "stripe_account_id")` instead
* [#1376](https://github.com/stripe/stripe-android/pull/1376) Add `shouldPrefetchEphemeralKey` arg to `CustomerSession.initCustomerSession()`
* [#1378](https://github.com/stripe/stripe-android/pull/1378) Add `last_payment_error` field to PaymentIntent model
* [#1379](https://github.com/stripe/stripe-android/pull/1379) Add `last_setup_error` field to SetupIntent model
* [#1388](https://github.com/stripe/stripe-android/pull/1388) Update Stripe 3DS2 library to `v1.1.7`
    * Fix issue in `PaymentAuthConfig.Stripe3ds2UiCustomization.Builder()` and `PaymentAuthConfig.Stripe3ds2UiCustomization.Builder.createWithAppTheme()` that was resulting in incorrect color customization on 3DS2 challenge screen 
    * Improve accessibility of select options on 3DS2 challenge screen by setting minimum height to 48dp

## 10.2.1 - 2019-08-06
*This version of the SDK is not compliant with Google Play's Prominent Disclosure & Consent Requirements. The non-compliant code was unused and has been removed.*
*Please upgrade to version [10.5.0](https://github.com/stripe/stripe-android/blob/master/CHANGELOG.md#1050---2020-05-15) or greater.*

* [#1314](https://github.com/stripe/stripe-android/pull/1314) Expose pinned API version via [Stripe.API_VERSION](https://stripe.dev/stripe-android/stripe/com.stripe.android/-stripe/-companion/index.html#com.stripe.android/Stripe.Companion/API_VERSION/#/PointingToDeclaration/)
* [#1315](https://github.com/stripe/stripe-android/pull/1315) Create [SourceParams#createCardParamsFromGooglePay()](https://stripe.dev/stripe-android/stripe/com.stripe.android.model/-source-params/-companion/create-card-params-from-google-pay.html)
* [#1316](https://github.com/stripe/stripe-android/pull/1316) Fix issue where `InvalidRequestException` is thrown when confirming a Setup Intent using [ConfirmSetupIntentParams#create()](https://stripe.dev/stripe-android/stripe/com.stripe.android.model/-confirm-setup-intent-params/-companion/create.html)

## 10.2.0 - 2019-08-05
*This version of the SDK is not compliant with Google Play's Prominent Disclosure & Consent Requirements. The non-compliant code was unused and has been removed.*
*Please upgrade to version [10.5.0](https://github.com/stripe/stripe-android/blob/master/CHANGELOG.md#1050---2020-05-15) or greater.*

* [#1275](https://github.com/stripe/stripe-android/pull/1275) Add support for launching `PaymentSession` from a `Fragment`
    * [PaymentSession(Fragment)](https://stripe.dev/stripe-android/stripe/com.stripe.android/-payment-session/index.html#com.stripe.android/PaymentSession/<init>/#androidx.fragment.app.Fragment#com.stripe.android.PaymentSessionConfig/PointingToDeclaration/)
* [#1288](https://github.com/stripe/stripe-android/pull/1288) Upgrade Android Gradle Plugin to `3.5.0-rc02`
* [#1289](https://github.com/stripe/stripe-android/pull/1289) Add support for launching payment confirmation/authentication flow from a `Fragment`
    * [Stripe#confirmPayment(Fragment, ConfirmPaymentIntentParams)](https://stripe.dev/stripe-android/stripe/com.stripe.android/-stripe/confirm-payment.html)
    * [Stripe#authenticatePayment(Fragment, String)](https://stripe.dev/stripe-android/stripe/com.stripe.android/-stripe/authenticate-payment.html)
    * [Stripe#confirmSetupIntent(Fragment, ConfirmSetupIntentParams)](https://stripe.dev/stripe-android/stripe/com.stripe.android/-stripe/confirm-setup-intent.html)
    * [Stripe#authenticateSetup(Fragment, String)](https://stripe.dev/stripe-android/stripe/com.stripe.android/-stripe/authenticate-setup.html)
* [#1290](https://github.com/stripe/stripe-android/pull/1290) Convert [samplestore app](https://github.com/stripe/stripe-android/tree/master/samplestore) to Kotlin
* [#1297](https://github.com/stripe/stripe-android/pull/1297) Convert [example app](https://github.com/stripe/stripe-android/tree/master/example) to Kotlin
* [#1300](https://github.com/stripe/stripe-android/pull/1300) Rename `StripeIntentResult#getStatus()` to [StripeIntentResult#getOutcome()](https://stripe.dev/stripe-android/stripe/com.stripe.android/-stripe-intent-result/index.html#com.stripe.android/StripeIntentResult/outcome/#/PointingToDeclaration/)
* [#1302](https://github.com/stripe/stripe-android/pull/1302) Add [GooglePayConfig#getTokenizationSpecification()](https://stripe.dev/stripe-android/stripe/com.stripe.android/-google-pay-config/index.html#com.stripe.android/GooglePayConfig/tokenizationSpecification/#/PointingToDeclaration/) to configure Google Pay to use Stripe as the gateway
* [#1304](https://github.com/stripe/stripe-android/pull/1304) Add [PaymentMethodCreateParams#createFromGooglePay()](https://stripe.dev/stripe-android/stripe/com.stripe.android.model/-payment-method-create-params/-companion/create-from-google-pay.html) to create `PaymentMethodCreateParams` from a Google Pay [PaymentData](https://developers.google.com/android/reference/com/google/android/gms/wallet/PaymentData) object

## 10.1.1 - 2019-07-31
*This version of the SDK is not compliant with Google Play's Prominent Disclosure & Consent Requirements. The non-compliant code was unused and has been removed.*
*Please upgrade to version [10.5.0](https://github.com/stripe/stripe-android/blob/master/CHANGELOG.md#1050---2020-05-15) or greater.*

* [#1275](https://github.com/stripe/stripe-android/pull/1275) Fix `StripeIntentResult.Status` logic
* [#1276](https://github.com/stripe/stripe-android/pull/1276) Update Stripe 3DS2 library to `v1.1.5`
    * Fix crash in 3DS2 challenge flow when [conscrypt](https://github.com/google/conscrypt) is installed
* [#1277](https://github.com/stripe/stripe-android/pull/1277) Fix StrictMode failure in `StripeFireAndForgetRequestExecutor`

## 10.1.0 - 2019-07-30
*This version of the SDK is not compliant with Google Play's Prominent Disclosure & Consent Requirements. The non-compliant code was unused and has been removed.*
*Please upgrade to version [10.5.0](https://github.com/stripe/stripe-android/blob/master/CHANGELOG.md#1050---2020-05-15) or greater.*

* [#1244](https://github.com/stripe/stripe-android/pull/1244) Add support for Stripe Connect in 3DS2
* [#1256](https://github.com/stripe/stripe-android/pull/1256) Add `StripeIntentResult.Status` flag to 3DS1 authentication results
* [#1257](https://github.com/stripe/stripe-android/pull/1257) Correctly pass `Status.FAILED` when 3DS2 auth fails
* [#1259](https://github.com/stripe/stripe-android/pull/1259) Add `StripeIntentResult.Status.TIMEDOUT` value
* [#1263](https://github.com/stripe/stripe-android/pull/1263) Update `PaymentSession#presentPaymentMethodSelection()` logic
    * Add overloaded `presentPaymentMethodSelection()` that takes a Payment Method ID to initially select
    * Add `PaymentSessionPrefs` to persist customer's Payment Method selection across `PaymentSession` instances
* [#1264](https://github.com/stripe/stripe-android/pull/1264) Update `Stripe3ds2UiCustomization`
    * Add `Stripe3ds2UiCustomization.Builder.createWithAppTheme(Activity)` to create a `Stripe3ds2UiCustomization.Builder` based on the app theme

## 10.0.3 - 2019-07-24
*This version of the SDK is not compliant with Google Play's Prominent Disclosure & Consent Requirements. The non-compliant code was unused and has been removed.*
*Please upgrade to version [10.5.0](https://github.com/stripe/stripe-android/blob/master/CHANGELOG.md#1050---2020-05-15) or greater.*

* Update Stripe 3DS2 library to `v1.1.2`
    * Disable R8 following [user-reported issue](https://github.com/stripe/stripe-android/issues/1236)
    * Update Proguard rules

## 10.0.2 - 2019-07-23
*This version of the SDK is not compliant with Google Play's Prominent Disclosure & Consent Requirements. The non-compliant code was unused and has been removed.*
*Please upgrade to version [10.5.0](https://github.com/stripe/stripe-android/blob/master/CHANGELOG.md#1050---2020-05-15) or greater.*

* [#1238](https://github.com/stripe/stripe-android/pull/1238) Update Proguard rules to fix integration issues with Stripe 3DS2 library

## 10.0.1 - 2019-07-22
*This version of the SDK is not compliant with Google Play's Prominent Disclosure & Consent Requirements. The non-compliant code was unused and has been removed.*
*Please upgrade to version [10.5.0](https://github.com/stripe/stripe-android/blob/master/CHANGELOG.md#1050---2020-05-15) or greater.*

* [#1226](https://github.com/stripe/stripe-android/pull/1226) Prevent non-critical network requests from blocking API requests by moving fire-and-forget requests to separate thread
* [#1228](https://github.com/stripe/stripe-android/pull/1228) Update to Android Gradle Plugin to 3.5.0-rc01
* Update Stripe 3DS2 library to `v1.1.0`
    * Re-enable R8 following bug fix in Android Studio 3.5
    * Move `org.ow2.asm:asm` dependency to `testImplementation`
    * Fix known issue with 3DS2 challenge flow and API 19 devices

## 10.0.0 - 2019-07-19
*This version of the SDK is not compliant with Google Play's Prominent Disclosure & Consent Requirements. The non-compliant code was unused and has been removed.*
*Please upgrade to version [10.5.0](https://github.com/stripe/stripe-android/blob/master/CHANGELOG.md#1050---2020-05-15) or greater.*

* Add support for 3DS2 authentication through the Payment Intents API and Setup Intents API. See [Supporting 3D Secure Authentication on Android](https://stripe.com/docs/mobile/android/authentication).
    * Payment Intents - see our guide for [Using Payment Intents on Android](https://stripe.com/docs/payments/payment-intents/android)
        * [Stripe#confirmPayment()](https://stripe.dev/stripe-android/stripe/com.stripe.android/-stripe/confirm-payment.html) for automatic confirmation
        * [Stripe#authenticatePayment()](https://stripe.dev/stripe-android/stripe/com.stripe.android/-stripe/authenticate-payment.html) for manual confirmation
    * Setup Intents - see our guide for [Saving card details without a payment](https://stripe.com/docs/payments/cards/saving-cards#saving-card-without-payment)
        * [Stripe#confirmSetupIntent()](https://stripe.dev/stripe-android/stripe/com.stripe.android/-stripe/confirm-setup-intent.html) for automatic confirmation
        * [Stripe#authenticateSetup()](https://stripe.dev/stripe-android/stripe/com.stripe.android/-stripe/authenticate-setup.html) for manual confirmation
    * [PaymentAuthConfig](https://stripe.dev/stripe-android/stripe/com.stripe.android/-payment-auth-config/index.html) for optional authentication customization
* Add support for the Setup Intents API. See [Saving card details without a payment](https://stripe.com/docs/payments/cards/saving-cards#saving-card-without-payment).
    * Use [ConfirmSetupIntentParams](https://stripe.dev/stripe-android/stripe/com.stripe.android.model/-confirm-setup-intent-params/index.html) to confirm a SetupIntent
* [#1172](https://github.com/stripe/stripe-android/pull/1172) Refactor `PaymentIntentParams`
* [#1173](https://github.com/stripe/stripe-android/pull/1173) Inline all `StringDef` values

## 9.4.0 - 2020-05-15
* Update 3DS2 SDK to v1.3.1
* Update dependencies
* Add `advancedFraudSignalsEnabled` property
  * See [Advanced fraud detection](https://stripe.com/docs/disputes/prevention/advanced-fraud-detection) for more details
* Include sources

## 9.3.8 - 2019-07-16
*This version of the SDK is not compliant with Google Play's Prominent Disclosure & Consent Requirements. The non-compliant code was unused and has been removed.*
*Please upgrade to version [9.4.0](https://github.com/stripe/stripe-android/blob/master/CHANGELOG.md#940---2020-05-15) or greater.*

* [#1193](https://github.com/stripe/stripe-android/pull/1193) Fix `RuntimeException` related to 3DS2

## 9.3.7 - 2019-07-15
*This version of the SDK is not compliant with Google Play's Prominent Disclosure & Consent Requirements. The non-compliant code was unused and has been removed.*
*Please upgrade to version [9.4.0](https://github.com/stripe/stripe-android/blob/master/CHANGELOG.md#940---2020-05-15) or greater.*

* [#1154](https://github.com/stripe/stripe-android/pull/1154) Fix `NullPointerException` in `PaymentMethodsActivity`
* [#1174](https://github.com/stripe/stripe-android/pull/1174) Add `getCardBuilder()` method to Card widgets
* [#1184](https://github.com/stripe/stripe-android/pull/1184) Fix `NullPointerException` related to 3DS2

## 9.3.6 - 2019-07-08
*This version of the SDK is not compliant with Google Play's Prominent Disclosure & Consent Requirements. The non-compliant code was unused and has been removed.*
*Please upgrade to version [9.4.0](https://github.com/stripe/stripe-android/blob/master/CHANGELOG.md#940---2020-05-15) or greater.*

* [#1148](https://github.com/stripe/stripe-android/pull/1148) Fix 3DS2 dependency Proguard issues

## 9.3.5 - 2019-06-20
*This version of the SDK is not compliant with Google Play's Prominent Disclosure & Consent Requirements. The non-compliant code was unused and has been removed.*
*Please upgrade to version [9.4.0](https://github.com/stripe/stripe-android/blob/master/CHANGELOG.md#940---2020-05-15) or greater.*

* [#1138](https://github.com/stripe/stripe-android/pull/1138) Fix `AppInfo` param name

## 9.3.4 - 2019-06-19
*This version of the SDK is not compliant with Google Play's Prominent Disclosure & Consent Requirements. The non-compliant code was unused and has been removed.*
*Please upgrade to version [9.4.0](https://github.com/stripe/stripe-android/blob/master/CHANGELOG.md#940---2020-05-15) or greater.*

* [#1133](https://github.com/stripe/stripe-android/pull/1133) Make `AppInfo` public

## 9.3.3 - 2019-06-19
*This version of the SDK is not compliant with Google Play's Prominent Disclosure & Consent Requirements. The non-compliant code was unused and has been removed.*
*Please upgrade to version [9.4.0](https://github.com/stripe/stripe-android/blob/master/CHANGELOG.md#940---2020-05-15) or greater.*

* [#1108](https://github.com/stripe/stripe-android/pull/1108) Create `Card#toBuilder()`
* [#1114](https://github.com/stripe/stripe-android/pull/1114) Update `CustomerSession` methods to take `@NonNull` listener argument
* [#1125](https://github.com/stripe/stripe-android/pull/1125) Create `StripeIntent` interface and move `PaymentIntent.Status` and `PaymentIntent.NextActionType` to `StripeIntent`

## 9.3.2 - 2019-06-12
*This version of the SDK is not compliant with Google Play's Prominent Disclosure & Consent Requirements. The non-compliant code was unused and has been removed.*
*Please upgrade to version [9.4.0](https://github.com/stripe/stripe-android/blob/master/CHANGELOG.md#940---2020-05-15) or greater.*

* [#1104](https://github.com/stripe/stripe-android/pull/1104) Handle null response body

## 9.3.1 - 2019-06-12
*This version of the SDK is not compliant with Google Play's Prominent Disclosure & Consent Requirements. The non-compliant code was unused and has been removed.*
*Please upgrade to version [9.4.0](https://github.com/stripe/stripe-android/blob/master/CHANGELOG.md#940---2020-05-15) or greater.*

* [#1099](https://github.com/stripe/stripe-android/pull/1099) Fix Gradle module issue

## 9.3.0 - 2019-06-12
*This version of the SDK is not compliant with Google Play's Prominent Disclosure & Consent Requirements. The non-compliant code was unused and has been removed.*
*Please upgrade to version [9.4.0](https://github.com/stripe/stripe-android/blob/master/CHANGELOG.md#940---2020-05-15) or greater.*

* [#1019](https://github.com/stripe/stripe-android/pull/1019) Introduce `CustomerSession#detachPaymentMethod()`
* [#1067](https://github.com/stripe/stripe-android/pull/1067) Remove `PaymentResultListener`. Replace `PaymentSession#completePayment()` with `PaymentSession#onCompleted()`.
* [#1075](https://github.com/stripe/stripe-android/pull/1075) Make model classes final
* [#1080](https://github.com/stripe/stripe-android/pull/1080) Update Build Tools to 29.0.0
* [#1082](https://github.com/stripe/stripe-android/pull/1082) Remove `StripeJsonModel#toJson()`
* [#1084](https://github.com/stripe/stripe-android/pull/1084) Rename `StripeJsonModel` to `StripeModel`
* [#1093](https://github.com/stripe/stripe-android/pull/1093) Add `Stripe#setAppInfo()`. See [Identifying your plug-in or library](https://stripe.com/docs/building-plugins#setappinfo) for more details.

## 9.2.0 - 2019-06-04
*This version of the SDK is not compliant with Google Play's Prominent Disclosure & Consent Requirements. The non-compliant code was unused and has been removed.*
*Please upgrade to version [9.4.0](https://github.com/stripe/stripe-android/blob/master/CHANGELOG.md#940---2020-05-15) or greater.*

* [#1019](https://github.com/stripe/stripe-android/pull/1019) Upgrade pinned API version to `2019-05-16`
* [#1036](https://github.com/stripe/stripe-android/pull/1036) Validate API key before every request
* [#1046](https://github.com/stripe/stripe-android/pull/1046) Make `Card` model fields immutable

## 9.1.1 - 2019-05-28
*This version of the SDK is not compliant with Google Play's Prominent Disclosure & Consent Requirements. The non-compliant code was unused and has been removed.*
*Please upgrade to version [9.4.0](https://github.com/stripe/stripe-android/blob/master/CHANGELOG.md#940---2020-05-15) or greater.*

* [#1006](https://github.com/stripe/stripe-android/pull/1006) Remove null values in `PaymentMethod.BillingDetails#toMap()`

## 9.1.0 - 2019-05-28
*This version of the SDK is not compliant with Google Play's Prominent Disclosure & Consent Requirements. The non-compliant code was unused and has been removed.*
*Please upgrade to version [9.4.0](https://github.com/stripe/stripe-android/blob/master/CHANGELOG.md#940---2020-05-15) or greater.*

* [#952](https://github.com/stripe/stripe-android/pull/952) Update standard integration UI to use PaymentMethods instead of Sources
* [#962](https://github.com/stripe/stripe-android/pull/962) Add initial dark theme support to widgets
* [#963](https://github.com/stripe/stripe-android/pull/963) Add Autofill hints to forms
* [#964](https://github.com/stripe/stripe-android/pull/964) Upgrade Android Gradle Plugin to 3.4.1
* [#972](https://github.com/stripe/stripe-android/pull/964) Add PaymentIntent#getNextActionType()
* [#989](https://github.com/stripe/stripe-android/pull/989) Fix StripeEditText's error color logic
* [#1001](https://github.com/stripe/stripe-android/pull/1001) Overload `PaymentSession#presentPaymentMethodSelection` to allow requiring postal field

## 9.0.1 - 2019-05-17
*This version of the SDK is not compliant with Google Play's Prominent Disclosure & Consent Requirements. The non-compliant code was unused and has been removed.*
*Please upgrade to version [9.4.0](https://github.com/stripe/stripe-android/blob/master/CHANGELOG.md#940---2020-05-15) or greater.*

* [#945](https://github.com/stripe/stripe-android/pull/945) Add `business_type` param to Account tokenization when available

## 9.0.0 - 2019-05-06
Note: this release has breaking changes. See [MIGRATING.md](https://github.com/stripe/stripe-android/blob/master/MIGRATING.md)

*This version of the SDK is not compliant with Google Play's Prominent Disclosure & Consent Requirements. The non-compliant code was unused and has been removed.*
*Please upgrade to version [9.4.0](https://github.com/stripe/stripe-android/blob/master/CHANGELOG.md#940---2020-05-15) or greater.*

* [#873](https://github.com/stripe/stripe-android/pull/873) Update pinned API version to `2019-03-14`
* [#875](https://github.com/stripe/stripe-android/pull/875) Inject `Context` in `CustomerSession` and `StripeApiHandler`
* [#907](https://github.com/stripe/stripe-android/pull/907) Update `PaymentIntent` model for API `2019-02-11`
* [#894](https://github.com/stripe/stripe-android/pull/894) Upgrade Android Gradle Plugin to 3.4.0
* [#872](https://github.com/stripe/stripe-android/pull/872) Create `CustomerSession.ActivityCustomerRetrievalListener` to handle `Activity` weak refs
* [#935](https://github.com/stripe/stripe-android/pull/935) Increase `minSdkVersion` from 14 to 19

## 8.7.0 - 2019-04-12
* [#863](https://github.com/stripe/stripe-android/pull/863) Fix garbage-collection issues with `Stripe` callbacks
* [#856](https://github.com/stripe/stripe-android/pull/856) Fix race-conditions with `CustomerSession` listeners
* [#857](https://github.com/stripe/stripe-android/pull/857) Correctly parse JSON when creating or deleting customer card source
* [#858](https://github.com/stripe/stripe-android/pull/858) Fix crash on some devices (e.g. Meizu) related to `TextInputEditText`
* [#862](https://github.com/stripe/stripe-android/pull/862) Improve `PaymentMethodCreateParams.Card` creation
* [#870](https://github.com/stripe/stripe-android/pull/870) Update `PaymentIntent#Status` enum
* [#865](https://github.com/stripe/stripe-android/pull/865) Fix some memory leak issues in example app

## 8.6.0 - 2019-04-05
* [#849](https://github.com/stripe/stripe-android/pull/849) Downgrade from AndroidX to Android Support Library
* [#843](https://github.com/stripe/stripe-android/pull/843) Add setter for custom CVC field label on `CardMultilineWidget`
* [#850](https://github.com/stripe/stripe-android/pull/850) Fix a11y traversal order in `CardInputWidget`
* [#839](https://github.com/stripe/stripe-android/pull/839) Refactor `StripeApiHandler` to use instance methods

## 8.5.0 - 2019-03-05
* [#805](https://github.com/stripe/stripe-android/pull/805) Clean up `PaymentIntent`
* [#806](https://github.com/stripe/stripe-android/pull/806) Pass `StripeError` in onError
* [#807](https://github.com/stripe/stripe-android/pull/807) Create `ErrorMessageTranslator` and default implementation
* [#809](https://github.com/stripe/stripe-android/pull/809) Make `StripeSourceTypeModel` public
* [#817](https://github.com/stripe/stripe-android/pull/817) Fix TalkBack crash in `CardInputWidget`
* [#822](https://github.com/stripe/stripe-android/pull/822) Fix account token failure on latest API version
* [#827](https://github.com/stripe/stripe-android/pull/827) Upgrade Android Gradle Plugin to 3.3.2
* [#828](https://github.com/stripe/stripe-android/pull/828) Support save to customer param on `PaymentIntent` confirm
* [#829](https://github.com/stripe/stripe-android/pull/829) Add `"not_required"` as possible value of `Source` `redirect[status]`
* [#830](https://github.com/stripe/stripe-android/pull/830) Add `"recommended"` as possible value of `Source` `card[three_d_secure]`
* [#832](https://github.com/stripe/stripe-android/pull/832) Pin all Stripe requests to API version `2017-06-05`

## 8.4.0 - 2019-02-06
* [#793](https://github.com/stripe/stripe-android/pull/793) Add StripeError field to StripeException
* [#787](https://github.com/stripe/stripe-android/pull/787) Add support for creating a CVC update Token
* [#791](https://github.com/stripe/stripe-android/pull/791) Prevent AddSourceActivity's SourceCallback from being garbage collected
* [#790](https://github.com/stripe/stripe-android/pull/790) Fix IME action logic on CVC field in CardMultilineWidget
* [#786](https://github.com/stripe/stripe-android/pull/786) Add metadata field to Card

## 8.3.0 - 2019-01-25
* [#780](https://github.com/stripe/stripe-android/pull/780) Fix bug related to ephemeral keys introduced in 8.2.0
* [#778](https://github.com/stripe/stripe-android/pull/778) Migrate to Android X
* [#771](https://github.com/stripe/stripe-android/pull/771) Add errorCode and errorDeclineCode fields to InvalidRequestException
* [#766](https://github.com/stripe/stripe-android/pull/766) Upgrade to Android Gradle Plugin 3.3.0
* [#770](https://github.com/stripe/stripe-android/pull/770) Remove Saudi Arabia from the no postal code countries list

## 8.2.0 - 2019-01-10
* [#675](https://github.com/stripe/stripe-android/pull/675) Add support for Android 28
    * Update Android SDK Build Tools to 28.0.3
    * Update Android Gradle plugin to 3.2.1
    * Update compileSdkVersion and targetSdkVersion to 28
    * Update Android Support Library to 28.0.0
* [#671](https://github.com/stripe/stripe-android/pull/671) Add ability to set card number and validate on `CardMultilineWidget`
* [#537](https://github.com/stripe/stripe-android/pull/537) Add support for iDeal Source with connected account
* [#669](https://github.com/stripe/stripe-android/pull/669) Add support for Portuguese
* [#624](https://github.com/stripe/stripe-android/pull/624) Add ability to cancel callbacks without destroying `CustomerSession` instance
* [#673](https://github.com/stripe/stripe-android/pull/673) Improve accessibility on card input fields
* [#656](https://github.com/stripe/stripe-android/pull/656) Add `AccessibilityNodeInfo` to widgets 
* [#678](https://github.com/stripe/stripe-android/pull/678) Fix crash in `ShippingMethodView` on API 16

## 8.1.0 - 2018-11-13
* Add support for latest version of PaymentIntents
* Fix NPEs in `CountryAutocompleteTextView`
* Fix NPEs in `PaymentContext` experiences
* Helper method for converting tokens to sources
* Fix bug with Canadian and UK postal code validation

## 8.0.0 - 2018-7-13
* [#609](https://github.com/stripe/stripe-android/pull/609) **BREAKING** Renamed PaymentIntentParams methods for readibility

## 7.2.0 - 2018-07-12
* Add beta support for PaymentIntents for usage with card sources []
* Add sample integration with PaymentIntents
* Fix crash in MaskedCardAdapter
* [#589](https://github.com/stripe/stripe-android/pull/589) **BREAKING** Add `preferredLanguage` parameter to `SourceParams.createBancontactParams`

## 7.1.0 - 2018-06-11
* [#583](https://github.com/stripe/stripe-android/pull/583) Add EPS and Multibanco support to `SourceParams`
* [#586](https://github.com/stripe/stripe-android/pull/586) Add `RequiredBillingAddressFields.NAME` option to enumeration 
* [#583](https://github.com/stripe/stripe-android/pull/583) **BREAKING** Fix `@Nullable` and `@NonNull` annotations for `createP24Params` function 

## 7.0.1 - 2018-05-25
* Make iDEAL params match API - `name` is optional and optional ideal `bank` and `statement_descriptor` can be set independently

## 7.0.0 - 2018-04-25
* [#559](https://github.com/stripe/stripe-android/pull/559) Remove Bitcoin source support. See MIGRATING.md.
* [#549](https://github.com/stripe/stripe-android/pull/549) Add create Masterpass source support 
* [#548](https://github.com/stripe/stripe-android/pull/548) Add support for 3 digit American Express CVC
* [#547](https://github.com/stripe/stripe-android/pull/547) Fix crash when JCB icon is shown

## 6.1.2 - 2018-03-16
* Handle soft enter key in AddSourceActivity
* Add translations for ” ending in ” in each supported language.
* Add API bindings for removing a source from a customer.
* Update Android support library to 27.1.0.
* Fix invalid response from stripe api error
* Fix proguard minification error
* Add ability to create a source with extra parameters to support SEPA debit sources.
* Catch possible ClassCastException when formatting currency string

## 6.1.1 - 2018-01-30
* Fix Dutch Translation for MM/YY
* Set the CardNumberEditText TextWatcher to the correct EditText

## 6.1.0 - 2017-12-19
* Add binding to support custom Stripe Connect onboarding in Europe
* Expose interface to add text input listeners on the Card Widgets
* Updating Android support library version to 27.0.2
* Updating gradle 3.0.1
* Fix typo in docs

## 6.0.0 - 2017-11-10
* Updating gradle and wrapper to 4.3, using android build tools 3.0.0
* Fixed double-notification bug on error in AddSourceActivity
* Fixed compile error issue with Google support libraries 27.0.0

## 5.1.1 - 2017-10-24
* Adding P24 support
* Upgrades Gradle wrapper version to 4.2.1
* Surfaces error handling in API errors from Stripe
* Make resource namespaces private to prevent collisions
* Fixing a bug for PaymentFlowActivity not returning success when collecting shipping info without method

## 5.1.0 - 2017-09-22
* Adding the PaymentSession for end-to-end session handling
* Adding Alipay source handling
* Adding controls to enter customer shipping address and custom shipping methods

## 5.0.0 - 2017-08-25
* Adding the CustomerSession and EphemeralKeyProvider classes
* Adding CardMultilineWidget class for adding Card data in material design
* Adding AddSourceActivity and PaymentMethodsActivity for selecting customer payment
* Stability and efficiency improvements
* **BREAKING** Moving networking and utils classes to be package-private instead of public
* **BREAKING** Upgrading Gradle wrapper version
* **BREAKING** Upgrading Android support library versions
* **BREAKING** Upgrading build tools version

## 4.1.6 - 2017-07-31
* Fixing Android Pay string translation crash for decimal comma languages

## 4.1.5 - 2017-07-24
* Fixing a display bug for dates in certain locales

## 4.1.4 - 2017-07-17
* Adding ability to specify countries for shipping in the Android Pay MaskedWalletRequest
* Adding ability to specify card networks in the Android Pay MaskedWalletRequest

## 4.1.3 - 2017-07-13
* Adding Stripe-Account optional header for integration with Connect merchant accounts
* Adding AndroidPayConfiguration.setCountryCode optional method to specify transaction country

## 4.1.2 - 2017-06-27
* Fixing a missing method call in android pay
* Removing the android support V4 libraries

## 4.1.1 - 2017-06-15
* Fixing a preference default in android pay

## 4.1.0 - 2017-06-14
* Added a token field to SourceParams. You can use this to create a source from an existing token.
* https://stripe.com/docs/api#create_source-token

## 4.0.3 - 2017-06-05
* Added support for PII tokens
* Added ability to clear the card input widget
* Upgraded fraud detection tools

## 4.0.2 - 2017-05-15
* Added StripePaymentSource interface, extended by both Source and Token
* Upgraded for compatibility with stripe:stripe-android-pay
* Released stripe:stripe-android-pay library, dependent on stripe:stripe-android

## 4.0.1 - 2017-04-17
* Added setters for the card number, expiration date, and cvc fields in the CardInputWidget
* Added a new example project with back end integration
* Added the ability to set a listener on the CardInputWidget for various events
* Made the card brand icon show in the widget when the CVC entry is complete

## 4.0.0 - 2017-04-10
* Fixed issue #179, where certain pasted in credit cards would be incorrectly read as invalid
* **BREAKING** Removed the try/catch required around Stripe instance creation.

## 3.1.1 - 2017-04-04
* Fixed design tab display bug on card input widget
* Upgraded to Gradle version 3.4.1
* SEPA Debit address is now optional

## 3.1.0 - 2017-03-28
* Added support for creating and retrieving Source objects
* Added support for redirect flow and polling to update Source status
* Restyled the example project, added secondary activity to demonstrate 3DS support

## 3.0.1 - 2017-02-27
* Removed `@Deprecated` tag from most setters on the Card object

## 3.0.0 - 2017-02-25
* Added a card input widget to allow easy UI for collecting card data.
* **BREAKING** Increased the minimum SDK version to 11 (needed for animation classes).
* **BREAKING** Added required Context argument to Stripe constructor for resolving resources

## 2.1.0 - 2017-01-19
* Added bindings to allow creation of bank account tokens.

## 2.0.3 - 2017-01-09
* Updated OS version logging to be relevant for Android.

## 2.0.2 - 2016-12-22
* Made the StripeApiHandler.VERSION constant public.

## 2.0.1 - 2016-12-22
* Made the Token, Card, and Error parsing functions public.

## 2.0.0 - 2016-12-20
* Removed the dependency on stripe-java and gson
* Added a synchronous version of requestToken (still deprecated)
* Removed the (previously deprecated) requestToken methods

## 1.1.1 - 2016-12-09
* Refactored the bundled example project
* Reverted change in StripeTextUtils to exclude reference to framework classes

## 1.1.0 - 2016-12-01
* Exposed funding property on Card object
* Updated getType() to getBrand() to match Stripe API (getType() is still supported)
* Added synchronous method to create tokens which allows integration with RxJava
* Updated example application to include RxJava integration example
* Flattened example project structure for clarity

## 1.0.6 - 2016-11-15
* Updated to stripe-java 3.2.0
* Fixed American Express number validation problem
* Updated build target sdk version, build tools
* Moved tests out of example project and into stripe project

## 1.0.5 - 2016-08-26
* Modified Java bindings dependency
* Updated Card model to reflect recent changes
* Updated proguard and dependency versions

## 1.0.4 - 2016-01-29
* Remove incorrect Diner's Club card prefix
* Add Fabric properties file<|MERGE_RESOLUTION|>--- conflicted
+++ resolved
@@ -3,12 +3,8 @@
 This release patches on a crash on PaymentLauncher, updates the package name of some public classes,
 changes the public API for CardImageVerificationSheet and releases Identity SDK.
 
-<<<<<<< HEAD
-### Payments
+### Payments (`com.stripe:stripe-android`)
 * [ADDED] [4804](https://github.com/stripe/stripe-android/pull/4804) Added card-scanning feature to PaymentSheet
-=======
-### Payments (`com.stripe:stripe-android`)
->>>>>>> 131cbe89
 * [FIXED] [4776](https://github.com/stripe/stripe-android/pull/4776) fix issue with PaymentLauncher configuration change
 * [CHANGED] [4358](https://github.com/stripe/stripe-android/pull/4358) Updated the card element on
   PaymentSheet to use Compose.
