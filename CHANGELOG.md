# CHANGELOG

## XX.XX.XX - 2023-XX-XX

<<<<<<< HEAD
## 20.37.3 - 2024-02-12
=======
### PaymentSheet
* [FIXED][7917](https://github.com/stripe/stripe-android/pull/7917) Fixed an issue where `Google Pay` & `Link` were not saved as default payment methods in `FlowController`.
>>>>>>> bd68b81b

### Identity
* [FIXED][7903](https://github.com/stripe/stripe-android/pull/7903) Fixed an issue where camera fails to start on some devices.

## 20.37.2 - 2024-02-05

* [FIXED][7832](https://github.com/stripe/stripe-android/pull/7832) Fixed an issue with `FlowController` when a custom `ViewModelProvider.Factory` is specified.

Dependencies updated in [7718](https://github.com/stripe/stripe-android/pull/7718) and [7851](https://github.com/stripe/stripe-android/pull/7851) and [7858](https://github.com/stripe/stripe-android/pull/7858):
* Bumped AndroidX Activity from 1.7.2 to 1.8.2.
* Bumped AndroidX Fragment from 1.5.5 to 1.6.2.
* Bumped AndroidX Lifecycle from 2.6.1 to 1.7.0.
* Bumped AndroidX Navigation from 2.5.3 to 2.7.6.
* Bumped AndroidX Preference from 1.2.0 to 1.2.1.
* Bumped AndroidX RecyclerView from 1.2.1 to 1.3.1.
* Bumped Coroutines from 1.6.4 to 1.7.3.
* Bumped Google Places from 3.0.0 to 3.3.0.
* Bumped Kotlin from 1.8.22 to 1.9.22.
* Bumped Material from 1.8.0 to 1.11.0.
* Bumped Mavericks from 3.0.7 to 3.0.9.

## 20.37.1 - 2024-01-25

### PaymentSheet
* [FIXED][7822](https://github.com/stripe/stripe-android/pull/7822) Fixed an issue where the SDK was unable to follow URL redirects in some cases.

### Payments
* [FIXED][7822](https://github.com/stripe/stripe-android/pull/7822) Fixed an issue where the SDK was unable to follow URL redirects in some cases.

## 20.37.0 - 2024-01-22

### Payments
* [CHANGED][7722](https://github.com/stripe/stripe-android/pull/7722) Added passive hCaptcha on Radar session creation endpoint. In order to enable hCaptcha on this endpoint, you must provide an activity to this method call (see the new optional activity parameter).
* [FIXED][7777](https://github.com/stripe/stripe-android/pull/7777) Fixed an issue in `PaymentSession` where tapping the `Add card` button stopped working after it was clicked once.

Dependencies updated:
* [7603](https://github.com/stripe/stripe-android/pull/7603) Bumped compile SDK from 33 to 34.

## 20.36.1 - 2024-01-08

### Identity
* [FIXED][7757](https://github.com/stripe/stripe-android/pull/7757) Fixed a crash when retrying the selfie scan.

## 20.36.0 - 2023-12-18

### PaymentSheet
* [ADDED][7713](https://github.com/stripe/stripe-android/pull/7713) PaymentSheet now supports [card brand choice](https://stripe.com/docs/card-brand-choice) for eligible merchants and transactions. To provide a list of preferred networks, use `PaymentSheet.Configuration.preferredNetworks`.
* [ADDED][7447](https://github.com/stripe/stripe-android/pull/7447) PaymentSheet now supports [Bacs Direct Debit](https://stripe.com/docs/payments/payment-methods/bacs-debit) for PaymentIntents.

### CustomerSheet
* [ADDED][7713](https://github.com/stripe/stripe-android/pull/7713) CustomerSheet now supports [card brand choice](https://stripe.com/docs/card-brand-choice) for eligible merchants and transactions. To provide a list of preferred networks, use `PaymentSheet.Configuration.preferredNetworks`.

### Payments
* [ADDED][7713](https://github.com/stripe/stripe-android/pull/7713) `CardInputWidget`, `CardMultilineWidget`, and `CardFormView` now support [card brand choice](https://stripe.com/docs/card-brand-choice) for eligible merchants. To provide a list of preferred networks, use `setPreferredNetworks()`.

* [DEPRECATED][7723](https://github.com/stripe/stripe-android/pull/7723) `IssuingCardPinService` is deprecated and will be removed in a future release. [Please use Issuing Elements instead](https://stripe.com/docs/issuing/elements)

## 20.35.2 - 2023-12-11

### PaymentSheet
* [FIXED][7683](https://github.com/stripe/stripe-android/pull/7683) Fixed an issue where PaymentSheet didn't correctly consider `BillingDetailsCollectionConfiguration` when transacting with Google Pay.

## 20.35.1 - 2023-12-04

### Identity
* [CHANGED][7407](https://github.com/stripe/stripe-android/pull/7407) Updated the UX for Consent and DocSelection page.

## 20.35.0 - 2023-11-28

### PaymentSheet
* [ADDED][7249](https://github.com/stripe/stripe-android/pull/7249) PaymentSheet now supports configuring the Google Pay button type in the `GooglePayConfiguration`.
* [FIXED][7623](https://github.com/stripe/stripe-android/pull/7623) Fixed an issue where FlowController did not save a newly added payment method as the default method.
* [FIXED][7496](https://github.com/stripe/stripe-android/pull/7496) Fixed an issue where PaymentSheet did not save a newly added payment method as the default method.
* [FIXED][7584](https://github.com/stripe/stripe-android/pull/7584) Fixed an issue where PaymentSheet would render with a lightened surface color in dark mode.
* [FIXED][7635](https://github.com/stripe/stripe-android/pull/7635) Fixed an issue where PaymentSheet wouldn't accept valid Mexican phone numbers.

### CustomerSheet
* [ADDED][7644](https://github.com/stripe/stripe-android/pull/7644) Added support for updating a payment method in the experimental `CustomerAdapter` interface.
* [CHANGED][7627](https://github.com/stripe/stripe-android/pull/7627) Updated the experimental CustomerSheet.Configuration to require a merchant name.

## 20.34.4 - 2023-11-02

### PaymentSheet
* [FIXED][7570](https://github.com/stripe/stripe-android/pull/7570) Fixed an issue where compiling PaymentSheet with R8 would cause an irrelevant warning for missing classes from Financial Connections if the module wasn't included.
* [FIXED][7571](https://github.com/stripe/stripe-android/pull/7571) Fixed an issue where CustomerSheet would throw an error related to invalid payment_method_types.

### Financial Connections
* [FIXED][7575](https://github.com/stripe/stripe-android/pull/7575) Don't show microdeposits screen if microdeposits are not required.

## 20.34.3 - 2023-10-31

### PaymentSheet
* [FIXED][7530](https://github.com/stripe/stripe-android/pull/7530) Fixed an issue which caused PaymentSheet to transitively include the Financial Connections SDK even if not requested.
* [FIXED][7545](https://github.com/stripe/stripe-android/pull/7545) Fixed an issue where the US Bank Account collection flow would not launch when using FlowController with Payment Intents.

## 20.34.2 - 2023-10-30

### PaymentSheet
* [FIXED][7499](https://github.com/stripe/stripe-android/pull/7499) Fixed an issue with incorrect error messages when encountering a failure after 3D Secure authentication.
* [FIXED][7464](https://github.com/stripe/stripe-android/pull/7464) Fixed an issue where canceling the US Bank Account selection flow prevents the user from launching it again.
* [FIXED][7529](https://github.com/stripe/stripe-android/pull/7529) PaymentSheet no longer displays saved cards that originated from Apple Pay or Google Pay.

## 20.34.1 - 2023-10-24

### Payments
* [FIXED][7485](https://github.com/stripe/stripe-android/pull/7485) Fixed a crash when using `CardInputWidget` in an AppCompat theme.

## 20.34.0 - 2023-10-23

### Payments
* [ADDED][7449](https://github.com/stripe/stripe-android/pull/7449) Added saved payment method support for SEPA family payment methods.

## 20.33.0 - 2023-10-16

### Payments
* [ADDED][7431](https://github.com/stripe/stripe-android/pull/7431) Added bindings support for MobilePay. See [private beta information](https://stripe.com/docs/payments/mobilepay).

## 20.32.1 - 2023-10-09

### PaymentSheet
* [FIXED][7387](https://github.com/stripe/stripe-android/pull/7387) Fixed a bug where `AddressLauncher.present` would crash.

Dependencies updated:
* [7409](https://github.com/stripe/stripe-android/pull/7409) Bumped Kotlin to 1.8.22 and Compose Compiler to 1.4.8.

## 20.32.0 - 2023-09-25

### PaymentSheet
* [ADDED][7337](https://github.com/stripe/stripe-android/pull/7337) PaymentSheet now supports Swish for PaymentIntents in private beta.

### Payments
* [ADDED][7337](https://github.com/stripe/stripe-android/pull/7337) Added support for Swish for PaymentIntents in private beta.

### Financial Connections
* [FIXED][7331](https://github.com/stripe/stripe-android/pull/7331) When cancelling out of a auth session, going back to the consent screen required two back taps.

Dependencies updated:
* [7297](https://github.com/stripe/stripe-android/pull/7297) Bumped Compose Foundation, Compose Material, Compose Runtime, and Compose UI from 1.4.3 to 1.5.1.

## 20.31.0 - 2023-09-18

### PaymentSheet
* [ADDED][7314](https://github.com/stripe/stripe-android/pull/7314) PaymentSheet now supports Revolut Pay for SetupIntents, and PaymentIntents with setup for future usage.
* [ADDED][7308](https://github.com/stripe/stripe-android/pull/7308) PaymentSheet now supports Konbini for PaymentIntents.
* [ADDED][7302](https://github.com/stripe/stripe-android/pull/7302) PaymentSheet now supports Alma for PaymentIntents in private beta.
* [ADDED][7191](https://github.com/stripe/stripe-android/pull/7191) `PaymentSheet.GooglePayConfiguration` now takes an optional `amount` and `label`. The `amount` will be displayed in Google Pay for SetupIntents, while `label` will be displayed for both PaymentIntents and SetupIntents.
* [FIXED][7316](https://github.com/stripe/stripe-android/pull/7316) Fixed an issue where amounts in Serbian Dinar were displayed incorrectly.

### Payments
* [ADDED][7315](https://github.com/stripe/stripe-android/pull/7315) Added support for Revolut Pay.
* [ADDED][7191](https://github.com/stripe/stripe-android/pull/7191) `GooglePayLauncher` now takes an optional `label` when presenting Google Pay for PaymentIntents, and an optional `amount` and `label` when presenting for SetupIntents.
* [ADDED][7191](https://github.com/stripe/stripe-android/pull/7191) `GooglePayPaymentMethodLauncher` now takes an optional `label` when presenting Google Pay.

## 20.30.2 - 2023-09-13

### PaymentSheet
* [ADDED][7281](https://github.com/stripe/stripe-android/pull/7281) PaymentSheet now supports OXXO for PaymentIntents.
* [ADDED][7282](https://github.com/stripe/stripe-android/pull/7282) PaymentSheet now supports Boleto for PaymentIntents, SetupIntents, and PaymentIntents with setup for future usage.
* [FIXED][7303](https://github.com/stripe/stripe-android/pull/7303) Fixed an issue where SEPA mandate texts were being displayed for payment methods when they shouldn't be.

## 20.30.1 - 2023-09-11

⚠️ Note: This release contains a bug where SEPA mandate texts were being displayed for payment methods when they shouldn't be. Please use version 20.30.2 or newer instead.

### Financial Connections
* [FIXED][7290](https://github.com/stripe/stripe-android/pull/7290) Fixed an issue where attempting to go back on the first screen caused a crash since there is no other screen in the back stack.

## 20.30.0 - 2023-09-11

⚠️ Note: This release contains a bug where SEPA mandate texts were being displayed for payment methods when they shouldn't be. Please use version 20.30.2 or newer instead.

### PaymentSheet
* [ADDED] PaymentSheet now supports the following payment methods for SetupIntents and PaymentIntents with setup for future usage:
  * [7274](https://github.com/stripe/stripe-android/pull/7274) Alipay
  * [7273](https://github.com/stripe/stripe-android/pull/7273) BECS Direct Debit
  * [7264](https://github.com/stripe/stripe-android/pull/7264) Cash App Pay
  * [7269](https://github.com/stripe/stripe-android/pull/7269) iDEAL
  * [7270](https://github.com/stripe/stripe-android/pull/7270) SEPA
  * [7272](https://github.com/stripe/stripe-android/pull/7272) Sofort
* [FIXED][7283](https://github.com/stripe/stripe-android/pull/7283) Fixed an issue where Bancontact SetupIntent or PaymentIntent with setup for future usage would show the mandate text in the middle of the form. 

## 20.29.2 - 2023-09-05

### PaymentSheet
* [ADDED][7263](https://github.com/stripe/stripe-android/pull/7263) PaymentSheet now supports Bancontact SetupIntent and PaymentIntent with setup for future usage.

## 20.29.1 - 2023-08-31

### PaymentSheet

* [FIXED][7239](https://github.com/stripe/stripe-android/pull/7239) Fix bottom sheet for APIs below 30.
* [ADDED][7062](https://github.com/stripe/stripe-android/pull/7062) PaymentSheet now supports BLIK for PaymentIntents.

## 20.29.0 - 2023-08-28

⚠️ Note: This release contains a bug on devices running API 29 and below where PaymentSheet doesn't dismiss. Customers can't cancel out of PaymentSheet and it doesn't dismiss when payment completes. Please use version 20.29.1 or newer instead.

### PaymentSheet
* [ADDED][7198](https://github.com/stripe/stripe-android/pull/7198) PaymentSheet now supports GrabPay for PaymentIntents.
* [ADDED][7214](https://github.com/stripe/stripe-android/pull/7214) PaymentSheet now supports FPX for PaymentIntents.
* [ADDED][7199](https://github.com/stripe/stripe-android/pull/7199) PaymentSheet now supports AmazonPay for PaymentIntents in private beta.
* [CHANGED][7144](https://github.com/stripe/stripe-android/pull/7144) PaymentSheet now features rounded corners with the radius provided in `PaymentSheet.Shapes.cornerRadiusDp`.
* [FIXED][7190](https://github.com/stripe/stripe-android/pull/7190) Fixed an issue where amounts in Laotian Kip were displayed incorrectly.

### CustomerSheet
* [ADDED] [CustomerSheet](https://stripe.com/docs/elements/customer-sheet?platform=android) is now available in private beta.

## 20.28.3 - 2023-08-21

### Financial Connections
* [FIXED][7153](https://github.com/stripe/stripe-android/pull/7153) Updated launchMode to single task to fix browser returns to the SDK on certain browsers.

## 20.28.2 - 2023-08-14

### PaymentSheet
* [FIXED][7147](https://github.com/stripe/stripe-android/pull/7147) Fixed an issue where we displayed incorrect error messages for some languages.

## 20.28.1 - 2023-08-09

### PaymentSheet
* [FIXED][7136](https://github.com/stripe/stripe-android/pull/7136) Fixed an issue where the Google Pay button in PaymentSheet was not clickable in some cases.

## 20.28.0 - 2023-07-31
### Identity
* [ADDED][6438](https://github.com/stripe/stripe-android/pull/6438) Supports [phone verification](https://stripe.com/docs/identity/phone) in Identity mobile SDK.

## 20.27.3 - 2023-07-24

### Payments
* [CHANGED] The return type for several methods in `Stripe` has changed from `T?` (nullable) to `T` to better reflect possible behavior. These methods continue to be throwing and should be wrapped in a `try/catch` block.
* [FIXED][6977](https://github.com/stripe/stripe-android/pull/6977) Fixed an issue where `Stripe.retrievePossibleBrands()` returned incorrect results. 

## 20.27.2 - 2023-07-18

### PaymentSheet
* [FIXED] Fixed various bugs in Link private beta.

## 20.27.1 - 2023-07-17

### PaymentSheet
* [FIXED][6992](https://github.com/stripe/stripe-android/pull/6992) Fixed an issue where incorrect padding was set on the Google Pay button.

## 20.27.0 - 2023-07-10

### PaymentSheet
* [ADDED][6857](https://github.com/stripe/stripe-android/pull/6857) You can now collect payment details before creating a PaymentIntent or SetupIntent. See [our docs](https://stripe.com/docs/payments/accept-a-payment-deferred?platform=android) for more info. This integration also allows you to [confirm the Intent on the server](https://stripe.com/docs/payments/finalize-payments-on-the-server?platform=android).

## 20.26.0 - 2023-07-05

### PaymentSheet
* [ADDED][6583](https://github.com/stripe/stripe-android/pull/6583) Added top-level methods `rememberPaymentSheet()` and `rememberPaymentSheetFlowController()` for easier integration in Compose.
* [DEPRECATED][6583](https://github.com/stripe/stripe-android/pull/6583) `PaymentSheetContract` has been deprecated and will be removed in a future release. Use the `PaymentSheet` constructor or new `rememberPaymentSheet()` method instead.

### Payments
* [ADDED][6912](https://github.com/stripe/stripe-android/pull/6912) `GooglePayPaymentMethodLauncher` can now be presented with an amount of type `Long`. The method to present with an `Int` has been deprecated.
* [DEPRECATED][6912](https://github.com/stripe/stripe-android/pull/6912) `GooglePayLauncherContract` and `GooglePayPaymentMethodLauncherContract` have been deprecated and will be removed in a future release. Use `GooglePayLauncher` and `GooglePayPaymentMethodLauncher` directly instead.

### StripeCardScan
* [CHANGED][7057](https://github.com/stripe/stripe-android/pull/7057) Updated CIV to use CameraX by default instead of Camera1.

## 20.25.8 - 2023-06-26

### Financial Connections
* [CHANGED][6919](https://github.com/stripe/stripe-android/pull/6919) Updated polling options for account retrieval and OAuth results to match other platforms.

## Payments
[ADDED][6925](https://github.com/stripe/stripe-android/pull/6925) Added top-level remember methods for `PaymentLauncher`, `GooglePayLauncher`, and `GooglePayPaymentMethodLauncher`.
[DEPRECATED][6925](https://github.com/stripe/stripe-android/pull/6925) Deprecated static `rememberLauncher()` methods for `PaymentLauncher`, `GooglePayLauncher`, and `GooglePayPaymentMethodLauncher`.

## 20.25.7 - 2023-06-20

### Financial Connections
* [FIXED][6900](https://github.com/stripe/stripe-android/pull/6900) Stop using getParcelableExtra from API 33 (see https://issuetracker.google.com/issues/240585930)

## 20.25.6 - 2023-06-12

### Financial Connections
* [FIXED][6836](https://github.com/stripe/stripe-android/pull/6836) Prevents double navigation when tapping too quickly.
* [FIXED][6853](https://github.com/stripe/stripe-android/pull/6853) Handle process kills after returning from browsers in Auth sessions.
* [FIXED][6837](https://github.com/stripe/stripe-android/pull/6837) Don't create duplicated Auth sessions after user closes web browser.
* [CHANGED][6850](https://github.com/stripe/stripe-android/pull/6850) Removes Toast shown after gracefully failing if no browser installed.

## 20.25.5 - 2023-06-05

### PaymentSheet
* [CHANGED] The experimental API for [finalizing payments on the server](https://stripe.com/docs/payments/finalize-payments-on-the-server?platform=android) has changed:
  * Instead of providing only the `PaymentMethod` ID, `CreateIntentCallback` now provides the entire `PaymentMethod` object.
  * `CreateIntentCallbackForServerSideConfirmation` has been removed. If you’re using server-side confirmation, use `CreateIntentCallback` and its new `shouldSavePaymentMethod` parameter.
  * `CreateIntentCallback`, `CreateIntentResult`, and `ExperimentalPaymentSheetDecouplingApi` have been moved to the `paymentsheet` module. Update your imports from `com.stripe.android.*` to `com.stripe.android.paymentsheet.*`.

### Financial Connections
* [FIXED][6794](https://github.com/stripe/stripe-android/pull/6794) Gracefully fails when no web browser available.
* [FIXED][6813](https://github.com/stripe/stripe-android/pull/6813) Added Mavericks related proguard rules to the consumer-rules file.

## 20.25.4 - 2023-05-30

### All SDKs
* [FIXED][6771](https://github.com/stripe/stripe-android/pull/6771) Fixed the length of phone number field.

### Financial Connections
* [CHANGED][6789](https://github.com/stripe/stripe-android/pull/6789) Updated Mavericks to 3.0.3.

## 20.25.3 - 2023-05-23

### PaymentSheet
* [CHANGED][6687](https://github.com/stripe/stripe-android/pull/6687) Show the US Bank Account payment method if the specified verification method is either automatic or instant. Otherwise, hide the payment method.
* [FIXED][6736](https://github.com/stripe/stripe-android/pull/6736) Fixed an issue where Google Places caused errors with R8.

## 20.25.2 - 2023-05-15

### PaymentSheet
* [FIXED][6680](https://github.com/stripe/stripe-android/pull/6680) Made payments with Cash App Pay more reliable.

### Payments
* [FIXED][6680](https://github.com/stripe/stripe-android/pull/6680) Made payments with Cash App Pay more reliable.

## 20.25.1 - 2023-05-10
* [CHANGED][6697](https://github.com/stripe/stripe-android/pull/6697) Revert BOM change and use compose 1.4.3. 
* [FIXED][6698](https://github.com/stripe/stripe-android/pull/6698) ImageDecoder: Exception in invokeOnCancellation handler.

## 20.25.0 - 2023-05-08

### All SDKs
* [CHANGED][6635](https://github.com/stripe/stripe-android/pull/6635) Use non transitive R classes.
* [CHANGED][6676](https://github.com/stripe/stripe-android/pull/6676) Updated Compose BOM to 2023.05.00.

### Identity
* [ADDED][6642](https://github.com/stripe/stripe-android/pull/6642) Support Test mode M1.
 
## 20.24.2 - 2023-05-03

### Payments
* [FIXED][6664](https://github.com/stripe/stripe-android/pull/6664) Fixed an issue where 3DS2 would crash when using payments SDKs with the card scan SDK.

## 20.24.1 - 2023-05-01

### Payments
* [FIXED][6612](https://github.com/stripe/stripe-android/pull/6612) Fixed an issue where the Android Gradle Plugin 8.0 and later would cause issues with R8 in full mode related to missing classes.

### All SDKs
* [CHANGED][6603](https://github.com/stripe/stripe-android/pull/6603) Added a `stripe` prefix to our resources to avoid name conflicts.
* [FIXED][6602](https://github.com/stripe/stripe-android/pull/6602) Fixed an issue which caused a compiler error (duplicate class) when including payments *and* identity SDKs.
* [FIXED][6611](https://github.com/stripe/stripe-android/pull/6611) Fixed an issue where countries might be filtered out on old Android versions (notably Kosovo).

## 20.24.0 - 2023-04-24

### PaymentSheet
* [CHANGED][6471](https://github.com/stripe/stripe-android/pull/6471) Updated Google Pay button to match new brand guidelines. You can now change the radius of the Google Pay and Link buttons with the [Appearance API](https://stripe.com/docs/elements/appearance-api?platform=android#shapes-android). Additionally, this change updates the `com.google.android.gms:play-services-wallet` version from `19.1.0` to `19.2.0-beta01`.

## 20.23.1 - 2023-04-17

### PaymentSheet
* [FIXED][6551](https://github.com/stripe/stripe-android/pull/6551) Fixed a build issue where `BillingDetailsCollectionConfiguration` couldn't be found in the classpath. If you worked around this issue by importing `payments-ui-core` directly, undo this change and update the import of `BillingDetailsCollectionConfiguration` to `com.stripe.android.paymentsheet.PaymentSheet.BillingDetailsCollectionConfiguration`.

## 20.23.0 - 2023-04-17

### PaymentSheet
* [ADDED] Added `billingDetailsCollectionConfiguration` to configure how you want to collect billing details. See the docs [here](https://stripe.com/docs/payments/accept-a-payment?platform=android&ui=payment-sheet#billing-details-collection).

### Identity
* [ADDED][6536](https://github.com/stripe/stripe-android/pull/6536) Added test mode for the SDK.

## 20.22.0 - 2023-04-10

### All SDKs
* [CHANGED][6492](https://github.com/stripe/stripe-android/pull/6492) Updated Compose to 1.4.1.

### PaymentSheet
* [FIXED][6434](https://github.com/stripe/stripe-android/pull/6434) Fixed an issue where the `Save this card for future payments` checkbox wasn't displayed in some cases even though it should have been.

### Financial Connections
* [CHANGED][6436](https://github.com/stripe/stripe-android/pull/6436) Updated Mavericks to 3.0.2.

## 20.21.1 - 2023-03-27

### PaymentSheet
* [FIXED][6411](https://github.com/stripe/stripe-android/pull/6411) Fixed an issue in the expiry date field that could cause an exception.

### Financial Connections
* [CHANGED][6403](https://github.com/stripe/stripe-android/pull/6403) Use light status bar and navigation bar.
* [CHANGED][6404](https://github.com/stripe/stripe-android/pull/6404) Update UI for no search results in institution picker.

### StripeCardScan
* [ADDED][6409](https://github.com/stripe/stripe-android/pull/6409) Support running Cardscan with TFLite in Google Play.

## 20.21.0 - 2023-03-20

### Payments
* [ADDED][6335](https://github.com/stripe/stripe-android/pull/6335) Added `Stripe.possibleCardBrands` which retrieves a list of possible card brands given a card number.
* [FIXED][6376](https://github.com/stripe/stripe-android/pull/6376) Fixed BLIK payment bindings.

### PaymentSheet
* [FIXED][6366](https://github.com/stripe/stripe-android/pull/6366) Fixed an issue where the result couldn't be parsed in `PaymentSheetContract`.
* [FIXED][6386](https://github.com/stripe/stripe-android/pull/6386) Fixed an issue where `FlowController.getPaymentOption()` and `PaymentOptionCallback` might return an outdated payment option in some cases.

### Financial Connections
* [FIXED][6375](https://github.com/stripe/stripe-android/pull/6375) Fixed Accessible data callout texts.

### Identity
* [ADDED][6380](https://github.com/stripe/stripe-android/pull/6380) Integrate with `ml-core` and allow user to swap TFLite runtime.

## 20.20.0 - 2023-03-13

### Payments
* [ADDED][6306](https://github.com/stripe/stripe-android/pull/6306) Added support for Cash App Pay. See the docs [here](https://stripe.com/docs/payments/cash-app-pay).

### PaymentSheet
* [ADDED][6306](https://github.com/stripe/stripe-android/pull/6306) Added support for Cash App Pay.
* [FIXED][6326](https://github.com/stripe/stripe-android/pull/6326) Fixed an issue where the primary button would lose its padding on configuration changes.
* [ADDED][5672](https://github.com/stripe/stripe-android/pull/5672) Added support for credit card autofill.

### Identity
* [FIXED][6341](https://github.com/stripe/stripe-android/pull/6341) Fixed an issue when remote image URI contains query parameters.

## 20.19.5 - 2023-03-06

### Payments
* [ADDED][6279](https://github.com/stripe/stripe-android/pull/6279) Update to Stripe 3DS2 6.1.7, removed keep-all proguard rules in favor of the minimal required ones.

### PaymentSheet
* [ADDED][6283](https://github.com/stripe/stripe-android/pull/6283) Added support for Zip payments.

### Identity
* [ADDED] ID/Address verification

## 20.19.4 - 2023-02-27

### StripeCardScan
* [FIXED][6253](https://github.com/stripe/stripe-android/pull/6253) Use the full screen card scanner to alleviate fragment crashes

### All SDKs
* [ADDED][6227](https://github.com/stripe/stripe-android/pull/6227) Removed keep-all proguard rules in favor of the minimal required ones. 

## 20.19.3 - 2023-02-13

### Financial Connections
* Stability and efficiency improvements.

## 20.19.2 - 2023-02-06

### PaymentSheet
* [ADDED][6174](https://github.com/stripe/stripe-android/pull/6174) Make PaymentLauncher.create methods Java-friendly.
* [FIXED][6172](https://github.com/stripe/stripe-android/pull/6172) Centers PaymentSheet on tablets.

## 20.19.1 - 2023-01-30

### PaymentSheet
* [FIXED][6136](https://github.com/stripe/stripe-android/pull/6136) Fixed an issue where the primary button wouldn't show the amount for payment intents.
* [FIXED][6142](https://github.com/stripe/stripe-android/pull/6142) Fixed an issue where pressing the back button during processing would cause a `PaymentSheetResult.Canceled`.

## 20.19.0 - 2023-01-23

### PaymentSheet
* [CHANGED][5927](https://github.com/stripe/stripe-android/pull/5927) Customers can now re-enter the autocomplete flow of the Address Element by tapping an icon in the line 1 text field.
* [FIXED][6090](https://github.com/stripe/stripe-android/pull/6090) Fixed an issue where adding a payment method to a Link account didn’t work when using `PaymentSheet.FlowController`.

## 20.18.0 - 2023-01-17

### Payments
* [ADDED][6012](https://github.com/stripe/stripe-android/pull/6012) Support for the predictive back gesture.

### PaymentSheet
* [DEPRECATED][5928](https://github.com/stripe/stripe-android/pull/5928) Deprecated `PaymentOption` public constructor, and `drawableResourceId` property.
* [ADDED][5928](https://github.com/stripe/stripe-android/pull/5928) Added `PaymentOption.icon()`, which returns a `Drawable`, and replaces `PaymentOption.drawableResourceId`.
* [ADDED][6012](https://github.com/stripe/stripe-android/pull/6012) Support for the predictive back gesture.

### Financial Connections
* [ADDED][6012](https://github.com/stripe/stripe-android/pull/6012) Support for the predictive back gesture.

### CardScan
* [ADDED][6012](https://github.com/stripe/stripe-android/pull/6012) Support for the predictive back gesture.

### Identity
* [CHANGED][5981](https://github.com/stripe/stripe-android/pull/5981) Fully migrate to Jetpack Compose.

## 20.17.0 - 2022-12-12

### Payments
* [CHANGED][5938](https://github.com/stripe/stripe-android/pull/5938) Methods on `Stripe` for retrieving and confirming intents now accept an optional `expand` argument to expand fields in the response.

### PaymentSheet
* [FIXED][5910](https://github.com/stripe/stripe-android/pull/5910) PaymentSheet now fails gracefully when launched with invalid arguments.

## 20.16.2 - 2022-12-05

### PaymentSheet
* [FIXED][5888](https://github.com/stripe/stripe-android/pull/5888) The primary button no longer stays disabled when returning from the `Add payment method` to the `Saved payment methods` screen.
* [CHANGED][5883](https://github.com/stripe/stripe-android/pull/5883) Fixed a few crashes when activities were launched on rooted devices.

### Financial Connections
* [CHANGED][5891](https://github.com/stripe/stripe-android/pull/5891) Fixed a few crashes when activities were launched on rooted devices.

## 20.16.1 - 2022-11-21

### PaymentSheet
* [CHANGED][5848](https://github.com/stripe/stripe-android/pull/5848) We now disable the back button while processing intents in `PaymentSheet` to prevent them from incorrectly being displayed as canceled.

### CardScan
* [SECURITY][5798](https://github.com/stripe/stripe-android/pull/5798) URL-encode IDs used in URLs to prevent injection attacks.

## 20.16.0 - 2022-11-14

### Payments

* [CHANGED][5789](https://github.com/stripe/stripe-android/pull/5789) We now disable the back button while confirming intents with `PaymentLauncher` to prevent them from incorrectly being displayed as failed.

### PaymentSheet

* [ADDED][5676](https://github.com/stripe/stripe-android/pull/5676) Added `AddressLauncher`, an [activity](https://stripe.com/docs/elements/address-element?platform=android) that collects local and international addresses for your customers.
* [ADDED][5769](https://github.com/stripe/stripe-android/pull/5769) Added `PaymentSheet.Configuration.allowsPaymentMethodsRequiringShippingAddress`. Previously, to allow payment methods that require a shipping address (e.g. Afterpay and Affirm) in `PaymentSheet`, you attached a shipping address to the PaymentIntent before initializing `PaymentSheet`. Now, you can instead set this property to `true` and set `PaymentSheet.Configuration.shippingDetails` or `PaymentSheet.FlowController.shippingDetails` whenever your customer’s shipping address becomes available. The shipping address will be attached to the PaymentIntent when the customer completes the checkout.

### Identity

* [FIXED][5816](https://github.com/stripe/stripe-android/pull/5816) Fixed an issue where the SDK would crash when recovering from process death.

## 20.15.4 - 2022-11-07

### CardScan

* [FIXED][5768](https://github.com/stripe/stripe-android/pull/5768) Fixed SDK version reporting in cardscan scan stats

### Identity

* [FIXED][5762](https://github.com/stripe/stripe-android/pull/5762) Use a custom implementation of FileProvider to avoid collision with client app.

## 20.15.3 - 2022-10-31

### PaymentSheet

* [ADDED][5729](https://github.com/stripe/stripe-android/pull/5729) Added support for a custom primary button label via `PaymentSheet.Configuration.primaryButtonLabel`.

### CardScan

* [FIXED][5749](https://github.com/stripe/stripe-android/pull/5749) Prevent multiple invocations to `/verify_frames`

## 20.15.2 - 2022-10-25

This release fixes a few bugs in `PaymentSession`, `PaymentSheet` and `CardScan`.

### Payments

* [FIXED][5722](https://github.com/stripe/stripe-android/pull/5722) Fix saving and restoring Google Pay selection in `PaymentSession`.

### PaymentSheet

* [FIXED][5738](https://github.com/stripe/stripe-android/pull/5738) Fix crash on Payment Sheet when integrating with Compose.

### CardScan

* [FIXED][5730](https://github.com/stripe/stripe-android/pull/5730) Fix crash during initialization.

## 20.15.1 - 2022-10-17

This release fixes some bugs in `ShippingInfoWidget`, `PaymentSheet`, and when the app is backgrounded during confirmation on Android 10 and 11.

### Payments

* [FIXED][5701](https://github.com/stripe/stripe-android/pull/5701) Treat blank fields as invalid in `ShippingInfoWidget`.
* [FIXED][5667](https://github.com/stripe/stripe-android/pull/5667) Completed payments are no longer incorrectly reported as having failed if the app is backgrounded during confirmation on Android 10 and 11.

### PaymentSheet

* [FIXED][5715](https://github.com/stripe/stripe-android/pull/5715) Postal codes for countries other than US and Canada are no longer limited to a single character.

## 20.15.0 - 2022-10-11

This release adds Link as a payment method to the SDK and fixes a minor issue with CardScan.

### PaymentSheet

* [ADDED][5692](https://github.com/stripe/stripe-android/pull/5692) Enable Link as a payment method.

### CardScan

* [FIXED][5679](https://github.com/stripe/stripe-android/pull/5679) Fix oversized verification_frames payloads leading to failed scans.

## 20.14.1 - 2022-10-03

This release expands the `payment_method` field on ACH requests and fixes a formatting error in `CardInputWidget`, `CardMultilineWidget`, and `CardFormView`.

### Payments

* [FIXED][5547](https://github.com/stripe/stripe-android/pull/5547) Expiry dates in `CardInputWidget`, `CardMultilineWidget`, and `CardFormView` are no longer formatted incorrectly on certain devices.

### PaymentSheet

* [FIXED][5624](https://github.com/stripe/stripe-android/pull/5624) `CollectBankAccountResult` included intents will now contain the expanded `payment_method` field.

## 20.14.0 - 2022-09-26
This release fixes a payment-method related error in `PaymentSheet` and manages missing permissions
on Financial Connections.

### PaymentSheet

* [FIXED][5592](https://github.com/stripe/stripe-android/pull/5592)[5613](https://github.com/stripe/stripe-android/pull/5613) Fix deletion of the last used payment method.

### Financial Connections

* [CHANGED][5583](https://github.com/stripe/stripe-android/pull/5583) Adds support for `account_numbers` permission.

## 20.13.0 - 2022-09-19
This release makes the `PaymentMethod.Card.networks` field public, fixes the Alipay integration and the card scan form encoding.

### Payments

* [CHANGED] [5552](https://github.com/stripe/stripe-android/pull/5552) Make `PaymentMethod.Card.networks` field public.
* [FIXED][5554](https://github.com/stripe/stripe-android/pull/5554) Fix Alipay integration when using the Alipay SDK.

### CardScan

* [FIXED] [5574](https://github.com/stripe/stripe-android/pull/5574) Fix encoding for form parameters for scan stats. 

## 20.12.0 - 2022-09-13
This release upgrades `compileSdkVersion` to 33, updates Google Pay button to match the new brand 
guidelines and fixes some bugs in `FlowController`.

* [CHANGED] [5495](https://github.com/stripe/stripe-android/pull/5495) Upgrade `compileSdkVersion`
  to 33.

### PaymentSheet

* [ADDED][5502](https://github.com/stripe/stripe-android/pull/5502) Added phone number minimum
  length validation.
* [ADDED][5518](https://github.com/stripe/stripe-android/pull/5518) Added state/province dropdown
  for US and Canada.
* [CHANGED][5487](https://github.com/stripe/stripe-android/pull/5487) Updated Google Pay button to
  match new brand guidelines.
* [FIXED][5480](https://github.com/stripe/stripe-android/pull/5480) `FlowController` now correctly
  preserves the previously selected payment method for guests.
* [FIXED][5545](https://github.com/stripe/stripe-android/pull/5545) Fix an issue where custom flow 
  PaymentSheet UI would have the bottom of the form cut off.

## 20.11.0 - 2022-08-29
This release adds postal code validation for PaymentSheet and fixed a fileprovider naming bug for Identity.

### PaymentSheet

* [ADDED][5456](https://github.com/stripe/stripe-android/pull/5456) Added postal code validation.

### Identity 

* [FIXED][5474](https://github.com/stripe/stripe-android/pull/5474) Update fileprovider name.

## 20.10.0 - 2022-08-22
This release contains several bug fixes for PaymentSheet and binary size optimization for Identity.

### PaymentSheet

* [FIXED][5422](https://github.com/stripe/stripe-android/pull/5422) Card expiration dates with a single-digit month are now preserved correctly when closing and re-opening the `PaymentSheet` via the `FlowController`.

### Identity
* [FIXED][5404](https://github.com/stripe/stripe-android/pull/5404) Remove Flex OP dependency from 
  Identity SDK and reduce its binary size.

## 20.9.0 - 2022-08-16
This release contains several bug fixes for Payments, PaymentSheet and Financial Connections. 
Adds `IdentityVerificationSheet#rememberIdentityVerificationSheet` for Identity. 

### PaymentSheet

* [ADDED][5340](https://github.com/stripe/stripe-android/pull/5340) Add a `resetCustomer` method to 
  `PaymentSheet`, that clears any persisted authentication state.
* [FIXED][5388](https://github.com/stripe/stripe-android/pull/5388) Fixed issue with Appearance API
  not working with `FlowController`.
* [FIXED][5399](https://github.com/stripe/stripe-android/pull/5399) Bank Account Payments that pass 
  stripeAccountId for connected accounts will now succeed.

### Payments

* [FIXED][5399](https://github.com/stripe/stripe-android/pull/5399) `CollectBankAccountLauncher` now 
  accepts `stripeAccountId` for Connect merchants.

### Financial Connections

* [FIXED][5408](https://github.com/stripe/stripe-android/pull/5408) `FinancialConnectionsSheet#Configuration`
  now accepts `stripeAccountId` for Connect merchants.

### Identity
* [ADDED][5370](https://github.com/stripe/stripe-android/pull/5370) Add factory method for Compose.

## 20.8.0 - 2022-08-01

This release contains several bug fixes for Payments, PaymentSheet, deprecates `createForCompose`, 
and adds new `rememberLauncher` features for Payments

### PaymentSheet

* [FIXED][5321](https://github.com/stripe/stripe-android/pull/5321) Fixed issue with forever loading
  and mochi library.
* [FIXED][5253](https://github.com/stripe/stripe-android/pull/5253) Setting setup_future_usage on
  the LPM level Payment Method Options remove the checkbox.

### Payments

* [FIXED][5308](https://github.com/stripe/stripe-android/pull/5308) OXXO so that processing is
  considered a successful terminal state, similar to Konbini and Boleto.
* [FIXED][5138](https://github.com/stripe/stripe-android/pull/5138) Fixed an issue where
  PaymentSheet will show a failure even when 3DS2 Payment/SetupIntent is successful.
* [ADDED][5274](https://github.com/stripe/stripe-android/pull/5274) Create `rememberLauncher` method
  enabling usage of `GooglePayLauncher`, `GooglePayPaymentMethodLauncher` and `PaymentLauncher` in
  Compose.
* [DEPRECATED][5274](https://github.com/stripe/stripe-android/pull/5274)
  Deprecate `PaymentLauncher.createForCompose` in favor of  `PaymentLauncher.rememberLauncher`.

## 20.7.0 - 2022-07-06

This release adds additional support for Afterpay/Clearpay in PaymentSheet.

### PaymentSheet

* [ADDED][5221](https://github.com/stripe/stripe-android/pull/5221) Afterpay/Clearpay support for
  FR, ES countries and EUR currencies
* [FIXED][5215](https://github.com/stripe/stripe-android/pull/5215) Fix issue with us_bank_account
  appearing in payment sheet when Financial Connections SDK is not available

### Payments

* [FIXED][5226](https://github.com/stripe/stripe-android/pull/5226)
  Persist `GooglePayLauncherViewModel` state across process death
* [ADDED][5238](https://github.com/stripe/stripe-android/pull/5238) Expose the current card brand in
  CardFormView, CardInputWidget, and CardMultiLineWidget

### Identity

* [ADDED][5149](https://github.com/stripe/stripe-android/pull/5149) First release to fully support
  selfie capture

## 20.6.2 - 2022-06-23

This release contains several bug fixes for Payments, reduces the size of StripeCardScan, and adds
new `rememberFinancialConnections` features for Financial Connections.

* [CHANGED] [5162](https://github.com/stripe/stripe-android/pull/5162) Upgrade `compileSdkVersion`
  to 32, Kotlin version to 1.6.21, Android Gradle plugin to 7.2.1.

### Financial Connections

* [ADDED][5117](https://github.com/stripe/stripe-android/pull/5117) Adds
  rememberFinancialConnectionsSheet and rememberFinancialConnectionsSheetForToken.

### Payments

* [FIXED][5195](https://github.com/stripe/stripe-android/pull/5195) Fix focus when navigating across
  compose fields
* [FIXED][5196](https://github.com/stripe/stripe-android/pull/5196) Fix
  PaymentOptionsAddPaymentMethodFragmentTest
* [FIXED][5183](https://github.com/stripe/stripe-android/pull/5183) Fix Link payment option card in
  dark mode
* [FIXED][5148](https://github.com/stripe/stripe-android/pull/5148) Restore selected payment method
  when user returns to Link
* [FIXED][5142](https://github.com/stripe/stripe-android/pull/5142) Fix issue with animations
  running on main thread

### CardScan

* [CHANGED][5144](https://github.com/stripe/stripe-android/pull/5144) Add a minimal TFLite module to
  stripecardscan.

## 20.5.0 - 2022-06-01

This release contains several bug fixes for Payments and PaymentSheet, deprecates the
PaymentSheet's `primaryButtonColor` api in favor of the
new [appearance api](https://stripe.com/docs/elements/appearance-api?platform=android), and adds
card brand icons to the card details form.

### PaymentSheet

* [DEPRECATED][5061](https://github.com/stripe/stripe-android/pull/5061) Add Deprecated annotation
  to old primaryButtonColor api.
* [FIXED][5068](https://github.com/stripe/stripe-android/pull/5068) Fix missing theming for add lpm
  button and notes text.
* [ADDED][5069](https://github.com/stripe/stripe-android/pull/5069) Add card brand icons to card
  details form.

### Payments

* [FIXED][5079](https://github.com/stripe/stripe-android/pull/5079) Add 3ds2 url to list of
  completion URLs so callbacks work correctly.
* [FIXED][5094](https://github.com/stripe/stripe-android/pull/5094) Use correct cvc icon in card
  form view.

### CardScan

* [FIXED] [5075](https://github.com/stripe/stripe-android/pull/5075) Prevent a crash when the
  fragment is detached.

## 20.4.0 - 2022-05-23

This release
adds [appearance customization APIs](https://github.com/stripe/stripe-android/blob/master/paymentsheet/src/main/java/com/stripe/android/paymentsheet/PaymentSheet.kt#L186)
to payment sheet and enables Affirm and AU BECS direct debit as payment methods within Payment
Sheet.

### Payments

* [CHANGED][5038](https://github.com/stripe/stripe-android/pull/5038) Remove force portrait mode in
  Google Pay.
* [ADDED][5011](https://github.com/stripe/stripe-android/pull/5011) Add `allowCreditCards`
  to `GooglePayLauncher`

### PaymentSheet

* [FIXED][5039](https://github.com/stripe/stripe-android/pull/5039) Fixed the format of the country
  dropdown in PaymentSheet for all languages.
* [ADDED][5042](https://github.com/stripe/stripe-android/pull/5042) Added Affirm and AU BECS Direct
  Debit.
* [ADDED][5020](https://github.com/stripe/stripe-android/pull/5020) Merge Appearance APIs to master.
* [FIXED][5022](https://github.com/stripe/stripe-android/pull/5022) Add missing translation for card
  information.
* [FIXED][5048](https://github.com/stripe/stripe-android/pull/5048) Fixed a crash when removing the
  last payment method in the custom flow editor.

## 20.3.0 - 2022-05-16

This release adds `us_bank_account` PaymentMethod to PaymentSheet.

### PaymentSheet

* [FIXED][5011](https://github.com/stripe/stripe-android/pull/5011) fix flying payment sheet by
  downgrading material from 1.6 to 1.5
* [ADDED][4964](https://github.com/stripe/stripe-android/pull/4964) `us_bank_account` PaymentMethod
  is now available in PaymentSheet

### camera-core

* [FIXED][5004](https://github.com/stripe/stripe-android/pull/5004) Fix front camera callback to
  return an upside down image

## 20.2.2 - 2022-05-09

This release contains bug fixes in PaymentSheet.

### PaymentSheet

* [FIXED][4966](https://github.com/stripe/stripe-android/pull/4966) Replaced alpha
  androidx.lifecycle dependencies with stable versions
* [FIXED][4961](https://github.com/stripe/stripe-android/pull/4961) Fix issue entering text with
  small forms.

## 20.2.1 - 2022-05-03

This release contains bug fixes in PaymentSheet and Payments.

### Payments

* [CHANGED] [4910](https://github.com/stripe/stripe-android/pull/4910) Some changes affecting
  CollectBankAccountLauncher (ACH)
    * `CollectBankAccountResponse#LinkAccountSession` to `FinancialConnectionsSession`
    * `LinkedAccount` to `FinancialConnectionsAccount`.

### PaymentSheet

* [FIXED] [4918](https://github.com/stripe/stripe-android/pull/4918) Fix a problem introduced in
  20.0.0 where save for future use was defaulted to true.
* [FIXED] [4921](https://github.com/stripe/stripe-android/pull/4921) Fixed a crash that could happen
  when switching between LPMs.

## 20.2.0 - 2022-04-25

This release adds card scanning to PaymentSheet.

### PaymentSheet

* [ADDED] [4804](https://github.com/stripe/stripe-android/pull/4804) Card-scanning in PaymentSheet
* [FIXED] [4861](https://github.com/stripe/stripe-android/pull/4861) Remove font resource to save
  space and default to system default
* [FIXED] [4909](https://github.com/stripe/stripe-android/pull/4909) In the multi-step flow when
  re-opening to a new card the form will pre-populate. Also the default billing address will
  pre-populate in the form.

### Financial Connections

* [CHANGED] [4887](https://github.com/stripe/stripe-android/pull/4887) Renamed Connections to
  Financial Connections.

## 20.1.0 - 2022-04-18

This release includes several Payments and PaymentSheet bug fixes.

### Payments (`com.stripe:stripe-android`)

* [ADDED] [4874](https://github.com/stripe/stripe-android/pull/4874) `us_bank_account` PaymentMethod
  is now available for ACH Direct Debit payments, including APIs to collect customer bank
  information (requires Connections SDK) and verify microdeposits.
* [FIXED] [4875](https://github.com/stripe/stripe-android/pull/4875) fix postal code callback not
  firing when enabled

### PaymentSheet

* [FIXED] [4861](https://github.com/stripe/stripe-android/pull/4861) Remove font resource to save
  space and default to system default
* [CHANGED] [4855](https://github.com/stripe/stripe-android/pull/4855) Remove force portrait mode in
  PaymentLauncher.

## 20.0.1 - 2022-04-11

This release includes several PaymentSheet bug fixes.

### PaymentSheet

* [FIXED] [4840](https://github.com/stripe/stripe-android/pull/4840) Multi-step now shows the last 4
  of the card number instead of 'card'.
* [FIXED] [4847](https://github.com/stripe/stripe-android/pull/4847) Fix the width of the
  PaymentSheet payment method selector.
* [FIXED] [4851](https://github.com/stripe/stripe-android/pull/4851) Add support for http logoUri.

## 20.0.0 - 2022-04-04

This release patches on a crash on PaymentLauncher, updates the package name of some public classes,
changes the public API for CardImageVerificationSheet and releases Identity SDK.

### Payments (`com.stripe:stripe-android`)

* [ADDED] [4804](https://github.com/stripe/stripe-android/pull/4804) Added card-scanning feature to
  PaymentSheet
* [FIXED] [4776](https://github.com/stripe/stripe-android/pull/4776) fix issue with PaymentLauncher
  configuration change
* [CHANGED] [4358](https://github.com/stripe/stripe-android/pull/4358) Updated the card element on
  PaymentSheet to use Compose.

### Identity (`com.stripe:identity`)

* [ADDED] [4820](https://github.com/stripe/stripe-android/pull/4820) Release Stripe's Identity SDK.

### Financial Connections (`com.stripe:financial-connections`)

* [ADDED] [4818](https://github.com/stripe/stripe-mandroid/pull/4818) Connections SDK can be
  optionally included to support ACH Direct Debit payments.

### CardScan (`com.stripe:stripecardscan`)

* [CHANGED] [4778](https://github.com/stripe/stripe-android/pull/4778) CardImageVerificationSheet:
  removed the callback from present to create, wrapping it inside a
  CardImageVerificationResultCallback object.

### Core (`com.stripe:stripe-core`)

* [CHANGED] [4800](https://github.com/stripe/stripe-android/pull/4800) Relocated network exceptions
  to :stripe-core.
* [CHANGED] [4803](https://github.com/stripe/stripe-android/pull/4803) Remove network related
  internal files.
* [CHANGED] [4803](https://github.com/stripe/stripe-android/pull/4803) The following classes'
  packages are changed
    * `com.stripe.android.AppInfo` -> `com.stripe.android.core.AppInfo`
    * `com.stripe.android.model.StripeFile` -> `com.stripe.android.core.model.StripeFile`
    * `com.stripe.android.model.StripeFileParams`
      -> `com.stripe.android.core.model.StripeFileParams`
    * `com.stripe.android.model.StripeFilePurpose`
      -> `com.stripe.android.core.model.StripeFilePurpose`

## 19.3.1 - 2022-03-22

This release patches an issue with 3ds2 confirmation

### Payments

* [FIXED] [4747](https://github.com/stripe/stripe-android/pull/4747) update 3ds2 to v6.1.5, see PR
  for specific issues addressed.

## 19.3.0 - 2022-03-16

This release enables a new configuration object to be defined for StripeCardScan and updates our
3ds2 SDK.

### PaymentSheet

* [FIXED] [4646](https://github.com/stripe/stripe-android/pull/4646) Update 3ds2 to latest version
  6.1.4, see PR for specific issues addressed.
* [FIXED] [4669](https://github.com/stripe/stripe-android/pull/4669) Restrict the list of SEPA debit
  supported countries.

### CardScan

* [ADDED] [4689](https://github.com/stripe/stripe-android/pull/4689)
  The `CardImageVerificationSheet` initializer can now take an additional `Configuration` object.

## 19.2.2 - 2022-03-01

* [FIXED] [4606](https://github.com/stripe/stripe-android/pull/4606) Keep status bar color in
  PaymentLauncher

### Card scanning

* [ADDED] [4592](https://github.com/stripe/stripe-android/pull/4592) Add support for launching card
  scan from fragments.

## 19.2.0 - 2022-02-14

This release includes several bug fixes and upgrades Kotlin to 1.6.

* [CHANGED] [4546](https://github.com/stripe/stripe-android/pull/4546) Update to kotlin 1.6
* [FIXED] [4560](https://github.com/stripe/stripe-android/pull/4560) Fix `cardValidCallback` being
  added multiple times in `CardInputWidget`.
* [FIXED] [4574](https://github.com/stripe/stripe-android/pull/4574) Take `postalCode` into account
  in `CardMultilineWidget` validation.
* [FIXED] [4579](https://github.com/stripe/stripe-android/pull/4579) Fix crash when no bank is
  selected in `AddPaymentMethodActivity`.

### PaymentSheet

* [FIXED] [4466](https://github.com/stripe/stripe-android/pull/4466) Fix issues when activities are
  lost on low resource phones.
* [FIXED] [4557](https://github.com/stripe/stripe-android/pull/4557) Add missing app info to some
  Stripe API requests

### Card scanning

* [FIXED] [4548](https://github.com/stripe/stripe-android/pull/4548) Potential work leak when
  canceling a card scan in StripeCardScan
* [ADDED] [4562](https://github.com/stripe/stripe-android/pull/4562) Add an example page for
  cardscan
* [FIXED] [4575](https://github.com/stripe/stripe-android/pull/4575) Fix card add display bug

## 19.1.1 - 2022-01-31

### PaymentSheet

* [CHANGED] [4515](https://github.com/stripe/stripe-android/pull/4515) Disable card saving by
  default in PaymentSheet
* [FIXED] [4504](https://github.com/stripe/stripe-android/pull/4504) Fix CardValidCallback not
  firing on postal code changes
* [CHANGED] [4512](https://github.com/stripe/stripe-android/pull/4512) Relay error message on
  PaymentResult.Failed

## 19.1.0 - 2022-01-05

This release enables new payment methods in the Mobile Payment Element: Eps, Giropay, P24, Klarna,
PayPal, AfterpayClearpay. For a full list of the supported payment methods, refer
to [our documentation](https://stripe.com/docs/payments/payment-methods/integration-options#payment-method-product-support)
.

* [4492](https://github.com/stripe/stripe-android/pull/4492) Enable Afterpay in Payment Sheet
* [4489](https://github.com/stripe/stripe-android/pull/4489) Enable Eps, Giropay, p24, klarna and
  paypal in payment sheet
* [4481](https://github.com/stripe/stripe-android/pull/4481) Add minimal user key auth support to
  PaymentSheet

Dependencies updated:

* [4484](https://github.com/stripe/stripe-android/pull/4484) Bump kotlinCoroutinesVersion from 1.5.2
  to 1.6.0
* [4485](https://github.com/stripe/stripe-android/pull/4485) Bump kotlinx-serialization-json from
  1.3.1 to 1.3.2
* [4478](https://github.com/stripe/stripe-android/pull/4478) Bump navigation-compose from
  2.4.0-beta02 to 2.4.0-rc01
* [4475](https://github.com/stripe/stripe-android/pull/4475) Update gradle version from 7.1.1 to
  7.3.2
* [4464](https://github.com/stripe/stripe-android/pull/4464) Bump accompanist-flowlayout from 0.20.2
  to 0.20.3
* [4472](https://github.com/stripe/stripe-android/pull/4472) Bump
  org.jetbrains.kotlin.plugin.serialization from 1.6.0 to 1.6.10

## 19.0.0 - 2021-12-13

This release includes several bug fixes and has the first release
of [Stripe CardScan SDK](https://github.com/stripe/stripe-android/tree/master/stripecardscan)

* [4426](https://github.com/stripe/stripe-android/pull/4426) don't override returnUrl for instant
  app
* [4424](https://github.com/stripe/stripe-android/pull/4424) callback for postal code complete
* [4438](https://github.com/stripe/stripe-android/pull/4438) allow non-terminal state for
  PaymentSheet
* [4432](https://github.com/stripe/stripe-android/pull/4432) Span PMs across the PaymentSheet when
  there are only two of them
* [4414](https://github.com/stripe/stripe-android/pull/4414) Add support for new languages: fil, hr,
  in, ms-rMY, th, vi.
* [4408](https://github.com/stripe/stripe-android/pull/4408) revert static height on cmw text boxes
* [4396](https://github.com/stripe/stripe-android/pull/4396) Fix snackbar NPE
* [4385](https://github.com/stripe/stripe-android/pull/4385) Remove filter on postal codes when
  switching away from US
* [4354](https://github.com/stripe/stripe-android/pull/4354) Convert toast to snackbar in examples
* [4383](https://github.com/stripe/stripe-android/pull/4383) Convert entered country code to display
  name if needed
* [4384](https://github.com/stripe/stripe-android/pull/4384) CardFormView will auto convert the
  country name to country code when typed

Dependencies updated:

* [4463](https://github.com/stripe/stripe-android/pull/4463) Bump play-services-wallet from 18.1.3
  to 19.0.0
* [4456](https://github.com/stripe/stripe-android/pull/4456) Bump gradle from 7.0.3 to 7.0.4
* [4447](https://github.com/stripe/stripe-android/pull/4447) Bump daggerVersion from 2.40.4 to
  2.40.5
* [4441](https://github.com/stripe/stripe-android/pull/4441) Bump json from 20210307 to 20211205
* [4434](https://github.com/stripe/stripe-android/pull/4434) Bump daggerVersion from 2.40.3 to
  2.40.4
* [4433](https://github.com/stripe/stripe-android/pull/4433) Bump ktlint from 0.43.1 to 0.43.2
* [4428](https://github.com/stripe/stripe-android/pull/4428) Bump robolectric from 4.7.2 to 4.7.3
* [4425](https://github.com/stripe/stripe-android/pull/4425) Bump ktlint from 0.43.0 to 0.43.1
* [4422](https://github.com/stripe/stripe-android/pull/4422) Bump daggerVersion from 2.40.2 to
  2.40.3
* [4407](https://github.com/stripe/stripe-android/pull/4407) Bump dokka-gradle-plugin from 1.5.31 to
  1.6.0
* [4406](https://github.com/stripe/stripe-android/pull/4406) Bump daggerVersion from 2.40.1 to
  2.40.2
* [4395](https://github.com/stripe/stripe-android/pull/4395) Bump robolectric from 4.7.1 to 4.7.2
* [4394](https://github.com/stripe/stripe-android/pull/4394) Bump logging-interceptor from 4.9.2 to
  4.9.3
* [4393](https://github.com/stripe/stripe-android/pull/4393) Bump mockitoCoreVersion from 4.0.0 to
  4.1.0
* [4388](https://github.com/stripe/stripe-android/pull/4388) Bump robolectric from 4.7 to 4.7.1
* [4384](https://github.com/stripe/stripe-android/pull/4384) Bump activity-compose from 1.3.1 to
  1.4.0
* [4382](https://github.com/stripe/stripe-android/pull/4382) Bump
  org.jetbrains.kotlin.plugin.serialization from 1.5.31 to 1.6.0
* [4379](https://github.com/stripe/stripe-android/pull/4379) Bump daggerVersion from 2.40 to 2.40.1
* [4378](https://github.com/stripe/stripe-android/pull/4378) Bump kotlinSerializationVersion from
  1.3.0 to 1.3.1
* [4377](https://github.com/stripe/stripe-android/pull/4377) Bump robolectric from 4.6.1 to 4.7
* [4373](https://github.com/stripe/stripe-android/pull/4373) Bump tensorflow-lite from 2.6.0 to
  2.7.0
* [4365](https://github.com/stripe/stripe-android/pull/4365) Bump binary-compatibility-validator
  from 0.7.1 to 0.8.0
* [4363](https://github.com/stripe/stripe-android/pull/4363) Bump accompanist-flowlayout from 0.20.1
  to 0.20.2
* [4356](https://github.com/stripe/stripe-android/pull/4356) Bump composeVersion from 1.0.4 to 1.0.5
* [4353](https://github.com/stripe/stripe-android/pull/4353) Bump accompanist-flowlayout from 0.20.0
  to 0.20.1
* [4352](https://github.com/stripe/stripe-android/pull/4352) Bump ktlint from 0.42.1 to 0.43.0
* [4347](https://github.com/stripe/stripe-android/pull/4347) Bump gson from 2.8.8 to 2.8.9

## 18.2.0 - 2021-10-29

This release includes several bug fixes, introduces Klarna as a payment method binding, and
renables [WeChat Pay](https://github.com/stripe/stripe-android/tree/master/wechatpay) within the SDK

* [4323](https://github.com/stripe/stripe-android/pull/4323) reship wechat module
* [4325](https://github.com/stripe/stripe-android/pull/4325) Add klarna to sdk w/ example
* [4339](https://github.com/stripe/stripe-android/pull/4339) Bump tensorflow-lite from 2.4.0 to
  2.6.0
* [4340](https://github.com/stripe/stripe-android/pull/4340) Bump okio from 2.10.0 to 3.0.0
* [4334](https://github.com/stripe/stripe-android/pull/4334) Bank value is allowed to be null in the
  case of "other"
* [4330](https://github.com/stripe/stripe-android/pull/4330) Bump lifecycle-viewmodel-compose from
  2.4.0-rc01 to 2.4.0
* [4329](https://github.com/stripe/stripe-android/pull/4329) Bump daggerVersion from 2.39.1 to 2.40
* [4309](https://github.com/stripe/stripe-android/pull/4309) Card number, CVC, postal, and
  expiration date should only show digits in keypad
* [4198](https://github.com/stripe/stripe-android/pull/4198) Bump lifecycle-viewmodel-compose from
  1.0.0-alpha07 to 2.4.0-rc01
* [4296](https://github.com/stripe/stripe-android/pull/4296) When processing Result for a PI,
  refresh until reaches deterministic state
* [4290](https://github.com/stripe/stripe-android/pull/4290) Bump composeVersion from 1.0.2 to 1.0.4

## 18.1.0 - 2021-10-18

### PaymentSheet

This release adds several new features to `PaymentSheet`, our drop-in UI integration:

#### More supported payment methods

The list of supported payment methods depends on your integration. If you’re using a `PaymentIntent`
, we support:

- Card
- SEPA Debit, bancontact, iDEAL, sofort

If you’re using a `PaymentIntent` with `setup_future_usage` or a `SetupIntent`, we support:

- Card
- GooglePay

Note: To enable SEPA Debit and sofort, set `PaymentSheet.Configuration.allowsDelayedPaymentMethods`
to `true` on the client. These payment methods can't guarantee you will receive funds from your
customer at the end of the checkout because they take time to settle. Don't enable these if your
business requires immediate payment (e.g., an on-demand service).
See https://stripe.com/payments/payment-methods-guide

#### Pre-fill billing details

`PaymentSheet` collects billing details like name and email for certain payment methods. Pre-fill
these fields to save customers time by setting `PaymentSheet.Configuration.defaultBillingDetails`.

#### Save payment methods on payment

> This is currently only available for cards + Apple/Google Pay.

`PaymentSheet` supports `PaymentIntents` with `setup_future_usage` set. This property tells us to
save the payment method for future use (e.g., taking initial payment of a recurring subscription).
When set, PaymentSheet hides the 'Save this card for future use' checkbox and always saves.

#### SetupIntent support

> This is currently only available for cards + Apple/Google Pay.

Initialize `PaymentSheet` with a `SetupIntent` to set up cards for future use without charging.

#### Smart payment method ordering

When a customer is adding a new payment method, `PaymentSheet` uses information like the customer's
region to show the most relevant payment methods first.

### Other changes

* [4165](https://github.com/stripe/stripe-android/pull/4165) Postal code collection for cards is now
  limited to US, CA, UK
* [4274](https://github.com/stripe/stripe-android/pull/4274) Bump mockitoCoreVersion from 3.12.4 to
  4.0.0
* [4279](https://github.com/stripe/stripe-android/pull/4279) Fix dependency incorrectly marked as
  implementation
* [4281](https://github.com/stripe/stripe-android/pull/4281) Add analytics event for failure
  creating 3ds2 params
* [4282](https://github.com/stripe/stripe-android/pull/4282) Bump gradle from 7.0.2 to 7.0.3
* [4283](https://github.com/stripe/stripe-android/pull/4283) Bump mockito-kotlin from 3.2.0 to 4.0.0
* [4291](https://github.com/stripe/stripe-android/pull/4291) Fix so empty string parameters are sent
  to the server
* [4295](https://github.com/stripe/stripe-android/pull/4295) Fix height on CardMultilineWidget
  textboxes
* [4297](https://github.com/stripe/stripe-android/pull/4297) Bump accompanist-flowlayout from 0.19.0
  to 0.20.0

## 18.0.0 - 2021-10-07

This release includes several bug fixes, introduces a test mode indicator, makes a builder class
for [payment sheet configuration](https://github.com/stripe/stripe-android/blob/master/paymentsheet/src/main/java/com/stripe/android/paymentsheet/PaymentSheet.kt#L130)
and makes config properties immutable.

* [4202](https://github.com/stripe/stripe-android/pull/4202) CardInputWidget.CardValidCallback will
  consider the postal code in validation
* [4183](https://github.com/stripe/stripe-android/pull/4183) Fix address pre-populate on line 1
* [4192](https://github.com/stripe/stripe-android/pull/4192) Remove internal on CardUtils
* [4214](https://github.com/stripe/stripe-android/pull/4214) Create test mode indicator
* [4265](https://github.com/stripe/stripe-android/pull/4265) Make config properties immutable,
  create Builder

## 17.2.0 - 2021-09-10

This release includes several bug fixes,
introduces [PaymentLauncher](https://github.com/stripe/stripe-android/blob/master/payments-core/src/main/java/com/stripe/android/payments/paymentlauncher/PaymentLauncher.kt)
as a replacement
of [https://github.com/stripe/stripe-android/blob/master/payments-core/src/main/java/com/stripe/android/Stripe.kt](https://github.com/stripe/stripe-android/blob/master/payments-core/src/main/java/com/stripe/android/Stripe.kt)
see example
in [StripeIntentActivity](https://github.com/stripe/stripe-android/blob/master/example/src/main/java/com/stripe/example/activity/StripeIntentActivity.kt)
on [line 28](https://github.com/stripe/stripe-android/blob/master/example/src/main/java/com/stripe/example/activity/StripeIntentActivity.kt#L28)

* [4157](https://github.com/stripe/stripe-android/pull/4157) Pass GooglePayLauncher arguments to
  DefaultGooglePayRepository
* [4165](https://github.com/stripe/stripe-android/pull/4165) Require credit postal for only US, CA,
  and GB
* [4173](https://github.com/stripe/stripe-android/pull/4173) Re-expose
  CardUtils.getPossibleCardBrand
* [4183](https://github.com/stripe/stripe-android/pull/4183) Fix address pre-populate on line 1
* [4159](https://github.com/stripe/stripe-android/pull/4159) Migrate PaymentController to
  PaymentLauncher within PaymentSheet components.
* [4175](https://github.com/stripe/stripe-android/pull/4175) Migrate Custom Payment Sheet Example to
  PaymentLauncher

## 17.1.2 - 2021-08-25

This release includes several bug fixes, adds the capability to remove cards saved in `PaymentSheet`
and to set default billing address fields in the `PaymentSheet.Configuration`. It is now also
possible to use Setup Intents with Google Pay on the multi-step Payment Sheet UI.

* [4107](https://github.com/stripe/stripe-android/pull/4107) Dokka updates for 17.1.1
* [4108](https://github.com/stripe/stripe-android/pull/4108) Support deleting saved payment methods
* [4113](https://github.com/stripe/stripe-android/pull/4113) Adds support for Google Pay with Setup
  Intents on Payment Sheet multi-step UI
* [4115](https://github.com/stripe/stripe-android/pull/4115) Fix infinite loading when StripeIntent
  is already confirmed
* [4117](https://github.com/stripe/stripe-android/pull/4117) Fix crash on `GooglePayLauncher` when
  confirmation fails
* [4118](https://github.com/stripe/stripe-android/pull/4118) Bump binary-compatibility-validator
  from 0.6.0 to 0.7.0
* [4119](https://github.com/stripe/stripe-android/pull/4119) Bump gradle from 7.0.0 to 7.0.1
* [4122](https://github.com/stripe/stripe-android/pull/4122) Remove global length and CA postal
  restrictions
* [4124](https://github.com/stripe/stripe-android/pull/4124) Add default billing detail
  configuration to PaymentSheet
* [4127](https://github.com/stripe/stripe-android/pull/4127) Bump gson from 2.8.7 to 2.8.8
* [4128](https://github.com/stripe/stripe-android/pull/4128) Bump mockitoCoreVersion from 3.11.2 to
  3.12.1

## 17.1.1 - 2021-08-13

This release includes several bug fixes and temporarily
disabled [WeChat Pay module](https://github.com/stripe/stripe-android/blob/master/wechatpay/README.md)
due to a backend bug, For WeChat Pay integration now, please use `Stripe.confirmWeChatPayPayment`.

* [4057](https://github.com/stripe/stripe-android/pull/4057) Bump daggerVersion from 2.38 to 2.38.1
* [4065](https://github.com/stripe/stripe-android/pull/4065) Bump activity-compose from 1.3.0-rc02
  to 1.3.0
* [4066](https://github.com/stripe/stripe-android/pull/4066) Bump gradle from 4.2.2 to 7.0.0
* [4069](https://github.com/stripe/stripe-android/pull/4069) `GooglePayPaymentMethodLauncher`
  takes `transactionId` and returns error code
* [4086](https://github.com/stripe/stripe-android/pull/4086) Bump activity-compose from 1.3.0 to
  1.3.1
* [4088](https://github.com/stripe/stripe-android/pull/4088) Upgrade kotlinVersion to 1.5.21,
  composeVersion to 1.0.1
* [4092](https://github.com/stripe/stripe-android/pull/4092) Bump ktlint from 0.41.0 to 0.42.1
* [4098](https://github.com/stripe/stripe-android/pull/4098) Disable WeChat Pay module

## 17.1.0 - 2021-07-27

This release includes several bug fixes and
introduces [WeChat Pay module](https://github.com/stripe/stripe-android/blob/master/wechatpay/README.md)

* [3978](https://github.com/stripe/stripe-android/pull/3978) Fix bug when cancelling Payment Sheet
  payment with Google Pay
* [4014](https://github.com/stripe/stripe-android/pull/4014) Added support for WeChatPay
* [4026](https://github.com/stripe/stripe-android/pull/4026) Bump daggerVersion from 2.37 to 2.38
* [4034](https://github.com/stripe/stripe-android/pull/4034) Fix PaymentSheetActivity getting stuck
  in loading state during recreation
* [4035](https://github.com/stripe/stripe-android/pull/4035) Remove dependency from PaymentSheet on
  RxJava
* [4046](https://github.com/stripe/stripe-android/pull/4046) Fix 3DS2 redirect on Firefox
* [4049](https://github.com/stripe/stripe-android/pull/4026) Fix bug where 3DS2 completion did not
  close the PaymentSheet
* [4051](https://github.com/stripe/stripe-android/pull/4051) Fix Setup Intent confirmation when
  using GooglePayLauncher

## 17.0.0 - 2021-07-15

This release includes several breaking changes. See
the [migration guide](https://github.com/stripe/stripe-android/blob/master/MIGRATING.md) for more
details.

### What's New

This release introduces `GooglePayLauncher` and `GooglePayPaymentMethodLauncher` to simplify Google
Pay integration. See the [Google Pay integration guide](https://stripe.com/docs/google-pay)
for more details.

### Notable Changes

* [#3820](https://github.com/stripe/stripe-android/pull/3820) Upgrade Kotlin to `1.5.10`
* [#3883](https://github.com/stripe/stripe-android/pull/3883) Remove `PaymentIntent#nextAction`
* [#3899](https://github.com/stripe/stripe-android/pull/3899) Introduce `GooglePayLauncher`
  and `GooglePayPaymentMethodLauncher`
    * Drop-in classes that simplify integrating Google Pay
* [#3918](https://github.com/stripe/stripe-android/pull/3918) Upgrade Android Gradle plugin
  to `4.2.2`
* [#3942](https://github.com/stripe/stripe-android/pull/3942) Upgrade Gradle to `7.1.1`
* [#3944](https://github.com/stripe/stripe-android/pull/3944) Introduce `GooglePayLauncherContract`
  and `GooglePayPaymentMethodLauncherContract`
    * `ActivityResultContract` classes that enable integrating `GooglePayLauncher`
      and `GooglePayPaymentMethodLauncher` in Jetpack Compose
* [#3951](https://github.com/stripe/stripe-android/pull/3951) Upgrade material-components to `1.4.0`
* [#3976](https://github.com/stripe/stripe-android/pull/3976) Upgrade Kotlin Coroutines to `1.5.1`
* [#4010](https://github.com/stripe/stripe-android/pull/4010) Upgrade 3DS2 SDK to `6.1.1`
    * Migrate challenge flow to use Activity Result API
    * Add support for Cartes Bancaires and UnionPay
    * Upgrade `nimbus-jose-jwt` to `9.11.1`

## 16.10.2 - 2021-07-02

* [#3811](https://github.com/stripe/stripe-android/pull/3811) Fix `CountryCode` parceling
* [#3833](https://github.com/stripe/stripe-android/pull/3833) Fix coroutine usage in
  Stripe3DS2Authenticator
* [#3863](https://github.com/stripe/stripe-android/pull/3863)
  Make `PayWithGoogleUtils#getPriceString()` Locale-agnostic
* [#3892](https://github.com/stripe/stripe-android/pull/3892) Add PaymentSheet support for Jetpack
  Compose
* [#3905](https://github.com/stripe/stripe-android/pull/3905) Fix `StripeEditText` crash on
  instantiation

## 16.10.0 - 2021-05-28

* [#3752](https://github.com/stripe/stripe-android/pull/3752) Support connected accounts when using
  Google Pay in PaymentSheet
* [#3761](https://github.com/stripe/stripe-android/pull/3761) Publish `CardFormView`
* [#3762](https://github.com/stripe/stripe-android/pull/3762) Add SetupIntent support in
  PaymentSheet
* [#3769](https://github.com/stripe/stripe-android/pull/3769) Upgrade Google Pay SDK to `18.1.3`

## 16.9.0 - 2021-05-21

* [#3727](https://github.com/stripe/stripe-android/pull/3727) Upgrade Gradle to `7.0.2`
* [#3734](https://github.com/stripe/stripe-android/pull/3734) Upgrade `androidx.appcompat:appcompat`
  to `1.3.0`
* [#3735](https://github.com/stripe/stripe-android/pull/3735) Upgrade `fragment-ktx` to `1.3.4`
* [#3737](https://github.com/stripe/stripe-android/pull/3737) Add `Stripe.createRadarSession()` API
  binding for `/v1/radar/session`
* [#3739](https://github.com/stripe/stripe-android/pull/3739) Downgrade Kotlin from `1.5.0`
  to `1.4.32`

## 16.8.2 - 2021-05-14

* [#3709](https://github.com/stripe/stripe-android/pull/3709) Upgrade
  org.jetbrains.kotlin.plugin.serialization to `1.5.0`
* [#3710](https://github.com/stripe/stripe-android/pull/3710) Upgrade kotlinx-serialization-json
  to `1.2.0`
* [#3711](https://github.com/stripe/stripe-android/pull/3711) Upgrade Gradle to `7.0.1`
* [#3712](https://github.com/stripe/stripe-android/pull/3712) Move PaymentSheet example into its own
  app
* [#3717](https://github.com/stripe/stripe-android/pull/3717) Upgrade mockito-core to `3.10.0`
* [#3721](https://github.com/stripe/stripe-android/pull/3721) Fix crash on Android 8 and 9 when
  opening the PaymentSheet
* [#3722](https://github.com/stripe/stripe-android/pull/3722) Upgrade Android Gradle Plugin
  to `4.2.1`

## 16.8.0 - 2021-05-07

This release adds a prebuilt UI. It combines all the steps required to pay - collecting payment
details and confirming the payment - into a single sheet that displays on top of your app. See
the [guide](https://stripe.com/docs/payments/accept-a-payment?platform=android) for more details.

* [#3663](https://github.com/stripe/stripe-android/pull/3663) Add support for using Chrome to host a
  3DS1 authentication page when Custom Tabs are not available
* [#3677](https://github.com/stripe/stripe-android/pull/3677) Upgrade Android Gradle Plugin
  to `4.2.0`
* [#3680](https://github.com/stripe/stripe-android/pull/3680) Deprecate `returnUrl` in
  some `ConfirmPaymentIntentParams` create() methods
    * A custom `return_url` is not needed to return control to the app after an authentication
      attempt
* [#3681](https://github.com/stripe/stripe-android/pull/3681) Reset PaymentIntent and SetupIntent
  status after 3DS1 cancellation in Custom Tabs
    * When a customer closed a 3DS1 authentication page hosted in Custom Tabs, the Intent's `status`
      was not reset from `requires_action` to `requires_payment_method`. This is now fixed.
* [#3685](https://github.com/stripe/stripe-android/pull/3685) Upgrade Kotlin to `1.5.0`
* [#3687](https://github.com/stripe/stripe-android/pull/3687) Add support for PaymentSheet prebuilt
  UI.
* [#3696](https://github.com/stripe/stripe-android/pull/3696) Upgrade `activity-ktx` to `1.2.3`

## 16.7.1 - 2021-04-29

* [#3653](https://github.com/stripe/stripe-android/pull/3653) Support WeChat Pay for creating
  a `PaymentMethod` and confirming a `PaymentIntent`
    * WeChat Pay is still in beta. To enable support in API bindings, pass
      the `StripeApiBeta.WeChatPayV1` as an argument when instantiating a `Stripe` instance.
* [#3567](https://github.com/stripe/stripe-android/pull/3567) Use `lifecycleScope` where possible
  in `Stripe.kt`
    * When calling payment and setup confirmation methods (e.g. `confirmPayment()`), using
      a `ComponentActivity` subclass (e.g. `AppCompatActivity`) will make the call lifecycle-aware.
* [#3635](https://github.com/stripe/stripe-android/pull/3635) Deprecate `extraParams`
  in `ConfirmPaymentIntentParams`
    * Use `setupFutureUsage` instead.
      ```kotlin
      // before
      ConfirmPaymentIntentParams.createWithPaymentMethodCreateParams(
          params,
          clientSecret,
          extraParams = mapOf("setup_future_usage" to "off_session")
      )
      
      // after
      ConfirmPaymentIntentParams.createWithPaymentMethodCreateParams(
          params,
          clientSecret,
          setupFutureUsage = SetupFutureUsage.OffSession
      )
      ```
* [#3640](https://github.com/stripe/stripe-android/pull/3640) Add support for beta headers
  using `StripeApiBeta`
    * The following example includes the `wechat_pay_beta=v1` flag in API requests:
      ```kotlin
      Stripe(
          context,
          publishableKey,
          betas = setOf(StripeApiBeta.WechatPayV1)
      )
      ```
* [#3644](https://github.com/stripe/stripe-android/pull/3644) Use Custom Tabs for 3DS1 payment
  authentication when available
    * When a `ConfirmPaymentIntentParams` or `ConfirmSetupIntentParams` instance is created
      **without** a custom `return_url` value and used to confirm a `PaymentIntent` or
      `SetupIntent` **and** the device supports
      [Custom Tabs](https://developer.chrome.com/docs/android/custom-tabs/overview/), use Custom
      Tabs instead of a WebView to render the authentication page.
    *
    See [Stripe#confirmPayment()](https://github.com/stripe/stripe-android/blob/8bf5b738878362c6b9e4ac79edc7c515d9ba63ef/stripe/src/main/java/com/stripe/android/Stripe.kt#L145)
    for more details.
* [#3646](https://github.com/stripe/stripe-android/pull/3646) Upgrade 3DS2 SDK to `5.3.1`
    * Gracefully handle unknown directory server ids
* [#3656](https://github.com/stripe/stripe-android/pull/3656) Deprecate `return_url`
  in `ConfirmSetupIntentParams`
    * Setting a custom `return_url` prevents authenticating 3DS1 with Custom Tabs. Instead, a
      WebView fallback will be used.

## 16.6.1 - 2021-04-26

* [#3568](https://github.com/stripe/stripe-android/pull/3568) Add suspending function variants for
  payment confirmation methods
* [#3587](https://github.com/stripe/stripe-android/pull/3587) Upgrade Kotlin to `1.4.32`
* [#3606](https://github.com/stripe/stripe-android/pull/3606) Upgrade Gradle to `7.0`
* [#3626](https://github.com/stripe/stripe-android/pull/3626) Upgrade Fragment to `1.3.3`
* [#3632](https://github.com/stripe/stripe-android/pull/3632) Upgrade 3DS2 SDK to `5.3.0`
    * Upgrade `nimbus-jose-jwt` to `9.8.1`
    * Gracefully handle unknown directory servers

## 16.5.0 - 2021-04-08

* [#3557](https://github.com/stripe/stripe-android/pull/3557) Add suspending function variants of
  API methods
* [#3559](https://github.com/stripe/stripe-android/pull/3559) Fix OXXO confirmation flow
* [#3575](https://github.com/stripe/stripe-android/pull/3575) Upgrade `recyclerview` to `1.2.0`

## 16.4.3 - 2021-04-02

* [#3555](https://github.com/stripe/stripe-android/pull/3555) Fix 3DS2 challenge completion endpoint
  request

## 16.4.2 - 2021-04-01

* [#3548](https://github.com/stripe/stripe-android/pull/3548) Refine `PaymentAuthWebViewClient`
  completion URL logic
* [#3549](https://github.com/stripe/stripe-android/pull/3549) Add SDK user agent
  to `PaymentAuthWebView`'s user agent
* [#3551](https://github.com/stripe/stripe-android/pull/3551) Add extra headers
  to `PaymentAuthWebViewActivity`'s loadUrl request

## 16.4.1 - 2021-04-01

* [#3537](https://github.com/stripe/stripe-android/pull/3537) Add account id support
  in `IssuingCardPinService`
* [#3538](https://github.com/stripe/stripe-android/pull/3538) Add support for retrying rate-limited
  API requests
* [#3543](https://github.com/stripe/stripe-android/pull/3543) Add better support for
  auto-dismissing `PaymentAuthWebViewActivity` when `return_url` is not provided

## 16.4.0 - 2021-03-29

* [#3457](https://github.com/stripe/stripe-android/pull/3457) Fix issue where `StripeEditText` was
  overriding default text color changes
* [#3476](https://github.com/stripe/stripe-android/pull/3476) Fix `PaymentMethodsAdapter` "new card"
  click handling
* [#3479](https://github.com/stripe/stripe-android/pull/3479) Add support for Blik payment method
* [#3482](https://github.com/stripe/stripe-android/pull/3482) Mark incomplete fields
  in `CardMultilineWidget` as invalid
* [#3484](https://github.com/stripe/stripe-android/pull/3484) Add new
  method `CardInputWidget#setCvcLabel`
* [#3493](https://github.com/stripe/stripe-android/pull/3493) Correctly return error results
  from `PaymentAuthWebViewActivity`
* [#3504](https://github.com/stripe/stripe-android/pull/3504) Add default mandate data for all
  applicable payment method types
* [#3507](https://github.com/stripe/stripe-android/pull/3507) Invoke issuing API requests on
  background thread
* [#3508](https://github.com/stripe/stripe-android/pull/3508) Make `EphemeralKeyProvider` a fun
  interface
* [#3517](https://github.com/stripe/stripe-android/pull/3517) Add retry logic for 3DS2 challenge
  completion endpoint
* [#3519](https://github.com/stripe/stripe-android/pull/3519) Update AndroidX dependencies
    * `androidx.activity:activity-ktx` to `1.2.2`
    * `androidx.annotation:annotation` to `1.2.0`
    * `androidx.fragment:fragment-ktx` to `1.3.2`
    * `androidx.lifecycle:lifecycle-*` to `2.3.1`
* [#3520](https://github.com/stripe/stripe-android/pull/3520)
  Invoke `CardInputWidget#cardInputListener` when postal code field gets focus
* [#3524](https://github.com/stripe/stripe-android/pull/3524) Update `layoutDirection` for card
  widget fields
    * Card number, expiration date, and CVC are always LTR
    * Postal code is defined by the locale

## 16.3.1 - 2021-03-16

* [#3381](https://github.com/stripe/stripe-android/pull/3381) Add `fingerprint` property
  to `PaymentMethod.Card`
* [#3401](https://github.com/stripe/stripe-android/pull/3401) Upgrade Gradle to `6.8.3`
* [#3429](https://github.com/stripe/stripe-android/pull/3429) Fix `ExpiryDateEditText` error
  messages
* [#3436](https://github.com/stripe/stripe-android/pull/3436) Upgrade `kotlin-coroutines` to `1.4.3`
* [#3438](https://github.com/stripe/stripe-android/pull/3438) Upgrade Kotlin to `1.4.31`
* [#3443](https://github.com/stripe/stripe-android/pull/3443) Create new transparent theme for
  invisible activities
* [#3456](https://github.com/stripe/stripe-android/pull/3456) Fix tint flicker in `CardBrandView`
* [#3460](https://github.com/stripe/stripe-android/pull/3460) Upgrade `activity-ktx` to `1.2.1`

## 16.3.0 - 2021-02-11

* [#3334](https://github.com/stripe/stripe-android/pull/3334) Upgrade Kotlin to `1.4.30`
* [#3346](https://github.com/stripe/stripe-android/pull/3346) Upgrade Gradle to `6.8.2`
* [#3349](https://github.com/stripe/stripe-android/pull/3349) Upgrade `material-components`
  to `1.3.0`
* [#3359](https://github.com/stripe/stripe-android/pull/3359) Add `brand` and `last4` properties
  to `CardParams`
* [#3367](https://github.com/stripe/stripe-android/pull/3367) Upgrade `fragment-ktx` to `1.3.0`
  and `activity-ktx` to `1.2.0`
* [#3368](https://github.com/stripe/stripe-android/pull/3368) Upgrade `androidx.lifecycle`
  dependencies to `2.3.0`
* [#3372](https://github.com/stripe/stripe-android/pull/3372) Upgrade 3DS2 SDK to `5.2.0`
    * Upgrade `nimbus-jose-jwt` to `9.5`
    * Upgrade Kotlin to `1.4.30`
    * Upgrade `material-components` to `1.3.0`
    * Upgrade `activity-ktx` to `1.2.0` and `fragment-ktx` to `1.3.0`
    * Upgrade `androidx.lifecycle` to `2.3.0`
    * Migrate `ProgressBar` to `CircularProgressIndicator`

## 16.2.1 - 2021-01-29

* [#3275](https://github.com/stripe/stripe-android/pull/3257) Fix spinner positioning
  in `CardMultilineWidget`
* [#3275](https://github.com/stripe/stripe-android/pull/3275) Upgrade Android Gradle Plugin
  to `4.1.2`
* [#3291](https://github.com/stripe/stripe-android/pull/3291) Upgrade Gradle to `6.8.1`
* [#3300](https://github.com/stripe/stripe-android/pull/3300) Upgrade AndroidX fragment dependency
  to `1.3.0-rc2`
* [#3302](https://github.com/stripe/stripe-android/pull/3302) Add support for
  creating `afterpay_clearpay` payment methods
* [#3315](https://github.com/stripe/stripe-android/pull/3315) Upgrade 3DS2 SDK to `5.1.1`
    * Upgrade `nimbus-jose-jwt` to `9.4.2`

## 16.2.0 - 2021-01-11

* [#3088](https://github.com/stripe/stripe-android/pull/3088) Mark some builders
  in `PaymentMethodCreateParams` as deprecated
* [#3134](https://github.com/stripe/stripe-android/pull/3134) Upgrade Kotlin to `1.4.21`
* [#3154](https://github.com/stripe/stripe-android/pull/3154) Fix `CvcEditText` layout issues
  in `CardMultilineWidget`
* [#3176](https://github.com/stripe/stripe-android/pull/3176) Update `GooglePayConfig` constructor
* [#3205](https://github.com/stripe/stripe-android/pull/3205)
  Add `androidx.activity:activity-ktx:1.2.0-rc01` as a dependency
* [#3232](https://github.com/stripe/stripe-android/pull/3232) Align card number field icon to end
  in `CardMultilineWidget`
* [#3237](https://github.com/stripe/stripe-android/pull/3237) Upgrade 3DS2 SDK to `5.0.1`
    * Sources are now included with the 3DS2 SDK
    * Upgrade `bcprov-jdk15to18` to `1.6.8`
    * Upgrade `nimbus-jose-jwt` to `9.4`
* [#3241](https://github.com/stripe/stripe-android/pull/3241) Upgrade Gradle to `6.8`

## 16.1.1 - 2020-11-25

* [#3028](https://github.com/stripe/stripe-android/pull/3028) Upgrade Android Gradle Plugin
  to `4.1.1`
* [#3035](https://github.com/stripe/stripe-android/pull/3035) Update handling of deeplinks
  in `PaymentAuthWebViewClient`
* [#3046](https://github.com/stripe/stripe-android/pull/3046) Upgrade Gradle to `6.7.1`
* [#3056](https://github.com/stripe/stripe-android/pull/3056) Upgrade Kotlin to `1.4.20`
* [#3058](https://github.com/stripe/stripe-android/pull/3058) Migrate to Kotlin Parcelize plugin
* [#3072](https://github.com/stripe/stripe-android/pull/3072) Fix crash in card widgets
* [#3083](https://github.com/stripe/stripe-android/pull/3083) Upgrade `stripe-3ds2-android`
  to `4.1.2`
    * Fix crash

## 16.1.0 - 2020-11-06

* [#2930](https://github.com/stripe/stripe-android/pull/2930) Upgrade Android Gradle Plugin
  to `4.1.0`
* [#2936](https://github.com/stripe/stripe-android/pull/2936) Upgrade Gradle to `6.7`
* [#2955](https://github.com/stripe/stripe-android/pull/2955) Add support for UPI payment method
* [#2965](https://github.com/stripe/stripe-android/pull/2965) Add support for Netbanking payment
  method
* [#2976](https://github.com/stripe/stripe-android/pull/2976) Update `ExpiryDateEditText` input
  allowlist
* [#2977](https://github.com/stripe/stripe-android/pull/2977) Fix crash
  in `CardNumberTextInputLayout`
* [#2981](https://github.com/stripe/stripe-android/pull/2981) Fix `PaymentMethodCreateParams`
  annotations on create methods
* [#2988](https://github.com/stripe/stripe-android/pull/2988)
  Update `PaymentSession.handlePaymentData()` to take a nullable `Intent`
* [#2989](https://github.com/stripe/stripe-android/pull/2989) Handle null `client_secret` in
  result `Intent`
* [#2995](https://github.com/stripe/stripe-android/pull/2995) Upgrade constraintlayout to `2.0.4`
* [#3006](https://github.com/stripe/stripe-android/pull/3006) Upgrade coroutines to `1.4.1`
* [#3010](https://github.com/stripe/stripe-android/pull/3010) Upgrade `stripe-3ds2-android`
  to `4.1.1`
    * Upgrade `bcprov-jdk15to18` to `1.6.7`
    * Upgrade `nimbus-jose-jwt` to `9.1.2`

## 16.0.1 - 2020-10-06

* [#2894](https://github.com/stripe/stripe-android/pull/2894) Make `CardParams` constructor public
* [#2895](https://github.com/stripe/stripe-android/pull/2895) Add support for configuring a footer
  layout in payment methods screen
* [#2897](https://github.com/stripe/stripe-android/pull/2897) Only allow digits in `CvcEditText`
* [#2900](https://github.com/stripe/stripe-android/pull/2900) Only allow digits in BECS BSB and
  account number fields
* [#2913](https://github.com/stripe/stripe-android/pull/2913) Add support for Oxxo PaymentMethod

## 16.0.0 - 2020-09-23

This release includes several breaking changes. See
the [migration guide](https://github.com/stripe/stripe-android/blob/master/MIGRATING.md) for more
details.

This release adds support for 19-digit cards in `CardInputWidget` and `CardMultilineWidget`.

* [#2715](https://github.com/stripe/stripe-android/pull/2715) Add support for GrabPay PaymentMethod
* [#2721](https://github.com/stripe/stripe-android/pull/2721) Upgrade Kotlin coroutines to `1.3.9`
* [#2735](https://github.com/stripe/stripe-android/pull/2735) Upgrade Android Gradle Plugin
  to `4.0.1`
* [#2766](https://github.com/stripe/stripe-android/pull/2766) Upgrade Gradle to `6.6.1`
* [#2821](https://github.com/stripe/stripe-android/pull/2821) Support pasting a 19 digit PAN
  in `CardNumberEditText`
* [#2836](https://github.com/stripe/stripe-android/pull/2836) Handle `CustomerSession` failure
  in `PaymentMethodsActivity`
* [#2837](https://github.com/stripe/stripe-android/pull/2837) Upgrade Kotlin to `1.4.10`
* [#2841](https://github.com/stripe/stripe-android/pull/2841) Add new string translations
    * Adds support for several new languages
* [#2847](https://github.com/stripe/stripe-android/pull/2847) Update `CardInputWidget` text size
  for `ldpi` screens
* [#2854](https://github.com/stripe/stripe-android/pull/2854)
  Upgrade `com.google.android.material:material` to `1.2.1`
* [#2867](https://github.com/stripe/stripe-android/pull/2867) Upgrade 3DS2 SDK to `4.1.0`
    * Upgrade `material-components` to `1.2.1`
    * Upgrade `com.nimbusds:nimbus-jose-jwt` to `9.0.1`
    * Guard against crash when `TransactionTimer` is unavailable
* [#2873](https://github.com/stripe/stripe-android/pull/2873) Fix `CardInputWidget` field rendering
  in RTL
* [#2878](https://github.com/stripe/stripe-android/pull/2878) Remove `Stripe.createToken()`
* [#2880](https://github.com/stripe/stripe-android/pull/2880) Fix date formatting
  in `KlarnaSourceParams`
* [#2887](https://github.com/stripe/stripe-android/pull/2887) Re-render shipping methods screen when
  shipping methods change

## 15.1.0 - 2020-08-13

* [#2671](https://github.com/stripe/stripe-android/pull/2671) Add `cardParams` property
  to `CardInputWidget` and `CardMultilineWidget`
* [#2675](https://github.com/stripe/stripe-android/pull/2675) Add `CardParams` methods to `Stripe`
* [#2677](https://github.com/stripe/stripe-android/pull/2677) Deprecate `Card.create()`
* [#2679](https://github.com/stripe/stripe-android/pull/2679) Add missing `TokenizationMethod`
  values
    * `TokenizationMethod.Masterpass` and `TokenizationMethod.VisaCheckout`
* [#2692](https://github.com/stripe/stripe-android/pull/2692) Add support for Alipay PaymentMethod
    * See `Stripe#confirmAlipayPayment()`
* [#2693](https://github.com/stripe/stripe-android/pull/2693) Upgrade `androidx.appcompat:appcompat`
  to `1.2.0`
* [#2696](https://github.com/stripe/stripe-android/pull/2696) Upgrade to Gradle `6.6`
* [#2704](https://github.com/stripe/stripe-android/pull/2704) Deprecate metadata field on retrieved
  API objects
    * See `MIGRATING.md` for more details
* [#2708](https://github.com/stripe/stripe-android/pull/2708) Bump 3DS2 SDK to `4.0.5`
    * Fix crash related to SDK app id
    * Upgrade `com.nimbusds:nimbus-jose-jwt` to `8.20`

## 15.0.2 - 2020-08-03

* [#2666](https://github.com/stripe/stripe-android/pull/2666) Bump 3DS2 SDK to `4.0.4`
* [#2671](https://github.com/stripe/stripe-android/pull/2671) Add `cardParams` property
  to `CardInputWidget` and `CardMultilineWidget`
* [#2674](https://github.com/stripe/stripe-android/pull/2674) Add `SourceParams` creation method
  for `CardParams`
* [#2675](https://github.com/stripe/stripe-android/pull/2675) Add `CardParams` methods to `Stripe`
  class
* [#2679](https://github.com/stripe/stripe-android/pull/2679) Add missing `TokenizationMethod`
  values
    * Add `Masterpass` and `VisaCheckout`
* [#2681](https://github.com/stripe/stripe-android/pull/2681) Mark code using `Card` for card object
  creation as `@Deprecated`

## 15.0.1 - 2020-07-28

* [#2641](https://github.com/stripe/stripe-android/pull/2641) Add support for Bank Account as source
  on `Customer` object
* [#2643](https://github.com/stripe/stripe-android/pull/2643) Add missing fields to `Customer` model
* [#2644](https://github.com/stripe/stripe-android/pull/2644) Support new directory server network
  names
    * Enable support for Discover and other new networks
* [#2646](https://github.com/stripe/stripe-android/pull/2646) Allow `CardMultilineWidget`'
  s `TextInputLayout`s to be styled
* [#2649](https://github.com/stripe/stripe-android/pull/2649) Add `@JvmOverloads`
  to `GooglePayJsonFactory` methods
* [#2651](https://github.com/stripe/stripe-android/pull/2651) Update Kotlin coroutines to `1.3.8`
* [#2657](https://github.com/stripe/stripe-android/pull/2657) Fix HTML select option rendering
  in `WebView`

## 15.0.0 - 2020-07-09

This release includes several breaking changes. See
the [migration guide](https://github.com/stripe/stripe-android/blob/master/MIGRATING.md) for more
details.

* [#2542](https://github.com/stripe/stripe-android/pull/2542) Use `CustomerSession.stripeAccountId`
  in `AddPaymentMethodActivity`
* [#2543](https://github.com/stripe/stripe-android/pull/2543) Target JVM 1.8
* [#2544](https://github.com/stripe/stripe-android/pull/2544) Remove deprecated code related
  to `BankAccount` and `ActivityStarter`
* [#2545](https://github.com/stripe/stripe-android/pull/2545) Remove
  deprecated `AccountParams.create()` method
* [#2546](https://github.com/stripe/stripe-android/pull/2546) Remove deprecated `next_action` data
  objects from `PaymentIntent` and `SetupIntent`
* [#2547](https://github.com/stripe/stripe-android/pull/2547) Convert `BankAccount.BankAccountType`
  to `BankAccount.Type` enum
* [#2554](https://github.com/stripe/stripe-android/pull/2554) Update `PaymentAuthWebViewActivity`'s
  back button behavior
* [#2551](https://github.com/stripe/stripe-android/pull/2551) Fix `StrictMode` `DiskReadViolation`
  violations
* [#2555](https://github.com/stripe/stripe-android/pull/2555) Improve `PaymentAuthWebViewActivity`
* [#2559](https://github.com/stripe/stripe-android/pull/2559) Represent `PaymentIntent`'
  s `confirmationMethod` and `captureMethod` as enums
* [#2561](https://github.com/stripe/stripe-android/pull/2561) Make `CardInputListener.FocusField` an
  enum
* [#2562](https://github.com/stripe/stripe-android/pull/2562)
  Make `SourceTypeModel.Card.ThreeDSecureStatus` an enum
* [#2563](https://github.com/stripe/stripe-android/pull/2563) Make `PaymentMethod.Card#brand`
  a `CardBrand`
* [#2566](https://github.com/stripe/stripe-android/pull/2566) Make `Token.Type` an enum
* [#2569](https://github.com/stripe/stripe-android/pull/2569) Refactor `Source` class and related
  classes
* [#2572](https://github.com/stripe/stripe-android/pull/2572) Fix `StrictMode` `DiskReadViolation`
  violations when starting 3DS2
* [#2577](https://github.com/stripe/stripe-android/pull/2577)
  Make `CustomerSource#tokenizationMethod` a `TokenizationMethod?`
* [#2579](https://github.com/stripe/stripe-android/pull/2579) Make `PaymentMethod.Card.Networks`
  fields public
* [#2587](https://github.com/stripe/stripe-android/pull/2587) Fix BouncyCastle Proguard rule
* [#2594](https://github.com/stripe/stripe-android/pull/2594) Fix vector icon references in layout
  files
    * Reduce SDK size by ~30kb
    * Fix Google Pay icon in `PaymentMethodsActivity`
* [#2595](https://github.com/stripe/stripe-android/pull/2595) Bump SDK `minSdkVersion` to `21`
* [#2599](https://github.com/stripe/stripe-android/pull/2599) Remove `StripeSSLSocketFactory`
* [#2604](https://github.com/stripe/stripe-android/pull/2604) Add `stripeAccountId`
  to `PaymentConfiguration` and use in `AddPaymentMethodActivity`
* [#2609](https://github.com/stripe/stripe-android/pull/2609)
  Refactor `AddPaymentMethodActivity.Result`
* [#2610](https://github.com/stripe/stripe-android/pull/2610) Remove `PaymentSession`
  and `CustomerSession`'s "Activity" Listeners
* [#2611](https://github.com/stripe/stripe-android/pull/2611) Target API 30
* [#2617](https://github.com/stripe/stripe-android/pull/2617) Convert `CustomizableShippingField` to
  enum
* [#2623](https://github.com/stripe/stripe-android/pull/2623) Update Gradle to `6.5.1`
* [#2557](https://github.com/stripe/stripe-android/pull/2634) Update 3DS2 SDK to `4.0.3`

## 14.5.0 - 2020-06-04

* [#2453](https://github.com/stripe/stripe-android/pull/2453)
  Add `ConfirmPaymentIntentParams#receiptEmail`
* [#2458](https://github.com/stripe/stripe-android/pull/2458) Remove INTERAC
  from `GooglePayJsonFactory.DEFAULT_CARD_NETWORKS`
* [#2462](https://github.com/stripe/stripe-android/pull/2462) Capitalize currency code
  in `GooglePayJsonFactory`
* [#2466](https://github.com/stripe/stripe-android/pull/2466)
  Deprecate `ActivityStarter.startForResult()` with no args
* [#2467](https://github.com/stripe/stripe-android/pull/2467) Update `CardBrand.MasterCard` regex
* [#2475](https://github.com/stripe/stripe-android/pull/2475) Support `android:focusedByDefault`
  in `CardInputWidget`
    * Fixes #2463 on Android API level 26 and above
* [#2483](https://github.com/stripe/stripe-android/pull/2483) Fix formatting of `maxTimeout` value
  in `Stripe3ds2AuthParams`
* [#2494](https://github.com/stripe/stripe-android/pull/2494) Support starting 3DS2 challenge flow
  from a Fragment
* [#2496](https://github.com/stripe/stripe-android/pull/2496) Deprecate `StripeIntent.stripeSdkData`
* [#2497](https://github.com/stripe/stripe-android/pull/2497) Deprecate `StripeIntent.redirectData`
* [#2513](https://github.com/stripe/stripe-android/pull/2513) Add `canDeletePaymentMethods`
  to `PaymentSessionConfig`
    * `canDeletePaymentMethods` controls whether the user can delete a payment method by swiping on
      it in `PaymentMethodsActivity`
* [#2525](https://github.com/stripe/stripe-android/pull/2525) Upgrade Android Gradle Plugin to 4.0.0
* [#2531](https://github.com/stripe/stripe-android/pull/2531) Update 3DS2 SDK to 3.0.2
    * Fix bug in 3DS2 SDK where multi-screen challenges were not correctly returning result to
      starting Activity/Fragment
* [#2536](https://github.com/stripe/stripe-android/pull/2536) Update Gradle to 6.5

## 14.4.1 - 2020-04-30

* [#2441](https://github.com/stripe/stripe-android/pull/2441) Catch `IllegalArgumentException`
  in `ApiOperation`
* [#2442](https://github.com/stripe/stripe-android/pull/2442) Capitalize `GooglePayJsonFactory`'
  s `allowedCountryCodes`
* [#2445](https://github.com/stripe/stripe-android/pull/2445) Bump 3DS2 SDK to `2.7.8`
    * Downgrade BouncyCastle to `1.64`

## 14.4.0 - 2020-04-28

* [#2379](https://github.com/stripe/stripe-android/pull/2379) Add optional `stripeAccountId` param
  to most `Stripe` methods
    * This enables passing a `Stripe-Account` header on a per-request basis
* [#2398](https://github.com/stripe/stripe-android/pull/2398) Add optional `stripeAccountId` param
  to `Stripe#confirmPayment()`
* [#2405](https://github.com/stripe/stripe-android/pull/2405) Add optional `stripeAccountId` param
  to `Stripe#confirmSetupIntent()`
* [#2406](https://github.com/stripe/stripe-android/pull/2406) Add optional `stripeAccountId` param
  to `Stripe#authenticateSource()`
* [#2408](https://github.com/stripe/stripe-android/pull/2408) Update `PaymentMethod.Type#isReusable`
  values
* [#2412](https://github.com/stripe/stripe-android/pull/2412) Make `StripeIntentResult`
  implement `Parcelable`
* [#2413](https://github.com/stripe/stripe-android/pull/2413)
  Create `Stripe#retrievePaymentIntent()` and `Stripe#retrieveSetupIntent()` async methods
* [#2421](https://github.com/stripe/stripe-android/pull/2421) Capitalize `countryCode`
  in `GooglePayJsonFactory`
* [#2429](https://github.com/stripe/stripe-android/pull/2429) Fix SDK source paths and source
  publishing
* [#2430](https://github.com/stripe/stripe-android/pull/2430)
  Add `GooglePayJsonFactory.isJcbEnabled`
    * Enables JCB as an allowed card network. By default, JCB is disabled.
* [#2435](https://github.com/stripe/stripe-android/pull/2435) Bump 3DS2 SDK to `2.7.7`
    * On 3DS2 challenge screen, handle system back button tap as cancel button tap
* [#2436](https://github.com/stripe/stripe-android/pull/2436) Add `advancedFraudSignalsEnabled`
  property
    *
    See [Advanced fraud detection](https://stripe.com/docs/disputes/prevention/advanced-fraud-detection)
    for more details

## 14.3.0 - 2020-04-20

*This version of the SDK is not compliant with Google Play's Prominent Disclosure & Consent
Requirements. The non-compliant code was unused and has been removed.*
*Please upgrade to
version [14.4.0](https://github.com/stripe/stripe-android/blob/master/CHANGELOG.md#1440---2020-04-28)
or greater.*

* [#2334](https://github.com/stripe/stripe-android/pull/2334) Add support for BACS Debit
  in `PaymentMethodCreateParams`
* [#2335](https://github.com/stripe/stripe-android/pull/2335) Add support for BACS Debit Payment
  Method
* [#2336](https://github.com/stripe/stripe-android/pull/2336) Improve `ShippingInfoWidget`
    * Make postal code and phone number fields single line
    * Make phone number field use `inputType="phone"`
* [#2342](https://github.com/stripe/stripe-android/pull/2342) Convert `CardBrand` prefixes to regex
    * Add `^81` as a pattern for `CardBrand.UnionPay`
* [#2343](https://github.com/stripe/stripe-android/pull/2343) Update `CardBrand.JCB` regex
* [#2362](https://github.com/stripe/stripe-android/pull/2362) Add support for
  parsing `shippingInformation` in `GooglePayResult`
* [#2365](https://github.com/stripe/stripe-android/pull/2365) Convert png assets to webp to reduce
  asset size
* [#2373](https://github.com/stripe/stripe-android/pull/2373) Set default `billingAddressFields`
  to `BillingAddressFields.PostalCode`
* [#2381](https://github.com/stripe/stripe-android/pull/2381) Add support for SOFORT PaymentMethod
* [#2384](https://github.com/stripe/stripe-android/pull/2384) Add support for P24 PaymentMethod
* [#2389](https://github.com/stripe/stripe-android/pull/2389) Add support for Bancontact
  PaymentMethod
* [#2390](https://github.com/stripe/stripe-android/pull/2390) Bump Kotlin version to `1.3.72`
* [#2392](https://github.com/stripe/stripe-android/pull/2392) Add `shipping` property
  to `PaymentIntent`
* [#2394](https://github.com/stripe/stripe-android/pull/2394) Add support for Giropay PaymentMethod
* [#2395](https://github.com/stripe/stripe-android/pull/2395) Add support for EPS PaymentMethod
* [#2396](https://github.com/stripe/stripe-android/pull/2396) Expose `klarna` property on `Source`
* [#2401](https://github.com/stripe/stripe-android/pull/2401) Bump 3DS2 SDK to `2.7.4`
    * Add new translations for 3DS2 SDK strings
    * Upgrade BouncyCastle to `1.65`

## 14.2.1 - 2020-03-26

*This version of the SDK is not compliant with Google Play's Prominent Disclosure & Consent
Requirements. The non-compliant code was unused and has been removed.*
*Please upgrade to
version [14.4.0](https://github.com/stripe/stripe-android/blob/master/CHANGELOG.md#1440---2020-04-28)
or greater.*

* [#2299](https://github.com/stripe/stripe-android/pull/2299) Make `SourceParams.OwnerParams`
  constructor public and properties mutable
* [#2304](https://github.com/stripe/stripe-android/pull/2304) Force Canadian postal codes to be
  uppercase
* [#2315](https://github.com/stripe/stripe-android/pull/2315) Add `Fragment` support
  to `AddPaymentMethodActivityStarter`
* [#2325](https://github.com/stripe/stripe-android/pull/2325) Update `BecsDebitWidget`

## 14.2.0 - 2020-03-18

*This version of the SDK is not compliant with Google Play's Prominent Disclosure & Consent
Requirements. The non-compliant code was unused and has been removed.*
*Please upgrade to
version [14.4.0](https://github.com/stripe/stripe-android/blob/master/CHANGELOG.md#1440---2020-04-28)
or greater.*

* [#2278](https://github.com/stripe/stripe-android/pull/2278) Add ability to require US ZIP code
  in `CardInputWidget` and `CardMultilineWidget`
* [#2279](https://github.com/stripe/stripe-android/pull/2279) Default `CardMultilineWidget` to
  global postal code configuration
* [#2282](https://github.com/stripe/stripe-android/pull/2282) Update pinned API version
  to `2020-03-02`
* [#2285](https://github.com/stripe/stripe-android/pull/2285)
  Create `BecsDebitMandateAcceptanceFactory` for generating BECS Debit mandate acceptance copy
* [#2290](https://github.com/stripe/stripe-android/pull/2290) Bump 3DS2 SDK to `2.7.2`
    * Fix `onActivityResult()` not called after 3DS2 challenge flow when "Don't keep activities" is
      enabled
    * Use view binding
    * Upgrade BouncyCastle to `1.64`
* [#2293](https://github.com/stripe/stripe-android/pull/2293) Add min length validation to BECS
  account number
* [#2295](https://github.com/stripe/stripe-android/pull/2295)
  Create `BecsDebitMandateAcceptanceTextView`
* [#2297](https://github.com/stripe/stripe-android/pull/2297)
  Add `BecsDebitWidget.ValidParamsCallback`

## 14.1.1 - 2020-03-09

*This version of the SDK is not compliant with Google Play's Prominent Disclosure & Consent
Requirements. The non-compliant code was unused and has been removed.*
*Please upgrade to
version [14.4.0](https://github.com/stripe/stripe-android/blob/master/CHANGELOG.md#1440---2020-04-28)
or greater.*

* [#2257](https://github.com/stripe/stripe-android/pull/2257) Disable Kotlin Synthetics and migrate
  to [view binding](https://developer.android.com/topic/libraries/view-binding)
* [#2260](https://github.com/stripe/stripe-android/pull/2260) Update Kotlin Gradle Plugin
  to `1.3.70`
* [#2271](https://github.com/stripe/stripe-android/pull/2271) Update Proguard rules to remove
  unneeded BouncyCastle class
* [#2272](https://github.com/stripe/stripe-android/pull/2272) Update `kotlinx.coroutines` to `1.3.4`
* [#2274](https://github.com/stripe/stripe-android/pull/2274)
  Make `ConfirmPaymentIntentParams#savePaymentMethod` nullable

## 14.1.0 - 2020-03-02

*This version of the SDK is not compliant with Google Play's Prominent Disclosure & Consent
Requirements. The non-compliant code was unused and has been removed.*
*Please upgrade to
version [14.4.0](https://github.com/stripe/stripe-android/blob/master/CHANGELOG.md#1440---2020-04-28)
or greater.*

* [#2207](https://github.com/stripe/stripe-android/pull/2207)
  Add `CardInputWidget#setPostalCodeTextWatcher`
* [#2211](https://github.com/stripe/stripe-android/pull/2211) Add support for 16-digit Diners Club
  card numbers
* [#2215](https://github.com/stripe/stripe-android/pull/2215) Set `CardInputWidget`'s postal code
  field's IME action to done
* [#2220](https://github.com/stripe/stripe-android/pull/2220) Highlight "Google Pay" option in
  payment methods screen if selected
* [#2221](https://github.com/stripe/stripe-android/pull/2221) Update 14-digit Diners Club formatting
* [#2224](https://github.com/stripe/stripe-android/pull/2224) Change `CardInputWidget` icon to
  represent validity of input
* [#2234](https://github.com/stripe/stripe-android/pull/2234) Add support for `setup_future_usage`
  in PaymentIntent confirmation
* [#2235](https://github.com/stripe/stripe-android/pull/2235) Update Android Gradle Plugin to 3.6.1
* [#2236](https://github.com/stripe/stripe-android/pull/2236) Change `CardMultilineWidget` icon to
  represent validity of input
* [#2238](https://github.com/stripe/stripe-android/pull/2238) Add support for `shipping` in
  PaymentIntent confirmation

## 14.0.0 - 2020-02-18

This release includes several breaking changes. See
the [migration guide](https://github.com/stripe/stripe-android/blob/master/MIGRATING.md) for more
details.

*This version of the SDK is not compliant with Google Play's Prominent Disclosure & Consent
Requirements. The non-compliant code was unused and has been removed.*
*Please upgrade to
version [14.4.0](https://github.com/stripe/stripe-android/blob/master/CHANGELOG.md#1440---2020-04-28)
or greater.*

* [#2136](https://github.com/stripe/stripe-android/pull/2136)
  Update `com.google.android.material:material` to `1.1.0`
* [#2141](https://github.com/stripe/stripe-android/pull/2141) Fix crash when deleting a payment
  method in `PaymentMethodsActivity`
* [#2155](https://github.com/stripe/stripe-android/pull/2155) Fix parceling
  of `PaymentRelayStarter.Args`
* [#2156](https://github.com/stripe/stripe-android/pull/2156) Fix FPX bank order
* [#2163](https://github.com/stripe/stripe-android/pull/2163) Remove return type
  from `PaymentSession.init()`
* [#2165](https://github.com/stripe/stripe-android/pull/2165) Simplify `PaymentSession` state and
  lifecycle management
    * When instantiating a `PaymentSession()` with an `Activity`, it must now be
      a `ComponentActivity`
      (e.g. `AppCompatActivity` or `FragmentActivity`)
    * `PaymentSession#init()` no longer takes a `savedInstanceState` argument
    * Remove `PaymentSession#savePaymentSessionInstanceState()`
    * Remove `PaymentSession#onDestroy()`
* [#2173](https://github.com/stripe/stripe-android/pull/2173) Fix Mastercard display name
* [#2174](https://github.com/stripe/stripe-android/pull/2174) Add optional params
  to `CustomerSession.getPaymentMethods()`
    * See [List a Customer's PaymentMethods](https://stripe.com/docs/api/payment_methods/list) for
      more details
* [#2179](https://github.com/stripe/stripe-android/pull/2179) Fetch previously used `PaymentMethod`
  in `PaymentSession`
    * If `PaymentSessionConfig.shouldPrefetchCustomer == true`, when a new `PaymentSession` is
      started, fetch the customer's previously selected payment method, if it exists, and return via
      `PaymentSessionListener#onPaymentSessionDataChanged()`
* [#2180](https://github.com/stripe/stripe-android/pull/2180)
  Remove `PaymentSession.paymentSessionData`
* [#2185](https://github.com/stripe/stripe-android/pull/2185) Convert `Card.FundingType`
  to `CardFunding` enum
* [#2189](https://github.com/stripe/stripe-android/pull/2189) Cleanup `StripeException` subclasses
* [#2194](https://github.com/stripe/stripe-android/pull/2194) Upgrade 3DS2 SDK to `2.5.4`
    * Update `com.google.android.material:material` to `1.1.0`
    * Fix accessibility issues on 3DS2 challenge screen
    * Update 3DS2 styles for consistency
        * Create `BaseStripe3DS2TextInputLayout` that
          extends `Widget.MaterialComponents.TextInputLayout.OutlinedBox`
        * Create `Stripe3DS2TextInputLayout` that extends `BaseStripe3DS2TextInputLayout`
        * Apply `Stripe3DS2TextInputLayout` to `TextInputLayout`
        * Create `BaseStripe3DS2EditText` with
          parent `Widget.MaterialComponents.TextInputEditText.OutlinedBox`
        * Rename `Stripe3DS2EditTextTheme` to `Stripe3DS2EditText` and change its parent
          to `BaseStripe3DS2EditText`
        * Apply `Stripe3DS2EditText` to `TextInputEditText`
* [#2195](https://github.com/stripe/stripe-android/pull/2195) Upgrade kotlin coroutines to 1.3.3
* [#2196](https://github.com/stripe/stripe-android/pull/2196) Create `SourceTypeModel` sealed class
    * Move `SourceCardData` subclass to `SourceTypeModel.Card`
    * Move `SourceSepaDebitData` subclass to `SourceTypeModel.SepaDebit`
    * Change type of `Source#sourceTypeModel` to `SourceTypeModel?`

## 13.3.0 - 2020-05-15

* Update 3DS2 SDK to v2.3.7
* Update dependencies
* Add `advancedFraudSignalsEnabled` property
    *
    See [Advanced fraud detection](https://stripe.com/docs/disputes/prevention/advanced-fraud-detection)
    for more details
* Include sources

## 13.2.0 - 2020-02-03

*This version of the SDK is not compliant with Google Play's Prominent Disclosure & Consent
Requirements. The non-compliant code was unused and has been removed.*
*Please upgrade to
version [13.2.0](https://github.com/stripe/stripe-android/blob/master/CHANGELOG.md#1330---2020-05-15)
or greater.*

* [#2112](https://github.com/stripe/stripe-android/pull/2112) Enable adding Mandate to confirm
  params
* [#2113](https://github.com/stripe/stripe-android/pull/2113) Enable requiring postal code
  in `CardInputWidget` and `CardMultilineWidget`
* [#2114](https://github.com/stripe/stripe-android/pull/2114) Fix bug in
  highlighting `StripeEditText` fields with errors

## 13.1.3 - 2020-01-27

*This version of the SDK is not compliant with Google Play's Prominent Disclosure & Consent
Requirements. The non-compliant code was unused and has been removed.*
*Please upgrade to
version [13.2.0](https://github.com/stripe/stripe-android/blob/master/CHANGELOG.md#1330---2020-05-15)
or greater.*

* [#2105](https://github.com/stripe/stripe-android/pull/2105) Fix crash when confirming a Payment
  Intent or Setup Intent and an error is encountered

## 13.1.2 - 2020-01-23

*This version of the SDK is not compliant with Google Play's Prominent Disclosure & Consent
Requirements. The non-compliant code was unused and has been removed.*
*Please upgrade to
version [13.2.0](https://github.com/stripe/stripe-android/blob/master/CHANGELOG.md#1330---2020-05-15)
or greater.*

* [#2093](https://github.com/stripe/stripe-android/pull/2093) Add `CardValidCallback` and add
  support in card forms
* [#2094](https://github.com/stripe/stripe-android/pull/2094) Make `StripeError` serializable

## 13.1.1 - 2020-01-22

*This version of the SDK is not compliant with Google Play's Prominent Disclosure & Consent
Requirements. The non-compliant code was unused and has been removed.*
*Please upgrade to
version [13.2.0](https://github.com/stripe/stripe-android/blob/master/CHANGELOG.md#1330---2020-05-15)
or greater.*

* [#2074](https://github.com/stripe/stripe-android/pull/2074) Populate `isSelected` for
  selected `PaymentMethodsAdapter` item
* [#2076](https://github.com/stripe/stripe-android/pull/2076) Announce invalid fields when
  validating `CardInputWidget`
* [#2077](https://github.com/stripe/stripe-android/pull/2077) Add delete payment method
  accessibility action in `PaymentMethodsAdapter`
* [#2078](https://github.com/stripe/stripe-android/pull/2078) Make `StripeEditText` errors
  accessible
* [#2082](https://github.com/stripe/stripe-android/pull/2082) Use ErrorMessageTranslator for
  AddPaymentMethodActivity errors
* [#2083](https://github.com/stripe/stripe-android/pull/2083) Add accessibility traversal rules
  on `AddPaymentMethodActivity`
* [#2084](https://github.com/stripe/stripe-android/pull/2084) Update `BankAccount` constructor to
  support all bank account token parameters
* [#2086](https://github.com/stripe/stripe-android/pull/2086) Add `id` and `status` fields
  to `BankAccount`
* [#2087](https://github.com/stripe/stripe-android/pull/2087) Use `BankAccountTokenParams` for bank
  account token creation
    * Create `Stripe#createBankAccountToken()` and `Stripe#createBankAccountTokenSynchronous()` that
      take a `BankAccountTokenParams` object
    * Deprecate `BankAccount` for token creation

## 13.1.0 - 2020-01-16

*This version of the SDK is not compliant with Google Play's Prominent Disclosure & Consent
Requirements. The non-compliant code was unused and has been removed.*
*Please upgrade to
version [13.2.0](https://github.com/stripe/stripe-android/blob/master/CHANGELOG.md#1330---2020-05-15)
or greater.*

* [#2055](https://github.com/stripe/stripe-android/pull/2055) Fix styling of `CardInputWidget`
  and `CardMultilineWidget`
    * `com.google.android.material:material:1.1.0-rc01` breaks `TextInputLayout` styling; fix by
      explicitly setting a style that extends `Widget.Design.TextInputLayout`
* [#2056](https://github.com/stripe/stripe-android/pull/2056) Update `CardInputWidget`'s `EditText`
  size
    * Fix "Postal Code" field being partially cut off on some screens
* [#2066](https://github.com/stripe/stripe-android/pull/2066) Add support for uploading a file to
  Stripe
    * See `Stripe#createFile()` and `Stripe#createFileSynchronous()`
* [#2071](https://github.com/stripe/stripe-android/pull/2071) Fix accessibility issues on Payment
  Methods selection screen
    * Mark `View`s representing existing payment methods and add a new payment method action as
      focusable and clickable

## 13.0.0 - 2020-01-13

This release includes several breaking changes. See
the [migration guide](https://github.com/stripe/stripe-android/blob/master/MIGRATING.md) for more
details.

*This version of the SDK is not compliant with Google Play's Prominent Disclosure & Consent
Requirements. The non-compliant code was unused and has been removed.*
*Please upgrade to
version [13.2.0](https://github.com/stripe/stripe-android/blob/master/CHANGELOG.md#1330---2020-05-15)
or greater.*

* [#1950](https://github.com/stripe/stripe-android/pull/1950) Add idempotency key for `Stripe` API
  POST methods
     ```kotlin
    class MyActivity : AppCompatActivity() {

        private fun createPaymentMethod(
            params: PaymentMethodCreateParams,
            idempotencyKey: String?
        ) {
            stripe.createPaymentMethod(
                params = params,
                idempotencyKey = idempotencyKey,
                callback = object : ApiResultCallback<PaymentMethod> {
                    override fun onSuccess(result: PaymentMethod) {
                    }

                    override fun onError(e: Exception) {
                    }
                }
            )
        }
    }
    ```
* [#1993](https://github.com/stripe/stripe-android/pull/1993) Remove deprecated methods
  from `PaymentSession`
    * See the [Migration Guide](https://github.com/stripe/stripe-android/blob/master/MIGRATING.md)
      for more details
* [#1994](https://github.com/stripe/stripe-android/pull/1994) Enable postal code field
  in `CardInputWidget` by default
* [#1995](https://github.com/stripe/stripe-android/pull/1995) Enable Google Pay option in Basic
  Integration and Stripe Activities
    * PaymentSession
      ```kotlin
      PaymentSessionConfig.Builder()
          // other settings
          .setShouldShowGooglePay(true)
          .build()
      ```

    * PaymentMethodsActivity
      ```kotlin
      PaymentMethodsActivityStarter.Args.Builder()
          // other settings
          .setShouldShowGooglePay(true)
          .build()
      ```
* [#1996](https://github.com/stripe/stripe-android/pull/1996) Update postal code logic
  for `CardMultilineWidget`
    * Default to showing postal code (i.e. `shouldShowPostalCode = true`)
    * Postal code is now optional when displayed
    * Remove validation on postal code field
    * Change postal code field hint text to "Postal Code"
    * Remove `CardInputListener.onPostalCodeComplete()`
* [#1998](https://github.com/stripe/stripe-android/pull/1998) Use `CardBrand` enum to represent card
  brands
    * Change the type of `Card#brand` and `SourceCardData#brand` properties from `String?`
      to `CardBrand`
    * Remove `Card.CardBrand`
* [#1999](https://github.com/stripe/stripe-android/pull/1999) Remove deprecated `BroadcastReceiver`
  logic from `PaymentFlowActivity`
    * See the [Migration Guide](https://github.com/stripe/stripe-android/blob/master/MIGRATING.md)
      for more details
* [#2000](https://github.com/stripe/stripe-android/pull/2000) Pass `PaymentSessionConfig` instance
  to `PaymentSession` constructor
* [#2002](https://github.com/stripe/stripe-android/pull/2002) Fix regression in `CardInputWidget`
  styling To customize the individual `EditText` fields of `CardInputWidget`, define
  a `Stripe.CardInputWidget.EditText` style that extends `Stripe.Base.CardInputWidget.EditText`. For
  example,
    ```xml
    <style name="Stripe.CardInputWidget.EditText" parent="Stripe.Base.CardInputWidget.EditText">
        <item name="android:textSize">22sp</item>
        <item name="android:textColor">@android:color/holo_blue_light</item>
        <item name="android:textColorHint">@android:color/holo_orange_light</item>
    </style>
    ```
* [#2003](https://github.com/stripe/stripe-android/pull/2003) Add support for authenticating
  a `Source` via in-app WebView
    ```kotlin
    class MyActivity : AppCompatActivity() {
        private fun authenticateSource(source: Source) {
            stripe.authenticateSource(this, source)
        }

        override fun onActivityResult(requestCode: Int, resultCode: Int, data: Intent?) {
            super.onActivityResult(requestCode, resultCode, data)

            if (data != null && stripe.isAuthenticateSourceResult(requestCode, data)) {
                stripe.onAuthenticateSourceResult(
                    data,
                    object : ApiResultCallback<Source> {
                        override fun onSuccess(result: Source) {
                        }

                        override fun onError(e: Exception) {
                        }
                    }
                )
            }
        }
    }
    ```
* [#2006](https://github.com/stripe/stripe-android/pull/2006) Create `TokenizationMethod` enum
    * Change the type of `Card#tokenizationMethod` and `SourceCardData#tokenizationMethod`
      from `String?` to `TokenizationMethod?`
* [#2013](https://github.com/stripe/stripe-android/pull/2013) Populate shipping address country from
  pre-populated shipping info
* [#2015](https://github.com/stripe/stripe-android/pull/2015) Update `PaymentSessionConfig`'s
  default `BillingAddressFields` to `PostalCode`
* [#2020](https://github.com/stripe/stripe-android/pull/2020) Change `PaymentMethod.type`
  from `String?` to `PaymentMethod.Type?`
* [#2028](https://github.com/stripe/stripe-android/pull/2028) Update `SourceParams` fields
    * Update `setOwner()` to take `OwnerParams` instead of `Map`
    * Remove `setRedirect()`, use `setReturnUrl()` instead
    * Update some setters to take null values, simplifying usage
    * Update comments
* [#2029](https://github.com/stripe/stripe-android/pull/2029) Update `CardInputWidget` to
  use `TextInputLayout`
    * Make `StripeEditText` extend `TextInputEditText`
* [#2038](https://github.com/stripe/stripe-android/pull/2038) Update `CardInputWidget` to focus on
  first error field when validating
* [#2039](https://github.com/stripe/stripe-android/pull/2039) Add support for creating a person
  token
    * Add `Stripe#createPersonToken()` and `Stripe#createPersonTokenSynchronous()`
* [#2040](https://github.com/stripe/stripe-android/pull/2040) Add support for CVC recollection in
  PaymentIntents
    * Update `ConfirmPaymentIntentParams.createWithPaymentMethodId()` with
      optional `PaymentMethodOptionsParams?` argument
* [#2042](https://github.com/stripe/stripe-android/pull/2042)
  Create `AccountParams.BusinessTypeParams`
    * `BusinessTypeParams.Company` and `BusinessTypeParams.Individual` model the parameters for
      creating a
      [company](https://stripe.com/docs/api/tokens/create_account#create_account_token-account-company)
      or
      [individual](https://stripe.com/docs/api/tokens/create_account#create_account_token-account-individual)
      [account token](https://stripe.com/docs/api/tokens/create_account). Use these instead of
      creating raw maps representing the data.
    * `AccountParams.createAccountParams()` is now deprecated. Use the
      appropriate `AccountParams.create()` method.

## 12.9.0 - 2020-05-15

* Update 3DS2 SDK to v2.3.7
* Update dependencies
* Add `advancedFraudSignalsEnabled` property
    *
    See [Advanced fraud detection](https://stripe.com/docs/disputes/prevention/advanced-fraud-detection)
    for more details
* Include sources

## 12.8.2 - 2019-12-20

*This version of the SDK is not compliant with Google Play's Prominent Disclosure & Consent
Requirements. The non-compliant code was unused and has been removed.*
*Please upgrade to
version [12.9.0](https://github.com/stripe/stripe-android/blob/master/CHANGELOG.md#1290---2020-05-15)
or greater.*

* [#1974](https://github.com/stripe/stripe-android/pull/1974)
  Add `PaymentSessionConfig#shouldPrefetchCustomer`
    * Mark `PaymentSessionConfig#init()` with `shouldPrefetchCustomer` argument as deprecated
* [#1980](https://github.com/stripe/stripe-android/pull/1980) Don't show a `Dialog`
  in `StripeActivity` if `isFinishing()`
* [#1989](https://github.com/stripe/stripe-android/pull/1989) Create `CardBrand` enum
* [#1990](https://github.com/stripe/stripe-android/pull/1990) Relax validation of UK postal codes

## 12.8.1 - 2019-12-18

*This version of the SDK is not compliant with Google Play's Prominent Disclosure & Consent
Requirements. The non-compliant code was unused and has been removed.*
*Please upgrade to
version [12.9.0](https://github.com/stripe/stripe-android/blob/master/CHANGELOG.md#1290---2020-05-15)
or greater.*

* [#1968](https://github.com/stripe/stripe-android/pull/1968) Upgrade 3DS2 SDK to `2.2.7`
    * Downgrade to `com.google.android.material:material:1.0.0`

## 12.8.0 - 2019-12-17

*This version of the SDK is not compliant with Google Play's Prominent Disclosure & Consent
Requirements. The non-compliant code was unused and has been removed.*
*Please upgrade to
version [12.9.0](https://github.com/stripe/stripe-android/blob/master/CHANGELOG.md#1290---2020-05-15)
or greater.*

* [#1947](https://github.com/stripe/stripe-android/pull/1947) Allow setting of window flags on
  Stripe Activities
    * Basic Integration
      ```
      PaymentSessionConfig.Builder()
          .setWindowFlags(WindowManager.LayoutParams.FLAG_SECURE)
          .build()
      ```

    * Custom Integration
      ```
      AddPaymentMethodActivityStarter.Args.Builder()
          .setWindowFlags(WindowManager.LayoutParams.FLAG_SECURE)
          .build()
      ```
* [#1956](https://github.com/stripe/stripe-android/pull/1956) Add support for configuring billing
  address fields on `AddPaymentMethodActivity`
    * Basic Integration
      ```
      PaymentSessionConfig.Builder()
          .setBillingAddressFields(BillingAddressFields.Full)
          .build()
      ```

    * Custom Integration
      ```
      AddPaymentMethodActivityStarter.Args.Builder()
          .setBillingAddressFields(BillingAddressFields.Full)
          .build()
      ```
* [#1957](https://github.com/stripe/stripe-android/pull/1957)
  Enable `PaymentSessionConfig.ShippingInformationValidator`
  and `PaymentSessionConfig.ShippingMethodsFactory`
* [#1958](https://github.com/stripe/stripe-android/pull/1958) Add validation for PaymentIntent and
  SetupIntent client secrets
* [#1959](https://github.com/stripe/stripe-android/pull/1959) Upgrade 3DS2 SDK to `2.2.6`

## 12.7.0 - 2019-12-16

*This version of the SDK is not compliant with Google Play's Prominent Disclosure & Consent
Requirements. The non-compliant code was unused and has been removed.*
*Please upgrade to
version [12.9.0](https://github.com/stripe/stripe-android/blob/master/CHANGELOG.md#1290---2020-05-15)
or greater.*

* [#1915](https://github.com/stripe/stripe-android/pull/1915) Update API version
  to [2019-12-03](https://stripe.com/docs/upgrades#2019-12-03)
* [#1928](https://github.com/stripe/stripe-android/pull/1928) Make Payment Method `Wallet` a sealed
  class
* [#1930](https://github.com/stripe/stripe-android/pull/1930) Update text size for `CardInputWidget`
  fields
* [#1939](https://github.com/stripe/stripe-android/pull/1939) Update Android Gradle Plugin
  to `3.5.3`
* [#1946](https://github.com/stripe/stripe-android/pull/1946) Upgrade 3DS2 SDK to `2.2.5`
    * Upgrade to `com.google.android.material:material:1.2.0-alpha2`
* [#1949](https://github.com/stripe/stripe-android/pull/1949) Catch `NullPointerException` when
  calling `StripeEditText.setHint()`. This is a workaround for
  a [known issue on some Samsung devices](https://issuetracker.google.com/issues/37127697).
* [#1951](https://github.com/stripe/stripe-android/pull/1951) Expose ability to enable postal code
  on `CardInputWidget`
    * Enable via layout
      ```
        <com.stripe.android.view.CardInputWidget
            android:id="@+id/card_input_widget"
            android:layout_width="match_parent"
            android:layout_height="wrap_content"
            app:shouldShowPostalCode="true" />
      ```
    * Enable via code
        * Java: `cardInputWidget.setPostalCodeEnabled(true)`
        * Kotlin: `cardInputWidget.postalCodeEnabled = true`

## 12.6.1 - 2019-12-02

*This version of the SDK is not compliant with Google Play's Prominent Disclosure & Consent
Requirements. The non-compliant code was unused and has been removed.*
*Please upgrade to
version [12.9.0](https://github.com/stripe/stripe-android/blob/master/CHANGELOG.md#1290---2020-05-15)
or greater.*

* [#1897](https://github.com/stripe/stripe-android/pull/1897) Upgrade 3DS2 SDK to `2.2.4`
    * Fix crash when using Instant App

## 12.6.0 - 2019-11-27

*This version of the SDK is not compliant with Google Play's Prominent Disclosure & Consent
Requirements. The non-compliant code was unused and has been removed.*
*Please upgrade to
version [12.9.0](https://github.com/stripe/stripe-android/blob/master/CHANGELOG.md#1290---2020-05-15)
or greater.*

* [#1859](https://github.com/stripe/stripe-android/pull/1859) Create `GooglePayJsonFactory`, a
  factory for generating Google Pay JSON request objects
* [#1860](https://github.com/stripe/stripe-android/pull/1860) Namespace drawables with `stripe_`
  prefix
* [#1861](https://github.com/stripe/stripe-android/pull/1861) Create `GooglePayResult` to parse and
  model Google Pay Payment Data response
* [#1863](https://github.com/stripe/stripe-android/pull/1863) Complete migration of SDK code to
  Kotlin 🎉
* [#1864](https://github.com/stripe/stripe-android/pull/1864) Make Klarna Source creation methods
  public and create example
    * See `SourceParams.createKlarna()`
* [#1865](https://github.com/stripe/stripe-android/pull/1865) Make all model classes
  implement `Parcelable`
* [#1871](https://github.com/stripe/stripe-android/pull/1871) Simplify configuration of example app
    * Example app can be configured via `$HOME/.gradle/gradle.properties` instead of `Settings.kt`
      ```
      STRIPE_EXAMPLE_BACKEND_URL=https://hidden-beach-12345.herokuapp.com/
      STRIPE_EXAMPLE_PUBLISHABLE_KEY=pk_test_12345
      STRIPE_ACCOUNT_ID=
      ```
* [#1883](https://github.com/stripe/stripe-android/pull/1883)
  Enable `PaymentSessionConfig.ShippingInformationValidator`
  and `PaymentSessionConfig.ShippingMethodsFactory`
    * See the [Migration Guide](https://github.com/stripe/stripe-android/blob/master/MIGRATING.md)
      for an example of how to use the new interfaces
* [#1884](https://github.com/stripe/stripe-android/pull/1884) Mark `PaymentFlowExtras` as deprecated
* [#1885](https://github.com/stripe/stripe-android/pull/1885) Create `Stripe#retrieveSource()` for
  asynchronous `Source` retrieval
* [#1890](https://github.com/stripe/stripe-android/pull/1890) Upgrade 3DS2 SDK to 2.2.3
    * Fix crash when using Instant App

## 12.5.0 - 2019-11-21

*This version of the SDK is not compliant with Google Play's Prominent Disclosure & Consent
Requirements. The non-compliant code was unused and has been removed.*
*Please upgrade to
version [12.9.0](https://github.com/stripe/stripe-android/blob/master/CHANGELOG.md#1290---2020-05-15)
or greater.*

* [#1836](https://github.com/stripe/stripe-android/pull/1836) Add support
  for [statement_descriptor](https://stripe.com/docs/api/sources/object#source_object-statement_descriptor)
  field to `Source` model via `Source#statementDescriptor`
* [#1837](https://github.com/stripe/stripe-android/pull/1837) Add support
  for [source_order](https://stripe.com/docs/api/sources/create#create_source-source_order) param
  via `SourceOrderParams`
* [#1839](https://github.com/stripe/stripe-android/pull/1839) Add support
  for [source_order](https://stripe.com/docs/api/sources/object#source_object-source_order) field
  to `Source` model via `Source#sourceOrder`
* [#1842](https://github.com/stripe/stripe-android/pull/1842)
  Add `PaymentSessionConfig.Builder.setAllowedShippingCountryCodes()`. Used to specify an allowed
  set of countries when collecting the customer's shipping address via `PaymentSession`.
    ```kotlin
    // Example
    PaymentSessionConfig.Builder()
        // only allowed US and Canada shipping addresses
        .setAllowedShippingCountryCodes(setOf("US", "CA"))
        .build()
    ```
* [#1845](https://github.com/stripe/stripe-android/pull/1845) Fix country code validation
  in `PaymentFlowActivity`'s shipping information screen
    * Require that the customer submits a country that exists in the autocomplete dropdown
    * Show error UI when the submitted country fails validation
* [#1857](https://github.com/stripe/stripe-android/pull/1857) Fix crash related to Kotlin Coroutines
    * Downgrade `kotlinx-coroutines` from `1.3.2` to `1.3.0`
    * Add Proguard rules

## 12.4.0 - 2019-11-13

*This version of the SDK is not compliant with Google Play's Prominent Disclosure & Consent
Requirements. The non-compliant code was unused and has been removed.*
*Please upgrade to
version [12.9.0](https://github.com/stripe/stripe-android/blob/master/CHANGELOG.md#1290---2020-05-15)
or greater.*

* [#1792](https://github.com/stripe/stripe-android/pull/1792) Remove default selection of a Payment
  Method from `PaymentMethodsActivity`
* [#1797](https://github.com/stripe/stripe-android/pull/1797) Document `StripeDefaultTheme` style
* [#1799](https://github.com/stripe/stripe-android/pull/1799) Document `Stripe3DS2Theme` and related
  styles
* [#1809](https://github.com/stripe/stripe-android/pull/1809) Update to Gradle 6.0
* [#1810](https://github.com/stripe/stripe-android/pull/1810) Update API version
  to [2019-11-05](https://stripe.com/docs/upgrades#2019-11-05)
* [#1812](https://github.com/stripe/stripe-android/pull/1812) Upgrade 3DS2 SDK to 2.2.2
* [#1813](https://github.com/stripe/stripe-android/pull/1813) Don't select a new PaymentMethod after
  deleting one in `PaymentMethodsActivity`
* [#1820](https://github.com/stripe/stripe-android/pull/1820) Update `PaymentMethodsActivity` result
  and `PaymentSession.handlePaymentData()` logic
    * `PaymentMethodsActivity` returns result code of `Activity.RESULT_OK` when the user selected a
      Payment Method
    * `PaymentMethodsActivity` returns result code of `Activity.RESULT_CANCELED` when the user taps
      back via the toolbar or device back button
    * `PaymentSession#handlePaymentData()` now
      calls `PaymentSessionListener#onPaymentSessionDataChanged()` for any result
      from `PaymentMethodsActivity`

## 12.3.0 - 2019-11-05

*This version of the SDK is not compliant with Google Play's Prominent Disclosure & Consent
Requirements. The non-compliant code was unused and has been removed.*
*Please upgrade to
version [12.9.0](https://github.com/stripe/stripe-android/blob/master/CHANGELOG.md#1290---2020-05-15)
or greater.*

* [#1775](https://github.com/stripe/stripe-android/pull/1775) Add support for idempotency key on
  Stripe Token API requests
* [#1777](https://github.com/stripe/stripe-android/pull/1777) Make `Card` implement `Parcelable`
* [#1781](https://github.com/stripe/stripe-android/pull/1781) Mark `Stripe#createToken()`
  as `@Deprecated`; replace with `Stripe#createCardToken()`
* [#1782](https://github.com/stripe/stripe-android/pull/1782) Mark `Stripe#authenticatePayment()`
  and `Stripe#authenticateSetup()` as `@Deprecated`; replace
  with `Stripe#handleNextActionForPayment()` and `Stripe#handleNextActionForSetupIntent()`,
  respectively
* [#1784](https://github.com/stripe/stripe-android/pull/1784) Update API version
  to [2019-10-17](https://stripe.com/docs/upgrades#2019-10-17)
* [#1787](https://github.com/stripe/stripe-android/pull/1787) Fix `CardNumberEditText` performance
* [#1788](https://github.com/stripe/stripe-android/pull/1788) Fix `ExpiryDateEditText` performance

## 12.2.0 - 2019-10-31

*This version of the SDK is not compliant with Google Play's Prominent Disclosure & Consent
Requirements. The non-compliant code was unused and has been removed.*
*Please upgrade to
version [12.9.0](https://github.com/stripe/stripe-android/blob/master/CHANGELOG.md#1290---2020-05-15)
or greater.*

* [#1745](https://github.com/stripe/stripe-android/pull/1745) Make `StripeEditText` public
* [#1746](https://github.com/stripe/stripe-android/pull/1746) Make `FpxBank` enum public
* [#1748](https://github.com/stripe/stripe-android/pull/1748) Update FPX bank list with offline
  status
* [#1755](https://github.com/stripe/stripe-android/pull/1755) Annotate `Stripe` methods
  with `@UiThread` or `@WorkerThread`
* [#1758](https://github.com/stripe/stripe-android/pull/1758)
  Refactor `CustomerSession.setCustomerShippingInformation()`
* [#1764](https://github.com/stripe/stripe-android/pull/1764) Add support for Javascript confirm
  dialogs in 3DS1 payment authentication WebView
* [#1765](https://github.com/stripe/stripe-android/pull/1765) Fix rotation issues with shipping info
  and shipping method selection screens

## 12.1.0 - 2019-10-22

*This version of the SDK is not compliant with Google Play's Prominent Disclosure & Consent
Requirements. The non-compliant code was unused and has been removed.*
*Please upgrade to
version [12.9.0](https://github.com/stripe/stripe-android/blob/master/CHANGELOG.md#1290---2020-05-15)
or greater.*

* [#1738](https://github.com/stripe/stripe-android/pull/1738) Enable specifying Payment Method type
  to use in UI components

## 12.0.1 - 2019-10-21

*This version of the SDK is not compliant with Google Play's Prominent Disclosure & Consent
Requirements. The non-compliant code was unused and has been removed.*
*Please upgrade to
version [12.9.0](https://github.com/stripe/stripe-android/blob/master/CHANGELOG.md#1290---2020-05-15)
or greater.*

* [#1721](https://github.com/stripe/stripe-android/pull/1721) Properly cleanup and
  destroy `PaymentAuthWebView`
* [#1722](https://github.com/stripe/stripe-android/pull/1722) Fix crash in 3DS2 challenge screen
  when airplane mode is enabled
* [#1731](https://github.com/stripe/stripe-android/pull/1731)
  Create `ConfirmSetupIntentParams.createWithoutPaymentMethod()`

## 12.0.0 - 2019-10-16

*This version of the SDK is not compliant with Google Play's Prominent Disclosure & Consent
Requirements. The non-compliant code was unused and has been removed.*
*Please upgrade to
version [12.9.0](https://github.com/stripe/stripe-android/blob/master/CHANGELOG.md#1290---2020-05-15)
or greater.*

* [#1699](https://github.com/stripe/stripe-android/pull/1699) Remove deprecated methods
    * Replace `Stripe#createTokenSynchronous(Card)` with `Stripe#createCardTokenSynchronous(Card)`
    * Replace `Card#getCVC()` with `Card#getCvc()`
    * Remove `AddPaymentMethodActivity#EXTRA_NEW_PAYMENT_METHOD`,
      use `AddPaymentMethodActivityStarter.Result.fromIntent()` instead
    * Create overloaded `ShippingMethod` constructor with optional `detail` argument
* [#1701](https://github.com/stripe/stripe-android/pull/1701) Payment Intent API requests (i.e.
  requests to `/v1/payment_intents`) now return localized error messages
* [#1706](https://github.com/stripe/stripe-android/pull/1706) Add `Card#toPaymentMethodsParams()` to
  create a `PaymentMethodCreateParams` instance that includes both card and billing details

## 11.3.0 - 2020-05-15

* Update 3DS2 SDK to v2.3.7
* Update dependencies
* Add `advancedFraudSignalsEnabled` property
    *
    See [Advanced fraud detection](https://stripe.com/docs/disputes/prevention/advanced-fraud-detection)
    for more details
* Include sources

## 11.2.2 - 2019-10-11

*This version of the SDK is not compliant with Google Play's Prominent Disclosure & Consent
Requirements. The non-compliant code was unused and has been removed.*
*Please upgrade to
version [11.3.0](https://github.com/stripe/stripe-android/blob/master/CHANGELOG.md#1130---2020-05-15)
or greater.*

* [#1686](https://github.com/stripe/stripe-android/pull/1686) Fix native crash on some devices in
  3DS1 payment authentication WebView
* [#1690](https://github.com/stripe/stripe-android/pull/1690) Bump API version to `2019-10-08`
* [#1693](https://github.com/stripe/stripe-android/pull/1693) Add support for SEPA Debit in
  PaymentMethod

## 11.2.1 - 2019-10-11

*This version of the SDK is not compliant with Google Play's Prominent Disclosure & Consent
Requirements. The non-compliant code was unused and has been removed.*
*Please upgrade to
version [11.3.0](https://github.com/stripe/stripe-android/blob/master/CHANGELOG.md#1130---2020-05-15)
or greater.*

* [#1677](https://github.com/stripe/stripe-android/pull/1677) Add logging to
  PaymentAuthWebViewActivity

## 11.2.0 - 2019-10-07

*This version of the SDK is not compliant with Google Play's Prominent Disclosure & Consent
Requirements. The non-compliant code was unused and has been removed.*
*Please upgrade to
version [11.3.0](https://github.com/stripe/stripe-android/blob/master/CHANGELOG.md#1130---2020-05-15)
or greater.*

* [#1616](https://github.com/stripe/stripe-android/pull/1616)
  Make `AddPaymentMethodActivityStarter.Result.fromIntent()` public
* [#1619](https://github.com/stripe/stripe-android/pull/1619)
  Add `CardMultilineWidget#getPaymentMethodBillingDetailsBuilder()`
* [#1643](https://github.com/stripe/stripe-android/pull/1643)
  Create `Stripe.createCardTokenSynchronous()`
* [#1647](https://github.com/stripe/stripe-android/pull/1647) Add `StripeDefault3DS2Theme` for 3DS2
  customization via themes
* [#1652](https://github.com/stripe/stripe-android/pull/1652) In `PaymentMethodsActivity`, select a
  new Payment Method if the previously selected one was deleted
* [#1658](https://github.com/stripe/stripe-android/pull/1658) Add `stripe_` prefix to Stripe
  resources
* [#1664](https://github.com/stripe/stripe-android/pull/1664) Upgrade AGP to 3.5.1
* [#1666](https://github.com/stripe/stripe-android/pull/1666) Add logging support
    ```kotlin
    // Example
    val enableLogging: Boolean = true
    val stripe: Stripe = Stripe(this, "pk_test_demo", enableLogging = enableLogging)
    stripe.confirmPayment(this, confirmPaymentIntentParams)
    
    // View logs using
    // $ adb logcat -s StripeSdk
    ```
* [#1667](https://github.com/stripe/stripe-android/pull/1667) Add support for SEPA Debit Payment
  Methods
    ```kotlin
    // Example
    PaymentMethodCreateParams.create(
        PaymentMethodCreateParams.SepaDebit.Builder()
            .setIban("__iban__")
            .build()
    )
    ```
* [#1668](https://github.com/stripe/stripe-android/pull/1668) Update Google Pay integration example
  in example app
* [#1669](https://github.com/stripe/stripe-android/pull/1669) Update 3DS2 SDK to 2.1.3
    * Prevent challenge screen's cancel button from being clicked more than once

## 11.1.4 - 2019-09-24

*This version of the SDK is not compliant with Google Play's Prominent Disclosure & Consent
Requirements. The non-compliant code was unused and has been removed.*
*Please upgrade to
version [11.3.0](https://github.com/stripe/stripe-android/blob/master/CHANGELOG.md#1130---2020-05-15)
or greater.*

* [#1603](https://github.com/stripe/stripe-android/pull/1603) Update ProGuard rules for BouncyCastle
* [#1608](https://github.com/stripe/stripe-android/pull/1608) Update ProGuard rules for Material
  Components

## 11.1.3 - 2019-09-18

*This version of the SDK is not compliant with Google Play's Prominent Disclosure & Consent
Requirements. The non-compliant code was unused and has been removed.*
*Please upgrade to
version [11.3.0](https://github.com/stripe/stripe-android/blob/master/CHANGELOG.md#1130---2020-05-15)
or greater.*

* [#1582](https://github.com/stripe/stripe-android/pull/1582) Update 3DS2 SDK to 2.0.5
    * Add translations for `ko`, `nn`, `ru`, and `tr`
* [#1583](https://github.com/stripe/stripe-android/pull/1583)
  Create `AddPaymentMethodActivityStarter.Result`
    * Mark `AddPaymentMethodActivity.EXTRA_NEW_PAYMENT_METHOD` as `@Deprecated`.
      Use `AddPaymentMethodActivityStarter.Result` instead.
    ```kotlin
    // Example

    // before
    val paymentMethod: PaymentMethod? = data.getParcelableExtra(EXTRA_NEW_PAYMENT_METHOD)

    // after
    val result: AddPaymentMethodActivityStarter.Result =
        AddPaymentMethodActivityStarter.Result.fromIntent(data)
    val paymentMethod: PaymentMethod? = result?.paymentMethod
    ```    
* [#1587](https://github.com/stripe/stripe-android/pull/1587) Fix logic for entering 3DS2 challenge
  flow

## 11.1.2 - 2019-09-18

*This version of the SDK is not compliant with Google Play's Prominent Disclosure & Consent
Requirements. The non-compliant code was unused and has been removed.*
*Please upgrade to
version [11.3.0](https://github.com/stripe/stripe-android/blob/master/CHANGELOG.md#1130---2020-05-15)
or greater.*

* [#1581](https://github.com/stripe/stripe-android/pull/1581) Fix WebView issues in API 21 and 22

## 11.1.1 - 2019-09-17

*This version of the SDK is not compliant with Google Play's Prominent Disclosure & Consent
Requirements. The non-compliant code was unused and has been removed.*
*Please upgrade to
version [11.3.0](https://github.com/stripe/stripe-android/blob/master/CHANGELOG.md#1130---2020-05-15)
or greater.*

* [#1578](https://github.com/stripe/stripe-android/pull/1578) Disable dokka in `:stripe` to fix
  release process

## 11.1.0 - 2019-09-17

*This version of the SDK is not compliant with Google Play's Prominent Disclosure & Consent
Requirements. The non-compliant code was unused and has been removed.*
*Please upgrade to
version [11.3.0](https://github.com/stripe/stripe-android/blob/master/CHANGELOG.md#1130---2020-05-15)
or greater.*

* [#1545](https://github.com/stripe/stripe-android/pull/1545) Add Connect Account Id support
  to `GooglePayConfig`
* [#1560](https://github.com/stripe/stripe-android/pull/1560) Add swipe-to-delete gesture on added
  Payment Methods in `PaymentMethodsActivity`
* [#1560](https://github.com/stripe/stripe-android/pull/1560) Fix `HandlerThread` leak
  in `PaymentController.ChallengeFlowStarterImpl`
* [#1561](https://github.com/stripe/stripe-android/pull/1561) Move `CardMultilineWidget` focus to
  first error field on error
* [#1572](https://github.com/stripe/stripe-android/pull/1572) Update 3DS2 SDK to 2.0.4
* [#1574](https://github.com/stripe/stripe-android/pull/1574) Fix `HandlerThread` leak
  in `StripeFireAndForgetRequestExecutor`
* [#1577](https://github.com/stripe/stripe-android/pull/1577) Fix `ShippingMethodView` height

## 11.0.5 - 2019-09-13

*This version of the SDK is not compliant with Google Play's Prominent Disclosure & Consent
Requirements. The non-compliant code was unused and has been removed.*
*Please upgrade to
version [11.3.0](https://github.com/stripe/stripe-android/blob/master/CHANGELOG.md#1130---2020-05-15)
or greater.*

* [#1538](https://github.com/stripe/stripe-android/pull/1538) Update `PaymentAuthWebView` to fix
  issues

## 11.0.4 - 2019-09-13

*This version of the SDK is not compliant with Google Play's Prominent Disclosure & Consent
Requirements. The non-compliant code was unused and has been removed.*
*Please upgrade to
version [11.3.0](https://github.com/stripe/stripe-android/blob/master/CHANGELOG.md#1130---2020-05-15)
or greater.*

* [#1533](https://github.com/stripe/stripe-android/pull/1533) Update 3DS2 SDK to 2.0.3
* [#1534](https://github.com/stripe/stripe-android/pull/1534) Add ability to select checked item
  in `PaymentMethodsActivity`
* [#1537](https://github.com/stripe/stripe-android/pull/1537) Fix out-of-band web payment
  authentication

## 11.0.3 - 2019-09-12

*This version of the SDK is not compliant with Google Play's Prominent Disclosure & Consent
Requirements. The non-compliant code was unused and has been removed.*
*Please upgrade to
version [11.3.0](https://github.com/stripe/stripe-android/blob/master/CHANGELOG.md#1130---2020-05-15)
or greater.*

* [#1530](https://github.com/stripe/stripe-android/pull/1530) Finish `PaymentAuthWebViewActivity`
  after returning from bank app

## 11.0.2 - 2019-09-12

*This version of the SDK is not compliant with Google Play's Prominent Disclosure & Consent
Requirements. The non-compliant code was unused and has been removed.*
*Please upgrade to
version [11.3.0](https://github.com/stripe/stripe-android/blob/master/CHANGELOG.md#1130---2020-05-15)
or greater.*

* [#1527](https://github.com/stripe/stripe-android/pull/1527) Support `"intent://"` URIs in payment
  auth WebView

## 11.0.1 - 2019-09-11

*This version of the SDK is not compliant with Google Play's Prominent Disclosure & Consent
Requirements. The non-compliant code was unused and has been removed.*
*Please upgrade to
version [11.3.0](https://github.com/stripe/stripe-android/blob/master/CHANGELOG.md#1130---2020-05-15)
or greater.*

* [#1518](https://github.com/stripe/stripe-android/pull/1518) Fix crash when payment authentication
  is started from Fragment and user taps back twice
* [#1523](https://github.com/stripe/stripe-android/pull/1523) Correctly handle deep-links in the
  in-app payment authentication WebView
* [#1524](https://github.com/stripe/stripe-android/pull/1524) Update 3DS2 SDK to 2.0.2
    * Fix issue with 3DS2 encryption and older BouncyCastle versions

## 11.0.0 - 2019-09-10

*This version of the SDK is not compliant with Google Play's Prominent Disclosure & Consent
Requirements. The non-compliant code was unused and has been removed.*
*Please upgrade to
version [11.3.0](https://github.com/stripe/stripe-android/blob/master/CHANGELOG.md#1130---2020-05-15)
or greater.*

* [#1474](https://github.com/stripe/stripe-android/pull/1474) Fix darkmode issue with "Add an
  Address" form's Country selection dropdown
* [#1475](https://github.com/stripe/stripe-android/pull/1475) Hide keyboard after submitting "Add an
  Address" form in standard integration
* [#1478](https://github.com/stripe/stripe-android/pull/1478) Migrate to AndroidX
* [#1479](https://github.com/stripe/stripe-android/pull/1479) Persist `PaymentConfiguration`
  to `SharedPreferences`
* [#1480](https://github.com/stripe/stripe-android/pull/1480) Make `Source` immutable
* [#1481](https://github.com/stripe/stripe-android/pull/1481) Remove `@Deprecated` methods
  from `StripeIntent` models
    * Remove `PaymentIntent#getSource()`; use `PaymentIntent#getPaymentMethodId()`
    * Remove `SetupIntent#getCustomerId()`
    * Remove `SourceCallback`; use `ApiResultCallback<Source>`
    * Remove `TokenCallback`; use `ApiResultCallback<Token>`
* [#1485](https://github.com/stripe/stripe-android/pull/1485) Update 3DS2 SDK to 2.0.1
* [#1494](https://github.com/stripe/stripe-android/pull/1494) Update `PaymentMethodsActivity` UX
* [#1495](https://github.com/stripe/stripe-android/pull/1495) Remove `@Deprecated` fields and
  methods from `PaymentMethodsActivity`
* [#1497](https://github.com/stripe/stripe-android/pull/1497) Remove `Stripe` methods that accept a
  publishable key
* [#1506](https://github.com/stripe/stripe-android/pull/1506) Remove `Stripe#createToken()`
  with `Executor` argument
* [#1514](https://github.com/stripe/stripe-android/pull/1514) Bump API version to `2019-09-09`

## 10.5.0 - 2020-05-15

* Update 3DS2 SDK to v1.3.1
* Update dependencies
* Add `advancedFraudSignalsEnabled` property
    *
    See [Advanced fraud detection](https://stripe.com/docs/disputes/prevention/advanced-fraud-detection)
    for more details
* Include sources

## 10.4.6 - 2019-10-14

*This version of the SDK is not compliant with Google Play's Prominent Disclosure & Consent
Requirements. The non-compliant code was unused and has been removed.*
*Please upgrade to
version [10.5.0](https://github.com/stripe/stripe-android/blob/master/CHANGELOG.md#1050---2020-05-15)
or greater.*

* Apply hot-fixes from 11.x
    * Update BouncyCastle Proguard rules. Keep only the BouncyCastle provider classes.
    * Hide progress bar in `onPageFinished()` instead of
      `onPageCommitVisible()` to avoid potential crash on some devices.

## 10.4.5 - 2019-09-16

*This version of the SDK is not compliant with Google Play's Prominent Disclosure & Consent
Requirements. The non-compliant code was unused and has been removed.*
*Please upgrade to
version [10.5.0](https://github.com/stripe/stripe-android/blob/master/CHANGELOG.md#1050---2020-05-15)
or greater.*

* Apply hot-fixes from 11.x
    * Enable DOM storage in `PaymentAuthWebView` to fix crash

## 10.4.4 - 2019-09-13

*This version of the SDK is not compliant with Google Play's Prominent Disclosure & Consent
Requirements. The non-compliant code was unused and has been removed.*
*Please upgrade to
version [10.5.0](https://github.com/stripe/stripe-android/blob/master/CHANGELOG.md#1050---2020-05-15)
or greater.*

* Apply hot-fixes from 11.x

## 10.4.3 - 2019-09-04

* [#1471](https://github.com/stripe/stripe-android/pull/1471) Fix issue with `CardUtils` visibility

## 10.4.2 - 2019-08-30

*This version of the SDK is not compliant with Google Play's Prominent Disclosure & Consent
Requirements. The non-compliant code was unused and has been removed.*
*Please upgrade to
version [10.5.0](https://github.com/stripe/stripe-android/blob/master/CHANGELOG.md#1050---2020-05-15)
or greater.*

* [#1461](https://github.com/stripe/stripe-android/pull/1461) Fix crash in `PaymentAuthWebView`
* [#1462](https://github.com/stripe/stripe-android/pull/1462) Animate selections
  in `PaymentMethodsActivity`

## 10.4.1 - 2019-08-30

*This version of the SDK is not compliant with Google Play's Prominent Disclosure & Consent
Requirements. The non-compliant code was unused and has been removed.*
*Please upgrade to
version [10.5.0](https://github.com/stripe/stripe-android/blob/master/CHANGELOG.md#1050---2020-05-15)
or greater.*

* [#1457](https://github.com/stripe/stripe-android/pull/1457) Fix crash in "Add an Address" screen
  when value for Country is empty

## 10.4.0 - 2019-08-29

*This version of the SDK is not compliant with Google Play's Prominent Disclosure & Consent
Requirements. The non-compliant code was unused and has been removed.*
*Please upgrade to
version [10.5.0](https://github.com/stripe/stripe-android/blob/master/CHANGELOG.md#1050---2020-05-15)
or greater.*

* [#1421](https://github.com/stripe/stripe-android/pull/1421)
  Create `PaymentMethodsActivityStarter.Result` to retrieve result of `PaymentMethodsActivity`
* [#1427](https://github.com/stripe/stripe-android/pull/1427) Mark `Stripe` methods that accept a
  publishable key as deprecated
    ```
    // Example

    // before
    val stripe = Stripe(context)
    stripe.createPaymentMethodSynchronous(params, "pk_test_demo123")

    // after
    val stripe = Stripe(context, "pk_test_demo123")
    stripe.createPaymentMethodSynchronous(params)
    ```
* [#1428](https://github.com/stripe/stripe-android/pull/1428) Guard against opaque URIs
  in `PaymentAuthWebViewClient`
* [#1433](https://github.com/stripe/stripe-android/pull/1433) Add `setCardHint()`
  to `CardInputWidget` and `CardMultilineWidget`
* [#1434](https://github.com/stripe/stripe-android/pull/1434) Add setters on Card widgets for card
  number, expiration, and CVC
* [#1438](https://github.com/stripe/stripe-android/pull/1438) Bump API version to `2019-08-14`
* [#1446](https://github.com/stripe/stripe-android/pull/1446) Update `PaymentIntent`
  and `SetupIntent` models
    * Add missing `PaymentIntent#getPaymentMethodId()`
    * Mark `PaymentIntent#getSource()` as `@Deprecated` - use `PaymentIntent#getPaymentMethodId()`
    * Mark `SetupIntent#getCustomerId()` as `@Deprecated` - this attribute is not available with a
      publishable key
* [#1448](https://github.com/stripe/stripe-android/pull/1448) Update Gradle to 5.6.1
* [#1449](https://github.com/stripe/stripe-android/pull/1449) Add support for `cancellation_reason`
  attribute to PaymentIntent
* [#1450](https://github.com/stripe/stripe-android/pull/1450) Add support for `cancellation_reason`
  attribute to SetupIntent
* [#1451](https://github.com/stripe/stripe-android/pull/1451) Update Stripe 3DS2 library to `v1.2.2`
    * Dismiss keyboard after submitting 3DS2 form
    * Exclude `org.ow2.asm:asm` dependency

## 10.3.1 - 2018-08-22

*This version of the SDK is not compliant with Google Play's Prominent Disclosure & Consent
Requirements. The non-compliant code was unused and has been removed.*
*Please upgrade to
version [10.5.0](https://github.com/stripe/stripe-android/blob/master/CHANGELOG.md#1050---2020-05-15)
or greater.*

* [#1394](https://github.com/stripe/stripe-android/pull/1394) Add `shouldPrefetchCustomer` arg
  to `PaymentSession.init()`
* [#1395](https://github.com/stripe/stripe-android/pull/1395) Fix inconsistent usage of relative
  attributes on card icon in `CardMultilineWidget`
* [#1412](https://github.com/stripe/stripe-android/pull/1412)
  Make `AddPaymentMethodActivityStarter()` available for starting `AddPaymentMethodActivity`
    ```
    // Example usage

    AddPaymentMethodActivityStarter(activity).startForResult(
        AddPaymentMethodActivityStarter.Args.Builder()
            .setShouldAttachToCustomer(true)
            .setShouldRequirePostalCode(true)
            .build()
    )
    ```
* [#1417](https://github.com/stripe/stripe-android/pull/1417) Update Stripe 3DS2 library to `v1.2.1`
    * Add support for updating status bar color and progress color using
      `Stripe3ds2UiCustomization.Builder.createWithAppTheme(Activity)`
      or UI customization builders

      ```
      // Example usage

      Stripe3ds2UiCustomization.Builder.createWithAppTheme(this)

      PaymentAuthConfig.Stripe3ds2UiCustomization.Builder()
          .setAccentColor("#9cdbff")
          .build()

      PaymentAuthConfig.Stripe3ds2ToolbarCustomization.Builder()
          .setStatusBarColor("#392996")
          .build()
      ```

## 10.3.0 - 2018-08-16

*This version of the SDK is not compliant with Google Play's Prominent Disclosure & Consent
Requirements. The non-compliant code was unused and has been removed.*
*Please upgrade to
version [10.5.0](https://github.com/stripe/stripe-android/blob/master/CHANGELOG.md#1050---2020-05-15)
or greater.*

* [#1327](https://github.com/stripe/stripe-android/pull/1327) Deprecate `SourceCallback`
  and `TokenCallback`
    * Use `ApiResultCallback<Source>` and `ApiResultCallback<Token>` respectively
* [#1332](https://github.com/stripe/stripe-android/pull/1332) Create `StripeParamsModel` interface
  for Stripe API param classes
* [#1334](https://github.com/stripe/stripe-android/pull/1344) Remove `StripeModel#toMap()`
* [#1340](https://github.com/stripe/stripe-android/pull/1340) Upgrade Android Gradle Plugin
  to `3.5.0-rc03`
* [#1342](https://github.com/stripe/stripe-android/pull/1342) Update Builds Tools to `29.0.2`
* [#1347](https://github.com/stripe/stripe-android/pull/1347) Mark `Stripe.setStripeAccount()` as
  deprecated
    * Use `new Stripe(context, "publishable_key", "stripe_account_id")` instead
* [#1376](https://github.com/stripe/stripe-android/pull/1376) Add `shouldPrefetchEphemeralKey` arg
  to `CustomerSession.initCustomerSession()`
* [#1378](https://github.com/stripe/stripe-android/pull/1378) Add `last_payment_error` field to
  PaymentIntent model
* [#1379](https://github.com/stripe/stripe-android/pull/1379) Add `last_setup_error` field to
  SetupIntent model
* [#1388](https://github.com/stripe/stripe-android/pull/1388) Update Stripe 3DS2 library to `v1.1.7`
    * Fix issue in `PaymentAuthConfig.Stripe3ds2UiCustomization.Builder()`
      and `PaymentAuthConfig.Stripe3ds2UiCustomization.Builder.createWithAppTheme()` that was
      resulting in incorrect color customization on 3DS2 challenge screen
    * Improve accessibility of select options on 3DS2 challenge screen by setting minimum height to
      48dp

## 10.2.1 - 2019-08-06

*This version of the SDK is not compliant with Google Play's Prominent Disclosure & Consent
Requirements. The non-compliant code was unused and has been removed.*
*Please upgrade to
version [10.5.0](https://github.com/stripe/stripe-android/blob/master/CHANGELOG.md#1050---2020-05-15)
or greater.*

* [#1314](https://github.com/stripe/stripe-android/pull/1314) Expose pinned API version
  via [Stripe.API_VERSION](https://stripe.dev/stripe-android/stripe/com.stripe.android/-stripe/-companion/index.html#com.stripe.android/Stripe.Companion/API_VERSION/#/PointingToDeclaration/)
* [#1315](https://github.com/stripe/stripe-android/pull/1315)
  Create [SourceParams#createCardParamsFromGooglePay()](https://stripe.dev/stripe-android/stripe/com.stripe.android.model/-source-params/-companion/create-card-params-from-google-pay.html)
* [#1316](https://github.com/stripe/stripe-android/pull/1316) Fix issue
  where `InvalidRequestException` is thrown when confirming a Setup Intent
  using [ConfirmSetupIntentParams#create()](https://stripe.dev/stripe-android/stripe/com.stripe.android.model/-confirm-setup-intent-params/-companion/create.html)

## 10.2.0 - 2019-08-05

*This version of the SDK is not compliant with Google Play's Prominent Disclosure & Consent
Requirements. The non-compliant code was unused and has been removed.*
*Please upgrade to
version [10.5.0](https://github.com/stripe/stripe-android/blob/master/CHANGELOG.md#1050---2020-05-15)
or greater.*

* [#1275](https://github.com/stripe/stripe-android/pull/1275) Add support for
  launching `PaymentSession` from a `Fragment`
    * [PaymentSession(Fragment)](https://stripe.dev/stripe-android/stripe/com.stripe.android/-payment-session/index.html#com.stripe.android/PaymentSession/<init>/#androidx.fragment.app.Fragment#com.stripe.android.PaymentSessionConfig/PointingToDeclaration/)
* [#1288](https://github.com/stripe/stripe-android/pull/1288) Upgrade Android Gradle Plugin
  to `3.5.0-rc02`
* [#1289](https://github.com/stripe/stripe-android/pull/1289) Add support for launching payment
  confirmation/authentication flow from a `Fragment`
    * [Stripe#confirmPayment(Fragment, ConfirmPaymentIntentParams)](https://stripe.dev/stripe-android/stripe/com.stripe.android/-stripe/confirm-payment.html)
    * [Stripe#authenticatePayment(Fragment, String)](https://stripe.dev/stripe-android/stripe/com.stripe.android/-stripe/authenticate-payment.html)
    * [Stripe#confirmSetupIntent(Fragment, ConfirmSetupIntentParams)](https://stripe.dev/stripe-android/stripe/com.stripe.android/-stripe/confirm-setup-intent.html)
    * [Stripe#authenticateSetup(Fragment, String)](https://stripe.dev/stripe-android/stripe/com.stripe.android/-stripe/authenticate-setup.html)
* [#1290](https://github.com/stripe/stripe-android/pull/1290)
  Convert [samplestore app](https://github.com/stripe/stripe-android/tree/master/samplestore) to
  Kotlin
* [#1297](https://github.com/stripe/stripe-android/pull/1297)
  Convert [example app](https://github.com/stripe/stripe-android/tree/master/example) to Kotlin
* [#1300](https://github.com/stripe/stripe-android/pull/1300)
  Rename `StripeIntentResult#getStatus()`
  to [StripeIntentResult#getOutcome()](https://stripe.dev/stripe-android/stripe/com.stripe.android/-stripe-intent-result/index.html#com.stripe.android/StripeIntentResult/outcome/#/PointingToDeclaration/)
* [#1302](https://github.com/stripe/stripe-android/pull/1302)
  Add [GooglePayConfig#getTokenizationSpecification()](https://stripe.dev/stripe-android/stripe/com.stripe.android/-google-pay-config/index.html#com.stripe.android/GooglePayConfig/tokenizationSpecification/#/PointingToDeclaration/)
  to configure Google Pay to use Stripe as the gateway
* [#1304](https://github.com/stripe/stripe-android/pull/1304)
  Add [PaymentMethodCreateParams#createFromGooglePay()](https://stripe.dev/stripe-android/stripe/com.stripe.android.model/-payment-method-create-params/-companion/create-from-google-pay.html)
  to create `PaymentMethodCreateParams` from a Google
  Pay [PaymentData](https://developers.google.com/android/reference/com/google/android/gms/wallet/PaymentData)
  object

## 10.1.1 - 2019-07-31

*This version of the SDK is not compliant with Google Play's Prominent Disclosure & Consent
Requirements. The non-compliant code was unused and has been removed.*
*Please upgrade to
version [10.5.0](https://github.com/stripe/stripe-android/blob/master/CHANGELOG.md#1050---2020-05-15)
or greater.*

* [#1275](https://github.com/stripe/stripe-android/pull/1275) Fix `StripeIntentResult.Status` logic
* [#1276](https://github.com/stripe/stripe-android/pull/1276) Update Stripe 3DS2 library to `v1.1.5`
    * Fix crash in 3DS2 challenge flow when [conscrypt](https://github.com/google/conscrypt) is
      installed
* [#1277](https://github.com/stripe/stripe-android/pull/1277) Fix StrictMode failure
  in `StripeFireAndForgetRequestExecutor`

## 10.1.0 - 2019-07-30

*This version of the SDK is not compliant with Google Play's Prominent Disclosure & Consent
Requirements. The non-compliant code was unused and has been removed.*
*Please upgrade to
version [10.5.0](https://github.com/stripe/stripe-android/blob/master/CHANGELOG.md#1050---2020-05-15)
or greater.*

* [#1244](https://github.com/stripe/stripe-android/pull/1244) Add support for Stripe Connect in 3DS2
* [#1256](https://github.com/stripe/stripe-android/pull/1256) Add `StripeIntentResult.Status` flag
  to 3DS1 authentication results
* [#1257](https://github.com/stripe/stripe-android/pull/1257) Correctly pass `Status.FAILED` when
  3DS2 auth fails
* [#1259](https://github.com/stripe/stripe-android/pull/1259)
  Add `StripeIntentResult.Status.TIMEDOUT` value
* [#1263](https://github.com/stripe/stripe-android/pull/1263)
  Update `PaymentSession#presentPaymentMethodSelection()` logic
    * Add overloaded `presentPaymentMethodSelection()` that takes a Payment Method ID to initially
      select
    * Add `PaymentSessionPrefs` to persist customer's Payment Method selection
      across `PaymentSession` instances
* [#1264](https://github.com/stripe/stripe-android/pull/1264) Update `Stripe3ds2UiCustomization`
    * Add `Stripe3ds2UiCustomization.Builder.createWithAppTheme(Activity)` to create
      a `Stripe3ds2UiCustomization.Builder` based on the app theme

## 10.0.3 - 2019-07-24

*This version of the SDK is not compliant with Google Play's Prominent Disclosure & Consent
Requirements. The non-compliant code was unused and has been removed.*
*Please upgrade to
version [10.5.0](https://github.com/stripe/stripe-android/blob/master/CHANGELOG.md#1050---2020-05-15)
or greater.*

* Update Stripe 3DS2 library to `v1.1.2`
    * Disable R8
      following [user-reported issue](https://github.com/stripe/stripe-android/issues/1236)
    * Update Proguard rules

## 10.0.2 - 2019-07-23

*This version of the SDK is not compliant with Google Play's Prominent Disclosure & Consent
Requirements. The non-compliant code was unused and has been removed.*
*Please upgrade to
version [10.5.0](https://github.com/stripe/stripe-android/blob/master/CHANGELOG.md#1050---2020-05-15)
or greater.*

* [#1238](https://github.com/stripe/stripe-android/pull/1238) Update Proguard rules to fix
  integration issues with Stripe 3DS2 library

## 10.0.1 - 2019-07-22

*This version of the SDK is not compliant with Google Play's Prominent Disclosure & Consent
Requirements. The non-compliant code was unused and has been removed.*
*Please upgrade to
version [10.5.0](https://github.com/stripe/stripe-android/blob/master/CHANGELOG.md#1050---2020-05-15)
or greater.*

* [#1226](https://github.com/stripe/stripe-android/pull/1226) Prevent non-critical network requests
  from blocking API requests by moving fire-and-forget requests to separate thread
* [#1228](https://github.com/stripe/stripe-android/pull/1228) Update to Android Gradle Plugin to
  3.5.0-rc01
* Update Stripe 3DS2 library to `v1.1.0`
    * Re-enable R8 following bug fix in Android Studio 3.5
    * Move `org.ow2.asm:asm` dependency to `testImplementation`
    * Fix known issue with 3DS2 challenge flow and API 19 devices

## 10.0.0 - 2019-07-19

*This version of the SDK is not compliant with Google Play's Prominent Disclosure & Consent
Requirements. The non-compliant code was unused and has been removed.*
*Please upgrade to
version [10.5.0](https://github.com/stripe/stripe-android/blob/master/CHANGELOG.md#1050---2020-05-15)
or greater.*

* Add support for 3DS2 authentication through the Payment Intents API and Setup Intents API.
  See [Supporting 3D Secure Authentication on Android](https://stripe.com/docs/mobile/android/authentication)
  .
    * Payment Intents - see our guide
      for [Using Payment Intents on Android](https://stripe.com/docs/payments/payment-intents/android)
        * [Stripe#confirmPayment()](https://stripe.dev/stripe-android/stripe/com.stripe.android/-stripe/confirm-payment.html)
          for automatic confirmation
        * [Stripe#authenticatePayment()](https://stripe.dev/stripe-android/stripe/com.stripe.android/-stripe/authenticate-payment.html)
          for manual confirmation
    * Setup Intents - see our guide
      for [Saving card details without a payment](https://stripe.com/docs/payments/cards/saving-cards#saving-card-without-payment)
        * [Stripe#confirmSetupIntent()](https://stripe.dev/stripe-android/stripe/com.stripe.android/-stripe/confirm-setup-intent.html)
          for automatic confirmation
        * [Stripe#authenticateSetup()](https://stripe.dev/stripe-android/stripe/com.stripe.android/-stripe/authenticate-setup.html)
          for manual confirmation
    * [PaymentAuthConfig](https://stripe.dev/stripe-android/stripe/com.stripe.android/-payment-auth-config/index.html)
      for optional authentication customization
* Add support for the Setup Intents API.
  See [Saving card details without a payment](https://stripe.com/docs/payments/cards/saving-cards#saving-card-without-payment)
  .
    *
    Use [ConfirmSetupIntentParams](https://stripe.dev/stripe-android/stripe/com.stripe.android.model/-confirm-setup-intent-params/index.html)
    to confirm a SetupIntent
* [#1172](https://github.com/stripe/stripe-android/pull/1172) Refactor `PaymentIntentParams`
* [#1173](https://github.com/stripe/stripe-android/pull/1173) Inline all `StringDef` values

## 9.4.0 - 2020-05-15

* Update 3DS2 SDK to v1.3.1
* Update dependencies
* Add `advancedFraudSignalsEnabled` property
    *
    See [Advanced fraud detection](https://stripe.com/docs/disputes/prevention/advanced-fraud-detection)
    for more details
* Include sources

## 9.3.8 - 2019-07-16

*This version of the SDK is not compliant with Google Play's Prominent Disclosure & Consent
Requirements. The non-compliant code was unused and has been removed.*
*Please upgrade to
version [9.4.0](https://github.com/stripe/stripe-android/blob/master/CHANGELOG.md#940---2020-05-15)
or greater.*

* [#1193](https://github.com/stripe/stripe-android/pull/1193) Fix `RuntimeException` related to 3DS2

## 9.3.7 - 2019-07-15

*This version of the SDK is not compliant with Google Play's Prominent Disclosure & Consent
Requirements. The non-compliant code was unused and has been removed.*
*Please upgrade to
version [9.4.0](https://github.com/stripe/stripe-android/blob/master/CHANGELOG.md#940---2020-05-15)
or greater.*

* [#1154](https://github.com/stripe/stripe-android/pull/1154) Fix `NullPointerException`
  in `PaymentMethodsActivity`
* [#1174](https://github.com/stripe/stripe-android/pull/1174) Add `getCardBuilder()` method to Card
  widgets
* [#1184](https://github.com/stripe/stripe-android/pull/1184) Fix `NullPointerException` related to
  3DS2

## 9.3.6 - 2019-07-08

*This version of the SDK is not compliant with Google Play's Prominent Disclosure & Consent
Requirements. The non-compliant code was unused and has been removed.*
*Please upgrade to
version [9.4.0](https://github.com/stripe/stripe-android/blob/master/CHANGELOG.md#940---2020-05-15)
or greater.*

* [#1148](https://github.com/stripe/stripe-android/pull/1148) Fix 3DS2 dependency Proguard issues

## 9.3.5 - 2019-06-20

*This version of the SDK is not compliant with Google Play's Prominent Disclosure & Consent
Requirements. The non-compliant code was unused and has been removed.*
*Please upgrade to
version [9.4.0](https://github.com/stripe/stripe-android/blob/master/CHANGELOG.md#940---2020-05-15)
or greater.*

* [#1138](https://github.com/stripe/stripe-android/pull/1138) Fix `AppInfo` param name

## 9.3.4 - 2019-06-19

*This version of the SDK is not compliant with Google Play's Prominent Disclosure & Consent
Requirements. The non-compliant code was unused and has been removed.*
*Please upgrade to
version [9.4.0](https://github.com/stripe/stripe-android/blob/master/CHANGELOG.md#940---2020-05-15)
or greater.*

* [#1133](https://github.com/stripe/stripe-android/pull/1133) Make `AppInfo` public

## 9.3.3 - 2019-06-19

*This version of the SDK is not compliant with Google Play's Prominent Disclosure & Consent
Requirements. The non-compliant code was unused and has been removed.*
*Please upgrade to
version [9.4.0](https://github.com/stripe/stripe-android/blob/master/CHANGELOG.md#940---2020-05-15)
or greater.*

* [#1108](https://github.com/stripe/stripe-android/pull/1108) Create `Card#toBuilder()`
* [#1114](https://github.com/stripe/stripe-android/pull/1114) Update `CustomerSession` methods to
  take `@NonNull` listener argument
* [#1125](https://github.com/stripe/stripe-android/pull/1125) Create `StripeIntent` interface and
  move `PaymentIntent.Status` and `PaymentIntent.NextActionType` to `StripeIntent`

## 9.3.2 - 2019-06-12

*This version of the SDK is not compliant with Google Play's Prominent Disclosure & Consent
Requirements. The non-compliant code was unused and has been removed.*
*Please upgrade to
version [9.4.0](https://github.com/stripe/stripe-android/blob/master/CHANGELOG.md#940---2020-05-15)
or greater.*

* [#1104](https://github.com/stripe/stripe-android/pull/1104) Handle null response body

## 9.3.1 - 2019-06-12

*This version of the SDK is not compliant with Google Play's Prominent Disclosure & Consent
Requirements. The non-compliant code was unused and has been removed.*
*Please upgrade to
version [9.4.0](https://github.com/stripe/stripe-android/blob/master/CHANGELOG.md#940---2020-05-15)
or greater.*

* [#1099](https://github.com/stripe/stripe-android/pull/1099) Fix Gradle module issue

## 9.3.0 - 2019-06-12

*This version of the SDK is not compliant with Google Play's Prominent Disclosure & Consent
Requirements. The non-compliant code was unused and has been removed.*
*Please upgrade to
version [9.4.0](https://github.com/stripe/stripe-android/blob/master/CHANGELOG.md#940---2020-05-15)
or greater.*

* [#1019](https://github.com/stripe/stripe-android/pull/1019)
  Introduce `CustomerSession#detachPaymentMethod()`
* [#1067](https://github.com/stripe/stripe-android/pull/1067) Remove `PaymentResultListener`.
  Replace `PaymentSession#completePayment()` with `PaymentSession#onCompleted()`.
* [#1075](https://github.com/stripe/stripe-android/pull/1075) Make model classes final
* [#1080](https://github.com/stripe/stripe-android/pull/1080) Update Build Tools to 29.0.0
* [#1082](https://github.com/stripe/stripe-android/pull/1082) Remove `StripeJsonModel#toJson()`
* [#1084](https://github.com/stripe/stripe-android/pull/1084) Rename `StripeJsonModel`
  to `StripeModel`
* [#1093](https://github.com/stripe/stripe-android/pull/1093) Add `Stripe#setAppInfo()`.
  See [Identifying your plug-in or library](https://stripe.com/docs/building-plugins#setappinfo) for
  more details.

## 9.2.0 - 2019-06-04

*This version of the SDK is not compliant with Google Play's Prominent Disclosure & Consent
Requirements. The non-compliant code was unused and has been removed.*
*Please upgrade to
version [9.4.0](https://github.com/stripe/stripe-android/blob/master/CHANGELOG.md#940---2020-05-15)
or greater.*

* [#1019](https://github.com/stripe/stripe-android/pull/1019) Upgrade pinned API version
  to `2019-05-16`
* [#1036](https://github.com/stripe/stripe-android/pull/1036) Validate API key before every request
* [#1046](https://github.com/stripe/stripe-android/pull/1046) Make `Card` model fields immutable

## 9.1.1 - 2019-05-28

*This version of the SDK is not compliant with Google Play's Prominent Disclosure & Consent
Requirements. The non-compliant code was unused and has been removed.*
*Please upgrade to
version [9.4.0](https://github.com/stripe/stripe-android/blob/master/CHANGELOG.md#940---2020-05-15)
or greater.*

* [#1006](https://github.com/stripe/stripe-android/pull/1006) Remove null values
  in `PaymentMethod.BillingDetails#toMap()`

## 9.1.0 - 2019-05-28

*This version of the SDK is not compliant with Google Play's Prominent Disclosure & Consent
Requirements. The non-compliant code was unused and has been removed.*
*Please upgrade to
version [9.4.0](https://github.com/stripe/stripe-android/blob/master/CHANGELOG.md#940---2020-05-15)
or greater.*

* [#952](https://github.com/stripe/stripe-android/pull/952) Update standard integration UI to use
  PaymentMethods instead of Sources
* [#962](https://github.com/stripe/stripe-android/pull/962) Add initial dark theme support to
  widgets
* [#963](https://github.com/stripe/stripe-android/pull/963) Add Autofill hints to forms
* [#964](https://github.com/stripe/stripe-android/pull/964) Upgrade Android Gradle Plugin to 3.4.1
* [#972](https://github.com/stripe/stripe-android/pull/964) Add PaymentIntent#getNextActionType()
* [#989](https://github.com/stripe/stripe-android/pull/989) Fix StripeEditText's error color logic
* [#1001](https://github.com/stripe/stripe-android/pull/1001)
  Overload `PaymentSession#presentPaymentMethodSelection` to allow requiring postal field

## 9.0.1 - 2019-05-17

*This version of the SDK is not compliant with Google Play's Prominent Disclosure & Consent
Requirements. The non-compliant code was unused and has been removed.*
*Please upgrade to
version [9.4.0](https://github.com/stripe/stripe-android/blob/master/CHANGELOG.md#940---2020-05-15)
or greater.*

* [#945](https://github.com/stripe/stripe-android/pull/945) Add `business_type` param to Account
  tokenization when available

## 9.0.0 - 2019-05-06

Note: this release has breaking changes.
See [MIGRATING.md](https://github.com/stripe/stripe-android/blob/master/MIGRATING.md)

*This version of the SDK is not compliant with Google Play's Prominent Disclosure & Consent
Requirements. The non-compliant code was unused and has been removed.*
*Please upgrade to
version [9.4.0](https://github.com/stripe/stripe-android/blob/master/CHANGELOG.md#940---2020-05-15)
or greater.*

* [#873](https://github.com/stripe/stripe-android/pull/873) Update pinned API version
  to `2019-03-14`
* [#875](https://github.com/stripe/stripe-android/pull/875) Inject `Context` in `CustomerSession`
  and `StripeApiHandler`
* [#907](https://github.com/stripe/stripe-android/pull/907) Update `PaymentIntent` model for
  API `2019-02-11`
* [#894](https://github.com/stripe/stripe-android/pull/894) Upgrade Android Gradle Plugin to 3.4.0
* [#872](https://github.com/stripe/stripe-android/pull/872)
  Create `CustomerSession.ActivityCustomerRetrievalListener` to handle `Activity` weak refs
* [#935](https://github.com/stripe/stripe-android/pull/935) Increase `minSdkVersion` from 14 to 19

## 8.7.0 - 2019-04-12

* [#863](https://github.com/stripe/stripe-android/pull/863) Fix garbage-collection issues
  with `Stripe` callbacks
* [#856](https://github.com/stripe/stripe-android/pull/856) Fix race-conditions
  with `CustomerSession` listeners
* [#857](https://github.com/stripe/stripe-android/pull/857) Correctly parse JSON when creating or
  deleting customer card source
* [#858](https://github.com/stripe/stripe-android/pull/858) Fix crash on some devices (e.g. Meizu)
  related to `TextInputEditText`
* [#862](https://github.com/stripe/stripe-android/pull/862) Improve `PaymentMethodCreateParams.Card`
  creation
* [#870](https://github.com/stripe/stripe-android/pull/870) Update `PaymentIntent#Status` enum
* [#865](https://github.com/stripe/stripe-android/pull/865) Fix some memory leak issues in example
  app

## 8.6.0 - 2019-04-05

* [#849](https://github.com/stripe/stripe-android/pull/849) Downgrade from AndroidX to Android
  Support Library
* [#843](https://github.com/stripe/stripe-android/pull/843) Add setter for custom CVC field label
  on `CardMultilineWidget`
* [#850](https://github.com/stripe/stripe-android/pull/850) Fix a11y traversal order
  in `CardInputWidget`
* [#839](https://github.com/stripe/stripe-android/pull/839) Refactor `StripeApiHandler` to use
  instance methods

## 8.5.0 - 2019-03-05

* [#805](https://github.com/stripe/stripe-android/pull/805) Clean up `PaymentIntent`
* [#806](https://github.com/stripe/stripe-android/pull/806) Pass `StripeError` in onError
* [#807](https://github.com/stripe/stripe-android/pull/807) Create `ErrorMessageTranslator` and
  default implementation
* [#809](https://github.com/stripe/stripe-android/pull/809) Make `StripeSourceTypeModel` public
* [#817](https://github.com/stripe/stripe-android/pull/817) Fix TalkBack crash in `CardInputWidget`
* [#822](https://github.com/stripe/stripe-android/pull/822) Fix account token failure on latest API
  version
* [#827](https://github.com/stripe/stripe-android/pull/827) Upgrade Android Gradle Plugin to 3.3.2
* [#828](https://github.com/stripe/stripe-android/pull/828) Support save to customer param
  on `PaymentIntent` confirm
* [#829](https://github.com/stripe/stripe-android/pull/829) Add `"not_required"` as possible value
  of `Source` `redirect[status]`
* [#830](https://github.com/stripe/stripe-android/pull/830) Add `"recommended"` as possible value
  of `Source` `card[three_d_secure]`
* [#832](https://github.com/stripe/stripe-android/pull/832) Pin all Stripe requests to API
  version `2017-06-05`

## 8.4.0 - 2019-02-06

* [#793](https://github.com/stripe/stripe-android/pull/793) Add StripeError field to StripeException
* [#787](https://github.com/stripe/stripe-android/pull/787) Add support for creating a CVC update
  Token
* [#791](https://github.com/stripe/stripe-android/pull/791) Prevent AddSourceActivity's
  SourceCallback from being garbage collected
* [#790](https://github.com/stripe/stripe-android/pull/790) Fix IME action logic on CVC field in
  CardMultilineWidget
* [#786](https://github.com/stripe/stripe-android/pull/786) Add metadata field to Card

## 8.3.0 - 2019-01-25

* [#780](https://github.com/stripe/stripe-android/pull/780) Fix bug related to ephemeral keys
  introduced in 8.2.0
* [#778](https://github.com/stripe/stripe-android/pull/778) Migrate to Android X
* [#771](https://github.com/stripe/stripe-android/pull/771) Add errorCode and errorDeclineCode
  fields to InvalidRequestException
* [#766](https://github.com/stripe/stripe-android/pull/766) Upgrade to Android Gradle Plugin 3.3.0
* [#770](https://github.com/stripe/stripe-android/pull/770) Remove Saudi Arabia from the no postal
  code countries list

## 8.2.0 - 2019-01-10

* [#675](https://github.com/stripe/stripe-android/pull/675) Add support for Android 28
    * Update Android SDK Build Tools to 28.0.3
    * Update Android Gradle plugin to 3.2.1
    * Update compileSdkVersion and targetSdkVersion to 28
    * Update Android Support Library to 28.0.0
* [#671](https://github.com/stripe/stripe-android/pull/671) Add ability to set card number and
  validate on `CardMultilineWidget`
* [#537](https://github.com/stripe/stripe-android/pull/537) Add support for iDeal Source with
  connected account
* [#669](https://github.com/stripe/stripe-android/pull/669) Add support for Portuguese
* [#624](https://github.com/stripe/stripe-android/pull/624) Add ability to cancel callbacks without
  destroying `CustomerSession` instance
* [#673](https://github.com/stripe/stripe-android/pull/673) Improve accessibility on card input
  fields
* [#656](https://github.com/stripe/stripe-android/pull/656) Add `AccessibilityNodeInfo` to widgets
* [#678](https://github.com/stripe/stripe-android/pull/678) Fix crash in `ShippingMethodView` on API
  16

## 8.1.0 - 2018-11-13

* Add support for latest version of PaymentIntents
* Fix NPEs in `CountryAutocompleteTextView`
* Fix NPEs in `PaymentContext` experiences
* Helper method for converting tokens to sources
* Fix bug with Canadian and UK postal code validation

## 8.0.0 - 2018-7-13

* [#609](https://github.com/stripe/stripe-android/pull/609) **BREAKING** Renamed PaymentIntentParams
  methods for readibility

## 7.2.0 - 2018-07-12

* Add beta support for PaymentIntents for usage with card sources []
* Add sample integration with PaymentIntents
* Fix crash in MaskedCardAdapter
* [#589](https://github.com/stripe/stripe-android/pull/589) **BREAKING** Add `preferredLanguage`
  parameter to `SourceParams.createBancontactParams`

## 7.1.0 - 2018-06-11

* [#583](https://github.com/stripe/stripe-android/pull/583) Add EPS and Multibanco support
  to `SourceParams`
* [#586](https://github.com/stripe/stripe-android/pull/586) Add `RequiredBillingAddressFields.NAME`
  option to enumeration
* [#583](https://github.com/stripe/stripe-android/pull/583) **BREAKING** Fix `@Nullable`
  and `@NonNull` annotations for `createP24Params` function

## 7.0.1 - 2018-05-25

* Make iDEAL params match API - `name` is optional and optional ideal `bank`
  and `statement_descriptor` can be set independently

## 7.0.0 - 2018-04-25

* [#559](https://github.com/stripe/stripe-android/pull/559) Remove Bitcoin source support. See
  MIGRATING.md.
* [#549](https://github.com/stripe/stripe-android/pull/549) Add create Masterpass source support
* [#548](https://github.com/stripe/stripe-android/pull/548) Add support for 3 digit American Express
  CVC
* [#547](https://github.com/stripe/stripe-android/pull/547) Fix crash when JCB icon is shown

## 6.1.2 - 2018-03-16

* Handle soft enter key in AddSourceActivity
* Add translations for ” ending in ” in each supported language.
* Add API bindings for removing a source from a customer.
* Update Android support library to 27.1.0.
* Fix invalid response from stripe api error
* Fix proguard minification error
* Add ability to create a source with extra parameters to support SEPA debit sources.
* Catch possible ClassCastException when formatting currency string

## 6.1.1 - 2018-01-30

* Fix Dutch Translation for MM/YY
* Set the CardNumberEditText TextWatcher to the correct EditText

## 6.1.0 - 2017-12-19

* Add binding to support custom Stripe Connect onboarding in Europe
* Expose interface to add text input listeners on the Card Widgets
* Updating Android support library version to 27.0.2
* Updating gradle 3.0.1
* Fix typo in docs

## 6.0.0 - 2017-11-10

* Updating gradle and wrapper to 4.3, using android build tools 3.0.0
* Fixed double-notification bug on error in AddSourceActivity
* Fixed compile error issue with Google support libraries 27.0.0

## 5.1.1 - 2017-10-24

* Adding P24 support
* Upgrades Gradle wrapper version to 4.2.1
* Surfaces error handling in API errors from Stripe
* Make resource namespaces private to prevent collisions
* Fixing a bug for PaymentFlowActivity not returning success when collecting shipping info without
  method

## 5.1.0 - 2017-09-22

* Adding the PaymentSession for end-to-end session handling
* Adding Alipay source handling
* Adding controls to enter customer shipping address and custom shipping methods

## 5.0.0 - 2017-08-25

* Adding the CustomerSession and EphemeralKeyProvider classes
* Adding CardMultilineWidget class for adding Card data in material design
* Adding AddSourceActivity and PaymentMethodsActivity for selecting customer payment
* Stability and efficiency improvements
* **BREAKING** Moving networking and utils classes to be package-private instead of public
* **BREAKING** Upgrading Gradle wrapper version
* **BREAKING** Upgrading Android support library versions
* **BREAKING** Upgrading build tools version

## 4.1.6 - 2017-07-31

* Fixing Android Pay string translation crash for decimal comma languages

## 4.1.5 - 2017-07-24

* Fixing a display bug for dates in certain locales

## 4.1.4 - 2017-07-17

* Adding ability to specify countries for shipping in the Android Pay MaskedWalletRequest
* Adding ability to specify card networks in the Android Pay MaskedWalletRequest

## 4.1.3 - 2017-07-13

* Adding Stripe-Account optional header for integration with Connect merchant accounts
* Adding AndroidPayConfiguration.setCountryCode optional method to specify transaction country

## 4.1.2 - 2017-06-27

* Fixing a missing method call in android pay
* Removing the android support V4 libraries

## 4.1.1 - 2017-06-15

* Fixing a preference default in android pay

## 4.1.0 - 2017-06-14

* Added a token field to SourceParams. You can use this to create a source from an existing token.
* https://stripe.com/docs/api#create_source-token

## 4.0.3 - 2017-06-05

* Added support for PII tokens
* Added ability to clear the card input widget
* Upgraded fraud detection tools

## 4.0.2 - 2017-05-15

* Added StripePaymentSource interface, extended by both Source and Token
* Upgraded for compatibility with stripe:stripe-android-pay
* Released stripe:stripe-android-pay library, dependent on stripe:stripe-android

## 4.0.1 - 2017-04-17

* Added setters for the card number, expiration date, and cvc fields in the CardInputWidget
* Added a new example project with back end integration
* Added the ability to set a listener on the CardInputWidget for various events
* Made the card brand icon show in the widget when the CVC entry is complete

## 4.0.0 - 2017-04-10

* Fixed issue #179, where certain pasted in credit cards would be incorrectly read as invalid
* **BREAKING** Removed the try/catch required around Stripe instance creation.

## 3.1.1 - 2017-04-04

* Fixed design tab display bug on card input widget
* Upgraded to Gradle version 3.4.1
* SEPA Debit address is now optional

## 3.1.0 - 2017-03-28

* Added support for creating and retrieving Source objects
* Added support for redirect flow and polling to update Source status
* Restyled the example project, added secondary activity to demonstrate 3DS support

## 3.0.1 - 2017-02-27

* Removed `@Deprecated` tag from most setters on the Card object

## 3.0.0 - 2017-02-25

* Added a card input widget to allow easy UI for collecting card data.
* **BREAKING** Increased the minimum SDK version to 11 (needed for animation classes).
* **BREAKING** Added required Context argument to Stripe constructor for resolving resources

## 2.1.0 - 2017-01-19

* Added bindings to allow creation of bank account tokens.

## 2.0.3 - 2017-01-09

* Updated OS version logging to be relevant for Android.

## 2.0.2 - 2016-12-22

* Made the StripeApiHandler.VERSION constant public.

## 2.0.1 - 2016-12-22

* Made the Token, Card, and Error parsing functions public.

## 2.0.0 - 2016-12-20

* Removed the dependency on stripe-java and gson
* Added a synchronous version of requestToken (still deprecated)
* Removed the (previously deprecated) requestToken methods

## 1.1.1 - 2016-12-09

* Refactored the bundled example project
* Reverted change in StripeTextUtils to exclude reference to framework classes

## 1.1.0 - 2016-12-01

* Exposed funding property on Card object
* Updated getType() to getBrand() to match Stripe API (getType() is still supported)
* Added synchronous method to create tokens which allows integration with RxJava
* Updated example application to include RxJava integration example
* Flattened example project structure for clarity

## 1.0.6 - 2016-11-15

* Updated to stripe-java 3.2.0
* Fixed American Express number validation problem
* Updated build target sdk version, build tools
* Moved tests out of example project and into stripe project

## 1.0.5 - 2016-08-26

* Modified Java bindings dependency
* Updated Card model to reflect recent changes
* Updated proguard and dependency versions

## 1.0.4 - 2016-01-29

* Remove incorrect Diner's Club card prefix
* Add Fabric properties file<|MERGE_RESOLUTION|>--- conflicted
+++ resolved
@@ -2,12 +2,10 @@
 
 ## XX.XX.XX - 2023-XX-XX
 
-<<<<<<< HEAD
 ## 20.37.3 - 2024-02-12
-=======
+
 ### PaymentSheet
 * [FIXED][7917](https://github.com/stripe/stripe-android/pull/7917) Fixed an issue where `Google Pay` & `Link` were not saved as default payment methods in `FlowController`.
->>>>>>> bd68b81b
 
 ### Identity
 * [FIXED][7903](https://github.com/stripe/stripe-android/pull/7903) Fixed an issue where camera fails to start on some devices.
