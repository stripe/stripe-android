--- conflicted
+++ resolved
@@ -1,14 +1,10 @@
 # CHANGELOG
 ## X.X.X - 2022-XX-XX
-<<<<<<< HEAD
 * [CHANGED] [4546](https://github.com/stripe/stripe-android/pull/4546) Update to kotlin 1.6
-=======
 * [FIXED] [4560](https://github.com/stripe/stripe-android/pull/4560) Fix `cardValidCallback` being added multiple times in `CardInputWidget`.
->>>>>>> d36e0708
 ### PaymentSheet
 * [FIXED] [4466](https://github.com/stripe/stripe-android/pull/4466) Fix issues when activities are lost on low resource phones.
 * [FIXED] [4557](https://github.com/stripe/stripe-android/pull/4557) Add missing app info to some Stripe API requests
-
 ### Identity
 ### Card scanning
 * [FIXED] [4548](https://github.com/stripe/stripe-android/pull/4548) Potential work leak when canceling a card scan in StripeCardScan
