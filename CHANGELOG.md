# CHANGELOG

## XX.XX.XX - 20XX-XX-XX
<<<<<<< HEAD
* [ADDED][11269](https://github.com/stripe/stripe-android/pull/11269) Refactoring public classes and types for ergonomics. FlowController and CustomerSheet and PaymentSheet now have their own Configuration, Result, and PaymentOptionDisplayData classes.
=======
* [ADDED][11179](https://github.com/stripe/stripe-android/pull/11179) More specific error messaging for postal codes

## 21.22.1 - 2025-08-04
>>>>>>> 3085d939

## 21.22.0 - 2025-07-28
### PaymentSheet
* [FIXED][11184](https://github.com/stripe/stripe-android/pull/11184) PaymentSheet will now accurately show a success state when confirming Blik and UPI PaymentIntents using a Stripe Connect account ID.
* [ADDED][11205](https://github.com/stripe/stripe-android/pull/11205) Added `subtitleFont` to `PaymentSheet.Appearance.Embedded` for customization of EmbeddedPaymentElement payment method row subtitles.
## 21.21.0 - 2025-07-21
### PaymentSheet
* [CHANGED][11151](https://github.com/stripe/stripe-android/pull/11151) Remove intrinsic top and bottom padding from `EmbeddedPaymentElement.Content`.
* [FIXED][11111](https://github.com/stripe/stripe-android/pull/11083) EmbeddedPaymentElement now errors when `configuration.rowSelectionBehavior` is `.immediateAction` and `configuration.embeddedViewDisplaysMandateText` is `true` to ensure integrations display legal mandate text to the customer.
* [ADDED][11178](https://github.com/stripe/stripe-android/pull/11178) Added `disclosureIconRes` property to `PaymentSheet.Appearance.Embedded.RowStyle.FlatWithDisclosure` to customize the chevron icon displayed in EmbeddedPaymentElement payment method rows.
* [ADDED][11173](https://github.com/stripe/stripe-android/pull/11173) Added `titleFont` to `PaymentSheet.Appearance.Embedded` for customization of EmbeddedPaymentElement payment method row titles.
* [ADDED][11166](https://github.com/stripe/stripe-android/pull/11166) Added `paymentMethodIconMargins` to `PaymentSheet.Appearance.Embedded` for customization of EmbeddedPaymentElement payment method row icon spacing.
* [CHANGED][11175](https://github.com/stripe/stripe-android/pull/11175) Renamed `PaymentSheet.Appearance.Embedded.RowStyle.FlatWithChevron` to `PaymentSheet.Appearance.Embedded.RowStyle.FlatWithDisclosure`.
* [ADDED][11162](https://github.com/stripe/stripe-android/pull/11162) Added Builders for `PaymentSheet.Appearance.Embedded` and `PaymentSheet.Appearance.Embedded.RowStyle`.

## 21.20.2 - 2025-07-09

### PaymentSheet
* [ADDED][11083](https://github.com/stripe/stripe-android/pull/11083) Updated translations.

## 21.20.1 - 2025-07-07

### PaymentSheet
* [ADDED][10987](https://github.com/stripe/stripe-android/pull/10987) Added support for satispay with `setup_future_usage`.

## 21.20.0 - 2025-06-30

### PaymentSheet
* [ADDED][11007](https://github.com/stripe/stripe-android/pull/11007) Added support for bacs with `setup_future_usage`.

## 21.19.0 - 2025-06-23

### PaymentSheet
* [ADDED][10947](https://github.com/stripe/stripe-android/pull/10947) Added `FlatWithChevron` Embedded RowStyle to Appearance API
* [CHANGED][10705](https://github.com/stripe/stripe-android/pull/10705) `EmbeddedPaymentElement` is now GA.

## 21.18.0 - 2025-06-16

### PaymentSheet
* [ADDED][10935](https://github.com/stripe/stripe-android/pull/10935) Add `formInsetValues` method to `PaymentSheet.Appearance.Builder`.
* [ADDED][10831](https://github.com/stripe/stripe-android/pull/10831) Added `RowSelectionBehavior` API to Embedded Payment Element
* [DEPRECATED][10833](https://github.com/stripe/stripe-android/pull/10833) Deprecated PaymentSheet/FlowController constructors, create methods, and Compose remember functions in favor of new Builder pattern APIs.
* [ADDED][10940](https://github.com/stripe/stripe-android/pull/10940) Add `paymentMethodType` to `PaymentOption` for use with `PaymentSheet.FlowController`.

## 21.17.0 - 2025-06-09

### PaymentSheet
* [ADDED][10919](https://github.com/stripe/stripe-android/pull/10919) Add `formInsetValues` to `PaymentSheet.Appearance`.

## 21.16.0 - 2025-06-02

### PaymentSheet
* [ADDED][10885](https://github.com/stripe/stripe-android/pull/10885) Add `heightDp` to `PrimaryButtonShape`.
* [CHANGED][10896](https://github.com/stripe/stripe-android/pull/10896) Update manage payment methods screen remove button to use `PrimaryButtonShape` Appearance API values.

### Connect
* [CHANGED][10871](https://github.com/stripe/stripe-android/pull/10871) Removed `PrivateBetaConnectSDK` annotation and all usages. Connect SDK is now GA.

## 21.15.1 - 2025-05-28

### PaymentSheet
* [FIXED][10870](https://github.com/stripe/stripe-android/pull/10870) Fixed an issue with `EmbeddedPaymentElement` where `View more` and `Edit` buttons would completely fill the parent's height if `height` modifier is used by the parent composable.

## 21.15.0 - 2025-05-27

### PaymentSheet
* [BREAKING][10854](https://github.com/stripe/stripe-android/pull/10854) Applicable to `ExperimentalEmbeddedPaymentElementApi`, fixed misnaming of `EmbeddedRowStyle` constructor params.

### Payments
* [FIXED][10843](https://github.com/stripe/stripe-android/pull/10843) Fix 3DS2 Whitelisting Encoding Issue.

## 21.14.0 - 2025-05-19

### PaymentSheet
* [ADDED][10827](https://github.com/stripe/stripe-android/pull/10827) PaymentMethodOptions SetupFutureUsage is now in public preview.

## 21.13.0 - 2025-05-06

### PaymentSheet
* [FIXED][10778](https://github.com/stripe/stripe-android/pull/10778) Fixed an issue where CVC recollection did not trigger for cards saved using Link passthrough mode.
* [FIXED][10761](https://github.com/stripe/stripe-android/pull/10761) Updated the "TEST MODE" badge to say "TEST", due to the upcoming release of [Sandboxes](https://docs.stripe.com/sandboxes).
* [CHANGED][10704](https://github.com/stripe/stripe-android/pull/10704) Embedded Payment Element now uses `FormSheetAction.Continue` by default.

## 21.12.0 - 2025-04-28

### PaymentSheet
* [ADDED][10733](https://github.com/stripe/stripe-android/pull/10733) Added support for [custom payment methods](https://docs.stripe.com/payments/payment-methods/custom-payment-methods).
* [ADDED][10720](https://github.com/stripe/stripe-android/pull/10720) `EmbeddedPaymentElement` now supports customizing `FormSheetAction` and a 2 step flow (similar to `PaymentSheet.FlowController`).
* [ADDED][10651](https://github.com/stripe/stripe-android/pull/10651) Analytic Event launches for alpha.
* [ADDED][10725](https://github.com/stripe/stripe-android/pull/10725) Ability to update saved cards when using CustomerSessions (private preview)

## 21.11.1 - 2025-04-22

### PaymentSheet
* [FIXED][10693](https://github.com/stripe/stripe-android/pull/10693) Fix an issue with vertical where default provided billing details were not attached for LPMs that did not display a form.

## 21.11.0 - 2025-04-21

Dependencies updated in [10579](https://github.com/stripe/stripe-android/pull/10579):
* Bumped Accompanist from 0.34.0 to 0.36.0.
* Bumped Compose from 1.6.8 to 1.7.8.
* Bumped Androidx Navigation from 2.7.7 to 2.8.5.

### PaymentSheet
* [ADDED] Bank payments are now available in the PaymentSheet without requiring a dependency on `:financial-connections`.

## 21.10.0 - 2025-04-11

### Payments
* [FIXED][10590](https://github.com/stripe/stripe-android/pull/10590) Fix 3DS2 Challenge Response parsing error.
* [FIXED][10612](https://github.com/stripe/stripe-android/pull/10612) Fix JWS validation error in 3DS2 flow.

### PaymentSheet
* [ADDED][10587](https://github.com/stripe/stripe-android/pull/10587) Embedded Payment Element is now in private beta.

## 21.9.0 - 2025-04-07

### Connect (Private Preview)
* [CHANGED][10548](https://github.com/stripe/stripe-android/pull/10548) Replaced `ClientSecretProvider` with `FetchClientSecret`

## 21.8.0 - 2025-04-01

### PaymentSheet
* [CHANGED][10480](https://github.com/stripe/stripe-android/pull/10480) Updated Afterpay branding in the US to be Cash App Afterpay.
* [FIXED][10492](https://github.com/stripe/stripe-android/pull/10492) Update Add Payment Method screen to use `PaymentSheet.Appearance.Colors.onSurface` as the header text color when `PaymentMethodLayout` is `Vertical`.
* [ADDED][10496](https://github.com/stripe/stripe-android/pull/10496) Improve Google Pay troubleshooting with detailed user facing logs.
* [ADDED][10437](https://github.com/stripe/stripe-android/pull/10437) Added `LinkConfiguration` to allow control over Link in PaymentSheet.

### Connect (Private Preview)
* [Added] Connect SDK to add connected account dashboard functionality to your app using [Connect embedded components](https://docs.stripe.com/connect/get-started-connect-embedded-components?platform=android).

## 21.7.1 - 2025-03-24

### PaymentSheet
* [CHANGED][https://github.com/stripe/stripe-android/pull/10421] Afterpay no longer requires a shipping address to be shown.
* [CHANGED][10382](https://github.com/stripe/stripe-android/pull/10382) Don't show price as $0.00 in Google Pay for setup intents in US and CA.
* [FIXED][10436](https://github.com/stripe/stripe-android/pull/10436) Update payment method rows to use `PaymentSheet.Appearance.Colors.placeholderText` as the subtitle color when `PaymentMethodLayout` is `Vertical`.

## 21.7.0 - 2025-03-17

### PaymentSheet
* [FIXED][10327](https://github.com/stripe/stripe-android/pull/10327) Improve accessibility for postal code.
* [ADDED] Support for default payment methods in private beta.

## 21.6.0 - 2025-03-03

### PaymentSheet
* [ADDED][10202](https://github.com/stripe/stripe-android/pull/10202) Added card brand filtering to specify allowed or blocked card brands. Learn more by visiting the [docs](https://docs.stripe.com/payments/mobile/filter-card-brands?platform=android).

Dependencies updated in [9512](https://github.com/stripe/stripe-android/pull/9512) and [10250](https://github.com/stripe/stripe-android/pull/10250):
* Bumped Android Gradle Plugin from 8.7.1 to 8.8.1.
* Bumped Androidx Activity from 1.8.2 to 1.9.3.
* Bumped Androidx Annotation from 1.9.0 to 1.9.1.
* Bumped Androidx Fragment from 1.8.4 to 1.8.6.
* Bumped Androidx Lifecycle from 2.8.6 to 2.8.7.
* Bumped Camerax from 1.3.4 to 1.4.1.
* Bumped Constraint Layout from 2.1.4 to 2.2.0.
* Bumped Google Places from 3.3.0 to 3.5.0.
* Bumped Gson from 2.11.0 to 2.12.1.
* Bumped Hilt from 2.52 to 2.55.
* Bumped Kotlin from 2.0.21 to 2.1.10.
* Bumped Kotlinx Coroutines from 1.9.0 to 1.10.1.
* Bumped Kotlinx Serialization from 1.7.3 to 1.8.0.
* Bumped Okio from 3.9.1 to 3.10.2.
* Bumped Play Services Coroutines from 1.7.3 to 1.10.1.
* Bumped Poko from 0.17.2 to 0.18.2.

## 21.5.1 - 2025-02-19

### Payments
* [FIXED][10211](https://github.com/stripe/stripe-android/pull/10211) Fixed an issue where some LPMs couldn't be confirmed.

## 21.5.0 - 2025-02-18
### CardScan
* [FIXED][10181](https://github.com/stripe/stripe-android/pull/10181) Fixed a crash that happened on some devices with odd camera-to-screen ratios

### PaymentSheet
* [FIXED][10185](https://github.com/stripe/stripe-android/pull/10185) Improve accessibility for expiration date in `CardDetailsController`.

### Financial Connections
- [ADDED] Financial Connections now supports dark mode and will automatically adapt to the device's theme. [Learn more](https://docs.stripe.com/financial-connections/other-data-powered-products?platform=android#connections-customize-android) about configuring appearance settings.

## 21.4.2 - 2025-02-10
Bug fixes and improvements.

## 21.4.1 - 2025-01-28

### PaymentSheet
* [ADDED][10015](https://github.com/stripe/stripe-android/pull/10015) Fixed a bug in `PaymentSheet.FlowController` where the result callback wouldn't be called if a user cancelled confirmation during CVC recollection.

## 21.4.0 - 2025-01-28

### PaymentSheet
* [ADDED][9937](https://github.com/stripe/stripe-android/pull/9937) Added support for Crypto to PaymentSheet.

## 21.3.2 - 2025-01-21

### Financial Connections
- [FIXED] Fixes a rare crash that could occur when presenting a bottom sheet.

### PaymentSheet
- [FIXED][9871](https://github.com/stripe/stripe-android/pull/9871) Fixes issue with autocomplete caused by render loop in text field.

## 21.3.1 - 2025-01-06

### PaymentSheet
- [FIXED][9849](https://github.com/stripe/stripe-android/pull/9849) Fixes issue with `PaymentSheet` fields not being focusable on Android TV.
- [FIXED][9835](https://github.com/stripe/stripe-android/pull/9835) Fixes issue with phone number formatting in which inputted Cyprus phone numbers was showing the wrong country code.

## 21.3.0 - 2024-12-23

### Payments
* [ADDED][9753](https://github.com/stripe/stripe-android/pull/9753) Added support for Crypto to API bindings.
* [CHANGED][9804](https://github.com/stripe/stripe-android/pull/9804) Changed the edit and remove saved payment method flow so that tapping 'Edit' displays an icon that leads to a new update payment method screen that displays payment method details for card (last 4 digits of card number, cvc and expiry date fields), US Bank account (name, email, last 4 digits of bank account), and SEPA debit (name, email, last 4 digits of IBAN).

### Identity
* [FIXED][9812](https://github.com/stripe/stripe-android/pull/9812) App crash when TFLite models fail to load, added error handling and model validation.

## 21.2.1 - 2024-12-02
### PaymentSheet
- [FIXED][9695](https://github.com/stripe/stripe-android/pull/9695) US Bank Account now supports the `instant_or_skip` verification method.

## 21.2.0 - 2024-11-19
### Payments
- [ADDED][9672](https://github.com/stripe/stripe-android/pull/9672) Update `stripe-3ds2-android` to version 6.2.0 which upgrades 3DS spec from 2.1 to 2.2

## 21.1.0 - 2024-11-18
### PaymentSheet
- [ADDED] Support for card brand filtering in private beta.
- [ADDED][9635](https://github.com/stripe/stripe-android/pull/9635) Instant Bank Payments are now available when using deferred intents.

## 21.0.1 - 2024-11-11

### PaymentSheet
- [FIXED][9571](https://github.com/stripe/stripe-android/pull/9571) Fixed country prefix not being added when adding a payment method when collecting phone numbers with `BillingDetailsCollectionConfiguration`.
- [FIXED][9576](https://github.com/stripe/stripe-android/pull/9576) Fixed minimum and maximum account number length for `Au Becs Debit` LPM. Customers can now provide account numbers with a length of 4 to 9 digits.

### AddressElement
- [FIXED][9571](https://github.com/stripe/stripe-android/pull/9571) Fixed country prefix not being added to the phone number in the returned `AddressDetails` if customer provides a phone number.
- [FIXED][9577](https://github.com/stripe/stripe-android/pull/9577) Fixed phone number requirement bug that would allow users to optionally provide phone number even if a phone number is set as required by the merchant.

## 21.0.0 - 2024-11-04

### PaymentSheet
- [CHANGED][9498](https://github.com/stripe/stripe-android/pull/9498) The default value of `PaymentSheet.Configuration.Builder.paymentMethodLayout` has changed from Horizontal to Automatic.

### Basic Integration
* [REMOVED][9501](https://github.com/stripe/stripe-android/pull/9501) Basic Integration has been removed. [Please use Mobile Payment Element instead](https://docs.stripe.com/payments/mobile/migrating-to-mobile-payment-element-from-basic-integration).

### StripeCardScan
* [REMOVED][9523](https://github.com/stripe/stripe-android/pull/9523) Card image verification has been removed. [Please use OCR only scanning instead](https://github.com/stripe/stripe-android/tree/master/stripecardscan#credit-card-ocr).

Dependencies updated in [9512](https://github.com/stripe/stripe-android/pull/9512):
* Bumped Kotlin from 1.9.25 to 2.0.21.
* Bumped Kotlin Coroutines from 1.8.1 to 1.9.0.

## 20.53.0 - 2024-10-21

### PaymentSheet
* [ADDED][9429](https://github.com/stripe/stripe-android/pull/9429) `PaymentSheet.PaymentMethodLayout` is now generally available. Configure the layout of payment methods in the sheet using `PaymentSheet.Configuration.Builder.paymentMethodLayout` to display them either horizontally, vertically, or let Stripe optimize the layout automatically.

Dependencies updated in [9345](https://github.com/stripe/stripe-android/pull/9345) and [9469](https://github.com/stripe/stripe-android/pull/9469) and [9473](https://github.com/stripe/stripe-android/pull/9473):
* Bumped Accompanist from 0.32.0 to 0.34.0.
* Bumped Compose from 1.5.4 to 1.6.8.
* Bumped Lifecycle from 2.7.0 to 2.8.6.
* Bumped Material from 1.11.0 to 1.12.0.
* Bumped Kotlin from 1.9.22 to 1.9.25.
* Bumped Kotlin Coroutines from 1.7.3 to 1.8.1.
* Bumped Androidx Annotation from 1.7.1 to 1.9.0.
* Bumped Appcompat from 1.6.1 to 1.7.0.
* Bumped Androidx Browser from 1.7.0 to 1.8.0.
* Bumped Androidx Fragment from 1.6.2 to 1.8.4.
* Bumped Dagger from 2.50 to 2.52.
* Bumped GSON from 1.10.1 to 1.11.0.
* Bumped Play Services Wallet from 19.3.0 to 19.4.0.

## 20.52.1 - 2024-10-15

### Basic integration
* [DEPRECATED][9433](https://github.com/stripe/stripe-android/pull/9433) Basic integration is now deprecated and will be removed in a future release. [Please use Mobile Payment Element instead](https://docs.stripe.com/payments/mobile/migrating-to-mobile-payment-element-from-basic-integration).

## 20.52.0 - 2024-10-07

### CustomerSheet
* [ADDED] `CustomerSheet` is now generally available. For more information see our docs [here](https://docs.stripe.com/elements/customer-sheet).
* [ADDED] `CustomerSession` on `CustomerSheet` is now in private beta. For more information see our docs [here](https://docs.corp.stripe.com/elements/customer-sheet?platform=android&mobile-customer-session=customer-session).

## 20.51.1 - 2024-09-30
* Stability and efficiency improvements.

## 20.51.0 - 2024-09-23

### PaymentSheet
* [BREAKING][9295](https://github.com/stripe/stripe-android/pull/9295) Remove `ExperimentalCvcRecollectionApi` annotation. This is a breaking change for merchants using `@OptIn(ExperimentalCvcRecollectionApi::class)`.
* [ADDED] CVC Recollection is now in GA. For more information see our docs [here](https://docs.stripe.com/payments/accept-a-payment?platform=android#android-cvc-recollection) for intent first integrations or [here](https://docs.stripe.com/payments/accept-a-payment-deferred?platform=android&type=payment#android-cvc-recollection) for deferred intent integrations.

## 20.50.1 - 2024-09-16

### PaymentSheet
* [FIXED][9253](https://github.com/stripe/stripe-android/pull/9253) Fixed an issue where the US Bank Account mandate would reset when confirming the intent.

## 20.50.0 - 2024-09-12

### PaymentSheet
* [FIXED][9236](https://github.com/stripe/stripe-android/pull/9236) Fixed an issue where merchant-preferred networks configured for CardInput views were ignored.

### CustomerSheet
* [BREAKING][9234](https://github.com/stripe/stripe-android/pull/9234) Updated the experimental `CustomerSheet` API for better process death handling.

## 20.49.0 - 2024-09-09

* [ADDED] `CustomerSession` on `PaymentSheet` is now in private beta. For more information see our docs [here](https://docs.corp.stripe.com/payments/accept-a-payment?platform=android&mobile-customer-session=customer-session).
* [BREAKING][9158](https://github.com/stripe/stripe-android/pull/9158) Updates to CVC recollection APIs, currently in private beta. Add `requireCvcRecollection` param to `IntentConfiguration`. This is a breaking change for merchants using `PaymentSheet.Builder.cvcRecollectionEnabledCallback` and `PaymentSheet.FlowController.Builder.cvcRecollectionEnabledCallback`. Requires opt-in for `ExperimentalCvcRecollectionApi` annotation.

## 20.48.6 - 2024-08-26
* Stability and efficiency improvements.

## 20.48.5 - 2024-08-21

### PaymentSheet
* [FIXED][9111](https://github.com/stripe/stripe-android/pull/9111) Fixed an issue where Google Pay was displaying an error.

## 20.48.4 - 2024-08-09

### Payments
* [FIXED][9011](https://github.com/stripe/stripe-android/pull/9011) Fixed an issue where rendering Card Element in React Native and the base `Activity` would cause a crash.

## 20.48.3 - 2024-08-05

### PaymentSheet
* [FIXED][8971](https://github.com/stripe/stripe-android/pull/8971) Fixed a crash caused by an index out of bounds exception

## 20.48.2 - 2024-07-29

### PaymentSheet
* [FIXED][8825](https://github.com/stripe/stripe-android/pull/8825) Fixed an issue the amount in the buy button in `PaymentSheet` did not formatted with set per-application locale.
* [FIXED][8928](https://github.com/stripe/stripe-android/pull/8928) Fixed an issue in where changing country from the US to Canada would crash if certain states were selected.

## 20.48.1 - 2024-07-15

### PaymentSheet
* [FIXED][8746](https://github.com/stripe/stripe-android/pull/8746) Fixed an issue where successful TWINT payments were sometimes incorrectly considered 'canceled'.
* [FIXED][8670](https://github.com/stripe/stripe-android/pull/8670) Fixed `PaymentSheet` PrimaryButton text not translating for per app localization.

## 20.48.0 - 2024-07-01

### PaymentSheet
* [FIXED][8710](https://github.com/stripe/stripe-android/pull/8710) Fixed issue where no payment method was selected after navigating back to the select saved payment method screen.
* [ADDED][8717](https://github.com/stripe/stripe-android/pull/8717) Add CVC Recollection functionality to `PaymentSheet` and `PaymentSheet.FlowController`

## 20.47.4 - 2024-06-27

### PaymentSheet

* [FIXED][8697](https://github.com/stripe/stripe-android/pull/8697) Fixed a bug where payment methods using `payment_method_options` were not saved properly when using the deferred client-side confirmation flow.

## 20.47.3 - 2024-06-25

### Identity
* [FIXED][8683](https://github.com/stripe/stripe-android/pull/8683) Removed the `usesCleartextTraffic` flag, which was enabled in the Stripe Identity SDK manifest. This flag was unnecessary as the Stripe API enforces HTTPS on all connections.

## 20.47.0 - 2024-06-24

### PaymentSheet
* [ADDED][8651](https://github.com/stripe/stripe-android/pull/8651) Added support for Billie to PaymentSheet.
* [ADDED][8654](https://github.com/stripe/stripe-android/pull/8654) Added support for Satispay to PaymentSheet.
* [FIXED][8672](https://github.com/stripe/stripe-android/pull/8672) Fixed a bug where [FlowController] would show a blank screen when Google Pay was enabled without a customer attached.

### Payments
* [ADDED][8651](https://github.com/stripe/stripe-android/pull/8651) Added support for Billie to API bindings.
* [ADDED][8654](https://github.com/stripe/stripe-android/pull/8654) Added support for Satispay to API bindings.

## 20.46.0 - 2024-06-14

### PaymentSheet
* [ADDED][8607](https://github.com/stripe/stripe-android/pull/8607) Add builder pattern for constructing instances of `PaymentSheet` and `PaymentSheet.FlowController`.

## 20.45.0 - 2024-06-10

### AddressElement
* [FIXED][8596](https://github.com/stripe/stripe-android/pull/8596) Fixed issue where "Enter address manually" button only worked the first time it was clicked.

### PaymentSheet
* [ADDED][8595](https://github.com/stripe/stripe-android/pull/8595) Added support for Sunbit to PaymentSheet.

### Payments
* [FIXED][8590](https://github.com/stripe/stripe-android/pull/8590) Fix an issue where cancelling payment for Amazon Pay and Cash App Pay would show an error
* [ADDED][8595](https://github.com/stripe/stripe-android/pull/8595) Added support for Sunbit to API bindings.

## 20.44.2 - 2024-06-03

### Identity
* [FIXED][8566](https://github.com/stripe/stripe-android/pull/8566) Fixed a crash when scan finishes and states is cleared.

## 20.44.1 - 2024-05-28

### PaymentSheet
* [FIXED][8538](https://github.com/stripe/stripe-android/pull/8538) Change the autocomplete screen’s "Enter address manually" button background to prevent unexpected changes to user-defined colors
### CardScan
* [FIXED][8537](https://github.com/stripe/stripe-android/pull/8537) Fix a crash that happened on some devices with odd camera-to-screen ratios

## 20.44.0 - 2024-05-20

### PaymentSheet
* [ADDED][8466](https://github.com/stripe/stripe-android/pull/8466) Added support for [external payment methods](https://docs.stripe.com/payments/external-payment-methods?platform=android).
* [CHANGED][8340](https://github.com/stripe/stripe-android/pull/8480) Recreate PaymentSheet and FlowController in `rememberPaymentSheet` and `rememberPaymentSheetFlowController` functions when an input callback changes.
* [FIXED][8486](https://github.com/stripe/stripe-android/pull/8486) Prevent soft keyboard from covering "Enter address manually" button for Address Autocomplete
* [REMOVED][8504](https://github.com/stripe/stripe-android/pull/8504) Remove support for using `Maestro` cards with `Google Pay`

### Payments
* [REMOVED][8504](https://github.com/stripe/stripe-android/pull/8504) Remove support for using `Maestro` cards with `Google Pay`

### Identity
* [FIXED][8485](https://github.com/stripe/stripe-android/pull/8485) Fixed a crash when scanned type of an uploading image is not expected. 

## 20.43.0 - 2024-05-13

### Financial Connections
* [CHANGED][8377](https://github.com/stripe/stripe-android/pull/8377) The `FinancialConnectionsEvent.Name.CONSENT_ACQUIRED` event is now emitted when the consent has been acquired _and_ successfully confirmed with the Stripe backend. Previously, the event was emitted before the confirmation, making it possible to receive multiple `CONSENT_ACQUIRED` events in a single session.

### PaymentSheet
* [ADDED][8430](https://github.com/stripe/stripe-android/pull/8430) Added support for using `Maestro` cards with `Google Pay`
* [ADDED][8433](https://github.com/stripe/stripe-android/pull/8433) Added support for Multibanco to PaymentSheet.

### Payments
* [ADDED][8433](https://github.com/stripe/stripe-android/pull/8433) Added support for Multibanco to API bindings.

## 20.42.0 - 2024-05-01

Dependencies updated in [8381](https://github.com/stripe/stripe-android/pull/8381):
* Bumped Play Services Wallet from 19.2.1 to 19.3.0.

### Payments
* [ADDED][8344](https://github.com/stripe/stripe-android/pull/8344) Added support for `onBehalfOf` to `CardInputWidget`, `CardMultilineWidget`, and `CardFormView`. This parameter may be required when setting a connected account as the merchant of record for a payment. For more information, see the [Connect docs](https://docs.stripe.com/connect/charges#on_behalf_of).

## 20.41.1 - 2024-04-22

### PaymentSheet
* [FIXED][8297](https://github.com/stripe/stripe-android/pull/8297) Improve `PaymentSheet` and `CustomerSheet` loading user experience.

## 20.41.0 - 2024-04-15

### PaymentSheet
* [CHANGED][8231](https://github.com/stripe/stripe-android/pull/8231) Separator text under Link/Google Pay button from "Or pay using"/"Or pay with a card" to "Or use"/"Or use a card" when using SetupIntent.

### Payments
* [FIXED][8243](https://github.com/stripe/stripe-android/pull/8243) Fixed an issue with R8 when depending directly on `payments-core`.
* [FIXED][8259](https://github.com/stripe/stripe-android/pull/8258) Fixed an issue with retrievePossibleBrands returning incorrect brands for Cartes Bancaires test cards.
* [ADDED][8257](https://github.com/stripe/stripe-android/pull/8257) Added support for Alma to API bindings.

## 20.40.4 - 2024-04-04

### Financial Connections
* [Fixed][8223](https://github.com/stripe/stripe-android/pull/8223) Fixed a crash that occurred when using Compose 1.6.

## 20.40.3 - 2024-04-01

### CustomerSheet
* [Added][8176](https://github.com/stripe/stripe-android/pull/8176) Enabled ACH Direct Debit in CustomerSheet

### Financial Connections
* [CHANGED][8157](https://github.com/stripe/stripe-android/pull/8157) Financial Connections no longer depends on the Mavericks library.

## 20.40.2 - 2024-03-25

### PaymentSheet
* [Fixed][8147](https://github.com/stripe/stripe-android/pull/8147) Use device locale in Link popup request rather than merchant locale for customer billing country.
* [Added][8118](https://github.com/stripe/stripe-android/pull/8118) Show `Link` wallet payment methods in saved payment methods screen.
* [Fixed][8117](https://github.com/stripe/stripe-android/pull/8117) Fix `Link` payment methods not being saved properly in payment method and passthrough mode.

## 20.40.1 - 2024-03-21

### PaymentSheet
* [Added][8132](https://github.com/stripe/stripe-android/pull/8132) Support for Klarna with SetupIntents and PaymentIntents with `setup_future_usage`.
* [Fixed][8142](https://github.com/stripe/stripe-android/pull/8142) Fixed an issue with `CustomerSheet` where the form fields were not displayed when adding a payment method.

## 20.40.0 - 2024-03-18

### PaymentSheet
* [Added][7719](https://github.com/stripe/stripe-android/pull/7719) Added `PaymentOption.iconPainter` to simplify `FlowController` usage in Compose.

### Payments
* [Added][8028](https://github.com/stripe/stripe-android/pull/8028) Added support for Amazon Pay to API bindings.

### Financial Connections
* [Changed] Updated the design of the Financial Connections authentication flow.

## 20.39.0 - 2024-03-04

### PaymentSheet
* [Added] Added support for [Link](https://docs.stripe.com/payments/link/mobile-payment-element-link) in PaymentSheet. Enabling Link in your [payment method settings](https://dashboard.stripe.com/settings/payment_methods) will enable Link in PaymentSheet. To choose different Link availability settings on web and mobile, use a custom [payment method configuration](https://docs.stripe.com/payments/multiple-payment-method-configs).
* [Changed][7999](https://github.com/stripe/stripe-android/pull/7999) In test mode, PaymentSheet now fails to load when getting saved payment methods fails.
* [Added][8015](https://github.com/stripe/stripe-android/pull/8015) Added support for `paymentMethodTypes` in `CustomerAdapter`, which filters payment methods to the provided list.
* [Added][8011](https://github.com/stripe/stripe-android/pull/8011) Added support for `paymentMethodOrder` in `PaymentSheet` and `CustomerSheet`, which provides client side sorting of payment methods.

## 20.38.0 - 2024-02-26

### PaymentSheet
* [Added] Added support for [payment method configurations](https://docs.stripe.com/payments/multiple-payment-method-configs) when using the deferred intent integration path.

## 20.37.4 - 2024-02-20
* [FIXED][7953](https://github.com/stripe/stripe-android/pull/7953) Improved font rendering in `PaymentSheet`, `CustomerSheet`, and `FinancialConnectionsSheet` when used in Compose 1.6 and above.

## 20.37.3 - 2024-02-12

### PaymentSheet
* [FIXED][7917](https://github.com/stripe/stripe-android/pull/7917) Fixed an issue where `Google Pay` & `Link` were not saved as default payment methods in `FlowController`.

### Identity
* [FIXED][7903](https://github.com/stripe/stripe-android/pull/7903) Fixed an issue where camera fails to start on some devices.

## 20.37.2 - 2024-02-05

* [FIXED][7832](https://github.com/stripe/stripe-android/pull/7832) Fixed an issue with `FlowController` when a custom `ViewModelProvider.Factory` is specified.

Dependencies updated in [7718](https://github.com/stripe/stripe-android/pull/7718) and [7851](https://github.com/stripe/stripe-android/pull/7851) and [7858](https://github.com/stripe/stripe-android/pull/7858):
* Bumped AndroidX Activity from 1.7.2 to 1.8.2.
* Bumped AndroidX Fragment from 1.5.5 to 1.6.2.
* Bumped AndroidX Lifecycle from 2.6.1 to 1.7.0.
* Bumped AndroidX Navigation from 2.5.3 to 2.7.6.
* Bumped AndroidX Preference from 1.2.0 to 1.2.1.
* Bumped AndroidX RecyclerView from 1.2.1 to 1.3.1.
* Bumped Coroutines from 1.6.4 to 1.7.3.
* Bumped Google Places from 3.0.0 to 3.3.0.
* Bumped Kotlin from 1.8.22 to 1.9.22.
* Bumped Material from 1.8.0 to 1.11.0.
* Bumped Mavericks from 3.0.7 to 3.0.9.

## 20.37.1 - 2024-01-25

### PaymentSheet
* [FIXED][7822](https://github.com/stripe/stripe-android/pull/7822) Fixed an issue where the SDK was unable to follow URL redirects in some cases.

### Payments
* [FIXED][7822](https://github.com/stripe/stripe-android/pull/7822) Fixed an issue where the SDK was unable to follow URL redirects in some cases.

## 20.37.0 - 2024-01-22

### Payments
* [CHANGED][7722](https://github.com/stripe/stripe-android/pull/7722) Added passive hCaptcha on Radar session creation endpoint. In order to enable hCaptcha on this endpoint, you must provide an activity to this method call (see the new optional activity parameter).
* [FIXED][7777](https://github.com/stripe/stripe-android/pull/7777) Fixed an issue in `PaymentSession` where tapping the `Add card` button stopped working after it was clicked once.

Dependencies updated:
* [7603](https://github.com/stripe/stripe-android/pull/7603) Bumped compile SDK from 33 to 34.

## 20.36.1 - 2024-01-08

### Identity
* [FIXED][7757](https://github.com/stripe/stripe-android/pull/7757) Fixed a crash when retrying the selfie scan.

## 20.36.0 - 2023-12-18

### PaymentSheet
* [ADDED][7713](https://github.com/stripe/stripe-android/pull/7713) PaymentSheet now supports [card brand choice](https://stripe.com/docs/card-brand-choice) for eligible merchants and transactions. To provide a list of preferred networks, use `PaymentSheet.Configuration.preferredNetworks`.
* [ADDED][7447](https://github.com/stripe/stripe-android/pull/7447) PaymentSheet now supports [Bacs Direct Debit](https://stripe.com/docs/payments/payment-methods/bacs-debit) for PaymentIntents.

### CustomerSheet
* [ADDED][7713](https://github.com/stripe/stripe-android/pull/7713) CustomerSheet now supports [card brand choice](https://stripe.com/docs/card-brand-choice) for eligible merchants and transactions. To provide a list of preferred networks, use `PaymentSheet.Configuration.preferredNetworks`.

### Payments
* [ADDED][7713](https://github.com/stripe/stripe-android/pull/7713) `CardInputWidget`, `CardMultilineWidget`, and `CardFormView` now support [card brand choice](https://stripe.com/docs/card-brand-choice) for eligible merchants. To provide a list of preferred networks, use `setPreferredNetworks()`.

* [DEPRECATED][7723](https://github.com/stripe/stripe-android/pull/7723) `IssuingCardPinService` is deprecated and will be removed in a future release. [Please use Issuing Elements instead](https://stripe.com/docs/issuing/elements)

## 20.35.2 - 2023-12-11

### PaymentSheet
* [FIXED][7683](https://github.com/stripe/stripe-android/pull/7683) Fixed an issue where PaymentSheet didn't correctly consider `BillingDetailsCollectionConfiguration` when transacting with Google Pay.

## 20.35.1 - 2023-12-04

### Identity
* [CHANGED][7407](https://github.com/stripe/stripe-android/pull/7407) Updated the UX for Consent and DocSelection page.

## 20.35.0 - 2023-11-28

### PaymentSheet
* [ADDED][7249](https://github.com/stripe/stripe-android/pull/7249) PaymentSheet now supports configuring the Google Pay button type in the `GooglePayConfiguration`.
* [FIXED][7623](https://github.com/stripe/stripe-android/pull/7623) Fixed an issue where FlowController did not save a newly added payment method as the default method.
* [FIXED][7496](https://github.com/stripe/stripe-android/pull/7496) Fixed an issue where PaymentSheet did not save a newly added payment method as the default method.
* [FIXED][7584](https://github.com/stripe/stripe-android/pull/7584) Fixed an issue where PaymentSheet would render with a lightened surface color in dark mode.
* [FIXED][7635](https://github.com/stripe/stripe-android/pull/7635) Fixed an issue where PaymentSheet wouldn't accept valid Mexican phone numbers.

### CustomerSheet
* [ADDED][7644](https://github.com/stripe/stripe-android/pull/7644) Added support for updating a payment method in the experimental `CustomerAdapter` interface.
* [CHANGED][7627](https://github.com/stripe/stripe-android/pull/7627) Updated the experimental CustomerSheet.Configuration to require a merchant name.

## 20.34.4 - 2023-11-02

### PaymentSheet
* [FIXED][7570](https://github.com/stripe/stripe-android/pull/7570) Fixed an issue where compiling PaymentSheet with R8 would cause an irrelevant warning for missing classes from Financial Connections if the module wasn't included.
* [FIXED][7571](https://github.com/stripe/stripe-android/pull/7571) Fixed an issue where CustomerSheet would throw an error related to invalid payment_method_types.

### Financial Connections
* [FIXED][7575](https://github.com/stripe/stripe-android/pull/7575) Don't show microdeposits screen if microdeposits are not required.

## 20.34.3 - 2023-10-31

### PaymentSheet
* [FIXED][7530](https://github.com/stripe/stripe-android/pull/7530) Fixed an issue which caused PaymentSheet to transitively include the Financial Connections SDK even if not requested.
* [FIXED][7545](https://github.com/stripe/stripe-android/pull/7545) Fixed an issue where the US Bank Account collection flow would not launch when using FlowController with Payment Intents.

## 20.34.2 - 2023-10-30

### PaymentSheet
* [FIXED][7499](https://github.com/stripe/stripe-android/pull/7499) Fixed an issue with incorrect error messages when encountering a failure after 3D Secure authentication.
* [FIXED][7464](https://github.com/stripe/stripe-android/pull/7464) Fixed an issue where canceling the US Bank Account selection flow prevents the user from launching it again.
* [FIXED][7529](https://github.com/stripe/stripe-android/pull/7529) PaymentSheet no longer displays saved cards that originated from Apple Pay or Google Pay.

## 20.34.1 - 2023-10-24

### Payments
* [FIXED][7485](https://github.com/stripe/stripe-android/pull/7485) Fixed a crash when using `CardInputWidget` in an AppCompat theme.

## 20.34.0 - 2023-10-23

### Payments
* [ADDED][7449](https://github.com/stripe/stripe-android/pull/7449) Added saved payment method support for SEPA family payment methods.

## 20.33.0 - 2023-10-16

### Payments
* [ADDED][7431](https://github.com/stripe/stripe-android/pull/7431) Added bindings support for MobilePay. See [private beta information](https://stripe.com/docs/payments/mobilepay).

## 20.32.1 - 2023-10-09

### PaymentSheet
* [FIXED][7387](https://github.com/stripe/stripe-android/pull/7387) Fixed a bug where `AddressLauncher.present` would crash.

Dependencies updated:
* [7409](https://github.com/stripe/stripe-android/pull/7409) Bumped Kotlin to 1.8.22 and Compose Compiler to 1.4.8.

## 20.32.0 - 2023-09-25

### PaymentSheet
* [ADDED][7337](https://github.com/stripe/stripe-android/pull/7337) PaymentSheet now supports Swish for PaymentIntents in private beta.

### Payments
* [ADDED][7337](https://github.com/stripe/stripe-android/pull/7337) Added support for Swish for PaymentIntents in private beta.

### Financial Connections
* [FIXED][7331](https://github.com/stripe/stripe-android/pull/7331) When cancelling out of a auth session, going back to the consent screen required two back taps.

Dependencies updated:
* [7297](https://github.com/stripe/stripe-android/pull/7297) Bumped Compose Foundation, Compose Material, Compose Runtime, and Compose UI from 1.4.3 to 1.5.1.

## 20.31.0 - 2023-09-18

### PaymentSheet
* [ADDED][7314](https://github.com/stripe/stripe-android/pull/7314) PaymentSheet now supports Revolut Pay for SetupIntents, and PaymentIntents with setup for future usage.
* [ADDED][7308](https://github.com/stripe/stripe-android/pull/7308) PaymentSheet now supports Konbini for PaymentIntents.
* [ADDED][7302](https://github.com/stripe/stripe-android/pull/7302) PaymentSheet now supports Alma for PaymentIntents in private beta.
* [ADDED][7191](https://github.com/stripe/stripe-android/pull/7191) `PaymentSheet.GooglePayConfiguration` now takes an optional `amount` and `label`. The `amount` will be displayed in Google Pay for SetupIntents, while `label` will be displayed for both PaymentIntents and SetupIntents.
* [FIXED][7316](https://github.com/stripe/stripe-android/pull/7316) Fixed an issue where amounts in Serbian Dinar were displayed incorrectly.

### Payments
* [ADDED][7315](https://github.com/stripe/stripe-android/pull/7315) Added support for Revolut Pay.
* [ADDED][7191](https://github.com/stripe/stripe-android/pull/7191) `GooglePayLauncher` now takes an optional `label` when presenting Google Pay for PaymentIntents, and an optional `amount` and `label` when presenting for SetupIntents.
* [ADDED][7191](https://github.com/stripe/stripe-android/pull/7191) `GooglePayPaymentMethodLauncher` now takes an optional `label` when presenting Google Pay.

## 20.30.2 - 2023-09-13

### PaymentSheet
* [ADDED][7281](https://github.com/stripe/stripe-android/pull/7281) PaymentSheet now supports OXXO for PaymentIntents.
* [ADDED][7282](https://github.com/stripe/stripe-android/pull/7282) PaymentSheet now supports Boleto for PaymentIntents, SetupIntents, and PaymentIntents with setup for future usage.
* [FIXED][7303](https://github.com/stripe/stripe-android/pull/7303) Fixed an issue where SEPA mandate texts were being displayed for payment methods when they shouldn't be.

## 20.30.1 - 2023-09-11

⚠️ Note: This release contains a bug where SEPA mandate texts were being displayed for payment methods when they shouldn't be. Please use version 20.30.2 or newer instead.

### Financial Connections
* [FIXED][7290](https://github.com/stripe/stripe-android/pull/7290) Fixed an issue where attempting to go back on the first screen caused a crash since there is no other screen in the back stack.

## 20.30.0 - 2023-09-11

⚠️ Note: This release contains a bug where SEPA mandate texts were being displayed for payment methods when they shouldn't be. Please use version 20.30.2 or newer instead.

### PaymentSheet
* [ADDED] PaymentSheet now supports the following payment methods for SetupIntents and PaymentIntents with setup for future usage:
  * [7274](https://github.com/stripe/stripe-android/pull/7274) Alipay
  * [7273](https://github.com/stripe/stripe-android/pull/7273) BECS Direct Debit
  * [7264](https://github.com/stripe/stripe-android/pull/7264) Cash App Pay
  * [7269](https://github.com/stripe/stripe-android/pull/7269) iDEAL
  * [7270](https://github.com/stripe/stripe-android/pull/7270) SEPA
  * [7272](https://github.com/stripe/stripe-android/pull/7272) Sofort
* [FIXED][7283](https://github.com/stripe/stripe-android/pull/7283) Fixed an issue where Bancontact SetupIntent or PaymentIntent with setup for future usage would show the mandate text in the middle of the form. 

## 20.29.2 - 2023-09-05

### PaymentSheet
* [ADDED][7263](https://github.com/stripe/stripe-android/pull/7263) PaymentSheet now supports Bancontact SetupIntent and PaymentIntent with setup for future usage.

## 20.29.1 - 2023-08-31

### PaymentSheet

* [FIXED][7239](https://github.com/stripe/stripe-android/pull/7239) Fix bottom sheet for APIs below 30.
* [ADDED][7062](https://github.com/stripe/stripe-android/pull/7062) PaymentSheet now supports BLIK for PaymentIntents.

## 20.29.0 - 2023-08-28

⚠️ Note: This release contains a bug on devices running API 29 and below where PaymentSheet doesn't dismiss. Customers can't cancel out of PaymentSheet and it doesn't dismiss when payment completes. Please use version 20.29.1 or newer instead.

### PaymentSheet
* [ADDED][7198](https://github.com/stripe/stripe-android/pull/7198) PaymentSheet now supports GrabPay for PaymentIntents.
* [ADDED][7214](https://github.com/stripe/stripe-android/pull/7214) PaymentSheet now supports FPX for PaymentIntents.
* [ADDED][7199](https://github.com/stripe/stripe-android/pull/7199) PaymentSheet now supports AmazonPay for PaymentIntents in private beta.
* [CHANGED][7144](https://github.com/stripe/stripe-android/pull/7144) PaymentSheet now features rounded corners with the radius provided in `PaymentSheet.Shapes.cornerRadiusDp`.
* [FIXED][7190](https://github.com/stripe/stripe-android/pull/7190) Fixed an issue where amounts in Laotian Kip were displayed incorrectly.

### CustomerSheet
* [ADDED] [CustomerSheet](https://stripe.com/docs/elements/customer-sheet?platform=android) is now available in private beta.

## 20.28.3 - 2023-08-21

### Financial Connections
* [FIXED][7153](https://github.com/stripe/stripe-android/pull/7153) Updated launchMode to single task to fix browser returns to the SDK on certain browsers.

## 20.28.2 - 2023-08-14

### PaymentSheet
* [FIXED][7147](https://github.com/stripe/stripe-android/pull/7147) Fixed an issue where we displayed incorrect error messages for some languages.

## 20.28.1 - 2023-08-09

### PaymentSheet
* [FIXED][7136](https://github.com/stripe/stripe-android/pull/7136) Fixed an issue where the Google Pay button in PaymentSheet was not clickable in some cases.

## 20.28.0 - 2023-07-31
### Identity
* [ADDED][6438](https://github.com/stripe/stripe-android/pull/6438) Supports [phone verification](https://stripe.com/docs/identity/phone) in Identity mobile SDK.

## 20.27.3 - 2023-07-24

### Payments
* [CHANGED] The return type for several methods in `Stripe` has changed from `T?` (nullable) to `T` to better reflect possible behavior. These methods continue to be throwing and should be wrapped in a `try/catch` block.
* [FIXED][6977](https://github.com/stripe/stripe-android/pull/6977) Fixed an issue where `Stripe.retrievePossibleBrands()` returned incorrect results. 

## 20.27.2 - 2023-07-18

### PaymentSheet
* [FIXED] Fixed various bugs in Link private beta.

## 20.27.1 - 2023-07-17

### PaymentSheet
* [FIXED][6992](https://github.com/stripe/stripe-android/pull/6992) Fixed an issue where incorrect padding was set on the Google Pay button.

## 20.27.0 - 2023-07-10

### PaymentSheet
* [ADDED][6857](https://github.com/stripe/stripe-android/pull/6857) You can now collect payment details before creating a PaymentIntent or SetupIntent. See [our docs](https://stripe.com/docs/payments/accept-a-payment-deferred?platform=android) for more info. This integration also allows you to [confirm the Intent on the server](https://stripe.com/docs/payments/finalize-payments-on-the-server?platform=android).

## 20.26.0 - 2023-07-05

### PaymentSheet
* [ADDED][6583](https://github.com/stripe/stripe-android/pull/6583) Added top-level methods `rememberPaymentSheet()` and `rememberPaymentSheetFlowController()` for easier integration in Compose.
* [DEPRECATED][6583](https://github.com/stripe/stripe-android/pull/6583) `PaymentSheetContract` has been deprecated and will be removed in a future release. Use the `PaymentSheet` constructor or new `rememberPaymentSheet()` method instead.

### Payments
* [ADDED][6912](https://github.com/stripe/stripe-android/pull/6912) `GooglePayPaymentMethodLauncher` can now be presented with an amount of type `Long`. The method to present with an `Int` has been deprecated.
* [DEPRECATED][6912](https://github.com/stripe/stripe-android/pull/6912) `GooglePayLauncherContract` and `GooglePayPaymentMethodLauncherContract` have been deprecated and will be removed in a future release. Use `GooglePayLauncher` and `GooglePayPaymentMethodLauncher` directly instead.

### StripeCardScan
* [CHANGED][7057](https://github.com/stripe/stripe-android/pull/7057) Updated CIV to use CameraX by default instead of Camera1.

## 20.25.8 - 2023-06-26

### Financial Connections
* [CHANGED][6919](https://github.com/stripe/stripe-android/pull/6919) Updated polling options for account retrieval and OAuth results to match other platforms.

## Payments
[ADDED][6925](https://github.com/stripe/stripe-android/pull/6925) Added top-level remember methods for `PaymentLauncher`, `GooglePayLauncher`, and `GooglePayPaymentMethodLauncher`.
[DEPRECATED][6925](https://github.com/stripe/stripe-android/pull/6925) Deprecated static `rememberLauncher()` methods for `PaymentLauncher`, `GooglePayLauncher`, and `GooglePayPaymentMethodLauncher`.

## 20.25.7 - 2023-06-20

### Financial Connections
* [FIXED][6900](https://github.com/stripe/stripe-android/pull/6900) Stop using getParcelableExtra from API 33 (see https://issuetracker.google.com/issues/240585930)

## 20.25.6 - 2023-06-12

### Financial Connections
* [FIXED][6836](https://github.com/stripe/stripe-android/pull/6836) Prevents double navigation when tapping too quickly.
* [FIXED][6853](https://github.com/stripe/stripe-android/pull/6853) Handle process kills after returning from browsers in Auth sessions.
* [FIXED][6837](https://github.com/stripe/stripe-android/pull/6837) Don't create duplicated Auth sessions after user closes web browser.
* [CHANGED][6850](https://github.com/stripe/stripe-android/pull/6850) Removes Toast shown after gracefully failing if no browser installed.

## 20.25.5 - 2023-06-05

### PaymentSheet
* [CHANGED] The experimental API for [finalizing payments on the server](https://stripe.com/docs/payments/finalize-payments-on-the-server?platform=android) has changed:
  * Instead of providing only the `PaymentMethod` ID, `CreateIntentCallback` now provides the entire `PaymentMethod` object.
  * `CreateIntentCallbackForServerSideConfirmation` has been removed. If you’re using server-side confirmation, use `CreateIntentCallback` and its new `shouldSavePaymentMethod` parameter.
  * `CreateIntentCallback`, `CreateIntentResult`, and `ExperimentalPaymentSheetDecouplingApi` have been moved to the `paymentsheet` module. Update your imports from `com.stripe.android.*` to `com.stripe.android.paymentsheet.*`.

### Financial Connections
* [FIXED][6794](https://github.com/stripe/stripe-android/pull/6794) Gracefully fails when no web browser available.
* [FIXED][6813](https://github.com/stripe/stripe-android/pull/6813) Added Mavericks related proguard rules to the consumer-rules file.

## 20.25.4 - 2023-05-30

### All SDKs
* [FIXED][6771](https://github.com/stripe/stripe-android/pull/6771) Fixed the length of phone number field.

### Financial Connections
* [CHANGED][6789](https://github.com/stripe/stripe-android/pull/6789) Updated Mavericks to 3.0.3.

## 20.25.3 - 2023-05-23

### PaymentSheet
* [CHANGED][6687](https://github.com/stripe/stripe-android/pull/6687) Show the US Bank Account payment method if the specified verification method is either automatic or instant. Otherwise, hide the payment method.
* [FIXED][6736](https://github.com/stripe/stripe-android/pull/6736) Fixed an issue where Google Places caused errors with R8.

## 20.25.2 - 2023-05-15

### PaymentSheet
* [FIXED][6680](https://github.com/stripe/stripe-android/pull/6680) Made payments with Cash App Pay more reliable.

### Payments
* [FIXED][6680](https://github.com/stripe/stripe-android/pull/6680) Made payments with Cash App Pay more reliable.

## 20.25.1 - 2023-05-10
* [CHANGED][6697](https://github.com/stripe/stripe-android/pull/6697) Revert BOM change and use compose 1.4.3. 
* [FIXED][6698](https://github.com/stripe/stripe-android/pull/6698) ImageDecoder: Exception in invokeOnCancellation handler.

## 20.25.0 - 2023-05-08

### All SDKs
* [CHANGED][6635](https://github.com/stripe/stripe-android/pull/6635) Use non transitive R classes.
* [CHANGED][6676](https://github.com/stripe/stripe-android/pull/6676) Updated Compose BOM to 2023.05.00.

### Identity
* [ADDED][6642](https://github.com/stripe/stripe-android/pull/6642) Support Test mode M1.
 
## 20.24.2 - 2023-05-03

### Payments
* [FIXED][6664](https://github.com/stripe/stripe-android/pull/6664) Fixed an issue where 3DS2 would crash when using payments SDKs with the card scan SDK.

## 20.24.1 - 2023-05-01

### Payments
* [FIXED][6612](https://github.com/stripe/stripe-android/pull/6612) Fixed an issue where the Android Gradle Plugin 8.0 and later would cause issues with R8 in full mode related to missing classes.

### All SDKs
* [CHANGED][6603](https://github.com/stripe/stripe-android/pull/6603) Added a `stripe` prefix to our resources to avoid name conflicts.
* [FIXED][6602](https://github.com/stripe/stripe-android/pull/6602) Fixed an issue which caused a compiler error (duplicate class) when including payments *and* identity SDKs.
* [FIXED][6611](https://github.com/stripe/stripe-android/pull/6611) Fixed an issue where countries might be filtered out on old Android versions (notably Kosovo).

## 20.24.0 - 2023-04-24

### PaymentSheet
* [CHANGED][6471](https://github.com/stripe/stripe-android/pull/6471) Updated Google Pay button to match new brand guidelines. You can now change the radius of the Google Pay and Link buttons with the [Appearance API](https://stripe.com/docs/elements/appearance-api?platform=android#shapes-android). Additionally, this change updates the `com.google.android.gms:play-services-wallet` version from `19.1.0` to `19.2.0-beta01`.

## 20.23.1 - 2023-04-17

### PaymentSheet
* [FIXED][6551](https://github.com/stripe/stripe-android/pull/6551) Fixed a build issue where `BillingDetailsCollectionConfiguration` couldn't be found in the classpath. If you worked around this issue by importing `payments-ui-core` directly, undo this change and update the import of `BillingDetailsCollectionConfiguration` to `com.stripe.android.paymentsheet.PaymentSheet.BillingDetailsCollectionConfiguration`.

## 20.23.0 - 2023-04-17

### PaymentSheet
* [ADDED] Added `billingDetailsCollectionConfiguration` to configure how you want to collect billing details. See the docs [here](https://stripe.com/docs/payments/accept-a-payment?platform=android&ui=payment-sheet#billing-details-collection).

### Identity
* [ADDED][6536](https://github.com/stripe/stripe-android/pull/6536) Added test mode for the SDK.

## 20.22.0 - 2023-04-10

### All SDKs
* [CHANGED][6492](https://github.com/stripe/stripe-android/pull/6492) Updated Compose to 1.4.1.

### PaymentSheet
* [FIXED][6434](https://github.com/stripe/stripe-android/pull/6434) Fixed an issue where the `Save this card for future payments` checkbox wasn't displayed in some cases even though it should have been.

### Financial Connections
* [CHANGED][6436](https://github.com/stripe/stripe-android/pull/6436) Updated Mavericks to 3.0.2.

## 20.21.1 - 2023-03-27

### PaymentSheet
* [FIXED][6411](https://github.com/stripe/stripe-android/pull/6411) Fixed an issue in the expiry date field that could cause an exception.

### Financial Connections
* [CHANGED][6403](https://github.com/stripe/stripe-android/pull/6403) Use light status bar and navigation bar.
* [CHANGED][6404](https://github.com/stripe/stripe-android/pull/6404) Update UI for no search results in institution picker.

### StripeCardScan
* [ADDED][6409](https://github.com/stripe/stripe-android/pull/6409) Support running Cardscan with TFLite in Google Play.

## 20.21.0 - 2023-03-20

### Payments
* [ADDED][6335](https://github.com/stripe/stripe-android/pull/6335) Added `Stripe.possibleCardBrands` which retrieves a list of possible card brands given a card number.
* [FIXED][6376](https://github.com/stripe/stripe-android/pull/6376) Fixed BLIK payment bindings.

### PaymentSheet
* [FIXED][6366](https://github.com/stripe/stripe-android/pull/6366) Fixed an issue where the result couldn't be parsed in `PaymentSheetContract`.
* [FIXED][6386](https://github.com/stripe/stripe-android/pull/6386) Fixed an issue where `FlowController.getPaymentOption()` and `PaymentOptionCallback` might return an outdated payment option in some cases.

### Financial Connections
* [FIXED][6375](https://github.com/stripe/stripe-android/pull/6375) Fixed Accessible data callout texts.

### Identity
* [ADDED][6380](https://github.com/stripe/stripe-android/pull/6380) Integrate with `ml-core` and allow user to swap TFLite runtime.

## 20.20.0 - 2023-03-13

### Payments
* [ADDED][6306](https://github.com/stripe/stripe-android/pull/6306) Added support for Cash App Pay. See the docs [here](https://stripe.com/docs/payments/cash-app-pay).

### PaymentSheet
* [ADDED][6306](https://github.com/stripe/stripe-android/pull/6306) Added support for Cash App Pay.
* [FIXED][6326](https://github.com/stripe/stripe-android/pull/6326) Fixed an issue where the primary button would lose its padding on configuration changes.
* [ADDED][5672](https://github.com/stripe/stripe-android/pull/5672) Added support for credit card autofill.

### Identity
* [FIXED][6341](https://github.com/stripe/stripe-android/pull/6341) Fixed an issue when remote image URI contains query parameters.

## 20.19.5 - 2023-03-06

### Payments
* [ADDED][6279](https://github.com/stripe/stripe-android/pull/6279) Update to Stripe 3DS2 6.1.7, removed keep-all proguard rules in favor of the minimal required ones.

### PaymentSheet
* [ADDED][6283](https://github.com/stripe/stripe-android/pull/6283) Added support for Zip payments.

### Identity
* [ADDED] ID/Address verification

## 20.19.4 - 2023-02-27

### StripeCardScan
* [FIXED][6253](https://github.com/stripe/stripe-android/pull/6253) Use the full screen card scanner to alleviate fragment crashes

### All SDKs
* [ADDED][6227](https://github.com/stripe/stripe-android/pull/6227) Removed keep-all proguard rules in favor of the minimal required ones. 

## 20.19.3 - 2023-02-13

### Financial Connections
* Stability and efficiency improvements.

## 20.19.2 - 2023-02-06

### PaymentSheet
* [ADDED][6174](https://github.com/stripe/stripe-android/pull/6174) Make PaymentLauncher.create methods Java-friendly.
* [FIXED][6172](https://github.com/stripe/stripe-android/pull/6172) Centers PaymentSheet on tablets.

## 20.19.1 - 2023-01-30

### PaymentSheet
* [FIXED][6136](https://github.com/stripe/stripe-android/pull/6136) Fixed an issue where the primary button wouldn't show the amount for payment intents.
* [FIXED][6142](https://github.com/stripe/stripe-android/pull/6142) Fixed an issue where pressing the back button during processing would cause a `PaymentSheetResult.Canceled`.

## 20.19.0 - 2023-01-23

### PaymentSheet
* [CHANGED][5927](https://github.com/stripe/stripe-android/pull/5927) Customers can now re-enter the autocomplete flow of the Address Element by tapping an icon in the line 1 text field.
* [FIXED][6090](https://github.com/stripe/stripe-android/pull/6090) Fixed an issue where adding a payment method to a Link account didn’t work when using `PaymentSheet.FlowController`.

## 20.18.0 - 2023-01-17

### Payments
* [ADDED][6012](https://github.com/stripe/stripe-android/pull/6012) Support for the predictive back gesture.

### PaymentSheet
* [DEPRECATED][5928](https://github.com/stripe/stripe-android/pull/5928) Deprecated `PaymentOption` public constructor, and `drawableResourceId` property.
* [ADDED][5928](https://github.com/stripe/stripe-android/pull/5928) Added `PaymentOption.icon()`, which returns a `Drawable`, and replaces `PaymentOption.drawableResourceId`.
* [ADDED][6012](https://github.com/stripe/stripe-android/pull/6012) Support for the predictive back gesture.

### Financial Connections
* [ADDED][6012](https://github.com/stripe/stripe-android/pull/6012) Support for the predictive back gesture.

### CardScan
* [ADDED][6012](https://github.com/stripe/stripe-android/pull/6012) Support for the predictive back gesture.

### Identity
* [CHANGED][5981](https://github.com/stripe/stripe-android/pull/5981) Fully migrate to Jetpack Compose.

## 20.17.0 - 2022-12-12

### Payments
* [CHANGED][5938](https://github.com/stripe/stripe-android/pull/5938) Methods on `Stripe` for retrieving and confirming intents now accept an optional `expand` argument to expand fields in the response.

### PaymentSheet
* [FIXED][5910](https://github.com/stripe/stripe-android/pull/5910) PaymentSheet now fails gracefully when launched with invalid arguments.

## 20.16.2 - 2022-12-05

### PaymentSheet
* [FIXED][5888](https://github.com/stripe/stripe-android/pull/5888) The primary button no longer stays disabled when returning from the `Add payment method` to the `Saved payment methods` screen.
* [CHANGED][5883](https://github.com/stripe/stripe-android/pull/5883) Fixed a few crashes when activities were launched on rooted devices.

### Financial Connections
* [CHANGED][5891](https://github.com/stripe/stripe-android/pull/5891) Fixed a few crashes when activities were launched on rooted devices.

## 20.16.1 - 2022-11-21

### PaymentSheet
* [CHANGED][5848](https://github.com/stripe/stripe-android/pull/5848) We now disable the back button while processing intents in `PaymentSheet` to prevent them from incorrectly being displayed as canceled.

### CardScan
* [SECURITY][5798](https://github.com/stripe/stripe-android/pull/5798) URL-encode IDs used in URLs to prevent injection attacks.

## 20.16.0 - 2022-11-14

### Payments

* [CHANGED][5789](https://github.com/stripe/stripe-android/pull/5789) We now disable the back button while confirming intents with `PaymentLauncher` to prevent them from incorrectly being displayed as failed.

### PaymentSheet

* [ADDED][5676](https://github.com/stripe/stripe-android/pull/5676) Added `AddressLauncher`, an [activity](https://stripe.com/docs/elements/address-element?platform=android) that collects local and international addresses for your customers.
* [ADDED][5769](https://github.com/stripe/stripe-android/pull/5769) Added `PaymentSheet.Configuration.allowsPaymentMethodsRequiringShippingAddress`. Previously, to allow payment methods that require a shipping address (e.g. Afterpay and Affirm) in `PaymentSheet`, you attached a shipping address to the PaymentIntent before initializing `PaymentSheet`. Now, you can instead set this property to `true` and set `PaymentSheet.Configuration.shippingDetails` or `PaymentSheet.FlowController.shippingDetails` whenever your customer’s shipping address becomes available. The shipping address will be attached to the PaymentIntent when the customer completes the checkout.

### Identity

* [FIXED][5816](https://github.com/stripe/stripe-android/pull/5816) Fixed an issue where the SDK would crash when recovering from process death.

## 20.15.4 - 2022-11-07

### CardScan

* [FIXED][5768](https://github.com/stripe/stripe-android/pull/5768) Fixed SDK version reporting in cardscan scan stats

### Identity

* [FIXED][5762](https://github.com/stripe/stripe-android/pull/5762) Use a custom implementation of FileProvider to avoid collision with client app.

## 20.15.3 - 2022-10-31

### PaymentSheet

* [ADDED][5729](https://github.com/stripe/stripe-android/pull/5729) Added support for a custom primary button label via `PaymentSheet.Configuration.primaryButtonLabel`.

### CardScan

* [FIXED][5749](https://github.com/stripe/stripe-android/pull/5749) Prevent multiple invocations to `/verify_frames`

## 20.15.2 - 2022-10-25

This release fixes a few bugs in `PaymentSession`, `PaymentSheet` and `CardScan`.

### Payments

* [FIXED][5722](https://github.com/stripe/stripe-android/pull/5722) Fix saving and restoring Google Pay selection in `PaymentSession`.

### PaymentSheet

* [FIXED][5738](https://github.com/stripe/stripe-android/pull/5738) Fix crash on Payment Sheet when integrating with Compose.

### CardScan

* [FIXED][5730](https://github.com/stripe/stripe-android/pull/5730) Fix crash during initialization.

## 20.15.1 - 2022-10-17

This release fixes some bugs in `ShippingInfoWidget`, `PaymentSheet`, and when the app is backgrounded during confirmation on Android 10 and 11.

### Payments

* [FIXED][5701](https://github.com/stripe/stripe-android/pull/5701) Treat blank fields as invalid in `ShippingInfoWidget`.
* [FIXED][5667](https://github.com/stripe/stripe-android/pull/5667) Completed payments are no longer incorrectly reported as having failed if the app is backgrounded during confirmation on Android 10 and 11.

### PaymentSheet

* [FIXED][5715](https://github.com/stripe/stripe-android/pull/5715) Postal codes for countries other than US and Canada are no longer limited to a single character.

## 20.15.0 - 2022-10-11

This release adds Link as a payment method to the SDK and fixes a minor issue with CardScan.

### PaymentSheet

* [ADDED][5692](https://github.com/stripe/stripe-android/pull/5692) Enable Link as a payment method.

### CardScan

* [FIXED][5679](https://github.com/stripe/stripe-android/pull/5679) Fix oversized verification_frames payloads leading to failed scans.

## 20.14.1 - 2022-10-03

This release expands the `payment_method` field on ACH requests and fixes a formatting error in `CardInputWidget`, `CardMultilineWidget`, and `CardFormView`.

### Payments

* [FIXED][5547](https://github.com/stripe/stripe-android/pull/5547) Expiry dates in `CardInputWidget`, `CardMultilineWidget`, and `CardFormView` are no longer formatted incorrectly on certain devices.

### PaymentSheet

* [FIXED][5624](https://github.com/stripe/stripe-android/pull/5624) `CollectBankAccountResult` included intents will now contain the expanded `payment_method` field.

## 20.14.0 - 2022-09-26
This release fixes a payment-method related error in `PaymentSheet` and manages missing permissions
on Financial Connections.

### PaymentSheet

* [FIXED][5592](https://github.com/stripe/stripe-android/pull/5592)[5613](https://github.com/stripe/stripe-android/pull/5613) Fix deletion of the last used payment method.

### Financial Connections

* [CHANGED][5583](https://github.com/stripe/stripe-android/pull/5583) Adds support for `account_numbers` permission.

## 20.13.0 - 2022-09-19
This release makes the `PaymentMethod.Card.networks` field public, fixes the Alipay integration and the card scan form encoding.

### Payments

* [CHANGED] [5552](https://github.com/stripe/stripe-android/pull/5552) Make `PaymentMethod.Card.networks` field public.
* [FIXED][5554](https://github.com/stripe/stripe-android/pull/5554) Fix Alipay integration when using the Alipay SDK.

### CardScan

* [FIXED] [5574](https://github.com/stripe/stripe-android/pull/5574) Fix encoding for form parameters for scan stats. 

## 20.12.0 - 2022-09-13
This release upgrades `compileSdkVersion` to 33, updates Google Pay button to match the new brand 
guidelines and fixes some bugs in `FlowController`.

* [CHANGED] [5495](https://github.com/stripe/stripe-android/pull/5495) Upgrade `compileSdkVersion`
  to 33.

### PaymentSheet

* [ADDED][5502](https://github.com/stripe/stripe-android/pull/5502) Added phone number minimum
  length validation.
* [ADDED][5518](https://github.com/stripe/stripe-android/pull/5518) Added state/province dropdown
  for US and Canada.
* [CHANGED][5487](https://github.com/stripe/stripe-android/pull/5487) Updated Google Pay button to
  match new brand guidelines.
* [FIXED][5480](https://github.com/stripe/stripe-android/pull/5480) `FlowController` now correctly
  preserves the previously selected payment method for guests.
* [FIXED][5545](https://github.com/stripe/stripe-android/pull/5545) Fix an issue where custom flow 
  PaymentSheet UI would have the bottom of the form cut off.

## 20.11.0 - 2022-08-29
This release adds postal code validation for PaymentSheet and fixed a fileprovider naming bug for Identity.

### PaymentSheet

* [ADDED][5456](https://github.com/stripe/stripe-android/pull/5456) Added postal code validation.

### Identity 

* [FIXED][5474](https://github.com/stripe/stripe-android/pull/5474) Update fileprovider name.

## 20.10.0 - 2022-08-22
This release contains several bug fixes for PaymentSheet and binary size optimization for Identity.

### PaymentSheet

* [FIXED][5422](https://github.com/stripe/stripe-android/pull/5422) Card expiration dates with a single-digit month are now preserved correctly when closing and re-opening the `PaymentSheet` via the `FlowController`.

### Identity
* [FIXED][5404](https://github.com/stripe/stripe-android/pull/5404) Remove Flex OP dependency from 
  Identity SDK and reduce its binary size.

## 20.9.0 - 2022-08-16
This release contains several bug fixes for Payments, PaymentSheet and Financial Connections. 
Adds `IdentityVerificationSheet#rememberIdentityVerificationSheet` for Identity. 

### PaymentSheet

* [ADDED][5340](https://github.com/stripe/stripe-android/pull/5340) Add a `resetCustomer` method to 
  `PaymentSheet`, that clears any persisted authentication state.
* [FIXED][5388](https://github.com/stripe/stripe-android/pull/5388) Fixed issue with Appearance API
  not working with `FlowController`.
* [FIXED][5399](https://github.com/stripe/stripe-android/pull/5399) Bank Account Payments that pass 
  stripeAccountId for connected accounts will now succeed.

### Payments

* [FIXED][5399](https://github.com/stripe/stripe-android/pull/5399) `CollectBankAccountLauncher` now 
  accepts `stripeAccountId` for Connect merchants.

### Financial Connections

* [FIXED][5408](https://github.com/stripe/stripe-android/pull/5408) `FinancialConnectionsSheet#Configuration`
  now accepts `stripeAccountId` for Connect merchants.

### Identity
* [ADDED][5370](https://github.com/stripe/stripe-android/pull/5370) Add factory method for Compose.

## 20.8.0 - 2022-08-01

This release contains several bug fixes for Payments, PaymentSheet, deprecates `createForCompose`, 
and adds new `rememberLauncher` features for Payments

### PaymentSheet

* [FIXED][5321](https://github.com/stripe/stripe-android/pull/5321) Fixed issue with forever loading
  and mochi library.
* [FIXED][5253](https://github.com/stripe/stripe-android/pull/5253) Setting setup_future_usage on
  the LPM level Payment Method Options remove the checkbox.

### Payments

* [FIXED][5308](https://github.com/stripe/stripe-android/pull/5308) OXXO so that processing is
  considered a successful terminal state, similar to Konbini and Boleto.
* [FIXED][5138](https://github.com/stripe/stripe-android/pull/5138) Fixed an issue where
  PaymentSheet will show a failure even when 3DS2 Payment/SetupIntent is successful.
* [ADDED][5274](https://github.com/stripe/stripe-android/pull/5274) Create `rememberLauncher` method
  enabling usage of `GooglePayLauncher`, `GooglePayPaymentMethodLauncher` and `PaymentLauncher` in
  Compose.
* [DEPRECATED][5274](https://github.com/stripe/stripe-android/pull/5274)
  Deprecate `PaymentLauncher.createForCompose` in favor of  `PaymentLauncher.rememberLauncher`.

## 20.7.0 - 2022-07-06

This release adds additional support for Afterpay/Clearpay in PaymentSheet.

### PaymentSheet

* [ADDED][5221](https://github.com/stripe/stripe-android/pull/5221) Afterpay/Clearpay support for
  FR, ES countries and EUR currencies
* [FIXED][5215](https://github.com/stripe/stripe-android/pull/5215) Fix issue with us_bank_account
  appearing in payment sheet when Financial Connections SDK is not available

### Payments

* [FIXED][5226](https://github.com/stripe/stripe-android/pull/5226)
  Persist `GooglePayLauncherViewModel` state across process death
* [ADDED][5238](https://github.com/stripe/stripe-android/pull/5238) Expose the current card brand in
  CardFormView, CardInputWidget, and CardMultiLineWidget

### Identity

* [ADDED][5149](https://github.com/stripe/stripe-android/pull/5149) First release to fully support
  selfie capture

## 20.6.2 - 2022-06-23

This release contains several bug fixes for Payments, reduces the size of StripeCardScan, and adds
new `rememberFinancialConnections` features for Financial Connections.

* [CHANGED] [5162](https://github.com/stripe/stripe-android/pull/5162) Upgrade `compileSdkVersion`
  to 32, Kotlin version to 1.6.21, Android Gradle plugin to 7.2.1.

### Financial Connections

* [ADDED][5117](https://github.com/stripe/stripe-android/pull/5117) Adds
  rememberFinancialConnectionsSheet and rememberFinancialConnectionsSheetForToken.

### Payments

* [FIXED][5195](https://github.com/stripe/stripe-android/pull/5195) Fix focus when navigating across
  compose fields
* [FIXED][5196](https://github.com/stripe/stripe-android/pull/5196) Fix
  PaymentOptionsAddPaymentMethodFragmentTest
* [FIXED][5183](https://github.com/stripe/stripe-android/pull/5183) Fix Link payment option card in
  dark mode
* [FIXED][5148](https://github.com/stripe/stripe-android/pull/5148) Restore selected payment method
  when user returns to Link
* [FIXED][5142](https://github.com/stripe/stripe-android/pull/5142) Fix issue with animations
  running on main thread

### CardScan

* [CHANGED][5144](https://github.com/stripe/stripe-android/pull/5144) Add a minimal TFLite module to
  stripecardscan.

## 20.5.0 - 2022-06-01

This release contains several bug fixes for Payments and PaymentSheet, deprecates the
PaymentSheet's `primaryButtonColor` api in favor of the
new [appearance api](https://stripe.com/docs/elements/appearance-api?platform=android), and adds
card brand icons to the card details form.

### PaymentSheet

* [DEPRECATED][5061](https://github.com/stripe/stripe-android/pull/5061) Add Deprecated annotation
  to old primaryButtonColor api.
* [FIXED][5068](https://github.com/stripe/stripe-android/pull/5068) Fix missing theming for add lpm
  button and notes text.
* [ADDED][5069](https://github.com/stripe/stripe-android/pull/5069) Add card brand icons to card
  details form.

### Payments

* [FIXED][5079](https://github.com/stripe/stripe-android/pull/5079) Add 3ds2 url to list of
  completion URLs so callbacks work correctly.
* [FIXED][5094](https://github.com/stripe/stripe-android/pull/5094) Use correct cvc icon in card
  form view.

### CardScan

* [FIXED] [5075](https://github.com/stripe/stripe-android/pull/5075) Prevent a crash when the
  fragment is detached.

## 20.4.0 - 2022-05-23

This release
adds [appearance customization APIs](https://github.com/stripe/stripe-android/blob/master/paymentsheet/src/main/java/com/stripe/android/paymentsheet/PaymentSheet.kt#L186)
to payment sheet and enables Affirm and AU BECS direct debit as payment methods within Payment
Sheet.

### Payments

* [CHANGED][5038](https://github.com/stripe/stripe-android/pull/5038) Remove force portrait mode in
  Google Pay.
* [ADDED][5011](https://github.com/stripe/stripe-android/pull/5011) Add `allowCreditCards`
  to `GooglePayLauncher`

### PaymentSheet

* [FIXED][5039](https://github.com/stripe/stripe-android/pull/5039) Fixed the format of the country
  dropdown in PaymentSheet for all languages.
* [ADDED][5042](https://github.com/stripe/stripe-android/pull/5042) Added Affirm and AU BECS Direct
  Debit.
* [ADDED][5020](https://github.com/stripe/stripe-android/pull/5020) Merge Appearance APIs to master.
* [FIXED][5022](https://github.com/stripe/stripe-android/pull/5022) Add missing translation for card
  information.
* [FIXED][5048](https://github.com/stripe/stripe-android/pull/5048) Fixed a crash when removing the
  last payment method in the custom flow editor.

## 20.3.0 - 2022-05-16

This release adds `us_bank_account` PaymentMethod to PaymentSheet.

### PaymentSheet

* [FIXED][5011](https://github.com/stripe/stripe-android/pull/5011) fix flying payment sheet by
  downgrading material from 1.6 to 1.5
* [ADDED][4964](https://github.com/stripe/stripe-android/pull/4964) `us_bank_account` PaymentMethod
  is now available in PaymentSheet

### camera-core

* [FIXED][5004](https://github.com/stripe/stripe-android/pull/5004) Fix front camera callback to
  return an upside down image

## 20.2.2 - 2022-05-09

This release contains bug fixes in PaymentSheet.

### PaymentSheet

* [FIXED][4966](https://github.com/stripe/stripe-android/pull/4966) Replaced alpha
  androidx.lifecycle dependencies with stable versions
* [FIXED][4961](https://github.com/stripe/stripe-android/pull/4961) Fix issue entering text with
  small forms.

## 20.2.1 - 2022-05-03

This release contains bug fixes in PaymentSheet and Payments.

### Payments

* [CHANGED] [4910](https://github.com/stripe/stripe-android/pull/4910) Some changes affecting
  CollectBankAccountLauncher (ACH)
    * `CollectBankAccountResponse#LinkAccountSession` to `FinancialConnectionsSession`
    * `LinkedAccount` to `FinancialConnectionsAccount`.

### PaymentSheet

* [FIXED] [4918](https://github.com/stripe/stripe-android/pull/4918) Fix a problem introduced in
  20.0.0 where save for future use was defaulted to true.
* [FIXED] [4921](https://github.com/stripe/stripe-android/pull/4921) Fixed a crash that could happen
  when switching between LPMs.

## 20.2.0 - 2022-04-25

This release adds card scanning to PaymentSheet.

### PaymentSheet

* [ADDED] [4804](https://github.com/stripe/stripe-android/pull/4804) Card-scanning in PaymentSheet
* [FIXED] [4861](https://github.com/stripe/stripe-android/pull/4861) Remove font resource to save
  space and default to system default
* [FIXED] [4909](https://github.com/stripe/stripe-android/pull/4909) In the multi-step flow when
  re-opening to a new card the form will pre-populate. Also the default billing address will
  pre-populate in the form.

### Financial Connections

* [CHANGED] [4887](https://github.com/stripe/stripe-android/pull/4887) Renamed Connections to
  Financial Connections.

## 20.1.0 - 2022-04-18

This release includes several Payments and PaymentSheet bug fixes.

### Payments (`com.stripe:stripe-android`)

* [ADDED] [4874](https://github.com/stripe/stripe-android/pull/4874) `us_bank_account` PaymentMethod
  is now available for ACH Direct Debit payments, including APIs to collect customer bank
  information (requires Connections SDK) and verify microdeposits.
* [FIXED] [4875](https://github.com/stripe/stripe-android/pull/4875) fix postal code callback not
  firing when enabled

### PaymentSheet

* [FIXED] [4861](https://github.com/stripe/stripe-android/pull/4861) Remove font resource to save
  space and default to system default
* [CHANGED] [4855](https://github.com/stripe/stripe-android/pull/4855) Remove force portrait mode in
  PaymentLauncher.

## 20.0.1 - 2022-04-11

This release includes several PaymentSheet bug fixes.

### PaymentSheet

* [FIXED] [4840](https://github.com/stripe/stripe-android/pull/4840) Multi-step now shows the last 4
  of the card number instead of 'card'.
* [FIXED] [4847](https://github.com/stripe/stripe-android/pull/4847) Fix the width of the
  PaymentSheet payment method selector.
* [FIXED] [4851](https://github.com/stripe/stripe-android/pull/4851) Add support for http logoUri.

## 20.0.0 - 2022-04-04

This release patches on a crash on PaymentLauncher, updates the package name of some public classes,
changes the public API for CardImageVerificationSheet and releases Identity SDK.

### Payments (`com.stripe:stripe-android`)

* [ADDED] [4804](https://github.com/stripe/stripe-android/pull/4804) Added card-scanning feature to
  PaymentSheet
* [FIXED] [4776](https://github.com/stripe/stripe-android/pull/4776) fix issue with PaymentLauncher
  configuration change
* [CHANGED] [4358](https://github.com/stripe/stripe-android/pull/4358) Updated the card element on
  PaymentSheet to use Compose.

### Identity (`com.stripe:identity`)

* [ADDED] [4820](https://github.com/stripe/stripe-android/pull/4820) Release Stripe's Identity SDK.

### Financial Connections (`com.stripe:financial-connections`)

* [ADDED] [4818](https://github.com/stripe/stripe-mandroid/pull/4818) Connections SDK can be
  optionally included to support ACH Direct Debit payments.

### CardScan (`com.stripe:stripecardscan`)

* [CHANGED] [4778](https://github.com/stripe/stripe-android/pull/4778) CardImageVerificationSheet:
  removed the callback from present to create, wrapping it inside a
  CardImageVerificationResultCallback object.

### Core (`com.stripe:stripe-core`)

* [CHANGED] [4800](https://github.com/stripe/stripe-android/pull/4800) Relocated network exceptions
  to :stripe-core.
* [CHANGED] [4803](https://github.com/stripe/stripe-android/pull/4803) Remove network related
  internal files.
* [CHANGED] [4803](https://github.com/stripe/stripe-android/pull/4803) The following classes'
  packages are changed
    * `com.stripe.android.AppInfo` -> `com.stripe.android.core.AppInfo`
    * `com.stripe.android.model.StripeFile` -> `com.stripe.android.core.model.StripeFile`
    * `com.stripe.android.model.StripeFileParams`
      -> `com.stripe.android.core.model.StripeFileParams`
    * `com.stripe.android.model.StripeFilePurpose`
      -> `com.stripe.android.core.model.StripeFilePurpose`

## 19.3.1 - 2022-03-22

This release patches an issue with 3ds2 confirmation

### Payments

* [FIXED] [4747](https://github.com/stripe/stripe-android/pull/4747) update 3ds2 to v6.1.5, see PR
  for specific issues addressed.

## 19.3.0 - 2022-03-16

This release enables a new configuration object to be defined for StripeCardScan and updates our
3ds2 SDK.

### PaymentSheet

* [FIXED] [4646](https://github.com/stripe/stripe-android/pull/4646) Update 3ds2 to latest version
  6.1.4, see PR for specific issues addressed.
* [FIXED] [4669](https://github.com/stripe/stripe-android/pull/4669) Restrict the list of SEPA debit
  supported countries.

### CardScan

* [ADDED] [4689](https://github.com/stripe/stripe-android/pull/4689)
  The `CardImageVerificationSheet` initializer can now take an additional `Configuration` object.

## 19.2.2 - 2022-03-01

* [FIXED] [4606](https://github.com/stripe/stripe-android/pull/4606) Keep status bar color in
  PaymentLauncher

### Card scanning

* [ADDED] [4592](https://github.com/stripe/stripe-android/pull/4592) Add support for launching card
  scan from fragments.

## 19.2.0 - 2022-02-14

This release includes several bug fixes and upgrades Kotlin to 1.6.

* [CHANGED] [4546](https://github.com/stripe/stripe-android/pull/4546) Update to kotlin 1.6
* [FIXED] [4560](https://github.com/stripe/stripe-android/pull/4560) Fix `cardValidCallback` being
  added multiple times in `CardInputWidget`.
* [FIXED] [4574](https://github.com/stripe/stripe-android/pull/4574) Take `postalCode` into account
  in `CardMultilineWidget` validation.
* [FIXED] [4579](https://github.com/stripe/stripe-android/pull/4579) Fix crash when no bank is
  selected in `AddPaymentMethodActivity`.

### PaymentSheet

* [FIXED] [4466](https://github.com/stripe/stripe-android/pull/4466) Fix issues when activities are
  lost on low resource phones.
* [FIXED] [4557](https://github.com/stripe/stripe-android/pull/4557) Add missing app info to some
  Stripe API requests

### Card scanning

* [FIXED] [4548](https://github.com/stripe/stripe-android/pull/4548) Potential work leak when
  canceling a card scan in StripeCardScan
* [ADDED] [4562](https://github.com/stripe/stripe-android/pull/4562) Add an example page for
  cardscan
* [FIXED] [4575](https://github.com/stripe/stripe-android/pull/4575) Fix card add display bug

## 19.1.1 - 2022-01-31

### PaymentSheet

* [CHANGED] [4515](https://github.com/stripe/stripe-android/pull/4515) Disable card saving by
  default in PaymentSheet
* [FIXED] [4504](https://github.com/stripe/stripe-android/pull/4504) Fix CardValidCallback not
  firing on postal code changes
* [CHANGED] [4512](https://github.com/stripe/stripe-android/pull/4512) Relay error message on
  PaymentResult.Failed

## 19.1.0 - 2022-01-05

This release enables new payment methods in the Mobile Payment Element: Eps, Giropay, P24, Klarna,
PayPal, AfterpayClearpay. For a full list of the supported payment methods, refer
to [our documentation](https://stripe.com/docs/payments/payment-methods/integration-options#payment-method-product-support)
.

* [4492](https://github.com/stripe/stripe-android/pull/4492) Enable Afterpay in Payment Sheet
* [4489](https://github.com/stripe/stripe-android/pull/4489) Enable Eps, Giropay, p24, klarna and
  paypal in payment sheet
* [4481](https://github.com/stripe/stripe-android/pull/4481) Add minimal user key auth support to
  PaymentSheet

Dependencies updated:

* [4484](https://github.com/stripe/stripe-android/pull/4484) Bump kotlinCoroutinesVersion from 1.5.2
  to 1.6.0
* [4485](https://github.com/stripe/stripe-android/pull/4485) Bump kotlinx-serialization-json from
  1.3.1 to 1.3.2
* [4478](https://github.com/stripe/stripe-android/pull/4478) Bump navigation-compose from
  2.4.0-beta02 to 2.4.0-rc01
* [4475](https://github.com/stripe/stripe-android/pull/4475) Update gradle version from 7.1.1 to
  7.3.2
* [4464](https://github.com/stripe/stripe-android/pull/4464) Bump accompanist-flowlayout from 0.20.2
  to 0.20.3
* [4472](https://github.com/stripe/stripe-android/pull/4472) Bump
  org.jetbrains.kotlin.plugin.serialization from 1.6.0 to 1.6.10

## 19.0.0 - 2021-12-13

This release includes several bug fixes and has the first release
of [Stripe CardScan SDK](https://github.com/stripe/stripe-android/tree/master/stripecardscan)

* [4426](https://github.com/stripe/stripe-android/pull/4426) don't override returnUrl for instant
  app
* [4424](https://github.com/stripe/stripe-android/pull/4424) callback for postal code complete
* [4438](https://github.com/stripe/stripe-android/pull/4438) allow non-terminal state for
  PaymentSheet
* [4432](https://github.com/stripe/stripe-android/pull/4432) Span PMs across the PaymentSheet when
  there are only two of them
* [4414](https://github.com/stripe/stripe-android/pull/4414) Add support for new languages: fil, hr,
  in, ms-rMY, th, vi.
* [4408](https://github.com/stripe/stripe-android/pull/4408) revert static height on cmw text boxes
* [4396](https://github.com/stripe/stripe-android/pull/4396) Fix snackbar NPE
* [4385](https://github.com/stripe/stripe-android/pull/4385) Remove filter on postal codes when
  switching away from US
* [4354](https://github.com/stripe/stripe-android/pull/4354) Convert toast to snackbar in examples
* [4383](https://github.com/stripe/stripe-android/pull/4383) Convert entered country code to display
  name if needed
* [4384](https://github.com/stripe/stripe-android/pull/4384) CardFormView will auto convert the
  country name to country code when typed

Dependencies updated:

* [4463](https://github.com/stripe/stripe-android/pull/4463) Bump play-services-wallet from 18.1.3
  to 19.0.0
* [4456](https://github.com/stripe/stripe-android/pull/4456) Bump gradle from 7.0.3 to 7.0.4
* [4447](https://github.com/stripe/stripe-android/pull/4447) Bump daggerVersion from 2.40.4 to
  2.40.5
* [4441](https://github.com/stripe/stripe-android/pull/4441) Bump json from 20210307 to 20211205
* [4434](https://github.com/stripe/stripe-android/pull/4434) Bump daggerVersion from 2.40.3 to
  2.40.4
* [4433](https://github.com/stripe/stripe-android/pull/4433) Bump ktlint from 0.43.1 to 0.43.2
* [4428](https://github.com/stripe/stripe-android/pull/4428) Bump robolectric from 4.7.2 to 4.7.3
* [4425](https://github.com/stripe/stripe-android/pull/4425) Bump ktlint from 0.43.0 to 0.43.1
* [4422](https://github.com/stripe/stripe-android/pull/4422) Bump daggerVersion from 2.40.2 to
  2.40.3
* [4407](https://github.com/stripe/stripe-android/pull/4407) Bump dokka-gradle-plugin from 1.5.31 to
  1.6.0
* [4406](https://github.com/stripe/stripe-android/pull/4406) Bump daggerVersion from 2.40.1 to
  2.40.2
* [4395](https://github.com/stripe/stripe-android/pull/4395) Bump robolectric from 4.7.1 to 4.7.2
* [4394](https://github.com/stripe/stripe-android/pull/4394) Bump logging-interceptor from 4.9.2 to
  4.9.3
* [4393](https://github.com/stripe/stripe-android/pull/4393) Bump mockitoCoreVersion from 4.0.0 to
  4.1.0
* [4388](https://github.com/stripe/stripe-android/pull/4388) Bump robolectric from 4.7 to 4.7.1
* [4384](https://github.com/stripe/stripe-android/pull/4384) Bump activity-compose from 1.3.1 to
  1.4.0
* [4382](https://github.com/stripe/stripe-android/pull/4382) Bump
  org.jetbrains.kotlin.plugin.serialization from 1.5.31 to 1.6.0
* [4379](https://github.com/stripe/stripe-android/pull/4379) Bump daggerVersion from 2.40 to 2.40.1
* [4378](https://github.com/stripe/stripe-android/pull/4378) Bump kotlinSerializationVersion from
  1.3.0 to 1.3.1
* [4377](https://github.com/stripe/stripe-android/pull/4377) Bump robolectric from 4.6.1 to 4.7
* [4373](https://github.com/stripe/stripe-android/pull/4373) Bump tensorflow-lite from 2.6.0 to
  2.7.0
* [4365](https://github.com/stripe/stripe-android/pull/4365) Bump binary-compatibility-validator
  from 0.7.1 to 0.8.0
* [4363](https://github.com/stripe/stripe-android/pull/4363) Bump accompanist-flowlayout from 0.20.1
  to 0.20.2
* [4356](https://github.com/stripe/stripe-android/pull/4356) Bump composeVersion from 1.0.4 to 1.0.5
* [4353](https://github.com/stripe/stripe-android/pull/4353) Bump accompanist-flowlayout from 0.20.0
  to 0.20.1
* [4352](https://github.com/stripe/stripe-android/pull/4352) Bump ktlint from 0.42.1 to 0.43.0
* [4347](https://github.com/stripe/stripe-android/pull/4347) Bump gson from 2.8.8 to 2.8.9

## 18.2.0 - 2021-10-29

This release includes several bug fixes, introduces Klarna as a payment method binding, and
renables [WeChat Pay](https://github.com/stripe/stripe-android/tree/master/wechatpay) within the SDK

* [4323](https://github.com/stripe/stripe-android/pull/4323) reship wechat module
* [4325](https://github.com/stripe/stripe-android/pull/4325) Add klarna to sdk w/ example
* [4339](https://github.com/stripe/stripe-android/pull/4339) Bump tensorflow-lite from 2.4.0 to
  2.6.0
* [4340](https://github.com/stripe/stripe-android/pull/4340) Bump okio from 2.10.0 to 3.0.0
* [4334](https://github.com/stripe/stripe-android/pull/4334) Bank value is allowed to be null in the
  case of "other"
* [4330](https://github.com/stripe/stripe-android/pull/4330) Bump lifecycle-viewmodel-compose from
  2.4.0-rc01 to 2.4.0
* [4329](https://github.com/stripe/stripe-android/pull/4329) Bump daggerVersion from 2.39.1 to 2.40
* [4309](https://github.com/stripe/stripe-android/pull/4309) Card number, CVC, postal, and
  expiration date should only show digits in keypad
* [4198](https://github.com/stripe/stripe-android/pull/4198) Bump lifecycle-viewmodel-compose from
  1.0.0-alpha07 to 2.4.0-rc01
* [4296](https://github.com/stripe/stripe-android/pull/4296) When processing Result for a PI,
  refresh until reaches deterministic state
* [4290](https://github.com/stripe/stripe-android/pull/4290) Bump composeVersion from 1.0.2 to 1.0.4

## 18.1.0 - 2021-10-18

### PaymentSheet

This release adds several new features to `PaymentSheet`, our drop-in UI integration:

#### More supported payment methods

The list of supported payment methods depends on your integration. If you’re using a `PaymentIntent`
, we support:

- Card
- SEPA Debit, bancontact, iDEAL, sofort

If you’re using a `PaymentIntent` with `setup_future_usage` or a `SetupIntent`, we support:

- Card
- GooglePay

Note: To enable SEPA Debit and sofort, set `PaymentSheet.Configuration.allowsDelayedPaymentMethods`
to `true` on the client. These payment methods can't guarantee you will receive funds from your
customer at the end of the checkout because they take time to settle. Don't enable these if your
business requires immediate payment (e.g., an on-demand service).
See https://stripe.com/payments/payment-methods-guide

#### Pre-fill billing details

`PaymentSheet` collects billing details like name and email for certain payment methods. Pre-fill
these fields to save customers time by setting `PaymentSheet.Configuration.defaultBillingDetails`.

#### Save payment methods on payment

> This is currently only available for cards + Apple/Google Pay.

`PaymentSheet` supports `PaymentIntents` with `setup_future_usage` set. This property tells us to
save the payment method for future use (e.g., taking initial payment of a recurring subscription).
When set, PaymentSheet hides the 'Save this card for future use' checkbox and always saves.

#### SetupIntent support

> This is currently only available for cards + Apple/Google Pay.

Initialize `PaymentSheet` with a `SetupIntent` to set up cards for future use without charging.

#### Smart payment method ordering

When a customer is adding a new payment method, `PaymentSheet` uses information like the customer's
region to show the most relevant payment methods first.

### Other changes

* [4165](https://github.com/stripe/stripe-android/pull/4165) Postal code collection for cards is now
  limited to US, CA, UK
* [4274](https://github.com/stripe/stripe-android/pull/4274) Bump mockitoCoreVersion from 3.12.4 to
  4.0.0
* [4279](https://github.com/stripe/stripe-android/pull/4279) Fix dependency incorrectly marked as
  implementation
* [4281](https://github.com/stripe/stripe-android/pull/4281) Add analytics event for failure
  creating 3ds2 params
* [4282](https://github.com/stripe/stripe-android/pull/4282) Bump gradle from 7.0.2 to 7.0.3
* [4283](https://github.com/stripe/stripe-android/pull/4283) Bump mockito-kotlin from 3.2.0 to 4.0.0
* [4291](https://github.com/stripe/stripe-android/pull/4291) Fix so empty string parameters are sent
  to the server
* [4295](https://github.com/stripe/stripe-android/pull/4295) Fix height on CardMultilineWidget
  textboxes
* [4297](https://github.com/stripe/stripe-android/pull/4297) Bump accompanist-flowlayout from 0.19.0
  to 0.20.0

## 18.0.0 - 2021-10-07

This release includes several bug fixes, introduces a test mode indicator, makes a builder class
for [payment sheet configuration](https://github.com/stripe/stripe-android/blob/master/paymentsheet/src/main/java/com/stripe/android/paymentsheet/PaymentSheet.kt#L130)
and makes config properties immutable.

* [4202](https://github.com/stripe/stripe-android/pull/4202) CardInputWidget.CardValidCallback will
  consider the postal code in validation
* [4183](https://github.com/stripe/stripe-android/pull/4183) Fix address pre-populate on line 1
* [4192](https://github.com/stripe/stripe-android/pull/4192) Remove internal on CardUtils
* [4214](https://github.com/stripe/stripe-android/pull/4214) Create test mode indicator
* [4265](https://github.com/stripe/stripe-android/pull/4265) Make config properties immutable,
  create Builder

## 17.2.0 - 2021-09-10

This release includes several bug fixes,
introduces [PaymentLauncher](https://github.com/stripe/stripe-android/blob/master/payments-core/src/main/java/com/stripe/android/payments/paymentlauncher/PaymentLauncher.kt)
as a replacement
of [https://github.com/stripe/stripe-android/blob/master/payments-core/src/main/java/com/stripe/android/Stripe.kt](https://github.com/stripe/stripe-android/blob/master/payments-core/src/main/java/com/stripe/android/Stripe.kt)
see example
in [StripeIntentActivity](https://github.com/stripe/stripe-android/blob/master/example/src/main/java/com/stripe/example/activity/StripeIntentActivity.kt)
on [line 28](https://github.com/stripe/stripe-android/blob/master/example/src/main/java/com/stripe/example/activity/StripeIntentActivity.kt#L28)

* [4157](https://github.com/stripe/stripe-android/pull/4157) Pass GooglePayLauncher arguments to
  DefaultGooglePayRepository
* [4165](https://github.com/stripe/stripe-android/pull/4165) Require credit postal for only US, CA,
  and GB
* [4173](https://github.com/stripe/stripe-android/pull/4173) Re-expose
  CardUtils.getPossibleCardBrand
* [4183](https://github.com/stripe/stripe-android/pull/4183) Fix address pre-populate on line 1
* [4159](https://github.com/stripe/stripe-android/pull/4159) Migrate PaymentController to
  PaymentLauncher within PaymentSheet components.
* [4175](https://github.com/stripe/stripe-android/pull/4175) Migrate Custom Payment Sheet Example to
  PaymentLauncher

## 17.1.2 - 2021-08-25

This release includes several bug fixes, adds the capability to remove cards saved in `PaymentSheet`
and to set default billing address fields in the `PaymentSheet.Configuration`. It is now also
possible to use Setup Intents with Google Pay on the multi-step Payment Sheet UI.

* [4107](https://github.com/stripe/stripe-android/pull/4107) Dokka updates for 17.1.1
* [4108](https://github.com/stripe/stripe-android/pull/4108) Support deleting saved payment methods
* [4113](https://github.com/stripe/stripe-android/pull/4113) Adds support for Google Pay with Setup
  Intents on Payment Sheet multi-step UI
* [4115](https://github.com/stripe/stripe-android/pull/4115) Fix infinite loading when StripeIntent
  is already confirmed
* [4117](https://github.com/stripe/stripe-android/pull/4117) Fix crash on `GooglePayLauncher` when
  confirmation fails
* [4118](https://github.com/stripe/stripe-android/pull/4118) Bump binary-compatibility-validator
  from 0.6.0 to 0.7.0
* [4119](https://github.com/stripe/stripe-android/pull/4119) Bump gradle from 7.0.0 to 7.0.1
* [4122](https://github.com/stripe/stripe-android/pull/4122) Remove global length and CA postal
  restrictions
* [4124](https://github.com/stripe/stripe-android/pull/4124) Add default billing detail
  configuration to PaymentSheet
* [4127](https://github.com/stripe/stripe-android/pull/4127) Bump gson from 2.8.7 to 2.8.8
* [4128](https://github.com/stripe/stripe-android/pull/4128) Bump mockitoCoreVersion from 3.11.2 to
  3.12.1

## 17.1.1 - 2021-08-13

This release includes several bug fixes and temporarily
disabled [WeChat Pay module](https://github.com/stripe/stripe-android/blob/master/wechatpay/README.md)
due to a backend bug, For WeChat Pay integration now, please use `Stripe.confirmWeChatPayPayment`.

* [4057](https://github.com/stripe/stripe-android/pull/4057) Bump daggerVersion from 2.38 to 2.38.1
* [4065](https://github.com/stripe/stripe-android/pull/4065) Bump activity-compose from 1.3.0-rc02
  to 1.3.0
* [4066](https://github.com/stripe/stripe-android/pull/4066) Bump gradle from 4.2.2 to 7.0.0
* [4069](https://github.com/stripe/stripe-android/pull/4069) `GooglePayPaymentMethodLauncher`
  takes `transactionId` and returns error code
* [4086](https://github.com/stripe/stripe-android/pull/4086) Bump activity-compose from 1.3.0 to
  1.3.1
* [4088](https://github.com/stripe/stripe-android/pull/4088) Upgrade kotlinVersion to 1.5.21,
  composeVersion to 1.0.1
* [4092](https://github.com/stripe/stripe-android/pull/4092) Bump ktlint from 0.41.0 to 0.42.1
* [4098](https://github.com/stripe/stripe-android/pull/4098) Disable WeChat Pay module

## 17.1.0 - 2021-07-27

This release includes several bug fixes and
introduces [WeChat Pay module](https://github.com/stripe/stripe-android/blob/master/wechatpay/README.md)

* [3978](https://github.com/stripe/stripe-android/pull/3978) Fix bug when cancelling Payment Sheet
  payment with Google Pay
* [4014](https://github.com/stripe/stripe-android/pull/4014) Added support for WeChatPay
* [4026](https://github.com/stripe/stripe-android/pull/4026) Bump daggerVersion from 2.37 to 2.38
* [4034](https://github.com/stripe/stripe-android/pull/4034) Fix PaymentSheetActivity getting stuck
  in loading state during recreation
* [4035](https://github.com/stripe/stripe-android/pull/4035) Remove dependency from PaymentSheet on
  RxJava
* [4046](https://github.com/stripe/stripe-android/pull/4046) Fix 3DS2 redirect on Firefox
* [4049](https://github.com/stripe/stripe-android/pull/4026) Fix bug where 3DS2 completion did not
  close the PaymentSheet
* [4051](https://github.com/stripe/stripe-android/pull/4051) Fix Setup Intent confirmation when
  using GooglePayLauncher

## 17.0.0 - 2021-07-15

This release includes several breaking changes. See
the [migration guide](https://github.com/stripe/stripe-android/blob/master/MIGRATING.md) for more
details.

### What's New

This release introduces `GooglePayLauncher` and `GooglePayPaymentMethodLauncher` to simplify Google
Pay integration. See the [Google Pay integration guide](https://stripe.com/docs/google-pay)
for more details.

### Notable Changes

* [#3820](https://github.com/stripe/stripe-android/pull/3820) Upgrade Kotlin to `1.5.10`
* [#3883](https://github.com/stripe/stripe-android/pull/3883) Remove `PaymentIntent#nextAction`
* [#3899](https://github.com/stripe/stripe-android/pull/3899) Introduce `GooglePayLauncher`
  and `GooglePayPaymentMethodLauncher`
    * Drop-in classes that simplify integrating Google Pay
* [#3918](https://github.com/stripe/stripe-android/pull/3918) Upgrade Android Gradle plugin
  to `4.2.2`
* [#3942](https://github.com/stripe/stripe-android/pull/3942) Upgrade Gradle to `7.1.1`
* [#3944](https://github.com/stripe/stripe-android/pull/3944) Introduce `GooglePayLauncherContract`
  and `GooglePayPaymentMethodLauncherContract`
    * `ActivityResultContract` classes that enable integrating `GooglePayLauncher`
      and `GooglePayPaymentMethodLauncher` in Jetpack Compose
* [#3951](https://github.com/stripe/stripe-android/pull/3951) Upgrade material-components to `1.4.0`
* [#3976](https://github.com/stripe/stripe-android/pull/3976) Upgrade Kotlin Coroutines to `1.5.1`
* [#4010](https://github.com/stripe/stripe-android/pull/4010) Upgrade 3DS2 SDK to `6.1.1`
    * Migrate challenge flow to use Activity Result API
    * Add support for Cartes Bancaires and UnionPay
    * Upgrade `nimbus-jose-jwt` to `9.11.1`

## 16.10.2 - 2021-07-02

* [#3811](https://github.com/stripe/stripe-android/pull/3811) Fix `CountryCode` parceling
* [#3833](https://github.com/stripe/stripe-android/pull/3833) Fix coroutine usage in
  Stripe3DS2Authenticator
* [#3863](https://github.com/stripe/stripe-android/pull/3863)
  Make `PayWithGoogleUtils#getPriceString()` Locale-agnostic
* [#3892](https://github.com/stripe/stripe-android/pull/3892) Add PaymentSheet support for Jetpack
  Compose
* [#3905](https://github.com/stripe/stripe-android/pull/3905) Fix `StripeEditText` crash on
  instantiation

## 16.10.0 - 2021-05-28

* [#3752](https://github.com/stripe/stripe-android/pull/3752) Support connected accounts when using
  Google Pay in PaymentSheet
* [#3761](https://github.com/stripe/stripe-android/pull/3761) Publish `CardFormView`
* [#3762](https://github.com/stripe/stripe-android/pull/3762) Add SetupIntent support in
  PaymentSheet
* [#3769](https://github.com/stripe/stripe-android/pull/3769) Upgrade Google Pay SDK to `18.1.3`

## 16.9.0 - 2021-05-21

* [#3727](https://github.com/stripe/stripe-android/pull/3727) Upgrade Gradle to `7.0.2`
* [#3734](https://github.com/stripe/stripe-android/pull/3734) Upgrade `androidx.appcompat:appcompat`
  to `1.3.0`
* [#3735](https://github.com/stripe/stripe-android/pull/3735) Upgrade `fragment-ktx` to `1.3.4`
* [#3737](https://github.com/stripe/stripe-android/pull/3737) Add `Stripe.createRadarSession()` API
  binding for `/v1/radar/session`
* [#3739](https://github.com/stripe/stripe-android/pull/3739) Downgrade Kotlin from `1.5.0`
  to `1.4.32`

## 16.8.2 - 2021-05-14

* [#3709](https://github.com/stripe/stripe-android/pull/3709) Upgrade
  org.jetbrains.kotlin.plugin.serialization to `1.5.0`
* [#3710](https://github.com/stripe/stripe-android/pull/3710) Upgrade kotlinx-serialization-json
  to `1.2.0`
* [#3711](https://github.com/stripe/stripe-android/pull/3711) Upgrade Gradle to `7.0.1`
* [#3712](https://github.com/stripe/stripe-android/pull/3712) Move PaymentSheet example into its own
  app
* [#3717](https://github.com/stripe/stripe-android/pull/3717) Upgrade mockito-core to `3.10.0`
* [#3721](https://github.com/stripe/stripe-android/pull/3721) Fix crash on Android 8 and 9 when
  opening the PaymentSheet
* [#3722](https://github.com/stripe/stripe-android/pull/3722) Upgrade Android Gradle Plugin
  to `4.2.1`

## 16.8.0 - 2021-05-07

This release adds a prebuilt UI. It combines all the steps required to pay - collecting payment
details and confirming the payment - into a single sheet that displays on top of your app. See
the [guide](https://stripe.com/docs/payments/accept-a-payment?platform=android) for more details.

* [#3663](https://github.com/stripe/stripe-android/pull/3663) Add support for using Chrome to host a
  3DS1 authentication page when Custom Tabs are not available
* [#3677](https://github.com/stripe/stripe-android/pull/3677) Upgrade Android Gradle Plugin
  to `4.2.0`
* [#3680](https://github.com/stripe/stripe-android/pull/3680) Deprecate `returnUrl` in
  some `ConfirmPaymentIntentParams` create() methods
    * A custom `return_url` is not needed to return control to the app after an authentication
      attempt
* [#3681](https://github.com/stripe/stripe-android/pull/3681) Reset PaymentIntent and SetupIntent
  status after 3DS1 cancellation in Custom Tabs
    * When a customer closed a 3DS1 authentication page hosted in Custom Tabs, the Intent's `status`
      was not reset from `requires_action` to `requires_payment_method`. This is now fixed.
* [#3685](https://github.com/stripe/stripe-android/pull/3685) Upgrade Kotlin to `1.5.0`
* [#3687](https://github.com/stripe/stripe-android/pull/3687) Add support for PaymentSheet prebuilt
  UI.
* [#3696](https://github.com/stripe/stripe-android/pull/3696) Upgrade `activity-ktx` to `1.2.3`

## 16.7.1 - 2021-04-29

* [#3653](https://github.com/stripe/stripe-android/pull/3653) Support WeChat Pay for creating
  a `PaymentMethod` and confirming a `PaymentIntent`
    * WeChat Pay is still in beta. To enable support in API bindings, pass
      the `StripeApiBeta.WeChatPayV1` as an argument when instantiating a `Stripe` instance.
* [#3567](https://github.com/stripe/stripe-android/pull/3567) Use `lifecycleScope` where possible
  in `Stripe.kt`
    * When calling payment and setup confirmation methods (e.g. `confirmPayment()`), using
      a `ComponentActivity` subclass (e.g. `AppCompatActivity`) will make the call lifecycle-aware.
* [#3635](https://github.com/stripe/stripe-android/pull/3635) Deprecate `extraParams`
  in `ConfirmPaymentIntentParams`
    * Use `setupFutureUsage` instead.
      ```kotlin
      // before
      ConfirmPaymentIntentParams.createWithPaymentMethodCreateParams(
          params,
          clientSecret,
          extraParams = mapOf("setup_future_usage" to "off_session")
      )
      
      // after
      ConfirmPaymentIntentParams.createWithPaymentMethodCreateParams(
          params,
          clientSecret,
          setupFutureUsage = SetupFutureUsage.OffSession
      )
      ```
* [#3640](https://github.com/stripe/stripe-android/pull/3640) Add support for beta headers
  using `StripeApiBeta`
    * The following example includes the `wechat_pay_beta=v1` flag in API requests:
      ```kotlin
      Stripe(
          context,
          publishableKey,
          betas = setOf(StripeApiBeta.WechatPayV1)
      )
      ```
* [#3644](https://github.com/stripe/stripe-android/pull/3644) Use Custom Tabs for 3DS1 payment
  authentication when available
    * When a `ConfirmPaymentIntentParams` or `ConfirmSetupIntentParams` instance is created
      **without** a custom `return_url` value and used to confirm a `PaymentIntent` or
      `SetupIntent` **and** the device supports
      [Custom Tabs](https://developer.chrome.com/docs/android/custom-tabs/overview/), use Custom
      Tabs instead of a WebView to render the authentication page.
    *
    See [Stripe#confirmPayment()](https://github.com/stripe/stripe-android/blob/8bf5b738878362c6b9e4ac79edc7c515d9ba63ef/stripe/src/main/java/com/stripe/android/Stripe.kt#L145)
    for more details.
* [#3646](https://github.com/stripe/stripe-android/pull/3646) Upgrade 3DS2 SDK to `5.3.1`
    * Gracefully handle unknown directory server ids
* [#3656](https://github.com/stripe/stripe-android/pull/3656) Deprecate `return_url`
  in `ConfirmSetupIntentParams`
    * Setting a custom `return_url` prevents authenticating 3DS1 with Custom Tabs. Instead, a
      WebView fallback will be used.

## 16.6.1 - 2021-04-26

* [#3568](https://github.com/stripe/stripe-android/pull/3568) Add suspending function variants for
  payment confirmation methods
* [#3587](https://github.com/stripe/stripe-android/pull/3587) Upgrade Kotlin to `1.4.32`
* [#3606](https://github.com/stripe/stripe-android/pull/3606) Upgrade Gradle to `7.0`
* [#3626](https://github.com/stripe/stripe-android/pull/3626) Upgrade Fragment to `1.3.3`
* [#3632](https://github.com/stripe/stripe-android/pull/3632) Upgrade 3DS2 SDK to `5.3.0`
    * Upgrade `nimbus-jose-jwt` to `9.8.1`
    * Gracefully handle unknown directory servers

## 16.5.0 - 2021-04-08

* [#3557](https://github.com/stripe/stripe-android/pull/3557) Add suspending function variants of
  API methods
* [#3559](https://github.com/stripe/stripe-android/pull/3559) Fix OXXO confirmation flow
* [#3575](https://github.com/stripe/stripe-android/pull/3575) Upgrade `recyclerview` to `1.2.0`

## 16.4.3 - 2021-04-02

* [#3555](https://github.com/stripe/stripe-android/pull/3555) Fix 3DS2 challenge completion endpoint
  request

## 16.4.2 - 2021-04-01

* [#3548](https://github.com/stripe/stripe-android/pull/3548) Refine `PaymentAuthWebViewClient`
  completion URL logic
* [#3549](https://github.com/stripe/stripe-android/pull/3549) Add SDK user agent
  to `PaymentAuthWebView`'s user agent
* [#3551](https://github.com/stripe/stripe-android/pull/3551) Add extra headers
  to `PaymentAuthWebViewActivity`'s loadUrl request

## 16.4.1 - 2021-04-01

* [#3537](https://github.com/stripe/stripe-android/pull/3537) Add account id support
  in `IssuingCardPinService`
* [#3538](https://github.com/stripe/stripe-android/pull/3538) Add support for retrying rate-limited
  API requests
* [#3543](https://github.com/stripe/stripe-android/pull/3543) Add better support for
  auto-dismissing `PaymentAuthWebViewActivity` when `return_url` is not provided

## 16.4.0 - 2021-03-29

* [#3457](https://github.com/stripe/stripe-android/pull/3457) Fix issue where `StripeEditText` was
  overriding default text color changes
* [#3476](https://github.com/stripe/stripe-android/pull/3476) Fix `PaymentMethodsAdapter` "new card"
  click handling
* [#3479](https://github.com/stripe/stripe-android/pull/3479) Add support for Blik payment method
* [#3482](https://github.com/stripe/stripe-android/pull/3482) Mark incomplete fields
  in `CardMultilineWidget` as invalid
* [#3484](https://github.com/stripe/stripe-android/pull/3484) Add new
  method `CardInputWidget#setCvcLabel`
* [#3493](https://github.com/stripe/stripe-android/pull/3493) Correctly return error results
  from `PaymentAuthWebViewActivity`
* [#3504](https://github.com/stripe/stripe-android/pull/3504) Add default mandate data for all
  applicable payment method types
* [#3507](https://github.com/stripe/stripe-android/pull/3507) Invoke issuing API requests on
  background thread
* [#3508](https://github.com/stripe/stripe-android/pull/3508) Make `EphemeralKeyProvider` a fun
  interface
* [#3517](https://github.com/stripe/stripe-android/pull/3517) Add retry logic for 3DS2 challenge
  completion endpoint
* [#3519](https://github.com/stripe/stripe-android/pull/3519) Update AndroidX dependencies
    * `androidx.activity:activity-ktx` to `1.2.2`
    * `androidx.annotation:annotation` to `1.2.0`
    * `androidx.fragment:fragment-ktx` to `1.3.2`
    * `androidx.lifecycle:lifecycle-*` to `2.3.1`
* [#3520](https://github.com/stripe/stripe-android/pull/3520)
  Invoke `CardInputWidget#cardInputListener` when postal code field gets focus
* [#3524](https://github.com/stripe/stripe-android/pull/3524) Update `layoutDirection` for card
  widget fields
    * Card number, expiration date, and CVC are always LTR
    * Postal code is defined by the locale

## 16.3.1 - 2021-03-16

* [#3381](https://github.com/stripe/stripe-android/pull/3381) Add `fingerprint` property
  to `PaymentMethod.Card`
* [#3401](https://github.com/stripe/stripe-android/pull/3401) Upgrade Gradle to `6.8.3`
* [#3429](https://github.com/stripe/stripe-android/pull/3429) Fix `ExpiryDateEditText` error
  messages
* [#3436](https://github.com/stripe/stripe-android/pull/3436) Upgrade `kotlin-coroutines` to `1.4.3`
* [#3438](https://github.com/stripe/stripe-android/pull/3438) Upgrade Kotlin to `1.4.31`
* [#3443](https://github.com/stripe/stripe-android/pull/3443) Create new transparent theme for
  invisible activities
* [#3456](https://github.com/stripe/stripe-android/pull/3456) Fix tint flicker in `CardBrandView`
* [#3460](https://github.com/stripe/stripe-android/pull/3460) Upgrade `activity-ktx` to `1.2.1`

## 16.3.0 - 2021-02-11

* [#3334](https://github.com/stripe/stripe-android/pull/3334) Upgrade Kotlin to `1.4.30`
* [#3346](https://github.com/stripe/stripe-android/pull/3346) Upgrade Gradle to `6.8.2`
* [#3349](https://github.com/stripe/stripe-android/pull/3349) Upgrade `material-components`
  to `1.3.0`
* [#3359](https://github.com/stripe/stripe-android/pull/3359) Add `brand` and `last4` properties
  to `CardParams`
* [#3367](https://github.com/stripe/stripe-android/pull/3367) Upgrade `fragment-ktx` to `1.3.0`
  and `activity-ktx` to `1.2.0`
* [#3368](https://github.com/stripe/stripe-android/pull/3368) Upgrade `androidx.lifecycle`
  dependencies to `2.3.0`
* [#3372](https://github.com/stripe/stripe-android/pull/3372) Upgrade 3DS2 SDK to `5.2.0`
    * Upgrade `nimbus-jose-jwt` to `9.5`
    * Upgrade Kotlin to `1.4.30`
    * Upgrade `material-components` to `1.3.0`
    * Upgrade `activity-ktx` to `1.2.0` and `fragment-ktx` to `1.3.0`
    * Upgrade `androidx.lifecycle` to `2.3.0`
    * Migrate `ProgressBar` to `CircularProgressIndicator`

## 16.2.1 - 2021-01-29

* [#3275](https://github.com/stripe/stripe-android/pull/3257) Fix spinner positioning
  in `CardMultilineWidget`
* [#3275](https://github.com/stripe/stripe-android/pull/3275) Upgrade Android Gradle Plugin
  to `4.1.2`
* [#3291](https://github.com/stripe/stripe-android/pull/3291) Upgrade Gradle to `6.8.1`
* [#3300](https://github.com/stripe/stripe-android/pull/3300) Upgrade AndroidX fragment dependency
  to `1.3.0-rc2`
* [#3302](https://github.com/stripe/stripe-android/pull/3302) Add support for
  creating `afterpay_clearpay` payment methods
* [#3315](https://github.com/stripe/stripe-android/pull/3315) Upgrade 3DS2 SDK to `5.1.1`
    * Upgrade `nimbus-jose-jwt` to `9.4.2`

## 16.2.0 - 2021-01-11

* [#3088](https://github.com/stripe/stripe-android/pull/3088) Mark some builders
  in `PaymentMethodCreateParams` as deprecated
* [#3134](https://github.com/stripe/stripe-android/pull/3134) Upgrade Kotlin to `1.4.21`
* [#3154](https://github.com/stripe/stripe-android/pull/3154) Fix `CvcEditText` layout issues
  in `CardMultilineWidget`
* [#3176](https://github.com/stripe/stripe-android/pull/3176) Update `GooglePayConfig` constructor
* [#3205](https://github.com/stripe/stripe-android/pull/3205)
  Add `androidx.activity:activity-ktx:1.2.0-rc01` as a dependency
* [#3232](https://github.com/stripe/stripe-android/pull/3232) Align card number field icon to end
  in `CardMultilineWidget`
* [#3237](https://github.com/stripe/stripe-android/pull/3237) Upgrade 3DS2 SDK to `5.0.1`
    * Sources are now included with the 3DS2 SDK
    * Upgrade `bcprov-jdk15to18` to `1.6.8`
    * Upgrade `nimbus-jose-jwt` to `9.4`
* [#3241](https://github.com/stripe/stripe-android/pull/3241) Upgrade Gradle to `6.8`

## 16.1.1 - 2020-11-25

* [#3028](https://github.com/stripe/stripe-android/pull/3028) Upgrade Android Gradle Plugin
  to `4.1.1`
* [#3035](https://github.com/stripe/stripe-android/pull/3035) Update handling of deeplinks
  in `PaymentAuthWebViewClient`
* [#3046](https://github.com/stripe/stripe-android/pull/3046) Upgrade Gradle to `6.7.1`
* [#3056](https://github.com/stripe/stripe-android/pull/3056) Upgrade Kotlin to `1.4.20`
* [#3058](https://github.com/stripe/stripe-android/pull/3058) Migrate to Kotlin Parcelize plugin
* [#3072](https://github.com/stripe/stripe-android/pull/3072) Fix crash in card widgets
* [#3083](https://github.com/stripe/stripe-android/pull/3083) Upgrade `stripe-3ds2-android`
  to `4.1.2`
    * Fix crash

## 16.1.0 - 2020-11-06

* [#2930](https://github.com/stripe/stripe-android/pull/2930) Upgrade Android Gradle Plugin
  to `4.1.0`
* [#2936](https://github.com/stripe/stripe-android/pull/2936) Upgrade Gradle to `6.7`
* [#2955](https://github.com/stripe/stripe-android/pull/2955) Add support for UPI payment method
* [#2965](https://github.com/stripe/stripe-android/pull/2965) Add support for Netbanking payment
  method
* [#2976](https://github.com/stripe/stripe-android/pull/2976) Update `ExpiryDateEditText` input
  allowlist
* [#2977](https://github.com/stripe/stripe-android/pull/2977) Fix crash
  in `CardNumberTextInputLayout`
* [#2981](https://github.com/stripe/stripe-android/pull/2981) Fix `PaymentMethodCreateParams`
  annotations on create methods
* [#2988](https://github.com/stripe/stripe-android/pull/2988)
  Update `PaymentSession.handlePaymentData()` to take a nullable `Intent`
* [#2989](https://github.com/stripe/stripe-android/pull/2989) Handle null `client_secret` in
  result `Intent`
* [#2995](https://github.com/stripe/stripe-android/pull/2995) Upgrade constraintlayout to `2.0.4`
* [#3006](https://github.com/stripe/stripe-android/pull/3006) Upgrade coroutines to `1.4.1`
* [#3010](https://github.com/stripe/stripe-android/pull/3010) Upgrade `stripe-3ds2-android`
  to `4.1.1`
    * Upgrade `bcprov-jdk15to18` to `1.6.7`
    * Upgrade `nimbus-jose-jwt` to `9.1.2`

## 16.0.1 - 2020-10-06

* [#2894](https://github.com/stripe/stripe-android/pull/2894) Make `CardParams` constructor public
* [#2895](https://github.com/stripe/stripe-android/pull/2895) Add support for configuring a footer
  layout in payment methods screen
* [#2897](https://github.com/stripe/stripe-android/pull/2897) Only allow digits in `CvcEditText`
* [#2900](https://github.com/stripe/stripe-android/pull/2900) Only allow digits in BECS BSB and
  account number fields
* [#2913](https://github.com/stripe/stripe-android/pull/2913) Add support for Oxxo PaymentMethod

## 16.0.0 - 2020-09-23

This release includes several breaking changes. See
the [migration guide](https://github.com/stripe/stripe-android/blob/master/MIGRATING.md) for more
details.

This release adds support for 19-digit cards in `CardInputWidget` and `CardMultilineWidget`.

* [#2715](https://github.com/stripe/stripe-android/pull/2715) Add support for GrabPay PaymentMethod
* [#2721](https://github.com/stripe/stripe-android/pull/2721) Upgrade Kotlin coroutines to `1.3.9`
* [#2735](https://github.com/stripe/stripe-android/pull/2735) Upgrade Android Gradle Plugin
  to `4.0.1`
* [#2766](https://github.com/stripe/stripe-android/pull/2766) Upgrade Gradle to `6.6.1`
* [#2821](https://github.com/stripe/stripe-android/pull/2821) Support pasting a 19 digit PAN
  in `CardNumberEditText`
* [#2836](https://github.com/stripe/stripe-android/pull/2836) Handle `CustomerSession` failure
  in `PaymentMethodsActivity`
* [#2837](https://github.com/stripe/stripe-android/pull/2837) Upgrade Kotlin to `1.4.10`
* [#2841](https://github.com/stripe/stripe-android/pull/2841) Add new string translations
    * Adds support for several new languages
* [#2847](https://github.com/stripe/stripe-android/pull/2847) Update `CardInputWidget` text size
  for `ldpi` screens
* [#2854](https://github.com/stripe/stripe-android/pull/2854)
  Upgrade `com.google.android.material:material` to `1.2.1`
* [#2867](https://github.com/stripe/stripe-android/pull/2867) Upgrade 3DS2 SDK to `4.1.0`
    * Upgrade `material-components` to `1.2.1`
    * Upgrade `com.nimbusds:nimbus-jose-jwt` to `9.0.1`
    * Guard against crash when `TransactionTimer` is unavailable
* [#2873](https://github.com/stripe/stripe-android/pull/2873) Fix `CardInputWidget` field rendering
  in RTL
* [#2878](https://github.com/stripe/stripe-android/pull/2878) Remove `Stripe.createToken()`
* [#2880](https://github.com/stripe/stripe-android/pull/2880) Fix date formatting
  in `KlarnaSourceParams`
* [#2887](https://github.com/stripe/stripe-android/pull/2887) Re-render shipping methods screen when
  shipping methods change

## 15.1.0 - 2020-08-13

* [#2671](https://github.com/stripe/stripe-android/pull/2671) Add `cardParams` property
  to `CardInputWidget` and `CardMultilineWidget`
* [#2675](https://github.com/stripe/stripe-android/pull/2675) Add `CardParams` methods to `Stripe`
* [#2677](https://github.com/stripe/stripe-android/pull/2677) Deprecate `Card.create()`
* [#2679](https://github.com/stripe/stripe-android/pull/2679) Add missing `TokenizationMethod`
  values
    * `TokenizationMethod.Masterpass` and `TokenizationMethod.VisaCheckout`
* [#2692](https://github.com/stripe/stripe-android/pull/2692) Add support for Alipay PaymentMethod
    * See `Stripe#confirmAlipayPayment()`
* [#2693](https://github.com/stripe/stripe-android/pull/2693) Upgrade `androidx.appcompat:appcompat`
  to `1.2.0`
* [#2696](https://github.com/stripe/stripe-android/pull/2696) Upgrade to Gradle `6.6`
* [#2704](https://github.com/stripe/stripe-android/pull/2704) Deprecate metadata field on retrieved
  API objects
    * See `MIGRATING.md` for more details
* [#2708](https://github.com/stripe/stripe-android/pull/2708) Bump 3DS2 SDK to `4.0.5`
    * Fix crash related to SDK app id
    * Upgrade `com.nimbusds:nimbus-jose-jwt` to `8.20`

## 15.0.2 - 2020-08-03

* [#2666](https://github.com/stripe/stripe-android/pull/2666) Bump 3DS2 SDK to `4.0.4`
* [#2671](https://github.com/stripe/stripe-android/pull/2671) Add `cardParams` property
  to `CardInputWidget` and `CardMultilineWidget`
* [#2674](https://github.com/stripe/stripe-android/pull/2674) Add `SourceParams` creation method
  for `CardParams`
* [#2675](https://github.com/stripe/stripe-android/pull/2675) Add `CardParams` methods to `Stripe`
  class
* [#2679](https://github.com/stripe/stripe-android/pull/2679) Add missing `TokenizationMethod`
  values
    * Add `Masterpass` and `VisaCheckout`
* [#2681](https://github.com/stripe/stripe-android/pull/2681) Mark code using `Card` for card object
  creation as `@Deprecated`

## 15.0.1 - 2020-07-28

* [#2641](https://github.com/stripe/stripe-android/pull/2641) Add support for Bank Account as source
  on `Customer` object
* [#2643](https://github.com/stripe/stripe-android/pull/2643) Add missing fields to `Customer` model
* [#2644](https://github.com/stripe/stripe-android/pull/2644) Support new directory server network
  names
    * Enable support for Discover and other new networks
* [#2646](https://github.com/stripe/stripe-android/pull/2646) Allow `CardMultilineWidget`'
  s `TextInputLayout`s to be styled
* [#2649](https://github.com/stripe/stripe-android/pull/2649) Add `@JvmOverloads`
  to `GooglePayJsonFactory` methods
* [#2651](https://github.com/stripe/stripe-android/pull/2651) Update Kotlin coroutines to `1.3.8`
* [#2657](https://github.com/stripe/stripe-android/pull/2657) Fix HTML select option rendering
  in `WebView`

## 15.0.0 - 2020-07-09

This release includes several breaking changes. See
the [migration guide](https://github.com/stripe/stripe-android/blob/master/MIGRATING.md) for more
details.

* [#2542](https://github.com/stripe/stripe-android/pull/2542) Use `CustomerSession.stripeAccountId`
  in `AddPaymentMethodActivity`
* [#2543](https://github.com/stripe/stripe-android/pull/2543) Target JVM 1.8
* [#2544](https://github.com/stripe/stripe-android/pull/2544) Remove deprecated code related
  to `BankAccount` and `ActivityStarter`
* [#2545](https://github.com/stripe/stripe-android/pull/2545) Remove
  deprecated `AccountParams.create()` method
* [#2546](https://github.com/stripe/stripe-android/pull/2546) Remove deprecated `next_action` data
  objects from `PaymentIntent` and `SetupIntent`
* [#2547](https://github.com/stripe/stripe-android/pull/2547) Convert `BankAccount.BankAccountType`
  to `BankAccount.Type` enum
* [#2554](https://github.com/stripe/stripe-android/pull/2554) Update `PaymentAuthWebViewActivity`'s
  back button behavior
* [#2551](https://github.com/stripe/stripe-android/pull/2551) Fix `StrictMode` `DiskReadViolation`
  violations
* [#2555](https://github.com/stripe/stripe-android/pull/2555) Improve `PaymentAuthWebViewActivity`
* [#2559](https://github.com/stripe/stripe-android/pull/2559) Represent `PaymentIntent`'
  s `confirmationMethod` and `captureMethod` as enums
* [#2561](https://github.com/stripe/stripe-android/pull/2561) Make `CardInputListener.FocusField` an
  enum
* [#2562](https://github.com/stripe/stripe-android/pull/2562)
  Make `SourceTypeModel.Card.ThreeDSecureStatus` an enum
* [#2563](https://github.com/stripe/stripe-android/pull/2563) Make `PaymentMethod.Card#brand`
  a `CardBrand`
* [#2566](https://github.com/stripe/stripe-android/pull/2566) Make `Token.Type` an enum
* [#2569](https://github.com/stripe/stripe-android/pull/2569) Refactor `Source` class and related
  classes
* [#2572](https://github.com/stripe/stripe-android/pull/2572) Fix `StrictMode` `DiskReadViolation`
  violations when starting 3DS2
* [#2577](https://github.com/stripe/stripe-android/pull/2577)
  Make `CustomerSource#tokenizationMethod` a `TokenizationMethod?`
* [#2579](https://github.com/stripe/stripe-android/pull/2579) Make `PaymentMethod.Card.Networks`
  fields public
* [#2587](https://github.com/stripe/stripe-android/pull/2587) Fix BouncyCastle Proguard rule
* [#2594](https://github.com/stripe/stripe-android/pull/2594) Fix vector icon references in layout
  files
    * Reduce SDK size by ~30kb
    * Fix Google Pay icon in `PaymentMethodsActivity`
* [#2595](https://github.com/stripe/stripe-android/pull/2595) Bump SDK `minSdkVersion` to `21`
* [#2599](https://github.com/stripe/stripe-android/pull/2599) Remove `StripeSSLSocketFactory`
* [#2604](https://github.com/stripe/stripe-android/pull/2604) Add `stripeAccountId`
  to `PaymentConfiguration` and use in `AddPaymentMethodActivity`
* [#2609](https://github.com/stripe/stripe-android/pull/2609)
  Refactor `AddPaymentMethodActivity.Result`
* [#2610](https://github.com/stripe/stripe-android/pull/2610) Remove `PaymentSession`
  and `CustomerSession`'s "Activity" Listeners
* [#2611](https://github.com/stripe/stripe-android/pull/2611) Target API 30
* [#2617](https://github.com/stripe/stripe-android/pull/2617) Convert `CustomizableShippingField` to
  enum
* [#2623](https://github.com/stripe/stripe-android/pull/2623) Update Gradle to `6.5.1`
* [#2557](https://github.com/stripe/stripe-android/pull/2634) Update 3DS2 SDK to `4.0.3`

## 14.5.0 - 2020-06-04

* [#2453](https://github.com/stripe/stripe-android/pull/2453)
  Add `ConfirmPaymentIntentParams#receiptEmail`
* [#2458](https://github.com/stripe/stripe-android/pull/2458) Remove INTERAC
  from `GooglePayJsonFactory.DEFAULT_CARD_NETWORKS`
* [#2462](https://github.com/stripe/stripe-android/pull/2462) Capitalize currency code
  in `GooglePayJsonFactory`
* [#2466](https://github.com/stripe/stripe-android/pull/2466)
  Deprecate `ActivityStarter.startForResult()` with no args
* [#2467](https://github.com/stripe/stripe-android/pull/2467) Update `CardBrand.MasterCard` regex
* [#2475](https://github.com/stripe/stripe-android/pull/2475) Support `android:focusedByDefault`
  in `CardInputWidget`
    * Fixes #2463 on Android API level 26 and above
* [#2483](https://github.com/stripe/stripe-android/pull/2483) Fix formatting of `maxTimeout` value
  in `Stripe3ds2AuthParams`
* [#2494](https://github.com/stripe/stripe-android/pull/2494) Support starting 3DS2 challenge flow
  from a Fragment
* [#2496](https://github.com/stripe/stripe-android/pull/2496) Deprecate `StripeIntent.stripeSdkData`
* [#2497](https://github.com/stripe/stripe-android/pull/2497) Deprecate `StripeIntent.redirectData`
* [#2513](https://github.com/stripe/stripe-android/pull/2513) Add `canDeletePaymentMethods`
  to `PaymentSessionConfig`
    * `canDeletePaymentMethods` controls whether the user can delete a payment method by swiping on
      it in `PaymentMethodsActivity`
* [#2525](https://github.com/stripe/stripe-android/pull/2525) Upgrade Android Gradle Plugin to 4.0.0
* [#2531](https://github.com/stripe/stripe-android/pull/2531) Update 3DS2 SDK to 3.0.2
    * Fix bug in 3DS2 SDK where multi-screen challenges were not correctly returning result to
      starting Activity/Fragment
* [#2536](https://github.com/stripe/stripe-android/pull/2536) Update Gradle to 6.5

## 14.4.1 - 2020-04-30

* [#2441](https://github.com/stripe/stripe-android/pull/2441) Catch `IllegalArgumentException`
  in `ApiOperation`
* [#2442](https://github.com/stripe/stripe-android/pull/2442) Capitalize `GooglePayJsonFactory`'
  s `allowedCountryCodes`
* [#2445](https://github.com/stripe/stripe-android/pull/2445) Bump 3DS2 SDK to `2.7.8`
    * Downgrade BouncyCastle to `1.64`

## 14.4.0 - 2020-04-28

* [#2379](https://github.com/stripe/stripe-android/pull/2379) Add optional `stripeAccountId` param
  to most `Stripe` methods
    * This enables passing a `Stripe-Account` header on a per-request basis
* [#2398](https://github.com/stripe/stripe-android/pull/2398) Add optional `stripeAccountId` param
  to `Stripe#confirmPayment()`
* [#2405](https://github.com/stripe/stripe-android/pull/2405) Add optional `stripeAccountId` param
  to `Stripe#confirmSetupIntent()`
* [#2406](https://github.com/stripe/stripe-android/pull/2406) Add optional `stripeAccountId` param
  to `Stripe#authenticateSource()`
* [#2408](https://github.com/stripe/stripe-android/pull/2408) Update `PaymentMethod.Type#isReusable`
  values
* [#2412](https://github.com/stripe/stripe-android/pull/2412) Make `StripeIntentResult`
  implement `Parcelable`
* [#2413](https://github.com/stripe/stripe-android/pull/2413)
  Create `Stripe#retrievePaymentIntent()` and `Stripe#retrieveSetupIntent()` async methods
* [#2421](https://github.com/stripe/stripe-android/pull/2421) Capitalize `countryCode`
  in `GooglePayJsonFactory`
* [#2429](https://github.com/stripe/stripe-android/pull/2429) Fix SDK source paths and source
  publishing
* [#2430](https://github.com/stripe/stripe-android/pull/2430)
  Add `GooglePayJsonFactory.isJcbEnabled`
    * Enables JCB as an allowed card network. By default, JCB is disabled.
* [#2435](https://github.com/stripe/stripe-android/pull/2435) Bump 3DS2 SDK to `2.7.7`
    * On 3DS2 challenge screen, handle system back button tap as cancel button tap
* [#2436](https://github.com/stripe/stripe-android/pull/2436) Add `advancedFraudSignalsEnabled`
  property
    *
    See [Advanced fraud detection](https://stripe.com/docs/disputes/prevention/advanced-fraud-detection)
    for more details

## 14.3.0 - 2020-04-20

*This version of the SDK is not compliant with Google Play's Prominent Disclosure & Consent
Requirements. The non-compliant code was unused and has been removed.*
*Please upgrade to
version [14.4.0](https://github.com/stripe/stripe-android/blob/master/CHANGELOG.md#1440---2020-04-28)
or greater.*

* [#2334](https://github.com/stripe/stripe-android/pull/2334) Add support for BACS Debit
  in `PaymentMethodCreateParams`
* [#2335](https://github.com/stripe/stripe-android/pull/2335) Add support for BACS Debit Payment
  Method
* [#2336](https://github.com/stripe/stripe-android/pull/2336) Improve `ShippingInfoWidget`
    * Make postal code and phone number fields single line
    * Make phone number field use `inputType="phone"`
* [#2342](https://github.com/stripe/stripe-android/pull/2342) Convert `CardBrand` prefixes to regex
    * Add `^81` as a pattern for `CardBrand.UnionPay`
* [#2343](https://github.com/stripe/stripe-android/pull/2343) Update `CardBrand.JCB` regex
* [#2362](https://github.com/stripe/stripe-android/pull/2362) Add support for
  parsing `shippingInformation` in `GooglePayResult`
* [#2365](https://github.com/stripe/stripe-android/pull/2365) Convert png assets to webp to reduce
  asset size
* [#2373](https://github.com/stripe/stripe-android/pull/2373) Set default `billingAddressFields`
  to `BillingAddressFields.PostalCode`
* [#2381](https://github.com/stripe/stripe-android/pull/2381) Add support for SOFORT PaymentMethod
* [#2384](https://github.com/stripe/stripe-android/pull/2384) Add support for P24 PaymentMethod
* [#2389](https://github.com/stripe/stripe-android/pull/2389) Add support for Bancontact
  PaymentMethod
* [#2390](https://github.com/stripe/stripe-android/pull/2390) Bump Kotlin version to `1.3.72`
* [#2392](https://github.com/stripe/stripe-android/pull/2392) Add `shipping` property
  to `PaymentIntent`
* [#2394](https://github.com/stripe/stripe-android/pull/2394) Add support for Giropay PaymentMethod
* [#2395](https://github.com/stripe/stripe-android/pull/2395) Add support for EPS PaymentMethod
* [#2396](https://github.com/stripe/stripe-android/pull/2396) Expose `klarna` property on `Source`
* [#2401](https://github.com/stripe/stripe-android/pull/2401) Bump 3DS2 SDK to `2.7.4`
    * Add new translations for 3DS2 SDK strings
    * Upgrade BouncyCastle to `1.65`

## 14.2.1 - 2020-03-26

*This version of the SDK is not compliant with Google Play's Prominent Disclosure & Consent
Requirements. The non-compliant code was unused and has been removed.*
*Please upgrade to
version [14.4.0](https://github.com/stripe/stripe-android/blob/master/CHANGELOG.md#1440---2020-04-28)
or greater.*

* [#2299](https://github.com/stripe/stripe-android/pull/2299) Make `SourceParams.OwnerParams`
  constructor public and properties mutable
* [#2304](https://github.com/stripe/stripe-android/pull/2304) Force Canadian postal codes to be
  uppercase
* [#2315](https://github.com/stripe/stripe-android/pull/2315) Add `Fragment` support
  to `AddPaymentMethodActivityStarter`
* [#2325](https://github.com/stripe/stripe-android/pull/2325) Update `BecsDebitWidget`

## 14.2.0 - 2020-03-18

*This version of the SDK is not compliant with Google Play's Prominent Disclosure & Consent
Requirements. The non-compliant code was unused and has been removed.*
*Please upgrade to
version [14.4.0](https://github.com/stripe/stripe-android/blob/master/CHANGELOG.md#1440---2020-04-28)
or greater.*

* [#2278](https://github.com/stripe/stripe-android/pull/2278) Add ability to require US ZIP code
  in `CardInputWidget` and `CardMultilineWidget`
* [#2279](https://github.com/stripe/stripe-android/pull/2279) Default `CardMultilineWidget` to
  global postal code configuration
* [#2282](https://github.com/stripe/stripe-android/pull/2282) Update pinned API version
  to `2020-03-02`
* [#2285](https://github.com/stripe/stripe-android/pull/2285)
  Create `BecsDebitMandateAcceptanceFactory` for generating BECS Debit mandate acceptance copy
* [#2290](https://github.com/stripe/stripe-android/pull/2290) Bump 3DS2 SDK to `2.7.2`
    * Fix `onActivityResult()` not called after 3DS2 challenge flow when "Don't keep activities" is
      enabled
    * Use view binding
    * Upgrade BouncyCastle to `1.64`
* [#2293](https://github.com/stripe/stripe-android/pull/2293) Add min length validation to BECS
  account number
* [#2295](https://github.com/stripe/stripe-android/pull/2295)
  Create `BecsDebitMandateAcceptanceTextView`
* [#2297](https://github.com/stripe/stripe-android/pull/2297)
  Add `BecsDebitWidget.ValidParamsCallback`

## 14.1.1 - 2020-03-09

*This version of the SDK is not compliant with Google Play's Prominent Disclosure & Consent
Requirements. The non-compliant code was unused and has been removed.*
*Please upgrade to
version [14.4.0](https://github.com/stripe/stripe-android/blob/master/CHANGELOG.md#1440---2020-04-28)
or greater.*

* [#2257](https://github.com/stripe/stripe-android/pull/2257) Disable Kotlin Synthetics and migrate
  to [view binding](https://developer.android.com/topic/libraries/view-binding)
* [#2260](https://github.com/stripe/stripe-android/pull/2260) Update Kotlin Gradle Plugin
  to `1.3.70`
* [#2271](https://github.com/stripe/stripe-android/pull/2271) Update Proguard rules to remove
  unneeded BouncyCastle class
* [#2272](https://github.com/stripe/stripe-android/pull/2272) Update `kotlinx.coroutines` to `1.3.4`
* [#2274](https://github.com/stripe/stripe-android/pull/2274)
  Make `ConfirmPaymentIntentParams#savePaymentMethod` nullable

## 14.1.0 - 2020-03-02

*This version of the SDK is not compliant with Google Play's Prominent Disclosure & Consent
Requirements. The non-compliant code was unused and has been removed.*
*Please upgrade to
version [14.4.0](https://github.com/stripe/stripe-android/blob/master/CHANGELOG.md#1440---2020-04-28)
or greater.*

* [#2207](https://github.com/stripe/stripe-android/pull/2207)
  Add `CardInputWidget#setPostalCodeTextWatcher`
* [#2211](https://github.com/stripe/stripe-android/pull/2211) Add support for 16-digit Diners Club
  card numbers
* [#2215](https://github.com/stripe/stripe-android/pull/2215) Set `CardInputWidget`'s postal code
  field's IME action to done
* [#2220](https://github.com/stripe/stripe-android/pull/2220) Highlight "Google Pay" option in
  payment methods screen if selected
* [#2221](https://github.com/stripe/stripe-android/pull/2221) Update 14-digit Diners Club formatting
* [#2224](https://github.com/stripe/stripe-android/pull/2224) Change `CardInputWidget` icon to
  represent validity of input
* [#2234](https://github.com/stripe/stripe-android/pull/2234) Add support for `setup_future_usage`
  in PaymentIntent confirmation
* [#2235](https://github.com/stripe/stripe-android/pull/2235) Update Android Gradle Plugin to 3.6.1
* [#2236](https://github.com/stripe/stripe-android/pull/2236) Change `CardMultilineWidget` icon to
  represent validity of input
* [#2238](https://github.com/stripe/stripe-android/pull/2238) Add support for `shipping` in
  PaymentIntent confirmation

## 14.0.0 - 2020-02-18

This release includes several breaking changes. See
the [migration guide](https://github.com/stripe/stripe-android/blob/master/MIGRATING.md) for more
details.

*This version of the SDK is not compliant with Google Play's Prominent Disclosure & Consent
Requirements. The non-compliant code was unused and has been removed.*
*Please upgrade to
version [14.4.0](https://github.com/stripe/stripe-android/blob/master/CHANGELOG.md#1440---2020-04-28)
or greater.*

* [#2136](https://github.com/stripe/stripe-android/pull/2136)
  Update `com.google.android.material:material` to `1.1.0`
* [#2141](https://github.com/stripe/stripe-android/pull/2141) Fix crash when deleting a payment
  method in `PaymentMethodsActivity`
* [#2155](https://github.com/stripe/stripe-android/pull/2155) Fix parceling
  of `PaymentRelayStarter.Args`
* [#2156](https://github.com/stripe/stripe-android/pull/2156) Fix FPX bank order
* [#2163](https://github.com/stripe/stripe-android/pull/2163) Remove return type
  from `PaymentSession.init()`
* [#2165](https://github.com/stripe/stripe-android/pull/2165) Simplify `PaymentSession` state and
  lifecycle management
    * When instantiating a `PaymentSession()` with an `Activity`, it must now be
      a `ComponentActivity`
      (e.g. `AppCompatActivity` or `FragmentActivity`)
    * `PaymentSession#init()` no longer takes a `savedInstanceState` argument
    * Remove `PaymentSession#savePaymentSessionInstanceState()`
    * Remove `PaymentSession#onDestroy()`
* [#2173](https://github.com/stripe/stripe-android/pull/2173) Fix Mastercard display name
* [#2174](https://github.com/stripe/stripe-android/pull/2174) Add optional params
  to `CustomerSession.getPaymentMethods()`
    * See [List a Customer's PaymentMethods](https://stripe.com/docs/api/payment_methods/list) for
      more details
* [#2179](https://github.com/stripe/stripe-android/pull/2179) Fetch previously used `PaymentMethod`
  in `PaymentSession`
    * If `PaymentSessionConfig.shouldPrefetchCustomer == true`, when a new `PaymentSession` is
      started, fetch the customer's previously selected payment method, if it exists, and return via
      `PaymentSessionListener#onPaymentSessionDataChanged()`
* [#2180](https://github.com/stripe/stripe-android/pull/2180)
  Remove `PaymentSession.paymentSessionData`
* [#2185](https://github.com/stripe/stripe-android/pull/2185) Convert `Card.FundingType`
  to `CardFunding` enum
* [#2189](https://github.com/stripe/stripe-android/pull/2189) Cleanup `StripeException` subclasses
* [#2194](https://github.com/stripe/stripe-android/pull/2194) Upgrade 3DS2 SDK to `2.5.4`
    * Update `com.google.android.material:material` to `1.1.0`
    * Fix accessibility issues on 3DS2 challenge screen
    * Update 3DS2 styles for consistency
        * Create `BaseStripe3DS2TextInputLayout` that
          extends `Widget.MaterialComponents.TextInputLayout.OutlinedBox`
        * Create `Stripe3DS2TextInputLayout` that extends `BaseStripe3DS2TextInputLayout`
        * Apply `Stripe3DS2TextInputLayout` to `TextInputLayout`
        * Create `BaseStripe3DS2EditText` with
          parent `Widget.MaterialComponents.TextInputEditText.OutlinedBox`
        * Rename `Stripe3DS2EditTextTheme` to `Stripe3DS2EditText` and change its parent
          to `BaseStripe3DS2EditText`
        * Apply `Stripe3DS2EditText` to `TextInputEditText`
* [#2195](https://github.com/stripe/stripe-android/pull/2195) Upgrade kotlin coroutines to 1.3.3
* [#2196](https://github.com/stripe/stripe-android/pull/2196) Create `SourceTypeModel` sealed class
    * Move `SourceCardData` subclass to `SourceTypeModel.Card`
    * Move `SourceSepaDebitData` subclass to `SourceTypeModel.SepaDebit`
    * Change type of `Source#sourceTypeModel` to `SourceTypeModel?`

## 13.3.0 - 2020-05-15

* Update 3DS2 SDK to v2.3.7
* Update dependencies
* Add `advancedFraudSignalsEnabled` property
    *
    See [Advanced fraud detection](https://stripe.com/docs/disputes/prevention/advanced-fraud-detection)
    for more details
* Include sources

## 13.2.0 - 2020-02-03

*This version of the SDK is not compliant with Google Play's Prominent Disclosure & Consent
Requirements. The non-compliant code was unused and has been removed.*
*Please upgrade to
version [13.2.0](https://github.com/stripe/stripe-android/blob/master/CHANGELOG.md#1330---2020-05-15)
or greater.*

* [#2112](https://github.com/stripe/stripe-android/pull/2112) Enable adding Mandate to confirm
  params
* [#2113](https://github.com/stripe/stripe-android/pull/2113) Enable requiring postal code
  in `CardInputWidget` and `CardMultilineWidget`
* [#2114](https://github.com/stripe/stripe-android/pull/2114) Fix bug in
  highlighting `StripeEditText` fields with errors

## 13.1.3 - 2020-01-27

*This version of the SDK is not compliant with Google Play's Prominent Disclosure & Consent
Requirements. The non-compliant code was unused and has been removed.*
*Please upgrade to
version [13.2.0](https://github.com/stripe/stripe-android/blob/master/CHANGELOG.md#1330---2020-05-15)
or greater.*

* [#2105](https://github.com/stripe/stripe-android/pull/2105) Fix crash when confirming a Payment
  Intent or Setup Intent and an error is encountered

## 13.1.2 - 2020-01-23

*This version of the SDK is not compliant with Google Play's Prominent Disclosure & Consent
Requirements. The non-compliant code was unused and has been removed.*
*Please upgrade to
version [13.2.0](https://github.com/stripe/stripe-android/blob/master/CHANGELOG.md#1330---2020-05-15)
or greater.*

* [#2093](https://github.com/stripe/stripe-android/pull/2093) Add `CardValidCallback` and add
  support in card forms
* [#2094](https://github.com/stripe/stripe-android/pull/2094) Make `StripeError` serializable

## 13.1.1 - 2020-01-22

*This version of the SDK is not compliant with Google Play's Prominent Disclosure & Consent
Requirements. The non-compliant code was unused and has been removed.*
*Please upgrade to
version [13.2.0](https://github.com/stripe/stripe-android/blob/master/CHANGELOG.md#1330---2020-05-15)
or greater.*

* [#2074](https://github.com/stripe/stripe-android/pull/2074) Populate `isSelected` for
  selected `PaymentMethodsAdapter` item
* [#2076](https://github.com/stripe/stripe-android/pull/2076) Announce invalid fields when
  validating `CardInputWidget`
* [#2077](https://github.com/stripe/stripe-android/pull/2077) Add delete payment method
  accessibility action in `PaymentMethodsAdapter`
* [#2078](https://github.com/stripe/stripe-android/pull/2078) Make `StripeEditText` errors
  accessible
* [#2082](https://github.com/stripe/stripe-android/pull/2082) Use ErrorMessageTranslator for
  AddPaymentMethodActivity errors
* [#2083](https://github.com/stripe/stripe-android/pull/2083) Add accessibility traversal rules
  on `AddPaymentMethodActivity`
* [#2084](https://github.com/stripe/stripe-android/pull/2084) Update `BankAccount` constructor to
  support all bank account token parameters
* [#2086](https://github.com/stripe/stripe-android/pull/2086) Add `id` and `status` fields
  to `BankAccount`
* [#2087](https://github.com/stripe/stripe-android/pull/2087) Use `BankAccountTokenParams` for bank
  account token creation
    * Create `Stripe#createBankAccountToken()` and `Stripe#createBankAccountTokenSynchronous()` that
      take a `BankAccountTokenParams` object
    * Deprecate `BankAccount` for token creation

## 13.1.0 - 2020-01-16

*This version of the SDK is not compliant with Google Play's Prominent Disclosure & Consent
Requirements. The non-compliant code was unused and has been removed.*
*Please upgrade to
version [13.2.0](https://github.com/stripe/stripe-android/blob/master/CHANGELOG.md#1330---2020-05-15)
or greater.*

* [#2055](https://github.com/stripe/stripe-android/pull/2055) Fix styling of `CardInputWidget`
  and `CardMultilineWidget`
    * `com.google.android.material:material:1.1.0-rc01` breaks `TextInputLayout` styling; fix by
      explicitly setting a style that extends `Widget.Design.TextInputLayout`
* [#2056](https://github.com/stripe/stripe-android/pull/2056) Update `CardInputWidget`'s `EditText`
  size
    * Fix "Postal Code" field being partially cut off on some screens
* [#2066](https://github.com/stripe/stripe-android/pull/2066) Add support for uploading a file to
  Stripe
    * See `Stripe#createFile()` and `Stripe#createFileSynchronous()`
* [#2071](https://github.com/stripe/stripe-android/pull/2071) Fix accessibility issues on Payment
  Methods selection screen
    * Mark `View`s representing existing payment methods and add a new payment method action as
      focusable and clickable

## 13.0.0 - 2020-01-13

This release includes several breaking changes. See
the [migration guide](https://github.com/stripe/stripe-android/blob/master/MIGRATING.md) for more
details.

*This version of the SDK is not compliant with Google Play's Prominent Disclosure & Consent
Requirements. The non-compliant code was unused and has been removed.*
*Please upgrade to
version [13.2.0](https://github.com/stripe/stripe-android/blob/master/CHANGELOG.md#1330---2020-05-15)
or greater.*

* [#1950](https://github.com/stripe/stripe-android/pull/1950) Add idempotency key for `Stripe` API
  POST methods
     ```kotlin
    class MyActivity : AppCompatActivity() {

        private fun createPaymentMethod(
            params: PaymentMethodCreateParams,
            idempotencyKey: String?
        ) {
            stripe.createPaymentMethod(
                params = params,
                idempotencyKey = idempotencyKey,
                callback = object : ApiResultCallback<PaymentMethod> {
                    override fun onSuccess(result: PaymentMethod) {
                    }

                    override fun onError(e: Exception) {
                    }
                }
            )
        }
    }
    ```
* [#1993](https://github.com/stripe/stripe-android/pull/1993) Remove deprecated methods
  from `PaymentSession`
    * See the [Migration Guide](https://github.com/stripe/stripe-android/blob/master/MIGRATING.md)
      for more details
* [#1994](https://github.com/stripe/stripe-android/pull/1994) Enable postal code field
  in `CardInputWidget` by default
* [#1995](https://github.com/stripe/stripe-android/pull/1995) Enable Google Pay option in Basic
  Integration and Stripe Activities
    * PaymentSession
      ```kotlin
      PaymentSessionConfig.Builder()
          // other settings
          .setShouldShowGooglePay(true)
          .build()
      ```

    * PaymentMethodsActivity
      ```kotlin
      PaymentMethodsActivityStarter.Args.Builder()
          // other settings
          .setShouldShowGooglePay(true)
          .build()
      ```
* [#1996](https://github.com/stripe/stripe-android/pull/1996) Update postal code logic
  for `CardMultilineWidget`
    * Default to showing postal code (i.e. `shouldShowPostalCode = true`)
    * Postal code is now optional when displayed
    * Remove validation on postal code field
    * Change postal code field hint text to "Postal Code"
    * Remove `CardInputListener.onPostalCodeComplete()`
* [#1998](https://github.com/stripe/stripe-android/pull/1998) Use `CardBrand` enum to represent card
  brands
    * Change the type of `Card#brand` and `SourceCardData#brand` properties from `String?`
      to `CardBrand`
    * Remove `Card.CardBrand`
* [#1999](https://github.com/stripe/stripe-android/pull/1999) Remove deprecated `BroadcastReceiver`
  logic from `PaymentFlowActivity`
    * See the [Migration Guide](https://github.com/stripe/stripe-android/blob/master/MIGRATING.md)
      for more details
* [#2000](https://github.com/stripe/stripe-android/pull/2000) Pass `PaymentSessionConfig` instance
  to `PaymentSession` constructor
* [#2002](https://github.com/stripe/stripe-android/pull/2002) Fix regression in `CardInputWidget`
  styling To customize the individual `EditText` fields of `CardInputWidget`, define
  a `Stripe.CardInputWidget.EditText` style that extends `Stripe.Base.CardInputWidget.EditText`. For
  example,
    ```xml
    <style name="Stripe.CardInputWidget.EditText" parent="Stripe.Base.CardInputWidget.EditText">
        <item name="android:textSize">22sp</item>
        <item name="android:textColor">@android:color/holo_blue_light</item>
        <item name="android:textColorHint">@android:color/holo_orange_light</item>
    </style>
    ```
* [#2003](https://github.com/stripe/stripe-android/pull/2003) Add support for authenticating
  a `Source` via in-app WebView
    ```kotlin
    class MyActivity : AppCompatActivity() {
        private fun authenticateSource(source: Source) {
            stripe.authenticateSource(this, source)
        }

        override fun onActivityResult(requestCode: Int, resultCode: Int, data: Intent?) {
            super.onActivityResult(requestCode, resultCode, data)

            if (data != null && stripe.isAuthenticateSourceResult(requestCode, data)) {
                stripe.onAuthenticateSourceResult(
                    data,
                    object : ApiResultCallback<Source> {
                        override fun onSuccess(result: Source) {
                        }

                        override fun onError(e: Exception) {
                        }
                    }
                )
            }
        }
    }
    ```
* [#2006](https://github.com/stripe/stripe-android/pull/2006) Create `TokenizationMethod` enum
    * Change the type of `Card#tokenizationMethod` and `SourceCardData#tokenizationMethod`
      from `String?` to `TokenizationMethod?`
* [#2013](https://github.com/stripe/stripe-android/pull/2013) Populate shipping address country from
  pre-populated shipping info
* [#2015](https://github.com/stripe/stripe-android/pull/2015) Update `PaymentSessionConfig`'s
  default `BillingAddressFields` to `PostalCode`
* [#2020](https://github.com/stripe/stripe-android/pull/2020) Change `PaymentMethod.type`
  from `String?` to `PaymentMethod.Type?`
* [#2028](https://github.com/stripe/stripe-android/pull/2028) Update `SourceParams` fields
    * Update `setOwner()` to take `OwnerParams` instead of `Map`
    * Remove `setRedirect()`, use `setReturnUrl()` instead
    * Update some setters to take null values, simplifying usage
    * Update comments
* [#2029](https://github.com/stripe/stripe-android/pull/2029) Update `CardInputWidget` to
  use `TextInputLayout`
    * Make `StripeEditText` extend `TextInputEditText`
* [#2038](https://github.com/stripe/stripe-android/pull/2038) Update `CardInputWidget` to focus on
  first error field when validating
* [#2039](https://github.com/stripe/stripe-android/pull/2039) Add support for creating a person
  token
    * Add `Stripe#createPersonToken()` and `Stripe#createPersonTokenSynchronous()`
* [#2040](https://github.com/stripe/stripe-android/pull/2040) Add support for CVC recollection in
  PaymentIntents
    * Update `ConfirmPaymentIntentParams.createWithPaymentMethodId()` with
      optional `PaymentMethodOptionsParams?` argument
* [#2042](https://github.com/stripe/stripe-android/pull/2042)
  Create `AccountParams.BusinessTypeParams`
    * `BusinessTypeParams.Company` and `BusinessTypeParams.Individual` model the parameters for
      creating a
      [company](https://stripe.com/docs/api/tokens/create_account#create_account_token-account-company)
      or
      [individual](https://stripe.com/docs/api/tokens/create_account#create_account_token-account-individual)
      [account token](https://stripe.com/docs/api/tokens/create_account). Use these instead of
      creating raw maps representing the data.
    * `AccountParams.createAccountParams()` is now deprecated. Use the
      appropriate `AccountParams.create()` method.

## 12.9.0 - 2020-05-15

* Update 3DS2 SDK to v2.3.7
* Update dependencies
* Add `advancedFraudSignalsEnabled` property
    *
    See [Advanced fraud detection](https://stripe.com/docs/disputes/prevention/advanced-fraud-detection)
    for more details
* Include sources

## 12.8.2 - 2019-12-20

*This version of the SDK is not compliant with Google Play's Prominent Disclosure & Consent
Requirements. The non-compliant code was unused and has been removed.*
*Please upgrade to
version [12.9.0](https://github.com/stripe/stripe-android/blob/master/CHANGELOG.md#1290---2020-05-15)
or greater.*

* [#1974](https://github.com/stripe/stripe-android/pull/1974)
  Add `PaymentSessionConfig#shouldPrefetchCustomer`
    * Mark `PaymentSessionConfig#init()` with `shouldPrefetchCustomer` argument as deprecated
* [#1980](https://github.com/stripe/stripe-android/pull/1980) Don't show a `Dialog`
  in `StripeActivity` if `isFinishing()`
* [#1989](https://github.com/stripe/stripe-android/pull/1989) Create `CardBrand` enum
* [#1990](https://github.com/stripe/stripe-android/pull/1990) Relax validation of UK postal codes

## 12.8.1 - 2019-12-18

*This version of the SDK is not compliant with Google Play's Prominent Disclosure & Consent
Requirements. The non-compliant code was unused and has been removed.*
*Please upgrade to
version [12.9.0](https://github.com/stripe/stripe-android/blob/master/CHANGELOG.md#1290---2020-05-15)
or greater.*

* [#1968](https://github.com/stripe/stripe-android/pull/1968) Upgrade 3DS2 SDK to `2.2.7`
    * Downgrade to `com.google.android.material:material:1.0.0`

## 12.8.0 - 2019-12-17

*This version of the SDK is not compliant with Google Play's Prominent Disclosure & Consent
Requirements. The non-compliant code was unused and has been removed.*
*Please upgrade to
version [12.9.0](https://github.com/stripe/stripe-android/blob/master/CHANGELOG.md#1290---2020-05-15)
or greater.*

* [#1947](https://github.com/stripe/stripe-android/pull/1947) Allow setting of window flags on
  Stripe Activities
    * Basic Integration
      ```
      PaymentSessionConfig.Builder()
          .setWindowFlags(WindowManager.LayoutParams.FLAG_SECURE)
          .build()
      ```

    * Custom Integration
      ```
      AddPaymentMethodActivityStarter.Args.Builder()
          .setWindowFlags(WindowManager.LayoutParams.FLAG_SECURE)
          .build()
      ```
* [#1956](https://github.com/stripe/stripe-android/pull/1956) Add support for configuring billing
  address fields on `AddPaymentMethodActivity`
    * Basic Integration
      ```
      PaymentSessionConfig.Builder()
          .setBillingAddressFields(BillingAddressFields.Full)
          .build()
      ```

    * Custom Integration
      ```
      AddPaymentMethodActivityStarter.Args.Builder()
          .setBillingAddressFields(BillingAddressFields.Full)
          .build()
      ```
* [#1957](https://github.com/stripe/stripe-android/pull/1957)
  Enable `PaymentSessionConfig.ShippingInformationValidator`
  and `PaymentSessionConfig.ShippingMethodsFactory`
* [#1958](https://github.com/stripe/stripe-android/pull/1958) Add validation for PaymentIntent and
  SetupIntent client secrets
* [#1959](https://github.com/stripe/stripe-android/pull/1959) Upgrade 3DS2 SDK to `2.2.6`

## 12.7.0 - 2019-12-16

*This version of the SDK is not compliant with Google Play's Prominent Disclosure & Consent
Requirements. The non-compliant code was unused and has been removed.*
*Please upgrade to
version [12.9.0](https://github.com/stripe/stripe-android/blob/master/CHANGELOG.md#1290---2020-05-15)
or greater.*

* [#1915](https://github.com/stripe/stripe-android/pull/1915) Update API version
  to [2019-12-03](https://stripe.com/docs/upgrades#2019-12-03)
* [#1928](https://github.com/stripe/stripe-android/pull/1928) Make Payment Method `Wallet` a sealed
  class
* [#1930](https://github.com/stripe/stripe-android/pull/1930) Update text size for `CardInputWidget`
  fields
* [#1939](https://github.com/stripe/stripe-android/pull/1939) Update Android Gradle Plugin
  to `3.5.3`
* [#1946](https://github.com/stripe/stripe-android/pull/1946) Upgrade 3DS2 SDK to `2.2.5`
    * Upgrade to `com.google.android.material:material:1.2.0-alpha2`
* [#1949](https://github.com/stripe/stripe-android/pull/1949) Catch `NullPointerException` when
  calling `StripeEditText.setHint()`. This is a workaround for
  a [known issue on some Samsung devices](https://issuetracker.google.com/issues/37127697).
* [#1951](https://github.com/stripe/stripe-android/pull/1951) Expose ability to enable postal code
  on `CardInputWidget`
    * Enable via layout
      ```
        <com.stripe.android.view.CardInputWidget
            android:id="@+id/card_input_widget"
            android:layout_width="match_parent"
            android:layout_height="wrap_content"
            app:shouldShowPostalCode="true" />
      ```
    * Enable via code
        * Java: `cardInputWidget.setPostalCodeEnabled(true)`
        * Kotlin: `cardInputWidget.postalCodeEnabled = true`

## 12.6.1 - 2019-12-02

*This version of the SDK is not compliant with Google Play's Prominent Disclosure & Consent
Requirements. The non-compliant code was unused and has been removed.*
*Please upgrade to
version [12.9.0](https://github.com/stripe/stripe-android/blob/master/CHANGELOG.md#1290---2020-05-15)
or greater.*

* [#1897](https://github.com/stripe/stripe-android/pull/1897) Upgrade 3DS2 SDK to `2.2.4`
    * Fix crash when using Instant App

## 12.6.0 - 2019-11-27

*This version of the SDK is not compliant with Google Play's Prominent Disclosure & Consent
Requirements. The non-compliant code was unused and has been removed.*
*Please upgrade to
version [12.9.0](https://github.com/stripe/stripe-android/blob/master/CHANGELOG.md#1290---2020-05-15)
or greater.*

* [#1859](https://github.com/stripe/stripe-android/pull/1859) Create `GooglePayJsonFactory`, a
  factory for generating Google Pay JSON request objects
* [#1860](https://github.com/stripe/stripe-android/pull/1860) Namespace drawables with `stripe_`
  prefix
* [#1861](https://github.com/stripe/stripe-android/pull/1861) Create `GooglePayResult` to parse and
  model Google Pay Payment Data response
* [#1863](https://github.com/stripe/stripe-android/pull/1863) Complete migration of SDK code to
  Kotlin 🎉
* [#1864](https://github.com/stripe/stripe-android/pull/1864) Make Klarna Source creation methods
  public and create example
    * See `SourceParams.createKlarna()`
* [#1865](https://github.com/stripe/stripe-android/pull/1865) Make all model classes
  implement `Parcelable`
* [#1871](https://github.com/stripe/stripe-android/pull/1871) Simplify configuration of example app
    * Example app can be configured via `$HOME/.gradle/gradle.properties` instead of `Settings.kt`
      ```
      STRIPE_EXAMPLE_BACKEND_URL=https://hidden-beach-12345.herokuapp.com/
      STRIPE_EXAMPLE_PUBLISHABLE_KEY=pk_test_12345
      STRIPE_ACCOUNT_ID=
      ```
* [#1883](https://github.com/stripe/stripe-android/pull/1883)
  Enable `PaymentSessionConfig.ShippingInformationValidator`
  and `PaymentSessionConfig.ShippingMethodsFactory`
    * See the [Migration Guide](https://github.com/stripe/stripe-android/blob/master/MIGRATING.md)
      for an example of how to use the new interfaces
* [#1884](https://github.com/stripe/stripe-android/pull/1884) Mark `PaymentFlowExtras` as deprecated
* [#1885](https://github.com/stripe/stripe-android/pull/1885) Create `Stripe#retrieveSource()` for
  asynchronous `Source` retrieval
* [#1890](https://github.com/stripe/stripe-android/pull/1890) Upgrade 3DS2 SDK to 2.2.3
    * Fix crash when using Instant App

## 12.5.0 - 2019-11-21

*This version of the SDK is not compliant with Google Play's Prominent Disclosure & Consent
Requirements. The non-compliant code was unused and has been removed.*
*Please upgrade to
version [12.9.0](https://github.com/stripe/stripe-android/blob/master/CHANGELOG.md#1290---2020-05-15)
or greater.*

* [#1836](https://github.com/stripe/stripe-android/pull/1836) Add support
  for [statement_descriptor](https://stripe.com/docs/api/sources/object#source_object-statement_descriptor)
  field to `Source` model via `Source#statementDescriptor`
* [#1837](https://github.com/stripe/stripe-android/pull/1837) Add support
  for [source_order](https://stripe.com/docs/api/sources/create#create_source-source_order) param
  via `SourceOrderParams`
* [#1839](https://github.com/stripe/stripe-android/pull/1839) Add support
  for [source_order](https://stripe.com/docs/api/sources/object#source_object-source_order) field
  to `Source` model via `Source#sourceOrder`
* [#1842](https://github.com/stripe/stripe-android/pull/1842)
  Add `PaymentSessionConfig.Builder.setAllowedShippingCountryCodes()`. Used to specify an allowed
  set of countries when collecting the customer's shipping address via `PaymentSession`.
    ```kotlin
    // Example
    PaymentSessionConfig.Builder()
        // only allowed US and Canada shipping addresses
        .setAllowedShippingCountryCodes(setOf("US", "CA"))
        .build()
    ```
* [#1845](https://github.com/stripe/stripe-android/pull/1845) Fix country code validation
  in `PaymentFlowActivity`'s shipping information screen
    * Require that the customer submits a country that exists in the autocomplete dropdown
    * Show error UI when the submitted country fails validation
* [#1857](https://github.com/stripe/stripe-android/pull/1857) Fix crash related to Kotlin Coroutines
    * Downgrade `kotlinx-coroutines` from `1.3.2` to `1.3.0`
    * Add Proguard rules

## 12.4.0 - 2019-11-13

*This version of the SDK is not compliant with Google Play's Prominent Disclosure & Consent
Requirements. The non-compliant code was unused and has been removed.*
*Please upgrade to
version [12.9.0](https://github.com/stripe/stripe-android/blob/master/CHANGELOG.md#1290---2020-05-15)
or greater.*

* [#1792](https://github.com/stripe/stripe-android/pull/1792) Remove default selection of a Payment
  Method from `PaymentMethodsActivity`
* [#1797](https://github.com/stripe/stripe-android/pull/1797) Document `StripeDefaultTheme` style
* [#1799](https://github.com/stripe/stripe-android/pull/1799) Document `Stripe3DS2Theme` and related
  styles
* [#1809](https://github.com/stripe/stripe-android/pull/1809) Update to Gradle 6.0
* [#1810](https://github.com/stripe/stripe-android/pull/1810) Update API version
  to [2019-11-05](https://stripe.com/docs/upgrades#2019-11-05)
* [#1812](https://github.com/stripe/stripe-android/pull/1812) Upgrade 3DS2 SDK to 2.2.2
* [#1813](https://github.com/stripe/stripe-android/pull/1813) Don't select a new PaymentMethod after
  deleting one in `PaymentMethodsActivity`
* [#1820](https://github.com/stripe/stripe-android/pull/1820) Update `PaymentMethodsActivity` result
  and `PaymentSession.handlePaymentData()` logic
    * `PaymentMethodsActivity` returns result code of `Activity.RESULT_OK` when the user selected a
      Payment Method
    * `PaymentMethodsActivity` returns result code of `Activity.RESULT_CANCELED` when the user taps
      back via the toolbar or device back button
    * `PaymentSession#handlePaymentData()` now
      calls `PaymentSessionListener#onPaymentSessionDataChanged()` for any result
      from `PaymentMethodsActivity`

## 12.3.0 - 2019-11-05

*This version of the SDK is not compliant with Google Play's Prominent Disclosure & Consent
Requirements. The non-compliant code was unused and has been removed.*
*Please upgrade to
version [12.9.0](https://github.com/stripe/stripe-android/blob/master/CHANGELOG.md#1290---2020-05-15)
or greater.*

* [#1775](https://github.com/stripe/stripe-android/pull/1775) Add support for idempotency key on
  Stripe Token API requests
* [#1777](https://github.com/stripe/stripe-android/pull/1777) Make `Card` implement `Parcelable`
* [#1781](https://github.com/stripe/stripe-android/pull/1781) Mark `Stripe#createToken()`
  as `@Deprecated`; replace with `Stripe#createCardToken()`
* [#1782](https://github.com/stripe/stripe-android/pull/1782) Mark `Stripe#authenticatePayment()`
  and `Stripe#authenticateSetup()` as `@Deprecated`; replace
  with `Stripe#handleNextActionForPayment()` and `Stripe#handleNextActionForSetupIntent()`,
  respectively
* [#1784](https://github.com/stripe/stripe-android/pull/1784) Update API version
  to [2019-10-17](https://stripe.com/docs/upgrades#2019-10-17)
* [#1787](https://github.com/stripe/stripe-android/pull/1787) Fix `CardNumberEditText` performance
* [#1788](https://github.com/stripe/stripe-android/pull/1788) Fix `ExpiryDateEditText` performance

## 12.2.0 - 2019-10-31

*This version of the SDK is not compliant with Google Play's Prominent Disclosure & Consent
Requirements. The non-compliant code was unused and has been removed.*
*Please upgrade to
version [12.9.0](https://github.com/stripe/stripe-android/blob/master/CHANGELOG.md#1290---2020-05-15)
or greater.*

* [#1745](https://github.com/stripe/stripe-android/pull/1745) Make `StripeEditText` public
* [#1746](https://github.com/stripe/stripe-android/pull/1746) Make `FpxBank` enum public
* [#1748](https://github.com/stripe/stripe-android/pull/1748) Update FPX bank list with offline
  status
* [#1755](https://github.com/stripe/stripe-android/pull/1755) Annotate `Stripe` methods
  with `@UiThread` or `@WorkerThread`
* [#1758](https://github.com/stripe/stripe-android/pull/1758)
  Refactor `CustomerSession.setCustomerShippingInformation()`
* [#1764](https://github.com/stripe/stripe-android/pull/1764) Add support for Javascript confirm
  dialogs in 3DS1 payment authentication WebView
* [#1765](https://github.com/stripe/stripe-android/pull/1765) Fix rotation issues with shipping info
  and shipping method selection screens

## 12.1.0 - 2019-10-22

*This version of the SDK is not compliant with Google Play's Prominent Disclosure & Consent
Requirements. The non-compliant code was unused and has been removed.*
*Please upgrade to
version [12.9.0](https://github.com/stripe/stripe-android/blob/master/CHANGELOG.md#1290---2020-05-15)
or greater.*

* [#1738](https://github.com/stripe/stripe-android/pull/1738) Enable specifying Payment Method type
  to use in UI components

## 12.0.1 - 2019-10-21

*This version of the SDK is not compliant with Google Play's Prominent Disclosure & Consent
Requirements. The non-compliant code was unused and has been removed.*
*Please upgrade to
version [12.9.0](https://github.com/stripe/stripe-android/blob/master/CHANGELOG.md#1290---2020-05-15)
or greater.*

* [#1721](https://github.com/stripe/stripe-android/pull/1721) Properly cleanup and
  destroy `PaymentAuthWebView`
* [#1722](https://github.com/stripe/stripe-android/pull/1722) Fix crash in 3DS2 challenge screen
  when airplane mode is enabled
* [#1731](https://github.com/stripe/stripe-android/pull/1731)
  Create `ConfirmSetupIntentParams.createWithoutPaymentMethod()`

## 12.0.0 - 2019-10-16

*This version of the SDK is not compliant with Google Play's Prominent Disclosure & Consent
Requirements. The non-compliant code was unused and has been removed.*
*Please upgrade to
version [12.9.0](https://github.com/stripe/stripe-android/blob/master/CHANGELOG.md#1290---2020-05-15)
or greater.*

* [#1699](https://github.com/stripe/stripe-android/pull/1699) Remove deprecated methods
    * Replace `Stripe#createTokenSynchronous(Card)` with `Stripe#createCardTokenSynchronous(Card)`
    * Replace `Card#getCVC()` with `Card#getCvc()`
    * Remove `AddPaymentMethodActivity#EXTRA_NEW_PAYMENT_METHOD`,
      use `AddPaymentMethodActivityStarter.Result.fromIntent()` instead
    * Create overloaded `ShippingMethod` constructor with optional `detail` argument
* [#1701](https://github.com/stripe/stripe-android/pull/1701) Payment Intent API requests (i.e.
  requests to `/v1/payment_intents`) now return localized error messages
* [#1706](https://github.com/stripe/stripe-android/pull/1706) Add `Card#toPaymentMethodsParams()` to
  create a `PaymentMethodCreateParams` instance that includes both card and billing details

## 11.3.0 - 2020-05-15

* Update 3DS2 SDK to v2.3.7
* Update dependencies
* Add `advancedFraudSignalsEnabled` property
    *
    See [Advanced fraud detection](https://stripe.com/docs/disputes/prevention/advanced-fraud-detection)
    for more details
* Include sources

## 11.2.2 - 2019-10-11

*This version of the SDK is not compliant with Google Play's Prominent Disclosure & Consent
Requirements. The non-compliant code was unused and has been removed.*
*Please upgrade to
version [11.3.0](https://github.com/stripe/stripe-android/blob/master/CHANGELOG.md#1130---2020-05-15)
or greater.*

* [#1686](https://github.com/stripe/stripe-android/pull/1686) Fix native crash on some devices in
  3DS1 payment authentication WebView
* [#1690](https://github.com/stripe/stripe-android/pull/1690) Bump API version to `2019-10-08`
* [#1693](https://github.com/stripe/stripe-android/pull/1693) Add support for SEPA Debit in
  PaymentMethod

## 11.2.1 - 2019-10-11

*This version of the SDK is not compliant with Google Play's Prominent Disclosure & Consent
Requirements. The non-compliant code was unused and has been removed.*
*Please upgrade to
version [11.3.0](https://github.com/stripe/stripe-android/blob/master/CHANGELOG.md#1130---2020-05-15)
or greater.*

* [#1677](https://github.com/stripe/stripe-android/pull/1677) Add logging to
  PaymentAuthWebViewActivity

## 11.2.0 - 2019-10-07

*This version of the SDK is not compliant with Google Play's Prominent Disclosure & Consent
Requirements. The non-compliant code was unused and has been removed.*
*Please upgrade to
version [11.3.0](https://github.com/stripe/stripe-android/blob/master/CHANGELOG.md#1130---2020-05-15)
or greater.*

* [#1616](https://github.com/stripe/stripe-android/pull/1616)
  Make `AddPaymentMethodActivityStarter.Result.fromIntent()` public
* [#1619](https://github.com/stripe/stripe-android/pull/1619)
  Add `CardMultilineWidget#getPaymentMethodBillingDetailsBuilder()`
* [#1643](https://github.com/stripe/stripe-android/pull/1643)
  Create `Stripe.createCardTokenSynchronous()`
* [#1647](https://github.com/stripe/stripe-android/pull/1647) Add `StripeDefault3DS2Theme` for 3DS2
  customization via themes
* [#1652](https://github.com/stripe/stripe-android/pull/1652) In `PaymentMethodsActivity`, select a
  new Payment Method if the previously selected one was deleted
* [#1658](https://github.com/stripe/stripe-android/pull/1658) Add `stripe_` prefix to Stripe
  resources
* [#1664](https://github.com/stripe/stripe-android/pull/1664) Upgrade AGP to 3.5.1
* [#1666](https://github.com/stripe/stripe-android/pull/1666) Add logging support
    ```kotlin
    // Example
    val enableLogging: Boolean = true
    val stripe: Stripe = Stripe(this, "pk_test_demo", enableLogging = enableLogging)
    stripe.confirmPayment(this, confirmPaymentIntentParams)
    
    // View logs using
    // $ adb logcat -s StripeSdk
    ```
* [#1667](https://github.com/stripe/stripe-android/pull/1667) Add support for SEPA Debit Payment
  Methods
    ```kotlin
    // Example
    PaymentMethodCreateParams.create(
        PaymentMethodCreateParams.SepaDebit.Builder()
            .setIban("__iban__")
            .build()
    )
    ```
* [#1668](https://github.com/stripe/stripe-android/pull/1668) Update Google Pay integration example
  in example app
* [#1669](https://github.com/stripe/stripe-android/pull/1669) Update 3DS2 SDK to 2.1.3
    * Prevent challenge screen's cancel button from being clicked more than once

## 11.1.4 - 2019-09-24

*This version of the SDK is not compliant with Google Play's Prominent Disclosure & Consent
Requirements. The non-compliant code was unused and has been removed.*
*Please upgrade to
version [11.3.0](https://github.com/stripe/stripe-android/blob/master/CHANGELOG.md#1130---2020-05-15)
or greater.*

* [#1603](https://github.com/stripe/stripe-android/pull/1603) Update ProGuard rules for BouncyCastle
* [#1608](https://github.com/stripe/stripe-android/pull/1608) Update ProGuard rules for Material
  Components

## 11.1.3 - 2019-09-18

*This version of the SDK is not compliant with Google Play's Prominent Disclosure & Consent
Requirements. The non-compliant code was unused and has been removed.*
*Please upgrade to
version [11.3.0](https://github.com/stripe/stripe-android/blob/master/CHANGELOG.md#1130---2020-05-15)
or greater.*

* [#1582](https://github.com/stripe/stripe-android/pull/1582) Update 3DS2 SDK to 2.0.5
    * Add translations for `ko`, `nn`, `ru`, and `tr`
* [#1583](https://github.com/stripe/stripe-android/pull/1583)
  Create `AddPaymentMethodActivityStarter.Result`
    * Mark `AddPaymentMethodActivity.EXTRA_NEW_PAYMENT_METHOD` as `@Deprecated`.
      Use `AddPaymentMethodActivityStarter.Result` instead.
    ```kotlin
    // Example

    // before
    val paymentMethod: PaymentMethod? = data.getParcelableExtra(EXTRA_NEW_PAYMENT_METHOD)

    // after
    val result: AddPaymentMethodActivityStarter.Result =
        AddPaymentMethodActivityStarter.Result.fromIntent(data)
    val paymentMethod: PaymentMethod? = result?.paymentMethod
    ```    
* [#1587](https://github.com/stripe/stripe-android/pull/1587) Fix logic for entering 3DS2 challenge
  flow

## 11.1.2 - 2019-09-18

*This version of the SDK is not compliant with Google Play's Prominent Disclosure & Consent
Requirements. The non-compliant code was unused and has been removed.*
*Please upgrade to
version [11.3.0](https://github.com/stripe/stripe-android/blob/master/CHANGELOG.md#1130---2020-05-15)
or greater.*

* [#1581](https://github.com/stripe/stripe-android/pull/1581) Fix WebView issues in API 21 and 22

## 11.1.1 - 2019-09-17

*This version of the SDK is not compliant with Google Play's Prominent Disclosure & Consent
Requirements. The non-compliant code was unused and has been removed.*
*Please upgrade to
version [11.3.0](https://github.com/stripe/stripe-android/blob/master/CHANGELOG.md#1130---2020-05-15)
or greater.*

* [#1578](https://github.com/stripe/stripe-android/pull/1578) Disable dokka in `:stripe` to fix
  release process

## 11.1.0 - 2019-09-17

*This version of the SDK is not compliant with Google Play's Prominent Disclosure & Consent
Requirements. The non-compliant code was unused and has been removed.*
*Please upgrade to
version [11.3.0](https://github.com/stripe/stripe-android/blob/master/CHANGELOG.md#1130---2020-05-15)
or greater.*

* [#1545](https://github.com/stripe/stripe-android/pull/1545) Add Connect Account Id support
  to `GooglePayConfig`
* [#1560](https://github.com/stripe/stripe-android/pull/1560) Add swipe-to-delete gesture on added
  Payment Methods in `PaymentMethodsActivity`
* [#1560](https://github.com/stripe/stripe-android/pull/1560) Fix `HandlerThread` leak
  in `PaymentController.ChallengeFlowStarterImpl`
* [#1561](https://github.com/stripe/stripe-android/pull/1561) Move `CardMultilineWidget` focus to
  first error field on error
* [#1572](https://github.com/stripe/stripe-android/pull/1572) Update 3DS2 SDK to 2.0.4
* [#1574](https://github.com/stripe/stripe-android/pull/1574) Fix `HandlerThread` leak
  in `StripeFireAndForgetRequestExecutor`
* [#1577](https://github.com/stripe/stripe-android/pull/1577) Fix `ShippingMethodView` height

## 11.0.5 - 2019-09-13

*This version of the SDK is not compliant with Google Play's Prominent Disclosure & Consent
Requirements. The non-compliant code was unused and has been removed.*
*Please upgrade to
version [11.3.0](https://github.com/stripe/stripe-android/blob/master/CHANGELOG.md#1130---2020-05-15)
or greater.*

* [#1538](https://github.com/stripe/stripe-android/pull/1538) Update `PaymentAuthWebView` to fix
  issues

## 11.0.4 - 2019-09-13

*This version of the SDK is not compliant with Google Play's Prominent Disclosure & Consent
Requirements. The non-compliant code was unused and has been removed.*
*Please upgrade to
version [11.3.0](https://github.com/stripe/stripe-android/blob/master/CHANGELOG.md#1130---2020-05-15)
or greater.*

* [#1533](https://github.com/stripe/stripe-android/pull/1533) Update 3DS2 SDK to 2.0.3
* [#1534](https://github.com/stripe/stripe-android/pull/1534) Add ability to select checked item
  in `PaymentMethodsActivity`
* [#1537](https://github.com/stripe/stripe-android/pull/1537) Fix out-of-band web payment
  authentication

## 11.0.3 - 2019-09-12

*This version of the SDK is not compliant with Google Play's Prominent Disclosure & Consent
Requirements. The non-compliant code was unused and has been removed.*
*Please upgrade to
version [11.3.0](https://github.com/stripe/stripe-android/blob/master/CHANGELOG.md#1130---2020-05-15)
or greater.*

* [#1530](https://github.com/stripe/stripe-android/pull/1530) Finish `PaymentAuthWebViewActivity`
  after returning from bank app

## 11.0.2 - 2019-09-12

*This version of the SDK is not compliant with Google Play's Prominent Disclosure & Consent
Requirements. The non-compliant code was unused and has been removed.*
*Please upgrade to
version [11.3.0](https://github.com/stripe/stripe-android/blob/master/CHANGELOG.md#1130---2020-05-15)
or greater.*

* [#1527](https://github.com/stripe/stripe-android/pull/1527) Support `"intent://"` URIs in payment
  auth WebView

## 11.0.1 - 2019-09-11

*This version of the SDK is not compliant with Google Play's Prominent Disclosure & Consent
Requirements. The non-compliant code was unused and has been removed.*
*Please upgrade to
version [11.3.0](https://github.com/stripe/stripe-android/blob/master/CHANGELOG.md#1130---2020-05-15)
or greater.*

* [#1518](https://github.com/stripe/stripe-android/pull/1518) Fix crash when payment authentication
  is started from Fragment and user taps back twice
* [#1523](https://github.com/stripe/stripe-android/pull/1523) Correctly handle deep-links in the
  in-app payment authentication WebView
* [#1524](https://github.com/stripe/stripe-android/pull/1524) Update 3DS2 SDK to 2.0.2
    * Fix issue with 3DS2 encryption and older BouncyCastle versions

## 11.0.0 - 2019-09-10

*This version of the SDK is not compliant with Google Play's Prominent Disclosure & Consent
Requirements. The non-compliant code was unused and has been removed.*
*Please upgrade to
version [11.3.0](https://github.com/stripe/stripe-android/blob/master/CHANGELOG.md#1130---2020-05-15)
or greater.*

* [#1474](https://github.com/stripe/stripe-android/pull/1474) Fix darkmode issue with "Add an
  Address" form's Country selection dropdown
* [#1475](https://github.com/stripe/stripe-android/pull/1475) Hide keyboard after submitting "Add an
  Address" form in standard integration
* [#1478](https://github.com/stripe/stripe-android/pull/1478) Migrate to AndroidX
* [#1479](https://github.com/stripe/stripe-android/pull/1479) Persist `PaymentConfiguration`
  to `SharedPreferences`
* [#1480](https://github.com/stripe/stripe-android/pull/1480) Make `Source` immutable
* [#1481](https://github.com/stripe/stripe-android/pull/1481) Remove `@Deprecated` methods
  from `StripeIntent` models
    * Remove `PaymentIntent#getSource()`; use `PaymentIntent#getPaymentMethodId()`
    * Remove `SetupIntent#getCustomerId()`
    * Remove `SourceCallback`; use `ApiResultCallback<Source>`
    * Remove `TokenCallback`; use `ApiResultCallback<Token>`
* [#1485](https://github.com/stripe/stripe-android/pull/1485) Update 3DS2 SDK to 2.0.1
* [#1494](https://github.com/stripe/stripe-android/pull/1494) Update `PaymentMethodsActivity` UX
* [#1495](https://github.com/stripe/stripe-android/pull/1495) Remove `@Deprecated` fields and
  methods from `PaymentMethodsActivity`
* [#1497](https://github.com/stripe/stripe-android/pull/1497) Remove `Stripe` methods that accept a
  publishable key
* [#1506](https://github.com/stripe/stripe-android/pull/1506) Remove `Stripe#createToken()`
  with `Executor` argument
* [#1514](https://github.com/stripe/stripe-android/pull/1514) Bump API version to `2019-09-09`

## 10.5.0 - 2020-05-15

* Update 3DS2 SDK to v1.3.1
* Update dependencies
* Add `advancedFraudSignalsEnabled` property
    *
    See [Advanced fraud detection](https://stripe.com/docs/disputes/prevention/advanced-fraud-detection)
    for more details
* Include sources

## 10.4.6 - 2019-10-14

*This version of the SDK is not compliant with Google Play's Prominent Disclosure & Consent
Requirements. The non-compliant code was unused and has been removed.*
*Please upgrade to
version [10.5.0](https://github.com/stripe/stripe-android/blob/master/CHANGELOG.md#1050---2020-05-15)
or greater.*

* Apply hot-fixes from 11.x
    * Update BouncyCastle Proguard rules. Keep only the BouncyCastle provider classes.
    * Hide progress bar in `onPageFinished()` instead of
      `onPageCommitVisible()` to avoid potential crash on some devices.

## 10.4.5 - 2019-09-16

*This version of the SDK is not compliant with Google Play's Prominent Disclosure & Consent
Requirements. The non-compliant code was unused and has been removed.*
*Please upgrade to
version [10.5.0](https://github.com/stripe/stripe-android/blob/master/CHANGELOG.md#1050---2020-05-15)
or greater.*

* Apply hot-fixes from 11.x
    * Enable DOM storage in `PaymentAuthWebView` to fix crash

## 10.4.4 - 2019-09-13

*This version of the SDK is not compliant with Google Play's Prominent Disclosure & Consent
Requirements. The non-compliant code was unused and has been removed.*
*Please upgrade to
version [10.5.0](https://github.com/stripe/stripe-android/blob/master/CHANGELOG.md#1050---2020-05-15)
or greater.*

* Apply hot-fixes from 11.x

## 10.4.3 - 2019-09-04

* [#1471](https://github.com/stripe/stripe-android/pull/1471) Fix issue with `CardUtils` visibility

## 10.4.2 - 2019-08-30

*This version of the SDK is not compliant with Google Play's Prominent Disclosure & Consent
Requirements. The non-compliant code was unused and has been removed.*
*Please upgrade to
version [10.5.0](https://github.com/stripe/stripe-android/blob/master/CHANGELOG.md#1050---2020-05-15)
or greater.*

* [#1461](https://github.com/stripe/stripe-android/pull/1461) Fix crash in `PaymentAuthWebView`
* [#1462](https://github.com/stripe/stripe-android/pull/1462) Animate selections
  in `PaymentMethodsActivity`

## 10.4.1 - 2019-08-30

*This version of the SDK is not compliant with Google Play's Prominent Disclosure & Consent
Requirements. The non-compliant code was unused and has been removed.*
*Please upgrade to
version [10.5.0](https://github.com/stripe/stripe-android/blob/master/CHANGELOG.md#1050---2020-05-15)
or greater.*

* [#1457](https://github.com/stripe/stripe-android/pull/1457) Fix crash in "Add an Address" screen
  when value for Country is empty

## 10.4.0 - 2019-08-29

*This version of the SDK is not compliant with Google Play's Prominent Disclosure & Consent
Requirements. The non-compliant code was unused and has been removed.*
*Please upgrade to
version [10.5.0](https://github.com/stripe/stripe-android/blob/master/CHANGELOG.md#1050---2020-05-15)
or greater.*

* [#1421](https://github.com/stripe/stripe-android/pull/1421)
  Create `PaymentMethodsActivityStarter.Result` to retrieve result of `PaymentMethodsActivity`
* [#1427](https://github.com/stripe/stripe-android/pull/1427) Mark `Stripe` methods that accept a
  publishable key as deprecated
    ```
    // Example

    // before
    val stripe = Stripe(context)
    stripe.createPaymentMethodSynchronous(params, "pk_test_demo123")

    // after
    val stripe = Stripe(context, "pk_test_demo123")
    stripe.createPaymentMethodSynchronous(params)
    ```
* [#1428](https://github.com/stripe/stripe-android/pull/1428) Guard against opaque URIs
  in `PaymentAuthWebViewClient`
* [#1433](https://github.com/stripe/stripe-android/pull/1433) Add `setCardHint()`
  to `CardInputWidget` and `CardMultilineWidget`
* [#1434](https://github.com/stripe/stripe-android/pull/1434) Add setters on Card widgets for card
  number, expiration, and CVC
* [#1438](https://github.com/stripe/stripe-android/pull/1438) Bump API version to `2019-08-14`
* [#1446](https://github.com/stripe/stripe-android/pull/1446) Update `PaymentIntent`
  and `SetupIntent` models
    * Add missing `PaymentIntent#getPaymentMethodId()`
    * Mark `PaymentIntent#getSource()` as `@Deprecated` - use `PaymentIntent#getPaymentMethodId()`
    * Mark `SetupIntent#getCustomerId()` as `@Deprecated` - this attribute is not available with a
      publishable key
* [#1448](https://github.com/stripe/stripe-android/pull/1448) Update Gradle to 5.6.1
* [#1449](https://github.com/stripe/stripe-android/pull/1449) Add support for `cancellation_reason`
  attribute to PaymentIntent
* [#1450](https://github.com/stripe/stripe-android/pull/1450) Add support for `cancellation_reason`
  attribute to SetupIntent
* [#1451](https://github.com/stripe/stripe-android/pull/1451) Update Stripe 3DS2 library to `v1.2.2`
    * Dismiss keyboard after submitting 3DS2 form
    * Exclude `org.ow2.asm:asm` dependency

## 10.3.1 - 2018-08-22

*This version of the SDK is not compliant with Google Play's Prominent Disclosure & Consent
Requirements. The non-compliant code was unused and has been removed.*
*Please upgrade to
version [10.5.0](https://github.com/stripe/stripe-android/blob/master/CHANGELOG.md#1050---2020-05-15)
or greater.*

* [#1394](https://github.com/stripe/stripe-android/pull/1394) Add `shouldPrefetchCustomer` arg
  to `PaymentSession.init()`
* [#1395](https://github.com/stripe/stripe-android/pull/1395) Fix inconsistent usage of relative
  attributes on card icon in `CardMultilineWidget`
* [#1412](https://github.com/stripe/stripe-android/pull/1412)
  Make `AddPaymentMethodActivityStarter()` available for starting `AddPaymentMethodActivity`
    ```
    // Example usage

    AddPaymentMethodActivityStarter(activity).startForResult(
        AddPaymentMethodActivityStarter.Args.Builder()
            .setShouldAttachToCustomer(true)
            .setShouldRequirePostalCode(true)
            .build()
    )
    ```
* [#1417](https://github.com/stripe/stripe-android/pull/1417) Update Stripe 3DS2 library to `v1.2.1`
    * Add support for updating status bar color and progress color using
      `Stripe3ds2UiCustomization.Builder.createWithAppTheme(Activity)`
      or UI customization builders

      ```
      // Example usage

      Stripe3ds2UiCustomization.Builder.createWithAppTheme(this)

      PaymentAuthConfig.Stripe3ds2UiCustomization.Builder()
          .setAccentColor("#9cdbff")
          .build()

      PaymentAuthConfig.Stripe3ds2ToolbarCustomization.Builder()
          .setStatusBarColor("#392996")
          .build()
      ```

## 10.3.0 - 2018-08-16

*This version of the SDK is not compliant with Google Play's Prominent Disclosure & Consent
Requirements. The non-compliant code was unused and has been removed.*
*Please upgrade to
version [10.5.0](https://github.com/stripe/stripe-android/blob/master/CHANGELOG.md#1050---2020-05-15)
or greater.*

* [#1327](https://github.com/stripe/stripe-android/pull/1327) Deprecate `SourceCallback`
  and `TokenCallback`
    * Use `ApiResultCallback<Source>` and `ApiResultCallback<Token>` respectively
* [#1332](https://github.com/stripe/stripe-android/pull/1332) Create `StripeParamsModel` interface
  for Stripe API param classes
* [#1334](https://github.com/stripe/stripe-android/pull/1344) Remove `StripeModel#toMap()`
* [#1340](https://github.com/stripe/stripe-android/pull/1340) Upgrade Android Gradle Plugin
  to `3.5.0-rc03`
* [#1342](https://github.com/stripe/stripe-android/pull/1342) Update Builds Tools to `29.0.2`
* [#1347](https://github.com/stripe/stripe-android/pull/1347) Mark `Stripe.setStripeAccount()` as
  deprecated
    * Use `new Stripe(context, "publishable_key", "stripe_account_id")` instead
* [#1376](https://github.com/stripe/stripe-android/pull/1376) Add `shouldPrefetchEphemeralKey` arg
  to `CustomerSession.initCustomerSession()`
* [#1378](https://github.com/stripe/stripe-android/pull/1378) Add `last_payment_error` field to
  PaymentIntent model
* [#1379](https://github.com/stripe/stripe-android/pull/1379) Add `last_setup_error` field to
  SetupIntent model
* [#1388](https://github.com/stripe/stripe-android/pull/1388) Update Stripe 3DS2 library to `v1.1.7`
    * Fix issue in `PaymentAuthConfig.Stripe3ds2UiCustomization.Builder()`
      and `PaymentAuthConfig.Stripe3ds2UiCustomization.Builder.createWithAppTheme()` that was
      resulting in incorrect color customization on 3DS2 challenge screen
    * Improve accessibility of select options on 3DS2 challenge screen by setting minimum height to
      48dp

## 10.2.1 - 2019-08-06

*This version of the SDK is not compliant with Google Play's Prominent Disclosure & Consent
Requirements. The non-compliant code was unused and has been removed.*
*Please upgrade to
version [10.5.0](https://github.com/stripe/stripe-android/blob/master/CHANGELOG.md#1050---2020-05-15)
or greater.*

* [#1314](https://github.com/stripe/stripe-android/pull/1314) Expose pinned API version
  via [Stripe.API_VERSION](https://stripe.dev/stripe-android/stripe/com.stripe.android/-stripe/-companion/index.html#com.stripe.android/Stripe.Companion/API_VERSION/#/PointingToDeclaration/)
* [#1315](https://github.com/stripe/stripe-android/pull/1315)
  Create [SourceParams#createCardParamsFromGooglePay()](https://stripe.dev/stripe-android/stripe/com.stripe.android.model/-source-params/-companion/create-card-params-from-google-pay.html)
* [#1316](https://github.com/stripe/stripe-android/pull/1316) Fix issue
  where `InvalidRequestException` is thrown when confirming a Setup Intent
  using [ConfirmSetupIntentParams#create()](https://stripe.dev/stripe-android/stripe/com.stripe.android.model/-confirm-setup-intent-params/-companion/create.html)

## 10.2.0 - 2019-08-05

*This version of the SDK is not compliant with Google Play's Prominent Disclosure & Consent
Requirements. The non-compliant code was unused and has been removed.*
*Please upgrade to
version [10.5.0](https://github.com/stripe/stripe-android/blob/master/CHANGELOG.md#1050---2020-05-15)
or greater.*

* [#1275](https://github.com/stripe/stripe-android/pull/1275) Add support for
  launching `PaymentSession` from a `Fragment`
    * [PaymentSession(Fragment)](https://stripe.dev/stripe-android/stripe/com.stripe.android/-payment-session/index.html#com.stripe.android/PaymentSession/<init>/#androidx.fragment.app.Fragment#com.stripe.android.PaymentSessionConfig/PointingToDeclaration/)
* [#1288](https://github.com/stripe/stripe-android/pull/1288) Upgrade Android Gradle Plugin
  to `3.5.0-rc02`
* [#1289](https://github.com/stripe/stripe-android/pull/1289) Add support for launching payment
  confirmation/authentication flow from a `Fragment`
    * [Stripe#confirmPayment(Fragment, ConfirmPaymentIntentParams)](https://stripe.dev/stripe-android/stripe/com.stripe.android/-stripe/confirm-payment.html)
    * [Stripe#authenticatePayment(Fragment, String)](https://stripe.dev/stripe-android/stripe/com.stripe.android/-stripe/authenticate-payment.html)
    * [Stripe#confirmSetupIntent(Fragment, ConfirmSetupIntentParams)](https://stripe.dev/stripe-android/stripe/com.stripe.android/-stripe/confirm-setup-intent.html)
    * [Stripe#authenticateSetup(Fragment, String)](https://stripe.dev/stripe-android/stripe/com.stripe.android/-stripe/authenticate-setup.html)
* [#1290](https://github.com/stripe/stripe-android/pull/1290)
  Convert [samplestore app](https://github.com/stripe/stripe-android/tree/master/samplestore) to
  Kotlin
* [#1297](https://github.com/stripe/stripe-android/pull/1297)
  Convert [example app](https://github.com/stripe/stripe-android/tree/master/example) to Kotlin
* [#1300](https://github.com/stripe/stripe-android/pull/1300)
  Rename `StripeIntentResult#getStatus()`
  to [StripeIntentResult#getOutcome()](https://stripe.dev/stripe-android/stripe/com.stripe.android/-stripe-intent-result/index.html#com.stripe.android/StripeIntentResult/outcome/#/PointingToDeclaration/)
* [#1302](https://github.com/stripe/stripe-android/pull/1302)
  Add [GooglePayConfig#getTokenizationSpecification()](https://stripe.dev/stripe-android/stripe/com.stripe.android/-google-pay-config/index.html#com.stripe.android/GooglePayConfig/tokenizationSpecification/#/PointingToDeclaration/)
  to configure Google Pay to use Stripe as the gateway
* [#1304](https://github.com/stripe/stripe-android/pull/1304)
  Add [PaymentMethodCreateParams#createFromGooglePay()](https://stripe.dev/stripe-android/stripe/com.stripe.android.model/-payment-method-create-params/-companion/create-from-google-pay.html)
  to create `PaymentMethodCreateParams` from a Google
  Pay [PaymentData](https://developers.google.com/android/reference/com/google/android/gms/wallet/PaymentData)
  object

## 10.1.1 - 2019-07-31

*This version of the SDK is not compliant with Google Play's Prominent Disclosure & Consent
Requirements. The non-compliant code was unused and has been removed.*
*Please upgrade to
version [10.5.0](https://github.com/stripe/stripe-android/blob/master/CHANGELOG.md#1050---2020-05-15)
or greater.*

* [#1275](https://github.com/stripe/stripe-android/pull/1275) Fix `StripeIntentResult.Status` logic
* [#1276](https://github.com/stripe/stripe-android/pull/1276) Update Stripe 3DS2 library to `v1.1.5`
    * Fix crash in 3DS2 challenge flow when [conscrypt](https://github.com/google/conscrypt) is
      installed
* [#1277](https://github.com/stripe/stripe-android/pull/1277) Fix StrictMode failure
  in `StripeFireAndForgetRequestExecutor`

## 10.1.0 - 2019-07-30

*This version of the SDK is not compliant with Google Play's Prominent Disclosure & Consent
Requirements. The non-compliant code was unused and has been removed.*
*Please upgrade to
version [10.5.0](https://github.com/stripe/stripe-android/blob/master/CHANGELOG.md#1050---2020-05-15)
or greater.*

* [#1244](https://github.com/stripe/stripe-android/pull/1244) Add support for Stripe Connect in 3DS2
* [#1256](https://github.com/stripe/stripe-android/pull/1256) Add `StripeIntentResult.Status` flag
  to 3DS1 authentication results
* [#1257](https://github.com/stripe/stripe-android/pull/1257) Correctly pass `Status.FAILED` when
  3DS2 auth fails
* [#1259](https://github.com/stripe/stripe-android/pull/1259)
  Add `StripeIntentResult.Status.TIMEDOUT` value
* [#1263](https://github.com/stripe/stripe-android/pull/1263)
  Update `PaymentSession#presentPaymentMethodSelection()` logic
    * Add overloaded `presentPaymentMethodSelection()` that takes a Payment Method ID to initially
      select
    * Add `PaymentSessionPrefs` to persist customer's Payment Method selection
      across `PaymentSession` instances
* [#1264](https://github.com/stripe/stripe-android/pull/1264) Update `Stripe3ds2UiCustomization`
    * Add `Stripe3ds2UiCustomization.Builder.createWithAppTheme(Activity)` to create
      a `Stripe3ds2UiCustomization.Builder` based on the app theme

## 10.0.3 - 2019-07-24

*This version of the SDK is not compliant with Google Play's Prominent Disclosure & Consent
Requirements. The non-compliant code was unused and has been removed.*
*Please upgrade to
version [10.5.0](https://github.com/stripe/stripe-android/blob/master/CHANGELOG.md#1050---2020-05-15)
or greater.*

* Update Stripe 3DS2 library to `v1.1.2`
    * Disable R8
      following [user-reported issue](https://github.com/stripe/stripe-android/issues/1236)
    * Update Proguard rules

## 10.0.2 - 2019-07-23

*This version of the SDK is not compliant with Google Play's Prominent Disclosure & Consent
Requirements. The non-compliant code was unused and has been removed.*
*Please upgrade to
version [10.5.0](https://github.com/stripe/stripe-android/blob/master/CHANGELOG.md#1050---2020-05-15)
or greater.*

* [#1238](https://github.com/stripe/stripe-android/pull/1238) Update Proguard rules to fix
  integration issues with Stripe 3DS2 library

## 10.0.1 - 2019-07-22

*This version of the SDK is not compliant with Google Play's Prominent Disclosure & Consent
Requirements. The non-compliant code was unused and has been removed.*
*Please upgrade to
version [10.5.0](https://github.com/stripe/stripe-android/blob/master/CHANGELOG.md#1050---2020-05-15)
or greater.*

* [#1226](https://github.com/stripe/stripe-android/pull/1226) Prevent non-critical network requests
  from blocking API requests by moving fire-and-forget requests to separate thread
* [#1228](https://github.com/stripe/stripe-android/pull/1228) Update to Android Gradle Plugin to
  3.5.0-rc01
* Update Stripe 3DS2 library to `v1.1.0`
    * Re-enable R8 following bug fix in Android Studio 3.5
    * Move `org.ow2.asm:asm` dependency to `testImplementation`
    * Fix known issue with 3DS2 challenge flow and API 19 devices

## 10.0.0 - 2019-07-19

*This version of the SDK is not compliant with Google Play's Prominent Disclosure & Consent
Requirements. The non-compliant code was unused and has been removed.*
*Please upgrade to
version [10.5.0](https://github.com/stripe/stripe-android/blob/master/CHANGELOG.md#1050---2020-05-15)
or greater.*

* Add support for 3DS2 authentication through the Payment Intents API and Setup Intents API.
  See [Supporting 3D Secure Authentication on Android](https://stripe.com/docs/mobile/android/authentication)
  .
    * Payment Intents - see our guide
      for [Using Payment Intents on Android](https://stripe.com/docs/payments/payment-intents/android)
        * [Stripe#confirmPayment()](https://stripe.dev/stripe-android/stripe/com.stripe.android/-stripe/confirm-payment.html)
          for automatic confirmation
        * [Stripe#authenticatePayment()](https://stripe.dev/stripe-android/stripe/com.stripe.android/-stripe/authenticate-payment.html)
          for manual confirmation
    * Setup Intents - see our guide
      for [Saving card details without a payment](https://stripe.com/docs/payments/cards/saving-cards#saving-card-without-payment)
        * [Stripe#confirmSetupIntent()](https://stripe.dev/stripe-android/stripe/com.stripe.android/-stripe/confirm-setup-intent.html)
          for automatic confirmation
        * [Stripe#authenticateSetup()](https://stripe.dev/stripe-android/stripe/com.stripe.android/-stripe/authenticate-setup.html)
          for manual confirmation
    * [PaymentAuthConfig](https://stripe.dev/stripe-android/stripe/com.stripe.android/-payment-auth-config/index.html)
      for optional authentication customization
* Add support for the Setup Intents API.
  See [Saving card details without a payment](https://stripe.com/docs/payments/cards/saving-cards#saving-card-without-payment)
  .
    *
    Use [ConfirmSetupIntentParams](https://stripe.dev/stripe-android/stripe/com.stripe.android.model/-confirm-setup-intent-params/index.html)
    to confirm a SetupIntent
* [#1172](https://github.com/stripe/stripe-android/pull/1172) Refactor `PaymentIntentParams`
* [#1173](https://github.com/stripe/stripe-android/pull/1173) Inline all `StringDef` values

## 9.4.0 - 2020-05-15

* Update 3DS2 SDK to v1.3.1
* Update dependencies
* Add `advancedFraudSignalsEnabled` property
    *
    See [Advanced fraud detection](https://stripe.com/docs/disputes/prevention/advanced-fraud-detection)
    for more details
* Include sources

## 9.3.8 - 2019-07-16

*This version of the SDK is not compliant with Google Play's Prominent Disclosure & Consent
Requirements. The non-compliant code was unused and has been removed.*
*Please upgrade to
version [9.4.0](https://github.com/stripe/stripe-android/blob/master/CHANGELOG.md#940---2020-05-15)
or greater.*

* [#1193](https://github.com/stripe/stripe-android/pull/1193) Fix `RuntimeException` related to 3DS2

## 9.3.7 - 2019-07-15

*This version of the SDK is not compliant with Google Play's Prominent Disclosure & Consent
Requirements. The non-compliant code was unused and has been removed.*
*Please upgrade to
version [9.4.0](https://github.com/stripe/stripe-android/blob/master/CHANGELOG.md#940---2020-05-15)
or greater.*

* [#1154](https://github.com/stripe/stripe-android/pull/1154) Fix `NullPointerException`
  in `PaymentMethodsActivity`
* [#1174](https://github.com/stripe/stripe-android/pull/1174) Add `getCardBuilder()` method to Card
  widgets
* [#1184](https://github.com/stripe/stripe-android/pull/1184) Fix `NullPointerException` related to
  3DS2

## 9.3.6 - 2019-07-08

*This version of the SDK is not compliant with Google Play's Prominent Disclosure & Consent
Requirements. The non-compliant code was unused and has been removed.*
*Please upgrade to
version [9.4.0](https://github.com/stripe/stripe-android/blob/master/CHANGELOG.md#940---2020-05-15)
or greater.*

* [#1148](https://github.com/stripe/stripe-android/pull/1148) Fix 3DS2 dependency Proguard issues

## 9.3.5 - 2019-06-20

*This version of the SDK is not compliant with Google Play's Prominent Disclosure & Consent
Requirements. The non-compliant code was unused and has been removed.*
*Please upgrade to
version [9.4.0](https://github.com/stripe/stripe-android/blob/master/CHANGELOG.md#940---2020-05-15)
or greater.*

* [#1138](https://github.com/stripe/stripe-android/pull/1138) Fix `AppInfo` param name

## 9.3.4 - 2019-06-19

*This version of the SDK is not compliant with Google Play's Prominent Disclosure & Consent
Requirements. The non-compliant code was unused and has been removed.*
*Please upgrade to
version [9.4.0](https://github.com/stripe/stripe-android/blob/master/CHANGELOG.md#940---2020-05-15)
or greater.*

* [#1133](https://github.com/stripe/stripe-android/pull/1133) Make `AppInfo` public

## 9.3.3 - 2019-06-19

*This version of the SDK is not compliant with Google Play's Prominent Disclosure & Consent
Requirements. The non-compliant code was unused and has been removed.*
*Please upgrade to
version [9.4.0](https://github.com/stripe/stripe-android/blob/master/CHANGELOG.md#940---2020-05-15)
or greater.*

* [#1108](https://github.com/stripe/stripe-android/pull/1108) Create `Card#toBuilder()`
* [#1114](https://github.com/stripe/stripe-android/pull/1114) Update `CustomerSession` methods to
  take `@NonNull` listener argument
* [#1125](https://github.com/stripe/stripe-android/pull/1125) Create `StripeIntent` interface and
  move `PaymentIntent.Status` and `PaymentIntent.NextActionType` to `StripeIntent`

## 9.3.2 - 2019-06-12

*This version of the SDK is not compliant with Google Play's Prominent Disclosure & Consent
Requirements. The non-compliant code was unused and has been removed.*
*Please upgrade to
version [9.4.0](https://github.com/stripe/stripe-android/blob/master/CHANGELOG.md#940---2020-05-15)
or greater.*

* [#1104](https://github.com/stripe/stripe-android/pull/1104) Handle null response body

## 9.3.1 - 2019-06-12

*This version of the SDK is not compliant with Google Play's Prominent Disclosure & Consent
Requirements. The non-compliant code was unused and has been removed.*
*Please upgrade to
version [9.4.0](https://github.com/stripe/stripe-android/blob/master/CHANGELOG.md#940---2020-05-15)
or greater.*

* [#1099](https://github.com/stripe/stripe-android/pull/1099) Fix Gradle module issue

## 9.3.0 - 2019-06-12

*This version of the SDK is not compliant with Google Play's Prominent Disclosure & Consent
Requirements. The non-compliant code was unused and has been removed.*
*Please upgrade to
version [9.4.0](https://github.com/stripe/stripe-android/blob/master/CHANGELOG.md#940---2020-05-15)
or greater.*

* [#1019](https://github.com/stripe/stripe-android/pull/1019)
  Introduce `CustomerSession#detachPaymentMethod()`
* [#1067](https://github.com/stripe/stripe-android/pull/1067) Remove `PaymentResultListener`.
  Replace `PaymentSession#completePayment()` with `PaymentSession#onCompleted()`.
* [#1075](https://github.com/stripe/stripe-android/pull/1075) Make model classes final
* [#1080](https://github.com/stripe/stripe-android/pull/1080) Update Build Tools to 29.0.0
* [#1082](https://github.com/stripe/stripe-android/pull/1082) Remove `StripeJsonModel#toJson()`
* [#1084](https://github.com/stripe/stripe-android/pull/1084) Rename `StripeJsonModel`
  to `StripeModel`
* [#1093](https://github.com/stripe/stripe-android/pull/1093) Add `Stripe#setAppInfo()`.
  See [Identifying your plug-in or library](https://stripe.com/docs/building-plugins#setappinfo) for
  more details.

## 9.2.0 - 2019-06-04

*This version of the SDK is not compliant with Google Play's Prominent Disclosure & Consent
Requirements. The non-compliant code was unused and has been removed.*
*Please upgrade to
version [9.4.0](https://github.com/stripe/stripe-android/blob/master/CHANGELOG.md#940---2020-05-15)
or greater.*

* [#1019](https://github.com/stripe/stripe-android/pull/1019) Upgrade pinned API version
  to `2019-05-16`
* [#1036](https://github.com/stripe/stripe-android/pull/1036) Validate API key before every request
* [#1046](https://github.com/stripe/stripe-android/pull/1046) Make `Card` model fields immutable

## 9.1.1 - 2019-05-28

*This version of the SDK is not compliant with Google Play's Prominent Disclosure & Consent
Requirements. The non-compliant code was unused and has been removed.*
*Please upgrade to
version [9.4.0](https://github.com/stripe/stripe-android/blob/master/CHANGELOG.md#940---2020-05-15)
or greater.*

* [#1006](https://github.com/stripe/stripe-android/pull/1006) Remove null values
  in `PaymentMethod.BillingDetails#toMap()`

## 9.1.0 - 2019-05-28

*This version of the SDK is not compliant with Google Play's Prominent Disclosure & Consent
Requirements. The non-compliant code was unused and has been removed.*
*Please upgrade to
version [9.4.0](https://github.com/stripe/stripe-android/blob/master/CHANGELOG.md#940---2020-05-15)
or greater.*

* [#952](https://github.com/stripe/stripe-android/pull/952) Update standard integration UI to use
  PaymentMethods instead of Sources
* [#962](https://github.com/stripe/stripe-android/pull/962) Add initial dark theme support to
  widgets
* [#963](https://github.com/stripe/stripe-android/pull/963) Add Autofill hints to forms
* [#964](https://github.com/stripe/stripe-android/pull/964) Upgrade Android Gradle Plugin to 3.4.1
* [#972](https://github.com/stripe/stripe-android/pull/964) Add PaymentIntent#getNextActionType()
* [#989](https://github.com/stripe/stripe-android/pull/989) Fix StripeEditText's error color logic
* [#1001](https://github.com/stripe/stripe-android/pull/1001)
  Overload `PaymentSession#presentPaymentMethodSelection` to allow requiring postal field

## 9.0.1 - 2019-05-17

*This version of the SDK is not compliant with Google Play's Prominent Disclosure & Consent
Requirements. The non-compliant code was unused and has been removed.*
*Please upgrade to
version [9.4.0](https://github.com/stripe/stripe-android/blob/master/CHANGELOG.md#940---2020-05-15)
or greater.*

* [#945](https://github.com/stripe/stripe-android/pull/945) Add `business_type` param to Account
  tokenization when available

## 9.0.0 - 2019-05-06

Note: this release has breaking changes.
See [MIGRATING.md](https://github.com/stripe/stripe-android/blob/master/MIGRATING.md)

*This version of the SDK is not compliant with Google Play's Prominent Disclosure & Consent
Requirements. The non-compliant code was unused and has been removed.*
*Please upgrade to
version [9.4.0](https://github.com/stripe/stripe-android/blob/master/CHANGELOG.md#940---2020-05-15)
or greater.*

* [#873](https://github.com/stripe/stripe-android/pull/873) Update pinned API version
  to `2019-03-14`
* [#875](https://github.com/stripe/stripe-android/pull/875) Inject `Context` in `CustomerSession`
  and `StripeApiHandler`
* [#907](https://github.com/stripe/stripe-android/pull/907) Update `PaymentIntent` model for
  API `2019-02-11`
* [#894](https://github.com/stripe/stripe-android/pull/894) Upgrade Android Gradle Plugin to 3.4.0
* [#872](https://github.com/stripe/stripe-android/pull/872)
  Create `CustomerSession.ActivityCustomerRetrievalListener` to handle `Activity` weak refs
* [#935](https://github.com/stripe/stripe-android/pull/935) Increase `minSdkVersion` from 14 to 19

## 8.7.0 - 2019-04-12

* [#863](https://github.com/stripe/stripe-android/pull/863) Fix garbage-collection issues
  with `Stripe` callbacks
* [#856](https://github.com/stripe/stripe-android/pull/856) Fix race-conditions
  with `CustomerSession` listeners
* [#857](https://github.com/stripe/stripe-android/pull/857) Correctly parse JSON when creating or
  deleting customer card source
* [#858](https://github.com/stripe/stripe-android/pull/858) Fix crash on some devices (e.g. Meizu)
  related to `TextInputEditText`
* [#862](https://github.com/stripe/stripe-android/pull/862) Improve `PaymentMethodCreateParams.Card`
  creation
* [#870](https://github.com/stripe/stripe-android/pull/870) Update `PaymentIntent#Status` enum
* [#865](https://github.com/stripe/stripe-android/pull/865) Fix some memory leak issues in example
  app

## 8.6.0 - 2019-04-05

* [#849](https://github.com/stripe/stripe-android/pull/849) Downgrade from AndroidX to Android
  Support Library
* [#843](https://github.com/stripe/stripe-android/pull/843) Add setter for custom CVC field label
  on `CardMultilineWidget`
* [#850](https://github.com/stripe/stripe-android/pull/850) Fix a11y traversal order
  in `CardInputWidget`
* [#839](https://github.com/stripe/stripe-android/pull/839) Refactor `StripeApiHandler` to use
  instance methods

## 8.5.0 - 2019-03-05

* [#805](https://github.com/stripe/stripe-android/pull/805) Clean up `PaymentIntent`
* [#806](https://github.com/stripe/stripe-android/pull/806) Pass `StripeError` in onError
* [#807](https://github.com/stripe/stripe-android/pull/807) Create `ErrorMessageTranslator` and
  default implementation
* [#809](https://github.com/stripe/stripe-android/pull/809) Make `StripeSourceTypeModel` public
* [#817](https://github.com/stripe/stripe-android/pull/817) Fix TalkBack crash in `CardInputWidget`
* [#822](https://github.com/stripe/stripe-android/pull/822) Fix account token failure on latest API
  version
* [#827](https://github.com/stripe/stripe-android/pull/827) Upgrade Android Gradle Plugin to 3.3.2
* [#828](https://github.com/stripe/stripe-android/pull/828) Support save to customer param
  on `PaymentIntent` confirm
* [#829](https://github.com/stripe/stripe-android/pull/829) Add `"not_required"` as possible value
  of `Source` `redirect[status]`
* [#830](https://github.com/stripe/stripe-android/pull/830) Add `"recommended"` as possible value
  of `Source` `card[three_d_secure]`
* [#832](https://github.com/stripe/stripe-android/pull/832) Pin all Stripe requests to API
  version `2017-06-05`

## 8.4.0 - 2019-02-06

* [#793](https://github.com/stripe/stripe-android/pull/793) Add StripeError field to StripeException
* [#787](https://github.com/stripe/stripe-android/pull/787) Add support for creating a CVC update
  Token
* [#791](https://github.com/stripe/stripe-android/pull/791) Prevent AddSourceActivity's
  SourceCallback from being garbage collected
* [#790](https://github.com/stripe/stripe-android/pull/790) Fix IME action logic on CVC field in
  CardMultilineWidget
* [#786](https://github.com/stripe/stripe-android/pull/786) Add metadata field to Card

## 8.3.0 - 2019-01-25

* [#780](https://github.com/stripe/stripe-android/pull/780) Fix bug related to ephemeral keys
  introduced in 8.2.0
* [#778](https://github.com/stripe/stripe-android/pull/778) Migrate to Android X
* [#771](https://github.com/stripe/stripe-android/pull/771) Add errorCode and errorDeclineCode
  fields to InvalidRequestException
* [#766](https://github.com/stripe/stripe-android/pull/766) Upgrade to Android Gradle Plugin 3.3.0
* [#770](https://github.com/stripe/stripe-android/pull/770) Remove Saudi Arabia from the no postal
  code countries list

## 8.2.0 - 2019-01-10

* [#675](https://github.com/stripe/stripe-android/pull/675) Add support for Android 28
    * Update Android SDK Build Tools to 28.0.3
    * Update Android Gradle plugin to 3.2.1
    * Update compileSdkVersion and targetSdkVersion to 28
    * Update Android Support Library to 28.0.0
* [#671](https://github.com/stripe/stripe-android/pull/671) Add ability to set card number and
  validate on `CardMultilineWidget`
* [#537](https://github.com/stripe/stripe-android/pull/537) Add support for iDeal Source with
  connected account
* [#669](https://github.com/stripe/stripe-android/pull/669) Add support for Portuguese
* [#624](https://github.com/stripe/stripe-android/pull/624) Add ability to cancel callbacks without
  destroying `CustomerSession` instance
* [#673](https://github.com/stripe/stripe-android/pull/673) Improve accessibility on card input
  fields
* [#656](https://github.com/stripe/stripe-android/pull/656) Add `AccessibilityNodeInfo` to widgets
* [#678](https://github.com/stripe/stripe-android/pull/678) Fix crash in `ShippingMethodView` on API
  16

## 8.1.0 - 2018-11-13

* Add support for latest version of PaymentIntents
* Fix NPEs in `CountryAutocompleteTextView`
* Fix NPEs in `PaymentContext` experiences
* Helper method for converting tokens to sources
* Fix bug with Canadian and UK postal code validation

## 8.0.0 - 2018-7-13

* [#609](https://github.com/stripe/stripe-android/pull/609) **BREAKING** Renamed PaymentIntentParams
  methods for readibility

## 7.2.0 - 2018-07-12

* Add beta support for PaymentIntents for usage with card sources []
* Add sample integration with PaymentIntents
* Fix crash in MaskedCardAdapter
* [#589](https://github.com/stripe/stripe-android/pull/589) **BREAKING** Add `preferredLanguage`
  parameter to `SourceParams.createBancontactParams`

## 7.1.0 - 2018-06-11

* [#583](https://github.com/stripe/stripe-android/pull/583) Add EPS and Multibanco support
  to `SourceParams`
* [#586](https://github.com/stripe/stripe-android/pull/586) Add `RequiredBillingAddressFields.NAME`
  option to enumeration
* [#583](https://github.com/stripe/stripe-android/pull/583) **BREAKING** Fix `@Nullable`
  and `@NonNull` annotations for `createP24Params` function

## 7.0.1 - 2018-05-25

* Make iDEAL params match API - `name` is optional and optional ideal `bank`
  and `statement_descriptor` can be set independently

## 7.0.0 - 2018-04-25

* [#559](https://github.com/stripe/stripe-android/pull/559) Remove Bitcoin source support. See
  MIGRATING.md.
* [#549](https://github.com/stripe/stripe-android/pull/549) Add create Masterpass source support
* [#548](https://github.com/stripe/stripe-android/pull/548) Add support for 3 digit American Express
  CVC
* [#547](https://github.com/stripe/stripe-android/pull/547) Fix crash when JCB icon is shown

## 6.1.2 - 2018-03-16

* Handle soft enter key in AddSourceActivity
* Add translations for ” ending in ” in each supported language.
* Add API bindings for removing a source from a customer.
* Update Android support library to 27.1.0.
* Fix invalid response from stripe api error
* Fix proguard minification error
* Add ability to create a source with extra parameters to support SEPA debit sources.
* Catch possible ClassCastException when formatting currency string

## 6.1.1 - 2018-01-30

* Fix Dutch Translation for MM/YY
* Set the CardNumberEditText TextWatcher to the correct EditText

## 6.1.0 - 2017-12-19

* Add binding to support custom Stripe Connect onboarding in Europe
* Expose interface to add text input listeners on the Card Widgets
* Updating Android support library version to 27.0.2
* Updating gradle 3.0.1
* Fix typo in docs

## 6.0.0 - 2017-11-10

* Updating gradle and wrapper to 4.3, using android build tools 3.0.0
* Fixed double-notification bug on error in AddSourceActivity
* Fixed compile error issue with Google support libraries 27.0.0

## 5.1.1 - 2017-10-24

* Adding P24 support
* Upgrades Gradle wrapper version to 4.2.1
* Surfaces error handling in API errors from Stripe
* Make resource namespaces private to prevent collisions
* Fixing a bug for PaymentFlowActivity not returning success when collecting shipping info without
  method

## 5.1.0 - 2017-09-22

* Adding the PaymentSession for end-to-end session handling
* Adding Alipay source handling
* Adding controls to enter customer shipping address and custom shipping methods

## 5.0.0 - 2017-08-25

* Adding the CustomerSession and EphemeralKeyProvider classes
* Adding CardMultilineWidget class for adding Card data in material design
* Adding AddSourceActivity and PaymentMethodsActivity for selecting customer payment
* Stability and efficiency improvements
* **BREAKING** Moving networking and utils classes to be package-private instead of public
* **BREAKING** Upgrading Gradle wrapper version
* **BREAKING** Upgrading Android support library versions
* **BREAKING** Upgrading build tools version

## 4.1.6 - 2017-07-31

* Fixing Android Pay string translation crash for decimal comma languages

## 4.1.5 - 2017-07-24

* Fixing a display bug for dates in certain locales

## 4.1.4 - 2017-07-17

* Adding ability to specify countries for shipping in the Android Pay MaskedWalletRequest
* Adding ability to specify card networks in the Android Pay MaskedWalletRequest

## 4.1.3 - 2017-07-13

* Adding Stripe-Account optional header for integration with Connect merchant accounts
* Adding AndroidPayConfiguration.setCountryCode optional method to specify transaction country

## 4.1.2 - 2017-06-27

* Fixing a missing method call in android pay
* Removing the android support V4 libraries

## 4.1.1 - 2017-06-15

* Fixing a preference default in android pay

## 4.1.0 - 2017-06-14

* Added a token field to SourceParams. You can use this to create a source from an existing token.
* https://stripe.com/docs/api#create_source-token

## 4.0.3 - 2017-06-05

* Added support for PII tokens
* Added ability to clear the card input widget
* Upgraded fraud detection tools

## 4.0.2 - 2017-05-15

* Added StripePaymentSource interface, extended by both Source and Token
* Upgraded for compatibility with stripe:stripe-android-pay
* Released stripe:stripe-android-pay library, dependent on stripe:stripe-android

## 4.0.1 - 2017-04-17

* Added setters for the card number, expiration date, and cvc fields in the CardInputWidget
* Added a new example project with back end integration
* Added the ability to set a listener on the CardInputWidget for various events
* Made the card brand icon show in the widget when the CVC entry is complete

## 4.0.0 - 2017-04-10

* Fixed issue #179, where certain pasted in credit cards would be incorrectly read as invalid
* **BREAKING** Removed the try/catch required around Stripe instance creation.

## 3.1.1 - 2017-04-04

* Fixed design tab display bug on card input widget
* Upgraded to Gradle version 3.4.1
* SEPA Debit address is now optional

## 3.1.0 - 2017-03-28

* Added support for creating and retrieving Source objects
* Added support for redirect flow and polling to update Source status
* Restyled the example project, added secondary activity to demonstrate 3DS support

## 3.0.1 - 2017-02-27

* Removed `@Deprecated` tag from most setters on the Card object

## 3.0.0 - 2017-02-25

* Added a card input widget to allow easy UI for collecting card data.
* **BREAKING** Increased the minimum SDK version to 11 (needed for animation classes).
* **BREAKING** Added required Context argument to Stripe constructor for resolving resources

## 2.1.0 - 2017-01-19

* Added bindings to allow creation of bank account tokens.

## 2.0.3 - 2017-01-09

* Updated OS version logging to be relevant for Android.

## 2.0.2 - 2016-12-22

* Made the StripeApiHandler.VERSION constant public.

## 2.0.1 - 2016-12-22

* Made the Token, Card, and Error parsing functions public.

## 2.0.0 - 2016-12-20

* Removed the dependency on stripe-java and gson
* Added a synchronous version of requestToken (still deprecated)
* Removed the (previously deprecated) requestToken methods

## 1.1.1 - 2016-12-09

* Refactored the bundled example project
* Reverted change in StripeTextUtils to exclude reference to framework classes

## 1.1.0 - 2016-12-01

* Exposed funding property on Card object
* Updated getType() to getBrand() to match Stripe API (getType() is still supported)
* Added synchronous method to create tokens which allows integration with RxJava
* Updated example application to include RxJava integration example
* Flattened example project structure for clarity

## 1.0.6 - 2016-11-15

* Updated to stripe-java 3.2.0
* Fixed American Express number validation problem
* Updated build target sdk version, build tools
* Moved tests out of example project and into stripe project

## 1.0.5 - 2016-08-26

* Modified Java bindings dependency
* Updated Card model to reflect recent changes
* Updated proguard and dependency versions

## 1.0.4 - 2016-01-29

* Remove incorrect Diner's Club card prefix
* Add Fabric properties file<|MERGE_RESOLUTION|>--- conflicted
+++ resolved
@@ -1,13 +1,10 @@
 # CHANGELOG
 
 ## XX.XX.XX - 20XX-XX-XX
-<<<<<<< HEAD
 * [ADDED][11269](https://github.com/stripe/stripe-android/pull/11269) Refactoring public classes and types for ergonomics. FlowController and CustomerSheet and PaymentSheet now have their own Configuration, Result, and PaymentOptionDisplayData classes.
-=======
 * [ADDED][11179](https://github.com/stripe/stripe-android/pull/11179) More specific error messaging for postal codes
 
 ## 21.22.1 - 2025-08-04
->>>>>>> 3085d939
 
 ## 21.22.0 - 2025-07-28
 ### PaymentSheet
