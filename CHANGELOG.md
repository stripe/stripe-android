# CHANGELOG
## XX.X.X - 2022-XX-XX

### PaymentSheet
* [DEPRECATED][5061](https://github.com/stripe/stripe-android/pull/5061) Add Deprecated annotation to old primaryButtonColor api.

## 20.4.0 - 2022-05-23
This release adds [appearance customization APIs](https://github.com/stripe/stripe-android/blob/master/paymentsheet/src/main/java/com/stripe/android/paymentsheet/PaymentSheet.kt#L186) to payment sheet and enables Affirm and AU BECS direct debit as payment methods within Payment Sheet.

### Payments
* [CHANGED][5038](https://github.com/stripe/stripe-android/pull/5038) Remove force portrait mode in Google Pay.
* [ADDED][5011](https://github.com/stripe/stripe-android/pull/5011) Add `allowCreditCards` to `GooglePayLauncher`

### PaymentSheet
<<<<<<< HEAD
- [FIXED] Fixed the format of the country dropdown in PaymentSheet for all languages.
- [ADDED] Added Affirm and AU BECS Direct Debit.
=======
* [FIXED][5039](https://github.com/stripe/stripe-android/pull/5039) Fixed the format of the country dropdown in PaymentSheet for all languages.
* [ADDED][5042](https://github.com/stripe/stripe-android/pull/5042) Added Affirm and AU BECS Direct Debit.
* [ADDED][5020](https://github.com/stripe/stripe-android/pull/5020) Merge Appearance APIs to master. 
* [FIXED][5022](https://github.com/stripe/stripe-android/pull/5022) Add missing translation for card information.
* [FIXED][5048](https://github.com/stripe/stripe-android/pull/5048) Fixed a crash when removing the last payment method in the custom flow editor.
>>>>>>> dd3e00ef

## 20.3.0 - 2022-05-16
This release adds `us_bank_account` PaymentMethod to PaymentSheet.

### PaymentSheet
* [FIXED][5011](https://github.com/stripe/stripe-android/pull/5011) fix flying payment sheet by downgrading material from 1.6 to 1.5
* [ADDED][4964](https://github.com/stripe/stripe-android/pull/4964) `us_bank_account` PaymentMethod is now available in PaymentSheet

### camera-core
* [FIXED][5004](https://github.com/stripe/stripe-android/pull/5004) Fix front camera callback to return an upside down image

## 20.2.2 - 2022-05-09
This release contains bug fixes in PaymentSheet.

### PaymentSheet
* [FIXED][4966](https://github.com/stripe/stripe-android/pull/4966) Replaced alpha androidx.lifecycle dependencies with stable versions
* [FIXED][4961](https://github.com/stripe/stripe-android/pull/4961) Fix issue entering text with small forms.

## 20.2.1 - 2022-05-03
This release contains bug fixes in PaymentSheet and Payments.

### Payments
* [CHANGED] [4910](https://github.com/stripe/stripe-android/pull/4910) Some changes affecting CollectBankAccountLauncher (ACH)
  * `CollectBankAccountResponse#LinkAccountSession` to `FinancialConnectionsSession`
  * `LinkedAccount` to `FinancialConnectionsAccount`.

### PaymentSheet
* [FIXED] [4918](https://github.com/stripe/stripe-android/pull/4918) Fix a problem introduced in 20.0.0 where save for future use was defaulted to true.
* [FIXED] [4921](https://github.com/stripe/stripe-android/pull/4921) Fixed a crash that could happen when switching between LPMs.

## 20.2.0 - 2022-04-25
This release adds card scanning to PaymentSheet.

### PaymentSheet
* [ADDED] [4804](https://github.com/stripe/stripe-android/pull/4804) Card-scanning in PaymentSheet
* [FIXED] [4861](https://github.com/stripe/stripe-android/pull/4861) Remove font resource to save space and default to system default
* [FIXED] [4909](https://github.com/stripe/stripe-android/pull/4909) In the multi-step flow when re-opening to a new card the form will pre-populate.  Also the default billing address will pre-populate in the form.

### Financial Connections
* [CHANGED] [4887](https://github.com/stripe/stripe-android/pull/4887) Renamed Connections to Financial Connections.

## 20.1.0 - 2022-04-18
This release includes several Payments and PaymentSheet bug fixes.

### Payments (`com.stripe:stripe-android`)
* [ADDED] [4874](https://github.com/stripe/stripe-android/pull/4874) `us_bank_account` PaymentMethod is now available for ACH Direct Debit payments, including APIs to collect customer bank information (requires Connections SDK) and verify microdeposits.
* [FIXED] [4875](https://github.com/stripe/stripe-android/pull/4875) fix postal code callback not firing when enabled

### PaymentSheet
* [FIXED] [4861](https://github.com/stripe/stripe-android/pull/4861) Remove font resource to save space and default to system default
* [CHANGED] [4855](https://github.com/stripe/stripe-android/pull/4855) Remove force portrait mode in PaymentLauncher.

## 20.0.1 - 2022-04-11
This release includes several PaymentSheet bug fixes.

### PaymentSheet
* [FIXED] [4840](https://github.com/stripe/stripe-android/pull/4840) Multi-step now shows the last 4 of the card number instead of 'card'.
* [FIXED] [4847](https://github.com/stripe/stripe-android/pull/4847) Fix the width of the PaymentSheet payment method selector.
* [FIXED] [4851](https://github.com/stripe/stripe-android/pull/4851) Add support for http logoUri.

## 20.0.0 - 2022-04-04
This release patches on a crash on PaymentLauncher, updates the package name of some public classes,
changes the public API for CardImageVerificationSheet and releases Identity SDK.

### Payments (`com.stripe:stripe-android`)
* [ADDED] [4804](https://github.com/stripe/stripe-android/pull/4804) Added card-scanning feature to PaymentSheet
* [FIXED] [4776](https://github.com/stripe/stripe-android/pull/4776) fix issue with PaymentLauncher configuration change
* [CHANGED] [4358](https://github.com/stripe/stripe-android/pull/4358) Updated the card element on
  PaymentSheet to use Compose.

### Identity (`com.stripe:identity`)
* [ADDED] [4820](https://github.com/stripe/stripe-android/pull/4820) Release Stripe's Identity SDK.

### Financial Connections (`com.stripe:financial-connections`)
* [ADDED] [4818](https://github.com/stripe/stripe-mandroid/pull/4818) Connections SDK can be optionally included to support ACH Direct Debit payments.

### CardScan (`com.stripe:stripecardscan`)
* [CHANGED] [4778](https://github.com/stripe/stripe-android/pull/4778) CardImageVerificationSheet: removed the callback from
  present to create, wrapping it inside a CardImageVerificationResultCallback object.

### Core (`com.stripe:stripe-core`)
* [CHANGED] [4800](https://github.com/stripe/stripe-android/pull/4800) Relocated network exceptions
  to :stripe-core.
* [CHANGED] [4803](https://github.com/stripe/stripe-android/pull/4803) Remove network related internal files.
* [CHANGED] [4803](https://github.com/stripe/stripe-android/pull/4803) The following classes' packages are changed
  * `com.stripe.android.AppInfo` -> `com.stripe.android.core.AppInfo`
  * `com.stripe.android.model.StripeFile` -> `com.stripe.android.core.model.StripeFile`
  * `com.stripe.android.model.StripeFileParams` -> `com.stripe.android.core.model.StripeFileParams`
  * `com.stripe.android.model.StripeFilePurpose` -> `com.stripe.android.core.model.StripeFilePurpose`

## 19.3.1 - 2022-03-22
This release patches an issue with 3ds2 confirmation

### Payments
* [FIXED] [4747](https://github.com/stripe/stripe-android/pull/4747) update 3ds2 to v6.1.5, see PR for specific issues addressed.

## 19.3.0 - 2022-03-16
This release enables a new configuration object to be defined for StripeCardScan and updates our 3ds2 SDK.

### PaymentSheet
* [FIXED] [4646](https://github.com/stripe/stripe-android/pull/4646) Update 3ds2 to latest version 6.1.4, see PR for specific issues addressed.
* [FIXED] [4669](https://github.com/stripe/stripe-android/pull/4669) Restrict the list of SEPA debit supported countries.

### CardScan
* [ADDED] [4689](https://github.com/stripe/stripe-android/pull/4689) The `CardImageVerificationSheet` initializer can now take an additional `Configuration` object.

## 19.2.2 - 2022-03-01
* [FIXED] [4606](https://github.com/stripe/stripe-android/pull/4606) Keep status bar color in PaymentLauncher

### Card scanning
* [ADDED] [4592](https://github.com/stripe/stripe-android/pull/4592) Add support for launching card scan from fragments.

## 19.2.0 - 2022-02-14
This release includes several bug fixes and upgrades Kotlin to 1.6.
* [CHANGED] [4546](https://github.com/stripe/stripe-android/pull/4546) Update to kotlin 1.6
* [FIXED] [4560](https://github.com/stripe/stripe-android/pull/4560) Fix `cardValidCallback` being added multiple times in `CardInputWidget`.
* [FIXED] [4574](https://github.com/stripe/stripe-android/pull/4574) Take `postalCode` into account in `CardMultilineWidget` validation.
* [FIXED] [4579](https://github.com/stripe/stripe-android/pull/4579) Fix crash when no bank is selected in `AddPaymentMethodActivity`.
### PaymentSheet
* [FIXED] [4466](https://github.com/stripe/stripe-android/pull/4466) Fix issues when activities are lost on low resource phones.
* [FIXED] [4557](https://github.com/stripe/stripe-android/pull/4557) Add missing app info to some Stripe API requests
### Card scanning
* [FIXED] [4548](https://github.com/stripe/stripe-android/pull/4548) Potential work leak when canceling a card scan in StripeCardScan
* [ADDED] [4562](https://github.com/stripe/stripe-android/pull/4562) Add an example page for cardscan
* [FIXED] [4575](https://github.com/stripe/stripe-android/pull/4575) Fix card add display bug

## 19.1.1 - 2022-01-31
### PaymentSheet
* [CHANGED] [4515](https://github.com/stripe/stripe-android/pull/4515) Disable card saving by default in PaymentSheet
* [FIXED] [4504](https://github.com/stripe/stripe-android/pull/4504) Fix CardValidCallback not firing on postal code changes
* [CHANGED] [4512](https://github.com/stripe/stripe-android/pull/4512) Relay error message on PaymentResult.Failed

## 19.1.0 - 2022-01-05
This release enables new payment methods in the Mobile Payment Element: Eps, Giropay, P24, Klarna, PayPal, AfterpayClearpay.
For a full list of the supported payment methods, refer to [our documentation](https://stripe.com/docs/payments/payment-methods/integration-options#payment-method-product-support).
* [4492](https://github.com/stripe/stripe-android/pull/4492) Enable Afterpay in Payment Sheet
* [4489](https://github.com/stripe/stripe-android/pull/4489) Enable Eps, Giropay, p24, klarna and paypal in payment sheet
* [4481](https://github.com/stripe/stripe-android/pull/4481) Add minimal user key auth support to PaymentSheet

Dependencies updated:
* [4484](https://github.com/stripe/stripe-android/pull/4484) Bump kotlinCoroutinesVersion from 1.5.2 to 1.6.0
* [4485](https://github.com/stripe/stripe-android/pull/4485) Bump kotlinx-serialization-json from 1.3.1 to 1.3.2
* [4478](https://github.com/stripe/stripe-android/pull/4478) Bump navigation-compose from 2.4.0-beta02 to 2.4.0-rc01
* [4475](https://github.com/stripe/stripe-android/pull/4475) Update gradle version from 7.1.1 to 7.3.2
* [4464](https://github.com/stripe/stripe-android/pull/4464) Bump accompanist-flowlayout from 0.20.2 to 0.20.3
* [4472](https://github.com/stripe/stripe-android/pull/4472) Bump org.jetbrains.kotlin.plugin.serialization from 1.6.0 to 1.6.10

## 19.0.0 - 2021-12-13
This release includes several bug fixes and has the first release of [Stripe CardScan SDK](https://github.com/stripe/stripe-android/tree/master/stripecardscan)
* [4426](https://github.com/stripe/stripe-android/pull/4426) don't override returnUrl for instant app
* [4424](https://github.com/stripe/stripe-android/pull/4424) callback for postal code complete
* [4438](https://github.com/stripe/stripe-android/pull/4438) allow non-terminal state for PaymentSheet
* [4432](https://github.com/stripe/stripe-android/pull/4432) Span PMs across the PaymentSheet when there are only two of them
* [4414](https://github.com/stripe/stripe-android/pull/4414) Add support for new languages: fil, hr, in, ms-rMY, th, vi.
* [4408](https://github.com/stripe/stripe-android/pull/4408) revert static height on cmw text boxes
* [4396](https://github.com/stripe/stripe-android/pull/4396) Fix snackbar NPE
* [4385](https://github.com/stripe/stripe-android/pull/4385) Remove filter on postal codes when switching away from US
* [4354](https://github.com/stripe/stripe-android/pull/4354) Convert toast to snackbar in examples
* [4383](https://github.com/stripe/stripe-android/pull/4383) Convert entered country code to display name if needed
* [4384](https://github.com/stripe/stripe-android/pull/4384) CardFormView will auto convert the country name to country code when typed

Dependencies updated:
* [4463](https://github.com/stripe/stripe-android/pull/4463) Bump play-services-wallet from 18.1.3 to 19.0.0
* [4456](https://github.com/stripe/stripe-android/pull/4456) Bump gradle from 7.0.3 to 7.0.4
* [4447](https://github.com/stripe/stripe-android/pull/4447) Bump daggerVersion from 2.40.4 to 2.40.5
* [4441](https://github.com/stripe/stripe-android/pull/4441) Bump json from 20210307 to 20211205
* [4434](https://github.com/stripe/stripe-android/pull/4434) Bump daggerVersion from 2.40.3 to 2.40.4
* [4433](https://github.com/stripe/stripe-android/pull/4433) Bump ktlint from 0.43.1 to 0.43.2
* [4428](https://github.com/stripe/stripe-android/pull/4428) Bump robolectric from 4.7.2 to 4.7.3
* [4425](https://github.com/stripe/stripe-android/pull/4425) Bump ktlint from 0.43.0 to 0.43.1
* [4422](https://github.com/stripe/stripe-android/pull/4422) Bump daggerVersion from 2.40.2 to 2.40.3
* [4407](https://github.com/stripe/stripe-android/pull/4407) Bump dokka-gradle-plugin from 1.5.31 to 1.6.0
* [4406](https://github.com/stripe/stripe-android/pull/4406) Bump daggerVersion from 2.40.1 to 2.40.2
* [4395](https://github.com/stripe/stripe-android/pull/4395) Bump robolectric from 4.7.1 to 4.7.2
* [4394](https://github.com/stripe/stripe-android/pull/4394) Bump logging-interceptor from 4.9.2 to 4.9.3
* [4393](https://github.com/stripe/stripe-android/pull/4393) Bump mockitoCoreVersion from 4.0.0 to 4.1.0
* [4388](https://github.com/stripe/stripe-android/pull/4388) Bump robolectric from 4.7 to 4.7.1
* [4384](https://github.com/stripe/stripe-android/pull/4384) Bump activity-compose from 1.3.1 to 1.4.0
* [4382](https://github.com/stripe/stripe-android/pull/4382) Bump org.jetbrains.kotlin.plugin.serialization from 1.5.31 to 1.6.0
* [4379](https://github.com/stripe/stripe-android/pull/4379) Bump daggerVersion from 2.40 to 2.40.1
* [4378](https://github.com/stripe/stripe-android/pull/4378) Bump kotlinSerializationVersion from 1.3.0 to 1.3.1
* [4377](https://github.com/stripe/stripe-android/pull/4377) Bump robolectric from 4.6.1 to 4.7
* [4373](https://github.com/stripe/stripe-android/pull/4373) Bump tensorflow-lite from 2.6.0 to 2.7.0
* [4365](https://github.com/stripe/stripe-android/pull/4365) Bump binary-compatibility-validator from 0.7.1 to 0.8.0
* [4363](https://github.com/stripe/stripe-android/pull/4363) Bump accompanist-flowlayout from 0.20.1 to 0.20.2
* [4356](https://github.com/stripe/stripe-android/pull/4356) Bump composeVersion from 1.0.4 to 1.0.5
* [4353](https://github.com/stripe/stripe-android/pull/4353) Bump accompanist-flowlayout from 0.20.0 to 0.20.1
* [4352](https://github.com/stripe/stripe-android/pull/4352) Bump ktlint from 0.42.1 to 0.43.0
* [4347](https://github.com/stripe/stripe-android/pull/4347) Bump gson from 2.8.8 to 2.8.9

## 18.2.0 - 2021-10-29
This release includes several bug fixes, introduces Klarna as a payment method binding, and renables [WeChat Pay](https://github.com/stripe/stripe-android/tree/master/wechatpay) within the SDK
* [4323](https://github.com/stripe/stripe-android/pull/4323) reship wechat module 
* [4325](https://github.com/stripe/stripe-android/pull/4325) Add klarna to sdk w/ example
* [4339](https://github.com/stripe/stripe-android/pull/4339) Bump tensorflow-lite from 2.4.0 to 2.6.0
* [4340](https://github.com/stripe/stripe-android/pull/4340) Bump okio from 2.10.0 to 3.0.0
* [4334](https://github.com/stripe/stripe-android/pull/4334) Bank value is allowed to be null in the case of "other"
* [4330](https://github.com/stripe/stripe-android/pull/4330) Bump lifecycle-viewmodel-compose from 2.4.0-rc01 to 2.4.0
* [4329](https://github.com/stripe/stripe-android/pull/4329) Bump daggerVersion from 2.39.1 to 2.40
* [4309](https://github.com/stripe/stripe-android/pull/4309) Card number, CVC, postal, and expiration date should only show digits in keypad 
* [4198](https://github.com/stripe/stripe-android/pull/4198) Bump lifecycle-viewmodel-compose from 1.0.0-alpha07 to 2.4.0-rc01 
* [4296](https://github.com/stripe/stripe-android/pull/4296) When processing Result for a PI, refresh until reaches deterministic state
* [4290](https://github.com/stripe/stripe-android/pull/4290) Bump composeVersion from 1.0.2 to 1.0.4 
## 18.1.0 - 2021-10-18
### PaymentSheet
This release adds several new features to `PaymentSheet`, our drop-in UI integration:

#### More supported payment methods
The list of supported payment methods depends on your integration. If you’re using a `PaymentIntent`, we support:
- Card
- SEPA Debit, bancontact, iDEAL, sofort
 
If you’re using a `PaymentIntent` with `setup_future_usage` or a `SetupIntent`, we support:
- Card
- GooglePay

Note: To enable SEPA Debit and sofort, set `PaymentSheet.Configuration.allowsDelayedPaymentMethods` to `true` on the client. These payment methods can't guarantee you will receive funds from your customer at the end of the checkout because they take time to settle. Don't enable these if your business requires immediate payment (e.g., an on-demand service). See https://stripe.com/payments/payment-methods-guide

#### Pre-fill billing details
`PaymentSheet` collects billing details like name and email for certain payment methods. Pre-fill these fields to save customers time by setting `PaymentSheet.Configuration.defaultBillingDetails`.

#### Save payment methods on payment
> This is currently only available for cards + Apple/Google Pay.

`PaymentSheet` supports `PaymentIntents` with `setup_future_usage` set. This property tells us to save the payment method for future use (e.g., taking initial payment of a recurring subscription). When set, PaymentSheet hides the 'Save this card for future use' checkbox and always saves.

#### SetupIntent support
> This is currently only available for cards + Apple/Google Pay.

Initialize `PaymentSheet` with a `SetupIntent` to set up cards for future use without charging.

#### Smart payment method ordering
When a customer is adding a new payment method, `PaymentSheet` uses information like the customer's region to show the most relevant payment methods first.

### Other changes
* [4165](https://github.com/stripe/stripe-android/pull/4165) Postal code collection for cards is now limited to US, CA, UK
* [4274](https://github.com/stripe/stripe-android/pull/4274) Bump mockitoCoreVersion from 3.12.4 to 4.0.0
* [4279](https://github.com/stripe/stripe-android/pull/4279) Fix dependency incorrectly marked as implementation
* [4281](https://github.com/stripe/stripe-android/pull/4281) Add analytics event for failure creating 3ds2 params
* [4282](https://github.com/stripe/stripe-android/pull/4282) Bump gradle from 7.0.2 to 7.0.3
* [4283](https://github.com/stripe/stripe-android/pull/4283) Bump mockito-kotlin from 3.2.0 to 4.0.0
* [4291](https://github.com/stripe/stripe-android/pull/4291) Fix so empty string parameters are sent to the server
* [4295](https://github.com/stripe/stripe-android/pull/4295) Fix height on CardMultilineWidget textboxes
* [4297](https://github.com/stripe/stripe-android/pull/4297) Bump accompanist-flowlayout from 0.19.0 to 0.20.0

## 18.0.0 - 2021-10-07
This release includes several bug fixes, introduces a test mode indicator, makes a builder class for [payment sheet configuration](https://github.com/stripe/stripe-android/blob/master/paymentsheet/src/main/java/com/stripe/android/paymentsheet/PaymentSheet.kt#L130) and makes config properties immutable. 
* [4202](https://github.com/stripe/stripe-android/pull/4202) CardInputWidget.CardValidCallback will consider the postal code in validation
* [4183](https://github.com/stripe/stripe-android/pull/4183) Fix address pre-populate on line 1
* [4192](https://github.com/stripe/stripe-android/pull/4192) Remove internal on CardUtils
* [4214](https://github.com/stripe/stripe-android/pull/4214) Create test mode indicator
* [4265](https://github.com/stripe/stripe-android/pull/4265) Make config properties immutable, create Builder

## 17.2.0 - 2021-09-10
This release includes several bug fixes, introduces [PaymentLauncher](https://github.com/stripe/stripe-android/blob/master/payments-core/src/main/java/com/stripe/android/payments/paymentlauncher/PaymentLauncher.kt) as a replacement of [https://github.com/stripe/stripe-android/blob/master/payments-core/src/main/java/com/stripe/android/Stripe.kt](https://github.com/stripe/stripe-android/blob/master/payments-core/src/main/java/com/stripe/android/Stripe.kt) see example in [StripeIntentActivity](https://github.com/stripe/stripe-android/blob/master/example/src/main/java/com/stripe/example/activity/StripeIntentActivity.kt) on [line 28](https://github.com/stripe/stripe-android/blob/master/example/src/main/java/com/stripe/example/activity/StripeIntentActivity.kt#L28)
* [4157](https://github.com/stripe/stripe-android/pull/4157) Pass GooglePayLauncher arguments to DefaultGooglePayRepository
* [4165](https://github.com/stripe/stripe-android/pull/4165) Require credit postal for only US, CA, and GB
* [4173](https://github.com/stripe/stripe-android/pull/4173) Re-expose CardUtils.getPossibleCardBrand
* [4183](https://github.com/stripe/stripe-android/pull/4183) Fix address pre-populate on line 1
* [4159](https://github.com/stripe/stripe-android/pull/4159) Migrate PaymentController to PaymentLauncher within PaymentSheet components. 
* [4175](https://github.com/stripe/stripe-android/pull/4175) Migrate Custom Payment Sheet Example to PaymentLauncher

## 17.1.2 - 2021-08-25
This release includes several bug fixes, adds the capability to remove cards saved in `PaymentSheet` and to set default billing address fields in the `PaymentSheet.Configuration`.  It is now also possible to use Setup Intents with Google Pay on the multi-step Payment Sheet UI.
* [4107](https://github.com/stripe/stripe-android/pull/4107) Dokka updates for 17.1.1
* [4108](https://github.com/stripe/stripe-android/pull/4108) Support deleting saved payment methods
* [4113](https://github.com/stripe/stripe-android/pull/4113) Adds support for Google Pay with Setup Intents on Payment Sheet multi-step UI
* [4115](https://github.com/stripe/stripe-android/pull/4115) Fix infinite loading when StripeIntent is already confirmed
* [4117](https://github.com/stripe/stripe-android/pull/4117) Fix crash on `GooglePayLauncher` when confirmation fails
* [4118](https://github.com/stripe/stripe-android/pull/4118) Bump binary-compatibility-validator from 0.6.0 to 0.7.0
* [4119](https://github.com/stripe/stripe-android/pull/4119) Bump gradle from 7.0.0 to 7.0.1
* [4122](https://github.com/stripe/stripe-android/pull/4122) Remove global length and CA postal restrictions
* [4124](https://github.com/stripe/stripe-android/pull/4124) Add default billing detail configuration to PaymentSheet
* [4127](https://github.com/stripe/stripe-android/pull/4127) Bump gson from 2.8.7 to 2.8.8
* [4128](https://github.com/stripe/stripe-android/pull/4128) Bump mockitoCoreVersion from 3.11.2 to 3.12.1

## 17.1.1 - 2021-08-13
This release includes several bug fixes and temporarily disabled [WeChat Pay module](https://github.com/stripe/stripe-android/blob/master/wechatpay/README.md) due to a backend bug, For WeChat Pay integration now, please use `Stripe.confirmWeChatPayPayment`.
* [4057](https://github.com/stripe/stripe-android/pull/4057) Bump daggerVersion from 2.38 to 2.38.1
* [4065](https://github.com/stripe/stripe-android/pull/4065) Bump activity-compose from 1.3.0-rc02 to 1.3.0
* [4066](https://github.com/stripe/stripe-android/pull/4066) Bump gradle from 4.2.2 to 7.0.0
* [4069](https://github.com/stripe/stripe-android/pull/4069) `GooglePayPaymentMethodLauncher` takes `transactionId` and returns error code
* [4086](https://github.com/stripe/stripe-android/pull/4086) Bump activity-compose from 1.3.0 to 1.3.1
* [4088](https://github.com/stripe/stripe-android/pull/4088) Upgrade kotlinVersion to 1.5.21, composeVersion to 1.0.1
* [4092](https://github.com/stripe/stripe-android/pull/4092) Bump ktlint from 0.41.0 to 0.42.1
* [4098](https://github.com/stripe/stripe-android/pull/4098) Disable WeChat Pay module

## 17.1.0 - 2021-07-27
This release includes several bug fixes and introduces [WeChat Pay module](https://github.com/stripe/stripe-android/blob/master/wechatpay/README.md)

* [3978](https://github.com/stripe/stripe-android/pull/3978) Fix bug when cancelling Payment Sheet payment with Google Pay
* [4014](https://github.com/stripe/stripe-android/pull/4014) Added support for WeChatPay
* [4026](https://github.com/stripe/stripe-android/pull/4026) Bump daggerVersion from 2.37 to 2.38
* [4034](https://github.com/stripe/stripe-android/pull/4034) Fix PaymentSheetActivity getting stuck in loading state during recreation
* [4035](https://github.com/stripe/stripe-android/pull/4035) Remove dependency from PaymentSheet on RxJava
* [4046](https://github.com/stripe/stripe-android/pull/4046) Fix 3DS2 redirect on Firefox
* [4049](https://github.com/stripe/stripe-android/pull/4026) Fix bug where 3DS2 completion did not close the PaymentSheet
* [4051](https://github.com/stripe/stripe-android/pull/4051) Fix Setup Intent confirmation when using GooglePayLauncher

## 17.0.0 - 2021-07-15
This release includes several breaking changes. See the [migration guide](https://github.com/stripe/stripe-android/blob/master/MIGRATING.md) for more details.

### What's New
This release introduces `GooglePayLauncher` and `GooglePayPaymentMethodLauncher` to simplify
Google Pay integration. See the [Google Pay integration guide](https://stripe.com/docs/google-pay)
for more details.

### Notable Changes
* [#3820](https://github.com/stripe/stripe-android/pull/3820) Upgrade Kotlin to `1.5.10`
* [#3883](https://github.com/stripe/stripe-android/pull/3883) Remove `PaymentIntent#nextAction`
* [#3899](https://github.com/stripe/stripe-android/pull/3899) Introduce `GooglePayLauncher` and `GooglePayPaymentMethodLauncher`
    * Drop-in classes that simplify integrating Google Pay
* [#3918](https://github.com/stripe/stripe-android/pull/3918) Upgrade Android Gradle plugin to `4.2.2`
* [#3942](https://github.com/stripe/stripe-android/pull/3942) Upgrade Gradle to `7.1.1`
* [#3944](https://github.com/stripe/stripe-android/pull/3944) Introduce `GooglePayLauncherContract` and `GooglePayPaymentMethodLauncherContract`
    * `ActivityResultContract` classes that enable integrating `GooglePayLauncher` and `GooglePayPaymentMethodLauncher` in Jetpack Compose
* [#3951](https://github.com/stripe/stripe-android/pull/3951) Upgrade material-components to `1.4.0`
* [#3976](https://github.com/stripe/stripe-android/pull/3976) Upgrade Kotlin Coroutines to `1.5.1`
* [#4010](https://github.com/stripe/stripe-android/pull/4010) Upgrade 3DS2 SDK to `6.1.1`
    * Migrate challenge flow to use Activity Result API
    * Add support for Cartes Bancaires and UnionPay
    * Upgrade `nimbus-jose-jwt` to `9.11.1`

## 16.10.2 - 2021-07-02
* [#3811](https://github.com/stripe/stripe-android/pull/3811) Fix `CountryCode` parceling
* [#3833](https://github.com/stripe/stripe-android/pull/3833) Fix coroutine usage in Stripe3DS2Authenticator
* [#3863](https://github.com/stripe/stripe-android/pull/3863) Make `PayWithGoogleUtils#getPriceString()` Locale-agnostic
* [#3892](https://github.com/stripe/stripe-android/pull/3892) Add PaymentSheet support for Jetpack Compose
* [#3905](https://github.com/stripe/stripe-android/pull/3905) Fix `StripeEditText` crash on instantiation

## 16.10.0 - 2021-05-28
* [#3752](https://github.com/stripe/stripe-android/pull/3752) Support connected accounts when using Google Pay in PaymentSheet
* [#3761](https://github.com/stripe/stripe-android/pull/3761) Publish `CardFormView`
* [#3762](https://github.com/stripe/stripe-android/pull/3762) Add SetupIntent support in PaymentSheet
* [#3769](https://github.com/stripe/stripe-android/pull/3769) Upgrade Google Pay SDK to `18.1.3`

## 16.9.0 - 2021-05-21
* [#3727](https://github.com/stripe/stripe-android/pull/3727) Upgrade Gradle to `7.0.2`
* [#3734](https://github.com/stripe/stripe-android/pull/3734) Upgrade `androidx.appcompat:appcompat` to `1.3.0`
* [#3735](https://github.com/stripe/stripe-android/pull/3735) Upgrade `fragment-ktx` to `1.3.4`
* [#3737](https://github.com/stripe/stripe-android/pull/3737) Add `Stripe.createRadarSession()` API binding for `/v1/radar/session`
* [#3739](https://github.com/stripe/stripe-android/pull/3739) Downgrade Kotlin from `1.5.0` to `1.4.32`

## 16.8.2 - 2021-05-14
* [#3709](https://github.com/stripe/stripe-android/pull/3709) Upgrade org.jetbrains.kotlin.plugin.serialization to `1.5.0`
* [#3710](https://github.com/stripe/stripe-android/pull/3710) Upgrade kotlinx-serialization-json to `1.2.0`
* [#3711](https://github.com/stripe/stripe-android/pull/3711) Upgrade Gradle to `7.0.1`
* [#3712](https://github.com/stripe/stripe-android/pull/3712) Move PaymentSheet example into its own app
* [#3717](https://github.com/stripe/stripe-android/pull/3717) Upgrade mockito-core to `3.10.0`
* [#3721](https://github.com/stripe/stripe-android/pull/3721) Fix crash on Android 8 and 9 when opening the PaymentSheet
* [#3722](https://github.com/stripe/stripe-android/pull/3722) Upgrade Android Gradle Plugin to `4.2.1`

## 16.8.0 - 2021-05-07
This release adds a prebuilt UI.   It combines all the steps required to pay - collecting payment details and confirming the payment - into a single sheet that displays on top of your app.  See the [guide](https://stripe.com/docs/payments/accept-a-payment?platform=android) for more details.

* [#3663](https://github.com/stripe/stripe-android/pull/3663) Add support for using Chrome to host a 3DS1 authentication page when Custom Tabs are not available
* [#3677](https://github.com/stripe/stripe-android/pull/3677) Upgrade Android Gradle Plugin to `4.2.0`
* [#3680](https://github.com/stripe/stripe-android/pull/3680) Deprecate `returnUrl` in some `ConfirmPaymentIntentParams` create() methods
   * A custom `return_url` is not needed to return control to the app after an authentication attempt 
* [#3681](https://github.com/stripe/stripe-android/pull/3681) Reset PaymentIntent and SetupIntent status after 3DS1 cancellation in Custom Tabs
   * When a customer closed a 3DS1 authentication page hosted in Custom Tabs, the Intent's `status` was not reset
     from `requires_action` to `requires_payment_method`. This is now fixed.
* [#3685](https://github.com/stripe/stripe-android/pull/3685) Upgrade Kotlin to `1.5.0`
* [#3687](https://github.com/stripe/stripe-android/pull/3687) Add support for PaymentSheet prebuilt UI.
* [#3696](https://github.com/stripe/stripe-android/pull/3696) Upgrade `activity-ktx` to `1.2.3`


## 16.7.1 - 2021-04-29
* [#3653](https://github.com/stripe/stripe-android/pull/3653) Support WeChat Pay for creating a `PaymentMethod` and confirming a `PaymentIntent`
    * WeChat Pay is still in beta. To enable support in API bindings, pass the `StripeApiBeta.WeChatPayV1` as an argument when instantiating a `Stripe` instance.
* [#3567](https://github.com/stripe/stripe-android/pull/3567) Use `lifecycleScope` where possible in `Stripe.kt`
    * When calling payment and setup confirmation methods (e.g. `confirmPayment()`), using
      a `ComponentActivity` subclass (e.g. `AppCompatActivity`) will make the call lifecycle-aware.
* [#3635](https://github.com/stripe/stripe-android/pull/3635) Deprecate `extraParams` in `ConfirmPaymentIntentParams`
    * Use `setupFutureUsage` instead.
      ```kotlin
      // before
      ConfirmPaymentIntentParams.createWithPaymentMethodCreateParams(
          params,
          clientSecret,
          extraParams = mapOf("setup_future_usage" to "off_session")
      )
      
      // after
      ConfirmPaymentIntentParams.createWithPaymentMethodCreateParams(
          params,
          clientSecret,
          setupFutureUsage = SetupFutureUsage.OffSession
      )
      ```
* [#3640](https://github.com/stripe/stripe-android/pull/3640) Add support for beta headers using `StripeApiBeta`
    * The following example includes the `wechat_pay_beta=v1` flag in API requests:
      ```kotlin
      Stripe(
          context,
          publishableKey,
          betas = setOf(StripeApiBeta.WechatPayV1)
      )
      ```
* [#3644](https://github.com/stripe/stripe-android/pull/3644) Use Custom Tabs for 3DS1 payment authentication when available
    * When a `ConfirmPaymentIntentParams` or `ConfirmSetupIntentParams` instance is created
      **without** a custom `return_url` value and used to confirm a `PaymentIntent` or
      `SetupIntent` **and** the device supports
      [Custom Tabs](https://developer.chrome.com/docs/android/custom-tabs/overview/), 
      use Custom Tabs instead of a WebView to render the authentication page.
    * See [Stripe#confirmPayment()](https://github.com/stripe/stripe-android/blob/8bf5b738878362c6b9e4ac79edc7c515d9ba63ef/stripe/src/main/java/com/stripe/android/Stripe.kt#L145)
      for more details.
* [#3646](https://github.com/stripe/stripe-android/pull/3646) Upgrade 3DS2 SDK to `5.3.1`
    * Gracefully handle unknown directory server ids
* [#3656](https://github.com/stripe/stripe-android/pull/3656) Deprecate `return_url` in `ConfirmSetupIntentParams`
    * Setting a custom `return_url` prevents authenticating 3DS1 with Custom Tabs.
      Instead, a WebView fallback will be used.

## 16.6.1 - 2021-04-26
* [#3568](https://github.com/stripe/stripe-android/pull/3568) Add suspending function variants for payment confirmation methods
* [#3587](https://github.com/stripe/stripe-android/pull/3587) Upgrade Kotlin to `1.4.32`
* [#3606](https://github.com/stripe/stripe-android/pull/3606) Upgrade Gradle to `7.0`
* [#3626](https://github.com/stripe/stripe-android/pull/3626) Upgrade Fragment to `1.3.3`
* [#3632](https://github.com/stripe/stripe-android/pull/3632) Upgrade 3DS2 SDK to `5.3.0`
    * Upgrade `nimbus-jose-jwt` to `9.8.1`
    * Gracefully handle unknown directory servers

## 16.5.0 - 2021-04-08
* [#3557](https://github.com/stripe/stripe-android/pull/3557) Add suspending function variants of API methods
* [#3559](https://github.com/stripe/stripe-android/pull/3559) Fix OXXO confirmation flow
* [#3575](https://github.com/stripe/stripe-android/pull/3575) Upgrade `recyclerview` to `1.2.0`

## 16.4.3 - 2021-04-02
* [#3555](https://github.com/stripe/stripe-android/pull/3555) Fix 3DS2 challenge completion endpoint request

## 16.4.2 - 2021-04-01
* [#3548](https://github.com/stripe/stripe-android/pull/3548) Refine `PaymentAuthWebViewClient` completion URL logic
* [#3549](https://github.com/stripe/stripe-android/pull/3549) Add SDK user agent to `PaymentAuthWebView`'s user agent
* [#3551](https://github.com/stripe/stripe-android/pull/3551) Add extra headers to `PaymentAuthWebViewActivity`'s loadUrl request

## 16.4.1 - 2021-04-01
* [#3537](https://github.com/stripe/stripe-android/pull/3537) Add account id support in `IssuingCardPinService`
* [#3538](https://github.com/stripe/stripe-android/pull/3538) Add support for retrying rate-limited API requests
* [#3543](https://github.com/stripe/stripe-android/pull/3543) Add better support for auto-dismissing `PaymentAuthWebViewActivity` when `return_url` is not provided

## 16.4.0 - 2021-03-29
* [#3457](https://github.com/stripe/stripe-android/pull/3457) Fix issue where `StripeEditText` was overriding default text color changes
* [#3476](https://github.com/stripe/stripe-android/pull/3476) Fix `PaymentMethodsAdapter` "new card" click handling
* [#3479](https://github.com/stripe/stripe-android/pull/3479) Add support for Blik payment method
* [#3482](https://github.com/stripe/stripe-android/pull/3482) Mark incomplete fields in `CardMultilineWidget` as invalid
* [#3484](https://github.com/stripe/stripe-android/pull/3484) Add new method `CardInputWidget#setCvcLabel`
* [#3493](https://github.com/stripe/stripe-android/pull/3493) Correctly return error results from `PaymentAuthWebViewActivity`
* [#3504](https://github.com/stripe/stripe-android/pull/3504) Add default mandate data for all applicable payment method types
* [#3507](https://github.com/stripe/stripe-android/pull/3507) Invoke issuing API requests on background thread
* [#3508](https://github.com/stripe/stripe-android/pull/3508) Make `EphemeralKeyProvider` a fun interface
* [#3517](https://github.com/stripe/stripe-android/pull/3517) Add retry logic for 3DS2 challenge completion endpoint
* [#3519](https://github.com/stripe/stripe-android/pull/3519) Update AndroidX dependencies
    * `androidx.activity:activity-ktx` to `1.2.2`
    * `androidx.annotation:annotation` to `1.2.0`
    * `androidx.fragment:fragment-ktx` to `1.3.2`
    * `androidx.lifecycle:lifecycle-*` to `2.3.1`
* [#3520](https://github.com/stripe/stripe-android/pull/3520) Invoke `CardInputWidget#cardInputListener` when postal code field gets focus
* [#3524](https://github.com/stripe/stripe-android/pull/3524) Update `layoutDirection` for card widget fields
    * Card number, expiration date, and CVC are always LTR
    * Postal code is defined by the locale

## 16.3.1 - 2021-03-16
* [#3381](https://github.com/stripe/stripe-android/pull/3381) Add `fingerprint` property to `PaymentMethod.Card`
* [#3401](https://github.com/stripe/stripe-android/pull/3401) Upgrade Gradle to `6.8.3`
* [#3429](https://github.com/stripe/stripe-android/pull/3429) Fix `ExpiryDateEditText` error messages
* [#3436](https://github.com/stripe/stripe-android/pull/3436) Upgrade `kotlin-coroutines` to `1.4.3`
* [#3438](https://github.com/stripe/stripe-android/pull/3438) Upgrade Kotlin to `1.4.31`
* [#3443](https://github.com/stripe/stripe-android/pull/3443) Create new transparent theme for invisible activities
* [#3456](https://github.com/stripe/stripe-android/pull/3456) Fix tint flicker in `CardBrandView`
* [#3460](https://github.com/stripe/stripe-android/pull/3460) Upgrade `activity-ktx` to `1.2.1`

## 16.3.0 - 2021-02-11
* [#3334](https://github.com/stripe/stripe-android/pull/3334) Upgrade Kotlin to `1.4.30`
* [#3346](https://github.com/stripe/stripe-android/pull/3346) Upgrade Gradle to `6.8.2`
* [#3349](https://github.com/stripe/stripe-android/pull/3349) Upgrade `material-components` to `1.3.0`
* [#3359](https://github.com/stripe/stripe-android/pull/3359) Add `brand` and `last4` properties to `CardParams`
* [#3367](https://github.com/stripe/stripe-android/pull/3367) Upgrade `fragment-ktx` to `1.3.0` and `activity-ktx` to `1.2.0`
* [#3368](https://github.com/stripe/stripe-android/pull/3368) Upgrade `androidx.lifecycle` dependencies to `2.3.0`
* [#3372](https://github.com/stripe/stripe-android/pull/3372) Upgrade 3DS2 SDK to `5.2.0`
    * Upgrade `nimbus-jose-jwt` to `9.5`
    * Upgrade Kotlin to `1.4.30`
    * Upgrade `material-components` to `1.3.0`
    * Upgrade `activity-ktx` to `1.2.0` and `fragment-ktx` to `1.3.0`
    * Upgrade `androidx.lifecycle` to `2.3.0`
    * Migrate `ProgressBar` to `CircularProgressIndicator`

## 16.2.1 - 2021-01-29
* [#3275](https://github.com/stripe/stripe-android/pull/3257) Fix spinner positioning in `CardMultilineWidget`
* [#3275](https://github.com/stripe/stripe-android/pull/3275) Upgrade Android Gradle Plugin to `4.1.2`
* [#3291](https://github.com/stripe/stripe-android/pull/3291) Upgrade Gradle to `6.8.1`
* [#3300](https://github.com/stripe/stripe-android/pull/3300) Upgrade AndroidX fragment dependency to `1.3.0-rc2`
* [#3302](https://github.com/stripe/stripe-android/pull/3302) Add support for creating `afterpay_clearpay` payment methods
* [#3315](https://github.com/stripe/stripe-android/pull/3315) Upgrade 3DS2 SDK to `5.1.1`
    * Upgrade `nimbus-jose-jwt` to `9.4.2`

## 16.2.0 - 2021-01-11
* [#3088](https://github.com/stripe/stripe-android/pull/3088) Mark some builders in `PaymentMethodCreateParams` as deprecated
* [#3134](https://github.com/stripe/stripe-android/pull/3134) Upgrade Kotlin to `1.4.21`
* [#3154](https://github.com/stripe/stripe-android/pull/3154) Fix `CvcEditText` layout issues in `CardMultilineWidget`
* [#3176](https://github.com/stripe/stripe-android/pull/3176) Update `GooglePayConfig` constructor
* [#3205](https://github.com/stripe/stripe-android/pull/3205) Add `androidx.activity:activity-ktx:1.2.0-rc01` as a dependency
* [#3232](https://github.com/stripe/stripe-android/pull/3232) Align card number field icon to end in `CardMultilineWidget`
* [#3237](https://github.com/stripe/stripe-android/pull/3237) Upgrade 3DS2 SDK to `5.0.1`
    * Sources are now included with the 3DS2 SDK
    * Upgrade `bcprov-jdk15to18` to `1.6.8`
    * Upgrade `nimbus-jose-jwt` to `9.4`
* [#3241](https://github.com/stripe/stripe-android/pull/3241) Upgrade Gradle to `6.8`

## 16.1.1 - 2020-11-25
* [#3028](https://github.com/stripe/stripe-android/pull/3028) Upgrade Android Gradle Plugin to `4.1.1`
* [#3035](https://github.com/stripe/stripe-android/pull/3035) Update handling of deeplinks in `PaymentAuthWebViewClient`
* [#3046](https://github.com/stripe/stripe-android/pull/3046) Upgrade Gradle to `6.7.1`
* [#3056](https://github.com/stripe/stripe-android/pull/3056) Upgrade Kotlin to `1.4.20`
* [#3058](https://github.com/stripe/stripe-android/pull/3058) Migrate to Kotlin Parcelize plugin
* [#3072](https://github.com/stripe/stripe-android/pull/3072) Fix crash in card widgets
* [#3083](https://github.com/stripe/stripe-android/pull/3083) Upgrade `stripe-3ds2-android` to `4.1.2`
    * Fix crash

## 16.1.0 - 2020-11-06
* [#2930](https://github.com/stripe/stripe-android/pull/2930) Upgrade Android Gradle Plugin to `4.1.0`
* [#2936](https://github.com/stripe/stripe-android/pull/2936) Upgrade Gradle to `6.7`
* [#2955](https://github.com/stripe/stripe-android/pull/2955) Add support for UPI payment method
* [#2965](https://github.com/stripe/stripe-android/pull/2965) Add support for Netbanking payment method
* [#2976](https://github.com/stripe/stripe-android/pull/2976) Update `ExpiryDateEditText` input allowlist
* [#2977](https://github.com/stripe/stripe-android/pull/2977) Fix crash in `CardNumberTextInputLayout`
* [#2981](https://github.com/stripe/stripe-android/pull/2981) Fix `PaymentMethodCreateParams` annotations on create methods
* [#2988](https://github.com/stripe/stripe-android/pull/2988) Update `PaymentSession.handlePaymentData()` to take a nullable `Intent`
* [#2989](https://github.com/stripe/stripe-android/pull/2989) Handle null `client_secret` in result `Intent`
* [#2995](https://github.com/stripe/stripe-android/pull/2995) Upgrade constraintlayout to `2.0.4`
* [#3006](https://github.com/stripe/stripe-android/pull/3006) Upgrade coroutines to `1.4.1`
* [#3010](https://github.com/stripe/stripe-android/pull/3010) Upgrade `stripe-3ds2-android` to `4.1.1`
    * Upgrade `bcprov-jdk15to18` to `1.6.7`
    * Upgrade `nimbus-jose-jwt` to `9.1.2`

## 16.0.1 - 2020-10-06 
* [#2894](https://github.com/stripe/stripe-android/pull/2894) Make `CardParams` constructor public
* [#2895](https://github.com/stripe/stripe-android/pull/2895) Add support for configuring a footer layout in payment methods screen
* [#2897](https://github.com/stripe/stripe-android/pull/2897) Only allow digits in `CvcEditText`
* [#2900](https://github.com/stripe/stripe-android/pull/2900) Only allow digits in BECS BSB and account number fields
* [#2913](https://github.com/stripe/stripe-android/pull/2913) Add support for Oxxo PaymentMethod

## 16.0.0 - 2020-09-23
This release includes several breaking changes. See the [migration guide](https://github.com/stripe/stripe-android/blob/master/MIGRATING.md) for more details.

This release adds support for 19-digit cards in `CardInputWidget` and `CardMultilineWidget`.

* [#2715](https://github.com/stripe/stripe-android/pull/2715) Add support for GrabPay PaymentMethod
* [#2721](https://github.com/stripe/stripe-android/pull/2721) Upgrade Kotlin coroutines to `1.3.9`
* [#2735](https://github.com/stripe/stripe-android/pull/2735) Upgrade Android Gradle Plugin to `4.0.1`
* [#2766](https://github.com/stripe/stripe-android/pull/2766) Upgrade Gradle to `6.6.1`
* [#2821](https://github.com/stripe/stripe-android/pull/2821) Support pasting a 19 digit PAN in `CardNumberEditText`
* [#2836](https://github.com/stripe/stripe-android/pull/2836) Handle `CustomerSession` failure in `PaymentMethodsActivity`
* [#2837](https://github.com/stripe/stripe-android/pull/2837) Upgrade Kotlin to `1.4.10`
* [#2841](https://github.com/stripe/stripe-android/pull/2841) Add new string translations
    * Adds support for several new languages
* [#2847](https://github.com/stripe/stripe-android/pull/2847) Update `CardInputWidget` text size for `ldpi` screens
* [#2854](https://github.com/stripe/stripe-android/pull/2854) Upgrade `com.google.android.material:material` to `1.2.1`
* [#2867](https://github.com/stripe/stripe-android/pull/2867) Upgrade 3DS2 SDK to `4.1.0`
    * Upgrade `material-components` to `1.2.1`
    * Upgrade `com.nimbusds:nimbus-jose-jwt` to `9.0.1`
    * Guard against crash when `TransactionTimer` is unavailable
* [#2873](https://github.com/stripe/stripe-android/pull/2873) Fix `CardInputWidget` field rendering in RTL
* [#2878](https://github.com/stripe/stripe-android/pull/2878) Remove `Stripe.createToken()`
* [#2880](https://github.com/stripe/stripe-android/pull/2880) Fix date formatting in `KlarnaSourceParams`
* [#2887](https://github.com/stripe/stripe-android/pull/2887) Re-render shipping methods screen when shipping methods change

## 15.1.0 - 2020-08-13
* [#2671](https://github.com/stripe/stripe-android/pull/2671) Add `cardParams` property to `CardInputWidget` and `CardMultilineWidget`
* [#2675](https://github.com/stripe/stripe-android/pull/2675) Add `CardParams` methods to `Stripe`
* [#2677](https://github.com/stripe/stripe-android/pull/2677) Deprecate `Card.create()`
* [#2679](https://github.com/stripe/stripe-android/pull/2679) Add missing `TokenizationMethod` values
    * `TokenizationMethod.Masterpass` and `TokenizationMethod.VisaCheckout`
* [#2692](https://github.com/stripe/stripe-android/pull/2692) Add support for Alipay PaymentMethod
    * See `Stripe#confirmAlipayPayment()`
* [#2693](https://github.com/stripe/stripe-android/pull/2693) Upgrade `androidx.appcompat:appcompat` to `1.2.0`
* [#2696](https://github.com/stripe/stripe-android/pull/2696) Upgrade to Gradle `6.6`
* [#2704](https://github.com/stripe/stripe-android/pull/2704) Deprecate metadata field on retrieved API objects
    * See `MIGRATING.md` for more details
* [#2708](https://github.com/stripe/stripe-android/pull/2708) Bump 3DS2 SDK to `4.0.5`
    * Fix crash related to SDK app id
    * Upgrade `com.nimbusds:nimbus-jose-jwt` to `8.20`

## 15.0.2 - 2020-08-03
* [#2666](https://github.com/stripe/stripe-android/pull/2666) Bump 3DS2 SDK to `4.0.4`
* [#2671](https://github.com/stripe/stripe-android/pull/2671) Add `cardParams` property to `CardInputWidget` and `CardMultilineWidget`
* [#2674](https://github.com/stripe/stripe-android/pull/2674) Add `SourceParams` creation method for `CardParams`
* [#2675](https://github.com/stripe/stripe-android/pull/2675) Add `CardParams` methods to `Stripe` class
* [#2679](https://github.com/stripe/stripe-android/pull/2679) Add missing `TokenizationMethod` values
    * Add `Masterpass` and `VisaCheckout`
* [#2681](https://github.com/stripe/stripe-android/pull/2681) Mark code using `Card` for card object creation as `@Deprecated`

## 15.0.1 - 2020-07-28
* [#2641](https://github.com/stripe/stripe-android/pull/2641) Add support for Bank Account as source on `Customer` object
* [#2643](https://github.com/stripe/stripe-android/pull/2643) Add missing fields to `Customer` model
* [#2644](https://github.com/stripe/stripe-android/pull/2644) Support new directory server network names
     * Enable support for Discover and other new networks
* [#2646](https://github.com/stripe/stripe-android/pull/2646) Allow `CardMultilineWidget`'s `TextInputLayout`s to be styled
* [#2649](https://github.com/stripe/stripe-android/pull/2649) Add `@JvmOverloads` to `GooglePayJsonFactory` methods
* [#2651](https://github.com/stripe/stripe-android/pull/2651) Update Kotlin coroutines to `1.3.8`
* [#2657](https://github.com/stripe/stripe-android/pull/2657) Fix HTML select option rendering in `WebView`

## 15.0.0 - 2020-07-09 
This release includes several breaking changes.
See the [migration guide](https://github.com/stripe/stripe-android/blob/master/MIGRATING.md) for more details.

* [#2542](https://github.com/stripe/stripe-android/pull/2542) Use `CustomerSession.stripeAccountId` in `AddPaymentMethodActivity`
* [#2543](https://github.com/stripe/stripe-android/pull/2543) Target JVM 1.8
* [#2544](https://github.com/stripe/stripe-android/pull/2544) Remove deprecated code related to `BankAccount` and `ActivityStarter`
* [#2545](https://github.com/stripe/stripe-android/pull/2545) Remove deprecated `AccountParams.create()` method
* [#2546](https://github.com/stripe/stripe-android/pull/2546) Remove deprecated `next_action` data objects from `PaymentIntent` and `SetupIntent`
* [#2547](https://github.com/stripe/stripe-android/pull/2547) Convert `BankAccount.BankAccountType` to `BankAccount.Type` enum
* [#2554](https://github.com/stripe/stripe-android/pull/2554) Update `PaymentAuthWebViewActivity`'s back button behavior
* [#2551](https://github.com/stripe/stripe-android/pull/2551) Fix `StrictMode` `DiskReadViolation` violations
* [#2555](https://github.com/stripe/stripe-android/pull/2555) Improve `PaymentAuthWebViewActivity`
* [#2559](https://github.com/stripe/stripe-android/pull/2559) Represent `PaymentIntent`'s `confirmationMethod` and `captureMethod` as enums
* [#2561](https://github.com/stripe/stripe-android/pull/2561) Make `CardInputListener.FocusField` an enum
* [#2562](https://github.com/stripe/stripe-android/pull/2562) Make `SourceTypeModel.Card.ThreeDSecureStatus` an enum
* [#2563](https://github.com/stripe/stripe-android/pull/2563) Make `PaymentMethod.Card#brand` a `CardBrand`
* [#2566](https://github.com/stripe/stripe-android/pull/2566) Make `Token.Type` an enum
* [#2569](https://github.com/stripe/stripe-android/pull/2569) Refactor `Source` class and related classes
* [#2572](https://github.com/stripe/stripe-android/pull/2572) Fix `StrictMode` `DiskReadViolation` violations when starting 3DS2
* [#2577](https://github.com/stripe/stripe-android/pull/2577) Make `CustomerSource#tokenizationMethod` a `TokenizationMethod?`
* [#2579](https://github.com/stripe/stripe-android/pull/2579) Make `PaymentMethod.Card.Networks` fields public
* [#2587](https://github.com/stripe/stripe-android/pull/2587) Fix BouncyCastle Proguard rule
* [#2594](https://github.com/stripe/stripe-android/pull/2594) Fix vector icon references in layout files
    * Reduce SDK size by ~30kb
    * Fix Google Pay icon in `PaymentMethodsActivity`
* [#2595](https://github.com/stripe/stripe-android/pull/2595) Bump SDK `minSdkVersion` to `21`
* [#2599](https://github.com/stripe/stripe-android/pull/2599) Remove `StripeSSLSocketFactory`
* [#2604](https://github.com/stripe/stripe-android/pull/2604) Add `stripeAccountId` to `PaymentConfiguration` and use in `AddPaymentMethodActivity`
* [#2609](https://github.com/stripe/stripe-android/pull/2609) Refactor `AddPaymentMethodActivity.Result`
* [#2610](https://github.com/stripe/stripe-android/pull/2610) Remove `PaymentSession` and `CustomerSession`'s "Activity" Listeners
* [#2611](https://github.com/stripe/stripe-android/pull/2611) Target API 30
* [#2617](https://github.com/stripe/stripe-android/pull/2617) Convert `CustomizableShippingField` to enum
* [#2623](https://github.com/stripe/stripe-android/pull/2623) Update Gradle to `6.5.1`
* [#2557](https://github.com/stripe/stripe-android/pull/2634) Update 3DS2 SDK to `4.0.3`

## 14.5.0 - 2020-06-04
* [#2453](https://github.com/stripe/stripe-android/pull/2453) Add `ConfirmPaymentIntentParams#receiptEmail`
* [#2458](https://github.com/stripe/stripe-android/pull/2458) Remove INTERAC from `GooglePayJsonFactory.DEFAULT_CARD_NETWORKS`
* [#2462](https://github.com/stripe/stripe-android/pull/2462) Capitalize currency code in `GooglePayJsonFactory`
* [#2466](https://github.com/stripe/stripe-android/pull/2466) Deprecate `ActivityStarter.startForResult()` with no args
* [#2467](https://github.com/stripe/stripe-android/pull/2467) Update `CardBrand.MasterCard` regex
* [#2475](https://github.com/stripe/stripe-android/pull/2475) Support `android:focusedByDefault` in `CardInputWidget`
    * Fixes #2463 on Android API level 26 and above
* [#2483](https://github.com/stripe/stripe-android/pull/2483) Fix formatting of `maxTimeout` value in `Stripe3ds2AuthParams`
* [#2494](https://github.com/stripe/stripe-android/pull/2494) Support starting 3DS2 challenge flow from a Fragment
* [#2496](https://github.com/stripe/stripe-android/pull/2496) Deprecate `StripeIntent.stripeSdkData`
* [#2497](https://github.com/stripe/stripe-android/pull/2497) Deprecate `StripeIntent.redirectData`
* [#2513](https://github.com/stripe/stripe-android/pull/2513) Add `canDeletePaymentMethods` to `PaymentSessionConfig`
    * `canDeletePaymentMethods` controls whether the user can delete a payment method
      by swiping on it in `PaymentMethodsActivity`
* [#2525](https://github.com/stripe/stripe-android/pull/2525) Upgrade Android Gradle Plugin to 4.0.0
* [#2531](https://github.com/stripe/stripe-android/pull/2531) Update 3DS2 SDK to 3.0.2
    * Fix bug in 3DS2 SDK where multi-screen challenges were not correctly returning result to starting Activity/Fragment
* [#2536](https://github.com/stripe/stripe-android/pull/2536) Update Gradle to 6.5

## 14.4.1 - 2020-04-30
* [#2441](https://github.com/stripe/stripe-android/pull/2441) Catch `IllegalArgumentException` in `ApiOperation`
* [#2442](https://github.com/stripe/stripe-android/pull/2442) Capitalize `GooglePayJsonFactory`'s `allowedCountryCodes`
* [#2445](https://github.com/stripe/stripe-android/pull/2445) Bump 3DS2 SDK to `2.7.8`
    * Downgrade BouncyCastle to `1.64`

## 14.4.0 - 2020-04-28
* [#2379](https://github.com/stripe/stripe-android/pull/2379) Add optional `stripeAccountId` param to most `Stripe` methods
    * This enables passing a `Stripe-Account` header on a per-request basis
* [#2398](https://github.com/stripe/stripe-android/pull/2398) Add optional `stripeAccountId` param to `Stripe#confirmPayment()`
* [#2405](https://github.com/stripe/stripe-android/pull/2405) Add optional `stripeAccountId` param to `Stripe#confirmSetupIntent()`
* [#2406](https://github.com/stripe/stripe-android/pull/2406) Add optional `stripeAccountId` param to `Stripe#authenticateSource()`
* [#2408](https://github.com/stripe/stripe-android/pull/2408) Update `PaymentMethod.Type#isReusable` values
* [#2412](https://github.com/stripe/stripe-android/pull/2412) Make `StripeIntentResult` implement `Parcelable`
* [#2413](https://github.com/stripe/stripe-android/pull/2413) Create `Stripe#retrievePaymentIntent()` and `Stripe#retrieveSetupIntent()` async methods
* [#2421](https://github.com/stripe/stripe-android/pull/2421) Capitalize `countryCode` in `GooglePayJsonFactory`
* [#2429](https://github.com/stripe/stripe-android/pull/2429) Fix SDK source paths and source publishing
* [#2430](https://github.com/stripe/stripe-android/pull/2430) Add `GooglePayJsonFactory.isJcbEnabled`
    * Enables JCB as an allowed card network. By default, JCB is disabled.
* [#2435](https://github.com/stripe/stripe-android/pull/2435) Bump 3DS2 SDK to `2.7.7`
    * On 3DS2 challenge screen, handle system back button tap as cancel button tap
* [#2436](https://github.com/stripe/stripe-android/pull/2436) Add `advancedFraudSignalsEnabled` property
    * See [Advanced fraud detection](https://stripe.com/docs/disputes/prevention/advanced-fraud-detection) for more details

## 14.3.0 - 2020-04-20
*This version of the SDK is not compliant with Google Play's Prominent Disclosure & Consent Requirements. The non-compliant code was unused and has been removed.*
*Please upgrade to version [14.4.0](https://github.com/stripe/stripe-android/blob/master/CHANGELOG.md#1440---2020-04-28) or greater.*

* [#2334](https://github.com/stripe/stripe-android/pull/2334) Add support for BACS Debit in `PaymentMethodCreateParams`
* [#2335](https://github.com/stripe/stripe-android/pull/2335) Add support for BACS Debit Payment Method
* [#2336](https://github.com/stripe/stripe-android/pull/2336) Improve `ShippingInfoWidget`
    * Make postal code and phone number fields single line
    * Make phone number field use `inputType="phone"`
* [#2342](https://github.com/stripe/stripe-android/pull/2342) Convert `CardBrand` prefixes to regex
    * Add `^81` as a pattern for `CardBrand.UnionPay`
* [#2343](https://github.com/stripe/stripe-android/pull/2343) Update `CardBrand.JCB` regex
* [#2362](https://github.com/stripe/stripe-android/pull/2362) Add support for parsing `shippingInformation` in `GooglePayResult`
* [#2365](https://github.com/stripe/stripe-android/pull/2365) Convert png assets to webp to reduce asset size
* [#2373](https://github.com/stripe/stripe-android/pull/2373) Set default `billingAddressFields` to `BillingAddressFields.PostalCode`
* [#2381](https://github.com/stripe/stripe-android/pull/2381) Add support for SOFORT PaymentMethod
* [#2384](https://github.com/stripe/stripe-android/pull/2384) Add support for P24 PaymentMethod
* [#2389](https://github.com/stripe/stripe-android/pull/2389) Add support for Bancontact PaymentMethod
* [#2390](https://github.com/stripe/stripe-android/pull/2390) Bump Kotlin version to `1.3.72`
* [#2392](https://github.com/stripe/stripe-android/pull/2392) Add `shipping` property to `PaymentIntent`
* [#2394](https://github.com/stripe/stripe-android/pull/2394) Add support for Giropay PaymentMethod
* [#2395](https://github.com/stripe/stripe-android/pull/2395) Add support for EPS PaymentMethod
* [#2396](https://github.com/stripe/stripe-android/pull/2396) Expose `klarna` property on `Source`
* [#2401](https://github.com/stripe/stripe-android/pull/2401) Bump 3DS2 SDK to `2.7.4`
    * Add new translations for 3DS2 SDK strings
    * Upgrade BouncyCastle to `1.65`

## 14.2.1 - 2020-03-26
*This version of the SDK is not compliant with Google Play's Prominent Disclosure & Consent Requirements. The non-compliant code was unused and has been removed.*
*Please upgrade to version [14.4.0](https://github.com/stripe/stripe-android/blob/master/CHANGELOG.md#1440---2020-04-28) or greater.*

* [#2299](https://github.com/stripe/stripe-android/pull/2299) Make `SourceParams.OwnerParams` constructor public and properties mutable
* [#2304](https://github.com/stripe/stripe-android/pull/2304) Force Canadian postal codes to be uppercase
* [#2315](https://github.com/stripe/stripe-android/pull/2315) Add `Fragment` support to `AddPaymentMethodActivityStarter`
* [#2325](https://github.com/stripe/stripe-android/pull/2325) Update `BecsDebitWidget`

## 14.2.0 - 2020-03-18
*This version of the SDK is not compliant with Google Play's Prominent Disclosure & Consent Requirements. The non-compliant code was unused and has been removed.*
*Please upgrade to version [14.4.0](https://github.com/stripe/stripe-android/blob/master/CHANGELOG.md#1440---2020-04-28) or greater.*

* [#2278](https://github.com/stripe/stripe-android/pull/2278) Add ability to require US ZIP code in `CardInputWidget` and `CardMultilineWidget`
* [#2279](https://github.com/stripe/stripe-android/pull/2279) Default `CardMultilineWidget` to global postal code configuration
* [#2282](https://github.com/stripe/stripe-android/pull/2282) Update pinned API version to `2020-03-02`
* [#2285](https://github.com/stripe/stripe-android/pull/2285) Create `BecsDebitMandateAcceptanceFactory` for generating BECS Debit mandate acceptance copy
* [#2290](https://github.com/stripe/stripe-android/pull/2290) Bump 3DS2 SDK to `2.7.2`
    * Fix `onActivityResult()` not called after 3DS2 challenge flow when "Don't keep activities" is enabled
    * Use view binding
    * Upgrade BouncyCastle to `1.64`
* [#2293](https://github.com/stripe/stripe-android/pull/2293) Add min length validation to BECS account number
* [#2295](https://github.com/stripe/stripe-android/pull/2295) Create `BecsDebitMandateAcceptanceTextView`
* [#2297](https://github.com/stripe/stripe-android/pull/2297) Add `BecsDebitWidget.ValidParamsCallback`

## 14.1.1 - 2020-03-09
*This version of the SDK is not compliant with Google Play's Prominent Disclosure & Consent Requirements. The non-compliant code was unused and has been removed.*
*Please upgrade to version [14.4.0](https://github.com/stripe/stripe-android/blob/master/CHANGELOG.md#1440---2020-04-28) or greater.*

* [#2257](https://github.com/stripe/stripe-android/pull/2257) Disable Kotlin Synthetics and migrate to [view binding](https://developer.android.com/topic/libraries/view-binding)
* [#2260](https://github.com/stripe/stripe-android/pull/2260) Update Kotlin Gradle Plugin to `1.3.70`
* [#2271](https://github.com/stripe/stripe-android/pull/2271) Update Proguard rules to remove unneeded BouncyCastle class
* [#2272](https://github.com/stripe/stripe-android/pull/2272) Update `kotlinx.coroutines` to `1.3.4`
* [#2274](https://github.com/stripe/stripe-android/pull/2274) Make `ConfirmPaymentIntentParams#savePaymentMethod` nullable

## 14.1.0 - 2020-03-02
*This version of the SDK is not compliant with Google Play's Prominent Disclosure & Consent Requirements. The non-compliant code was unused and has been removed.*
*Please upgrade to version [14.4.0](https://github.com/stripe/stripe-android/blob/master/CHANGELOG.md#1440---2020-04-28) or greater.*

* [#2207](https://github.com/stripe/stripe-android/pull/2207) Add `CardInputWidget#setPostalCodeTextWatcher`
* [#2211](https://github.com/stripe/stripe-android/pull/2211) Add support for 16-digit Diners Club card numbers
* [#2215](https://github.com/stripe/stripe-android/pull/2215) Set `CardInputWidget`'s postal code field's IME action to done
* [#2220](https://github.com/stripe/stripe-android/pull/2220) Highlight "Google Pay" option in payment methods screen if selected
* [#2221](https://github.com/stripe/stripe-android/pull/2221) Update 14-digit Diners Club formatting
* [#2224](https://github.com/stripe/stripe-android/pull/2224) Change `CardInputWidget` icon to represent validity of input
* [#2234](https://github.com/stripe/stripe-android/pull/2234) Add support for `setup_future_usage` in PaymentIntent confirmation
* [#2235](https://github.com/stripe/stripe-android/pull/2235) Update Android Gradle Plugin to 3.6.1
* [#2236](https://github.com/stripe/stripe-android/pull/2236) Change `CardMultilineWidget` icon to represent validity of input
* [#2238](https://github.com/stripe/stripe-android/pull/2238) Add support for `shipping` in PaymentIntent confirmation

## 14.0.0 - 2020-02-18
This release includes several breaking changes.
See the [migration guide](https://github.com/stripe/stripe-android/blob/master/MIGRATING.md) for more details.

*This version of the SDK is not compliant with Google Play's Prominent Disclosure & Consent Requirements. The non-compliant code was unused and has been removed.*
*Please upgrade to version [14.4.0](https://github.com/stripe/stripe-android/blob/master/CHANGELOG.md#1440---2020-04-28) or greater.*

* [#2136](https://github.com/stripe/stripe-android/pull/2136) Update `com.google.android.material:material` to `1.1.0`
* [#2141](https://github.com/stripe/stripe-android/pull/2141) Fix crash when deleting a payment method in `PaymentMethodsActivity`
* [#2155](https://github.com/stripe/stripe-android/pull/2155) Fix parceling of `PaymentRelayStarter.Args`
* [#2156](https://github.com/stripe/stripe-android/pull/2156) Fix FPX bank order
* [#2163](https://github.com/stripe/stripe-android/pull/2163) Remove return type from `PaymentSession.init()`
* [#2165](https://github.com/stripe/stripe-android/pull/2165) Simplify `PaymentSession` state and lifecycle management
    * When instantiating a `PaymentSession()` with an `Activity`, it must now be a `ComponentActivity`
      (e.g. `AppCompatActivity` or `FragmentActivity`)
    * `PaymentSession#init()` no longer takes a `savedInstanceState` argument
    * Remove `PaymentSession#savePaymentSessionInstanceState()`
    * Remove `PaymentSession#onDestroy()`
* [#2173](https://github.com/stripe/stripe-android/pull/2173) Fix Mastercard display name
* [#2174](https://github.com/stripe/stripe-android/pull/2174) Add optional params to `CustomerSession.getPaymentMethods()`
    * See [List a Customer's PaymentMethods](https://stripe.com/docs/api/payment_methods/list) for more details
* [#2179](https://github.com/stripe/stripe-android/pull/2179) Fetch previously used `PaymentMethod` in `PaymentSession`
    * If `PaymentSessionConfig.shouldPrefetchCustomer == true`, when a
      new `PaymentSession` is started, fetch the customer's previously
      selected payment method, if it exists, and return via
      `PaymentSessionListener#onPaymentSessionDataChanged()`
* [#2180](https://github.com/stripe/stripe-android/pull/2180) Remove `PaymentSession.paymentSessionData`
* [#2185](https://github.com/stripe/stripe-android/pull/2185) Convert `Card.FundingType` to `CardFunding` enum
* [#2189](https://github.com/stripe/stripe-android/pull/2189) Cleanup `StripeException` subclasses
* [#2194](https://github.com/stripe/stripe-android/pull/2194) Upgrade 3DS2 SDK to `2.5.4`
    * Update `com.google.android.material:material` to `1.1.0`
    * Fix accessibility issues on 3DS2 challenge screen
    * Update 3DS2 styles for consistency
        * Create `BaseStripe3DS2TextInputLayout` that extends `Widget.MaterialComponents.TextInputLayout.OutlinedBox`
        * Create `Stripe3DS2TextInputLayout` that extends `BaseStripe3DS2TextInputLayout`
        * Apply `Stripe3DS2TextInputLayout` to `TextInputLayout`
        * Create `BaseStripe3DS2EditText` with parent `Widget.MaterialComponents.TextInputEditText.OutlinedBox`
        * Rename `Stripe3DS2EditTextTheme` to `Stripe3DS2EditText` and change its parent to `BaseStripe3DS2EditText`
        * Apply `Stripe3DS2EditText` to `TextInputEditText`
* [#2195](https://github.com/stripe/stripe-android/pull/2195) Upgrade kotlin coroutines to 1.3.3
* [#2196](https://github.com/stripe/stripe-android/pull/2196) Create `SourceTypeModel` sealed class
    * Move `SourceCardData` subclass to `SourceTypeModel.Card`
    * Move `SourceSepaDebitData` subclass to `SourceTypeModel.SepaDebit`
    * Change type of `Source#sourceTypeModel` to `SourceTypeModel?`

## 13.3.0 - 2020-05-15
* Update 3DS2 SDK to v2.3.7
* Update dependencies
* Add `advancedFraudSignalsEnabled` property
  * See [Advanced fraud detection](https://stripe.com/docs/disputes/prevention/advanced-fraud-detection) for more details
* Include sources

## 13.2.0 - 2020-02-03
*This version of the SDK is not compliant with Google Play's Prominent Disclosure & Consent Requirements. The non-compliant code was unused and has been removed.*
*Please upgrade to version [13.2.0](https://github.com/stripe/stripe-android/blob/master/CHANGELOG.md#1330---2020-05-15) or greater.*

* [#2112](https://github.com/stripe/stripe-android/pull/2112) Enable adding Mandate to confirm params
* [#2113](https://github.com/stripe/stripe-android/pull/2113) Enable requiring postal code in `CardInputWidget` and `CardMultilineWidget`
* [#2114](https://github.com/stripe/stripe-android/pull/2114) Fix bug in highlighting `StripeEditText` fields with errors

## 13.1.3 - 2020-01-27
*This version of the SDK is not compliant with Google Play's Prominent Disclosure & Consent Requirements. The non-compliant code was unused and has been removed.*
*Please upgrade to version [13.2.0](https://github.com/stripe/stripe-android/blob/master/CHANGELOG.md#1330---2020-05-15) or greater.*

* [#2105](https://github.com/stripe/stripe-android/pull/2105) Fix crash when confirming a Payment Intent or Setup Intent and an error is encountered

## 13.1.2 - 2020-01-23
*This version of the SDK is not compliant with Google Play's Prominent Disclosure & Consent Requirements. The non-compliant code was unused and has been removed.*
*Please upgrade to version [13.2.0](https://github.com/stripe/stripe-android/blob/master/CHANGELOG.md#1330---2020-05-15) or greater.*

* [#2093](https://github.com/stripe/stripe-android/pull/2093) Add `CardValidCallback` and add support in card forms
* [#2094](https://github.com/stripe/stripe-android/pull/2094) Make `StripeError` serializable

## 13.1.1 - 2020-01-22
*This version of the SDK is not compliant with Google Play's Prominent Disclosure & Consent Requirements. The non-compliant code was unused and has been removed.*
*Please upgrade to version [13.2.0](https://github.com/stripe/stripe-android/blob/master/CHANGELOG.md#1330---2020-05-15) or greater.*

* [#2074](https://github.com/stripe/stripe-android/pull/2074) Populate `isSelected` for selected `PaymentMethodsAdapter` item
* [#2076](https://github.com/stripe/stripe-android/pull/2076) Announce invalid fields when validating `CardInputWidget`
* [#2077](https://github.com/stripe/stripe-android/pull/2077) Add delete payment method accessibility action in `PaymentMethodsAdapter`
* [#2078](https://github.com/stripe/stripe-android/pull/2078) Make `StripeEditText` errors accessible 
* [#2082](https://github.com/stripe/stripe-android/pull/2082) Use ErrorMessageTranslator for AddPaymentMethodActivity errors
* [#2083](https://github.com/stripe/stripe-android/pull/2083) Add accessibility traversal rules on `AddPaymentMethodActivity`
* [#2084](https://github.com/stripe/stripe-android/pull/2084) Update `BankAccount` constructor to support all bank account token parameters
* [#2086](https://github.com/stripe/stripe-android/pull/2086) Add `id` and `status` fields to `BankAccount`
* [#2087](https://github.com/stripe/stripe-android/pull/2087) Use `BankAccountTokenParams` for bank account token creation
    * Create `Stripe#createBankAccountToken()` and `Stripe#createBankAccountTokenSynchronous()` that take a `BankAccountTokenParams` object
    * Deprecate `BankAccount` for token creation

## 13.1.0 - 2020-01-16
*This version of the SDK is not compliant with Google Play's Prominent Disclosure & Consent Requirements. The non-compliant code was unused and has been removed.*
*Please upgrade to version [13.2.0](https://github.com/stripe/stripe-android/blob/master/CHANGELOG.md#1330---2020-05-15) or greater.*

* [#2055](https://github.com/stripe/stripe-android/pull/2055) Fix styling of `CardInputWidget` and `CardMultilineWidget`
    * `com.google.android.material:material:1.1.0-rc01` breaks `TextInputLayout` styling;
      fix by explicitly setting a style that extends `Widget.Design.TextInputLayout`
* [#2056](https://github.com/stripe/stripe-android/pull/2056) Update `CardInputWidget`'s `EditText` size
    * Fix "Postal Code" field being partially cut off on some screens
* [#2066](https://github.com/stripe/stripe-android/pull/2066) Add support for uploading a file to Stripe
    * See `Stripe#createFile()` and `Stripe#createFileSynchronous()`
* [#2071](https://github.com/stripe/stripe-android/pull/2071) Fix accessibility issues on Payment Methods selection screen
    * Mark `View`s representing existing payment methods and add a new payment method action as focusable and clickable


## 13.0.0 - 2020-01-13
This release includes several breaking changes.
See the [migration guide](https://github.com/stripe/stripe-android/blob/master/MIGRATING.md) for more details.

*This version of the SDK is not compliant with Google Play's Prominent Disclosure & Consent Requirements. The non-compliant code was unused and has been removed.*
*Please upgrade to version [13.2.0](https://github.com/stripe/stripe-android/blob/master/CHANGELOG.md#1330---2020-05-15) or greater.*

* [#1950](https://github.com/stripe/stripe-android/pull/1950) Add idempotency key for `Stripe` API POST methods
     ```kotlin
    class MyActivity : AppCompatActivity() {

        private fun createPaymentMethod(
            params: PaymentMethodCreateParams,
            idempotencyKey: String?
        ) {
            stripe.createPaymentMethod(
                params = params,
                idempotencyKey = idempotencyKey,
                callback = object : ApiResultCallback<PaymentMethod> {
                    override fun onSuccess(result: PaymentMethod) {
                    }

                    override fun onError(e: Exception) {
                    }
                }
            )
        }
    }
    ```
* [#1993](https://github.com/stripe/stripe-android/pull/1993) Remove deprecated methods from `PaymentSession`
    * See the [Migration Guide](https://github.com/stripe/stripe-android/blob/master/MIGRATING.md) for more details
* [#1994](https://github.com/stripe/stripe-android/pull/1994) Enable postal code field in `CardInputWidget` by default
* [#1995](https://github.com/stripe/stripe-android/pull/1995) Enable Google Pay option in Basic Integration and Stripe Activities
    * PaymentSession
      ```kotlin
      PaymentSessionConfig.Builder()
          // other settings
          .setShouldShowGooglePay(true)
          .build()
      ```

    * PaymentMethodsActivity
      ```kotlin
      PaymentMethodsActivityStarter.Args.Builder()
          // other settings
          .setShouldShowGooglePay(true)
          .build()
      ```
* [#1996](https://github.com/stripe/stripe-android/pull/1996) Update postal code logic for `CardMultilineWidget`
    * Default to showing postal code (i.e. `shouldShowPostalCode = true`)
    * Postal code is now optional when displayed
    * Remove validation on postal code field
    * Change postal code field hint text to "Postal Code"
    * Remove `CardInputListener.onPostalCodeComplete()`
* [#1998](https://github.com/stripe/stripe-android/pull/1998) Use `CardBrand` enum to represent card brands
    * Change the type of `Card#brand` and `SourceCardData#brand` properties from `String?` to `CardBrand`
    * Remove `Card.CardBrand`
* [#1999](https://github.com/stripe/stripe-android/pull/1999) Remove deprecated `BroadcastReceiver` logic from `PaymentFlowActivity`
    * See the [Migration Guide](https://github.com/stripe/stripe-android/blob/master/MIGRATING.md) for more details
* [#2000](https://github.com/stripe/stripe-android/pull/2000) Pass `PaymentSessionConfig` instance to `PaymentSession` constructor
* [#2002](https://github.com/stripe/stripe-android/pull/2002) Fix regression in `CardInputWidget` styling
    To customize the individual `EditText` fields of `CardInputWidget`, define a `Stripe.CardInputWidget.EditText` style
    that extends `Stripe.Base.CardInputWidget.EditText`. For example,
    ```xml
    <style name="Stripe.CardInputWidget.EditText" parent="Stripe.Base.CardInputWidget.EditText">
        <item name="android:textSize">22sp</item>
        <item name="android:textColor">@android:color/holo_blue_light</item>
        <item name="android:textColorHint">@android:color/holo_orange_light</item>
    </style>
    ```
* [#2003](https://github.com/stripe/stripe-android/pull/2003) Add support for authenticating a `Source` via in-app WebView
    ```kotlin
    class MyActivity : AppCompatActivity() {
        private fun authenticateSource(source: Source) {
            stripe.authenticateSource(this, source)
        }

        override fun onActivityResult(requestCode: Int, resultCode: Int, data: Intent?) {
            super.onActivityResult(requestCode, resultCode, data)

            if (data != null && stripe.isAuthenticateSourceResult(requestCode, data)) {
                stripe.onAuthenticateSourceResult(
                    data,
                    object : ApiResultCallback<Source> {
                        override fun onSuccess(result: Source) {
                        }

                        override fun onError(e: Exception) {
                        }
                    }
                )
            }
        }
    }
    ```
* [#2006](https://github.com/stripe/stripe-android/pull/2006) Create `TokenizationMethod` enum
    * Change the type of `Card#tokenizationMethod` and `SourceCardData#tokenizationMethod` from `String?` to `TokenizationMethod?`
* [#2013](https://github.com/stripe/stripe-android/pull/2013) Populate shipping address country from pre-populated shipping info
* [#2015](https://github.com/stripe/stripe-android/pull/2015) Update `PaymentSessionConfig`'s default `BillingAddressFields` to `PostalCode`
* [#2020](https://github.com/stripe/stripe-android/pull/2020) Change `PaymentMethod.type` from `String?` to `PaymentMethod.Type?`
* [#2028](https://github.com/stripe/stripe-android/pull/2028) Update `SourceParams` fields
    * Update `setOwner()` to take `OwnerParams` instead of `Map`
    * Remove `setRedirect()`, use `setReturnUrl()` instead
    * Update some setters to take null values, simplifying usage
    * Update comments
* [#2029](https://github.com/stripe/stripe-android/pull/2029) Update `CardInputWidget` to use `TextInputLayout`
    * Make `StripeEditText` extend `TextInputEditText`
* [#2038](https://github.com/stripe/stripe-android/pull/2038) Update `CardInputWidget` to focus on first error field when validating
* [#2039](https://github.com/stripe/stripe-android/pull/2039) Add support for creating a person token
    * Add `Stripe#createPersonToken()` and `Stripe#createPersonTokenSynchronous()`
* [#2040](https://github.com/stripe/stripe-android/pull/2040) Add support for CVC recollection in PaymentIntents
    * Update `ConfirmPaymentIntentParams.createWithPaymentMethodId()` with optional `PaymentMethodOptionsParams?` argument
* [#2042](https://github.com/stripe/stripe-android/pull/2042) Create `AccountParams.BusinessTypeParams`
    * `BusinessTypeParams.Company` and `BusinessTypeParams.Individual` model the parameters for creating a
      [company](https://stripe.com/docs/api/tokens/create_account#create_account_token-account-company) or
      [individual](https://stripe.com/docs/api/tokens/create_account#create_account_token-account-individual)
      [account token](https://stripe.com/docs/api/tokens/create_account).
      Use these instead of creating raw maps representing the data.
    * `AccountParams.createAccountParams()` is now deprecated. Use the appropriate `AccountParams.create()` method.

## 12.9.0 - 2020-05-15
* Update 3DS2 SDK to v2.3.7
* Update dependencies
* Add `advancedFraudSignalsEnabled` property
  * See [Advanced fraud detection](https://stripe.com/docs/disputes/prevention/advanced-fraud-detection) for more details
* Include sources

## 12.8.2 - 2019-12-20
*This version of the SDK is not compliant with Google Play's Prominent Disclosure & Consent Requirements. The non-compliant code was unused and has been removed.*
*Please upgrade to version [12.9.0](https://github.com/stripe/stripe-android/blob/master/CHANGELOG.md#1290---2020-05-15) or greater.*

* [#1974](https://github.com/stripe/stripe-android/pull/1974) Add `PaymentSessionConfig#shouldPrefetchCustomer`
    * Mark `PaymentSessionConfig#init()` with `shouldPrefetchCustomer` argument as deprecated
* [#1980](https://github.com/stripe/stripe-android/pull/1980) Don't show a `Dialog` in `StripeActivity` if `isFinishing()`
* [#1989](https://github.com/stripe/stripe-android/pull/1989) Create `CardBrand` enum
* [#1990](https://github.com/stripe/stripe-android/pull/1990) Relax validation of UK postal codes

## 12.8.1 - 2019-12-18
*This version of the SDK is not compliant with Google Play's Prominent Disclosure & Consent Requirements. The non-compliant code was unused and has been removed.*
*Please upgrade to version [12.9.0](https://github.com/stripe/stripe-android/blob/master/CHANGELOG.md#1290---2020-05-15) or greater.*

* [#1968](https://github.com/stripe/stripe-android/pull/1968) Upgrade 3DS2 SDK to `2.2.7`
    * Downgrade to `com.google.android.material:material:1.0.0`

## 12.8.0 - 2019-12-17
*This version of the SDK is not compliant with Google Play's Prominent Disclosure & Consent Requirements. The non-compliant code was unused and has been removed.*
*Please upgrade to version [12.9.0](https://github.com/stripe/stripe-android/blob/master/CHANGELOG.md#1290---2020-05-15) or greater.*

* [#1947](https://github.com/stripe/stripe-android/pull/1947) Allow setting of window flags on Stripe Activities
    * Basic Integration
      ```
      PaymentSessionConfig.Builder()
          .setWindowFlags(WindowManager.LayoutParams.FLAG_SECURE)
          .build()
      ```

    * Custom Integration
      ```
      AddPaymentMethodActivityStarter.Args.Builder()
          .setWindowFlags(WindowManager.LayoutParams.FLAG_SECURE)
          .build()
      ```
* [#1956](https://github.com/stripe/stripe-android/pull/1956) Add support for configuring billing address fields on `AddPaymentMethodActivity`
    * Basic Integration
      ```
      PaymentSessionConfig.Builder()
          .setBillingAddressFields(BillingAddressFields.Full)
          .build()
      ```

    * Custom Integration
      ```
      AddPaymentMethodActivityStarter.Args.Builder()
          .setBillingAddressFields(BillingAddressFields.Full)
          .build()
      ```
* [#1957](https://github.com/stripe/stripe-android/pull/1957) Enable `PaymentSessionConfig.ShippingInformationValidator` and `PaymentSessionConfig.ShippingMethodsFactory`
* [#1958](https://github.com/stripe/stripe-android/pull/1958) Add validation for PaymentIntent and SetupIntent client secrets
* [#1959](https://github.com/stripe/stripe-android/pull/1959) Upgrade 3DS2 SDK to `2.2.6`

## 12.7.0 - 2019-12-16
*This version of the SDK is not compliant with Google Play's Prominent Disclosure & Consent Requirements. The non-compliant code was unused and has been removed.*
*Please upgrade to version [12.9.0](https://github.com/stripe/stripe-android/blob/master/CHANGELOG.md#1290---2020-05-15) or greater.*

* [#1915](https://github.com/stripe/stripe-android/pull/1915) Update API version to [2019-12-03](https://stripe.com/docs/upgrades#2019-12-03)
* [#1928](https://github.com/stripe/stripe-android/pull/1928) Make Payment Method `Wallet` a sealed class
* [#1930](https://github.com/stripe/stripe-android/pull/1930) Update text size for `CardInputWidget` fields
* [#1939](https://github.com/stripe/stripe-android/pull/1939) Update Android Gradle Plugin to `3.5.3`
* [#1946](https://github.com/stripe/stripe-android/pull/1946) Upgrade 3DS2 SDK to `2.2.5`
    * Upgrade to `com.google.android.material:material:1.2.0-alpha2`
* [#1949](https://github.com/stripe/stripe-android/pull/1949) Catch `NullPointerException` when calling `StripeEditText.setHint()`.
  This is a workaround for a [known issue on some Samsung devices](https://issuetracker.google.com/issues/37127697).
* [#1951](https://github.com/stripe/stripe-android/pull/1951) Expose ability to enable postal code on `CardInputWidget`
    * Enable via layout
      ```
        <com.stripe.android.view.CardInputWidget
            android:id="@+id/card_input_widget"
            android:layout_width="match_parent"
            android:layout_height="wrap_content"
            app:shouldShowPostalCode="true" />
      ```
    * Enable via code
      * Java: `cardInputWidget.setPostalCodeEnabled(true)`
      * Kotlin: `cardInputWidget.postalCodeEnabled = true`

## 12.6.1 - 2019-12-02
*This version of the SDK is not compliant with Google Play's Prominent Disclosure & Consent Requirements. The non-compliant code was unused and has been removed.*
*Please upgrade to version [12.9.0](https://github.com/stripe/stripe-android/blob/master/CHANGELOG.md#1290---2020-05-15) or greater.*

* [#1897](https://github.com/stripe/stripe-android/pull/1897) Upgrade 3DS2 SDK to `2.2.4`
    * Fix crash when using Instant App

## 12.6.0 - 2019-11-27
*This version of the SDK is not compliant with Google Play's Prominent Disclosure & Consent Requirements. The non-compliant code was unused and has been removed.*
*Please upgrade to version [12.9.0](https://github.com/stripe/stripe-android/blob/master/CHANGELOG.md#1290---2020-05-15) or greater.*

* [#1859](https://github.com/stripe/stripe-android/pull/1859) Create `GooglePayJsonFactory`, a factory for generating Google Pay JSON request objects
* [#1860](https://github.com/stripe/stripe-android/pull/1860) Namespace drawables with `stripe_` prefix
* [#1861](https://github.com/stripe/stripe-android/pull/1861) Create `GooglePayResult` to parse and model Google Pay Payment Data response
* [#1863](https://github.com/stripe/stripe-android/pull/1863) Complete migration of SDK code to Kotlin 🎉
* [#1864](https://github.com/stripe/stripe-android/pull/1864) Make Klarna Source creation methods public and create example
    * See `SourceParams.createKlarna()`
* [#1865](https://github.com/stripe/stripe-android/pull/1865) Make all model classes implement `Parcelable`
* [#1871](https://github.com/stripe/stripe-android/pull/1871) Simplify configuration of example app
    * Example app can be configured via `$HOME/.gradle/gradle.properties` instead of `Settings.kt` 
      ```
      STRIPE_EXAMPLE_BACKEND_URL=https://hidden-beach-12345.herokuapp.com/
      STRIPE_EXAMPLE_PUBLISHABLE_KEY=pk_test_12345
      STRIPE_ACCOUNT_ID=
      ```
* [#1883](https://github.com/stripe/stripe-android/pull/1883) Enable `PaymentSessionConfig.ShippingInformationValidator` and `PaymentSessionConfig.ShippingMethodsFactory`
    * See the [Migration Guide](https://github.com/stripe/stripe-android/blob/master/MIGRATING.md) for an example of how to use the new interfaces
* [#1884](https://github.com/stripe/stripe-android/pull/1884) Mark `PaymentFlowExtras` as deprecated
* [#1885](https://github.com/stripe/stripe-android/pull/1885) Create `Stripe#retrieveSource()` for asynchronous `Source` retrieval
* [#1890](https://github.com/stripe/stripe-android/pull/1890) Upgrade 3DS2 SDK to 2.2.3
    * Fix crash when using Instant App

## 12.5.0 - 2019-11-21
*This version of the SDK is not compliant with Google Play's Prominent Disclosure & Consent Requirements. The non-compliant code was unused and has been removed.*
*Please upgrade to version [12.9.0](https://github.com/stripe/stripe-android/blob/master/CHANGELOG.md#1290---2020-05-15) or greater.*

* [#1836](https://github.com/stripe/stripe-android/pull/1836) Add support for [statement_descriptor](https://stripe.com/docs/api/sources/object#source_object-statement_descriptor) field to `Source` model via `Source#statementDescriptor`
* [#1837](https://github.com/stripe/stripe-android/pull/1837) Add support for [source_order](https://stripe.com/docs/api/sources/create#create_source-source_order) param via `SourceOrderParams`
* [#1839](https://github.com/stripe/stripe-android/pull/1839) Add support for [source_order](https://stripe.com/docs/api/sources/object#source_object-source_order) field to `Source` model via `Source#sourceOrder`
* [#1842](https://github.com/stripe/stripe-android/pull/1842) Add `PaymentSessionConfig.Builder.setAllowedShippingCountryCodes()`. Used to specify an allowed set of countries when collecting the customer's shipping address via `PaymentSession`.
    ```kotlin
    // Example
    PaymentSessionConfig.Builder()
        // only allowed US and Canada shipping addresses
        .setAllowedShippingCountryCodes(setOf("US", "CA"))
        .build()
    ```
* [#1845](https://github.com/stripe/stripe-android/pull/1845) Fix country code validation in `PaymentFlowActivity`'s shipping information screen
    * Require that the customer submits a country that exists in the autocomplete dropdown
    * Show error UI when the submitted country fails validation
* [#1857](https://github.com/stripe/stripe-android/pull/1857) Fix crash related to Kotlin Coroutines
    * Downgrade `kotlinx-coroutines` from `1.3.2` to `1.3.0`
    * Add Proguard rules

## 12.4.0 - 2019-11-13
*This version of the SDK is not compliant with Google Play's Prominent Disclosure & Consent Requirements. The non-compliant code was unused and has been removed.*
*Please upgrade to version [12.9.0](https://github.com/stripe/stripe-android/blob/master/CHANGELOG.md#1290---2020-05-15) or greater.*

* [#1792](https://github.com/stripe/stripe-android/pull/1792) Remove default selection of a Payment Method from `PaymentMethodsActivity`
* [#1797](https://github.com/stripe/stripe-android/pull/1797) Document `StripeDefaultTheme` style
* [#1799](https://github.com/stripe/stripe-android/pull/1799) Document `Stripe3DS2Theme` and related styles
* [#1809](https://github.com/stripe/stripe-android/pull/1809) Update to Gradle 6.0
* [#1810](https://github.com/stripe/stripe-android/pull/1810) Update API version to [2019-11-05](https://stripe.com/docs/upgrades#2019-11-05)
* [#1812](https://github.com/stripe/stripe-android/pull/1812) Upgrade 3DS2 SDK to 2.2.2
* [#1813](https://github.com/stripe/stripe-android/pull/1813) Don't select a new PaymentMethod after deleting one in `PaymentMethodsActivity`
* [#1820](https://github.com/stripe/stripe-android/pull/1820) Update `PaymentMethodsActivity` result and `PaymentSession.handlePaymentData()` logic
    * `PaymentMethodsActivity` returns result code of `Activity.RESULT_OK` when the user selected a Payment Method
    * `PaymentMethodsActivity` returns result code of `Activity.RESULT_CANCELED` when the user taps back via the toolbar or device back button
    * `PaymentSession#handlePaymentData()` now calls `PaymentSessionListener#onPaymentSessionDataChanged()` for any result from `PaymentMethodsActivity`

## 12.3.0 - 2019-11-05
*This version of the SDK is not compliant with Google Play's Prominent Disclosure & Consent Requirements. The non-compliant code was unused and has been removed.*
*Please upgrade to version [12.9.0](https://github.com/stripe/stripe-android/blob/master/CHANGELOG.md#1290---2020-05-15) or greater.*

* [#1775](https://github.com/stripe/stripe-android/pull/1775) Add support for idempotency key on Stripe Token API requests
* [#1777](https://github.com/stripe/stripe-android/pull/1777) Make `Card` implement `Parcelable`
* [#1781](https://github.com/stripe/stripe-android/pull/1781) Mark `Stripe#createToken()` as `@Deprecated`; replace with `Stripe#createCardToken()`
* [#1782](https://github.com/stripe/stripe-android/pull/1782) Mark `Stripe#authenticatePayment()` and `Stripe#authenticateSetup()` as `@Deprecated`; replace with `Stripe#handleNextActionForPayment()` and `Stripe#handleNextActionForSetupIntent()`, respectively
* [#1784](https://github.com/stripe/stripe-android/pull/1784) Update API version to [2019-10-17](https://stripe.com/docs/upgrades#2019-10-17)
* [#1787](https://github.com/stripe/stripe-android/pull/1787) Fix `CardNumberEditText` performance
* [#1788](https://github.com/stripe/stripe-android/pull/1788) Fix `ExpiryDateEditText` performance

## 12.2.0 - 2019-10-31
*This version of the SDK is not compliant with Google Play's Prominent Disclosure & Consent Requirements. The non-compliant code was unused and has been removed.*
*Please upgrade to version [12.9.0](https://github.com/stripe/stripe-android/blob/master/CHANGELOG.md#1290---2020-05-15) or greater.*

* [#1745](https://github.com/stripe/stripe-android/pull/1745) Make `StripeEditText` public
* [#1746](https://github.com/stripe/stripe-android/pull/1746) Make `FpxBank` enum public
* [#1748](https://github.com/stripe/stripe-android/pull/1748) Update FPX bank list with offline status
* [#1755](https://github.com/stripe/stripe-android/pull/1755) Annotate `Stripe` methods with `@UiThread` or `@WorkerThread`
* [#1758](https://github.com/stripe/stripe-android/pull/1758) Refactor `CustomerSession.setCustomerShippingInformation()`
* [#1764](https://github.com/stripe/stripe-android/pull/1764) Add support for Javascript confirm dialogs in 3DS1 payment authentication WebView
* [#1765](https://github.com/stripe/stripe-android/pull/1765) Fix rotation issues with shipping info and shipping method selection screens

## 12.1.0 - 2019-10-22
*This version of the SDK is not compliant with Google Play's Prominent Disclosure & Consent Requirements. The non-compliant code was unused and has been removed.*
*Please upgrade to version [12.9.0](https://github.com/stripe/stripe-android/blob/master/CHANGELOG.md#1290---2020-05-15) or greater.*

* [#1738](https://github.com/stripe/stripe-android/pull/1738) Enable specifying Payment Method type to use in UI components

## 12.0.1 - 2019-10-21
*This version of the SDK is not compliant with Google Play's Prominent Disclosure & Consent Requirements. The non-compliant code was unused and has been removed.*
*Please upgrade to version [12.9.0](https://github.com/stripe/stripe-android/blob/master/CHANGELOG.md#1290---2020-05-15) or greater.*

* [#1721](https://github.com/stripe/stripe-android/pull/1721) Properly cleanup and destroy `PaymentAuthWebView`
* [#1722](https://github.com/stripe/stripe-android/pull/1722) Fix crash in 3DS2 challenge screen when airplane mode is enabled
* [#1731](https://github.com/stripe/stripe-android/pull/1731) Create `ConfirmSetupIntentParams.createWithoutPaymentMethod()`

## 12.0.0 - 2019-10-16
*This version of the SDK is not compliant with Google Play's Prominent Disclosure & Consent Requirements. The non-compliant code was unused and has been removed.*
*Please upgrade to version [12.9.0](https://github.com/stripe/stripe-android/blob/master/CHANGELOG.md#1290---2020-05-15) or greater.*

* [#1699](https://github.com/stripe/stripe-android/pull/1699) Remove deprecated methods
    * Replace `Stripe#createTokenSynchronous(Card)` with `Stripe#createCardTokenSynchronous(Card)`
    * Replace `Card#getCVC()` with `Card#getCvc()`
    * Remove `AddPaymentMethodActivity#EXTRA_NEW_PAYMENT_METHOD`, use `AddPaymentMethodActivityStarter.Result.fromIntent()` instead
    * Create overloaded `ShippingMethod` constructor with optional `detail` argument
* [#1701](https://github.com/stripe/stripe-android/pull/1701) Payment Intent API requests (i.e. requests to `/v1/payment_intents`) now return localized error messages
* [#1706](https://github.com/stripe/stripe-android/pull/1706) Add `Card#toPaymentMethodsParams()` to create a `PaymentMethodCreateParams` instance that includes both card and billing details

## 11.3.0 - 2020-05-15
* Update 3DS2 SDK to v2.3.7
* Update dependencies
* Add `advancedFraudSignalsEnabled` property
  * See [Advanced fraud detection](https://stripe.com/docs/disputes/prevention/advanced-fraud-detection) for more details
* Include sources

## 11.2.2 - 2019-10-11
*This version of the SDK is not compliant with Google Play's Prominent Disclosure & Consent Requirements. The non-compliant code was unused and has been removed.*
*Please upgrade to version [11.3.0](https://github.com/stripe/stripe-android/blob/master/CHANGELOG.md#1130---2020-05-15) or greater.*

* [#1686](https://github.com/stripe/stripe-android/pull/1686) Fix native crash on some devices in 3DS1 payment authentication WebView
* [#1690](https://github.com/stripe/stripe-android/pull/1690) Bump API version to `2019-10-08`
* [#1693](https://github.com/stripe/stripe-android/pull/1693) Add support for SEPA Debit in PaymentMethod

## 11.2.1 - 2019-10-11
*This version of the SDK is not compliant with Google Play's Prominent Disclosure & Consent Requirements. The non-compliant code was unused and has been removed.*
*Please upgrade to version [11.3.0](https://github.com/stripe/stripe-android/blob/master/CHANGELOG.md#1130---2020-05-15) or greater.*

* [#1677](https://github.com/stripe/stripe-android/pull/1677) Add logging to PaymentAuthWebViewActivity

## 11.2.0 - 2019-10-07
*This version of the SDK is not compliant with Google Play's Prominent Disclosure & Consent Requirements. The non-compliant code was unused and has been removed.*
*Please upgrade to version [11.3.0](https://github.com/stripe/stripe-android/blob/master/CHANGELOG.md#1130---2020-05-15) or greater.*

* [#1616](https://github.com/stripe/stripe-android/pull/1616) Make `AddPaymentMethodActivityStarter.Result.fromIntent()` public
* [#1619](https://github.com/stripe/stripe-android/pull/1619) Add `CardMultilineWidget#getPaymentMethodBillingDetailsBuilder()`
* [#1643](https://github.com/stripe/stripe-android/pull/1643) Create `Stripe.createCardTokenSynchronous()`
* [#1647](https://github.com/stripe/stripe-android/pull/1647) Add `StripeDefault3DS2Theme` for 3DS2 customization via themes
* [#1652](https://github.com/stripe/stripe-android/pull/1652) In `PaymentMethodsActivity`, select a new Payment Method if the previously selected one was deleted
* [#1658](https://github.com/stripe/stripe-android/pull/1658) Add `stripe_` prefix to Stripe resources
* [#1664](https://github.com/stripe/stripe-android/pull/1664) Upgrade AGP to 3.5.1
* [#1666](https://github.com/stripe/stripe-android/pull/1666) Add logging support
    ```kotlin
    // Example
    val enableLogging: Boolean = true
    val stripe: Stripe = Stripe(this, "pk_test_demo", enableLogging = enableLogging)
    stripe.confirmPayment(this, confirmPaymentIntentParams)
    
    // View logs using
    // $ adb logcat -s StripeSdk
    ```
* [#1667](https://github.com/stripe/stripe-android/pull/1667) Add support for SEPA Debit Payment Methods
    ```kotlin
    // Example
    PaymentMethodCreateParams.create(
        PaymentMethodCreateParams.SepaDebit.Builder()
            .setIban("__iban__")
            .build()
    )
    ```
* [#1668](https://github.com/stripe/stripe-android/pull/1668) Update Google Pay integration example in example app
* [#1669](https://github.com/stripe/stripe-android/pull/1669) Update 3DS2 SDK to 2.1.3
    * Prevent challenge screen's cancel button from being clicked more than once

## 11.1.4 - 2019-09-24
*This version of the SDK is not compliant with Google Play's Prominent Disclosure & Consent Requirements. The non-compliant code was unused and has been removed.*
*Please upgrade to version [11.3.0](https://github.com/stripe/stripe-android/blob/master/CHANGELOG.md#1130---2020-05-15) or greater.*

* [#1603](https://github.com/stripe/stripe-android/pull/1603) Update ProGuard rules for BouncyCastle
* [#1608](https://github.com/stripe/stripe-android/pull/1608) Update ProGuard rules for Material Components

## 11.1.3 - 2019-09-18
*This version of the SDK is not compliant with Google Play's Prominent Disclosure & Consent Requirements. The non-compliant code was unused and has been removed.*
*Please upgrade to version [11.3.0](https://github.com/stripe/stripe-android/blob/master/CHANGELOG.md#1130---2020-05-15) or greater.*

* [#1582](https://github.com/stripe/stripe-android/pull/1582) Update 3DS2 SDK to 2.0.5
    * Add translations for `ko`, `nn`, `ru`, and `tr`
* [#1583](https://github.com/stripe/stripe-android/pull/1583) Create `AddPaymentMethodActivityStarter.Result`
    * Mark `AddPaymentMethodActivity.EXTRA_NEW_PAYMENT_METHOD` as `@Deprecated`. Use `AddPaymentMethodActivityStarter.Result` instead.
    ```kotlin
    // Example

    // before
    val paymentMethod: PaymentMethod? = data.getParcelableExtra(EXTRA_NEW_PAYMENT_METHOD)

    // after
    val result: AddPaymentMethodActivityStarter.Result =
        AddPaymentMethodActivityStarter.Result.fromIntent(data)
    val paymentMethod: PaymentMethod? = result?.paymentMethod
    ```    
* [#1587](https://github.com/stripe/stripe-android/pull/1587) Fix logic for entering 3DS2 challenge flow

## 11.1.2 - 2019-09-18
*This version of the SDK is not compliant with Google Play's Prominent Disclosure & Consent Requirements. The non-compliant code was unused and has been removed.*
*Please upgrade to version [11.3.0](https://github.com/stripe/stripe-android/blob/master/CHANGELOG.md#1130---2020-05-15) or greater.*

* [#1581](https://github.com/stripe/stripe-android/pull/1581) Fix WebView issues in API 21 and 22

## 11.1.1 - 2019-09-17
*This version of the SDK is not compliant with Google Play's Prominent Disclosure & Consent Requirements. The non-compliant code was unused and has been removed.*
*Please upgrade to version [11.3.0](https://github.com/stripe/stripe-android/blob/master/CHANGELOG.md#1130---2020-05-15) or greater.*

* [#1578](https://github.com/stripe/stripe-android/pull/1578) Disable dokka in `:stripe` to fix release process

## 11.1.0 - 2019-09-17
*This version of the SDK is not compliant with Google Play's Prominent Disclosure & Consent Requirements. The non-compliant code was unused and has been removed.*
*Please upgrade to version [11.3.0](https://github.com/stripe/stripe-android/blob/master/CHANGELOG.md#1130---2020-05-15) or greater.*

* [#1545](https://github.com/stripe/stripe-android/pull/1545) Add Connect Account Id support to `GooglePayConfig`
* [#1560](https://github.com/stripe/stripe-android/pull/1560) Add swipe-to-delete gesture on added Payment Methods in `PaymentMethodsActivity`
* [#1560](https://github.com/stripe/stripe-android/pull/1560) Fix `HandlerThread` leak in `PaymentController.ChallengeFlowStarterImpl`
* [#1561](https://github.com/stripe/stripe-android/pull/1561) Move `CardMultilineWidget` focus to first error field on error
* [#1572](https://github.com/stripe/stripe-android/pull/1572) Update 3DS2 SDK to 2.0.4
* [#1574](https://github.com/stripe/stripe-android/pull/1574) Fix `HandlerThread` leak in `StripeFireAndForgetRequestExecutor`
* [#1577](https://github.com/stripe/stripe-android/pull/1577) Fix `ShippingMethodView` height

## 11.0.5 - 2019-09-13
*This version of the SDK is not compliant with Google Play's Prominent Disclosure & Consent Requirements. The non-compliant code was unused and has been removed.*
*Please upgrade to version [11.3.0](https://github.com/stripe/stripe-android/blob/master/CHANGELOG.md#1130---2020-05-15) or greater.*

* [#1538](https://github.com/stripe/stripe-android/pull/1538) Update `PaymentAuthWebView` to fix issues

## 11.0.4 - 2019-09-13
*This version of the SDK is not compliant with Google Play's Prominent Disclosure & Consent Requirements. The non-compliant code was unused and has been removed.*
*Please upgrade to version [11.3.0](https://github.com/stripe/stripe-android/blob/master/CHANGELOG.md#1130---2020-05-15) or greater.*

* [#1533](https://github.com/stripe/stripe-android/pull/1533) Update 3DS2 SDK to 2.0.3
* [#1534](https://github.com/stripe/stripe-android/pull/1534) Add ability to select checked item in `PaymentMethodsActivity`
* [#1537](https://github.com/stripe/stripe-android/pull/1537) Fix out-of-band web payment authentication

## 11.0.3 - 2019-09-12
*This version of the SDK is not compliant with Google Play's Prominent Disclosure & Consent Requirements. The non-compliant code was unused and has been removed.*
*Please upgrade to version [11.3.0](https://github.com/stripe/stripe-android/blob/master/CHANGELOG.md#1130---2020-05-15) or greater.*

* [#1530](https://github.com/stripe/stripe-android/pull/1530) Finish `PaymentAuthWebViewActivity` after returning from bank app

## 11.0.2 - 2019-09-12
*This version of the SDK is not compliant with Google Play's Prominent Disclosure & Consent Requirements. The non-compliant code was unused and has been removed.*
*Please upgrade to version [11.3.0](https://github.com/stripe/stripe-android/blob/master/CHANGELOG.md#1130---2020-05-15) or greater.*

* [#1527](https://github.com/stripe/stripe-android/pull/1527) Support `"intent://"` URIs in payment auth WebView

## 11.0.1 - 2019-09-11
*This version of the SDK is not compliant with Google Play's Prominent Disclosure & Consent Requirements. The non-compliant code was unused and has been removed.*
*Please upgrade to version [11.3.0](https://github.com/stripe/stripe-android/blob/master/CHANGELOG.md#1130---2020-05-15) or greater.*

* [#1518](https://github.com/stripe/stripe-android/pull/1518) Fix crash when payment authentication is started from Fragment and user taps back twice
* [#1523](https://github.com/stripe/stripe-android/pull/1523) Correctly handle deep-links in the in-app payment authentication WebView
* [#1524](https://github.com/stripe/stripe-android/pull/1524) Update 3DS2 SDK to 2.0.2
    * Fix issue with 3DS2 encryption and older BouncyCastle versions

## 11.0.0 - 2019-09-10
*This version of the SDK is not compliant with Google Play's Prominent Disclosure & Consent Requirements. The non-compliant code was unused and has been removed.*
*Please upgrade to version [11.3.0](https://github.com/stripe/stripe-android/blob/master/CHANGELOG.md#1130---2020-05-15) or greater.*

* [#1474](https://github.com/stripe/stripe-android/pull/1474) Fix darkmode issue with "Add an Address" form's Country selection dropdown
* [#1475](https://github.com/stripe/stripe-android/pull/1475) Hide keyboard after submitting "Add an Address" form in standard integration
* [#1478](https://github.com/stripe/stripe-android/pull/1478) Migrate to AndroidX
* [#1479](https://github.com/stripe/stripe-android/pull/1479) Persist `PaymentConfiguration` to `SharedPreferences`
* [#1480](https://github.com/stripe/stripe-android/pull/1480) Make `Source` immutable
* [#1481](https://github.com/stripe/stripe-android/pull/1481) Remove `@Deprecated` methods from `StripeIntent` models
    * Remove `PaymentIntent#getSource()`; use `PaymentIntent#getPaymentMethodId()`
    * Remove `SetupIntent#getCustomerId()`
    * Remove `SourceCallback`; use `ApiResultCallback<Source>`
    * Remove `TokenCallback`; use `ApiResultCallback<Token>`
* [#1485](https://github.com/stripe/stripe-android/pull/1485) Update 3DS2 SDK to 2.0.1
* [#1494](https://github.com/stripe/stripe-android/pull/1494) Update `PaymentMethodsActivity` UX
* [#1495](https://github.com/stripe/stripe-android/pull/1495) Remove `@Deprecated` fields and methods from `PaymentMethodsActivity`
* [#1497](https://github.com/stripe/stripe-android/pull/1497) Remove `Stripe` methods that accept a publishable key
* [#1506](https://github.com/stripe/stripe-android/pull/1506) Remove `Stripe#createToken()` with `Executor` argument
* [#1514](https://github.com/stripe/stripe-android/pull/1514) Bump API version to `2019-09-09`

## 10.5.0 - 2020-05-15
* Update 3DS2 SDK to v1.3.1
* Update dependencies
* Add `advancedFraudSignalsEnabled` property
  * See [Advanced fraud detection](https://stripe.com/docs/disputes/prevention/advanced-fraud-detection) for more details
* Include sources

## 10.4.6 - 2019-10-14
*This version of the SDK is not compliant with Google Play's Prominent Disclosure & Consent Requirements. The non-compliant code was unused and has been removed.*
*Please upgrade to version [10.5.0](https://github.com/stripe/stripe-android/blob/master/CHANGELOG.md#1050---2020-05-15) or greater.*

* Apply hot-fixes from 11.x
    * Update BouncyCastle Proguard rules.
      Keep only the BouncyCastle provider classes.
    * Hide progress bar in `onPageFinished()` instead of
      `onPageCommitVisible()` to avoid potential crash
      on some devices.

## 10.4.5 - 2019-09-16
*This version of the SDK is not compliant with Google Play's Prominent Disclosure & Consent Requirements. The non-compliant code was unused and has been removed.*
*Please upgrade to version [10.5.0](https://github.com/stripe/stripe-android/blob/master/CHANGELOG.md#1050---2020-05-15) or greater.*

* Apply hot-fixes from 11.x
    * Enable DOM storage in `PaymentAuthWebView` to fix crash

## 10.4.4 - 2019-09-13
*This version of the SDK is not compliant with Google Play's Prominent Disclosure & Consent Requirements. The non-compliant code was unused and has been removed.*
*Please upgrade to version [10.5.0](https://github.com/stripe/stripe-android/blob/master/CHANGELOG.md#1050---2020-05-15) or greater.*

* Apply hot-fixes from 11.x

## 10.4.3 - 2019-09-04
* [#1471](https://github.com/stripe/stripe-android/pull/1471) Fix issue with `CardUtils` visibility

## 10.4.2 - 2019-08-30
*This version of the SDK is not compliant with Google Play's Prominent Disclosure & Consent Requirements. The non-compliant code was unused and has been removed.*
*Please upgrade to version [10.5.0](https://github.com/stripe/stripe-android/blob/master/CHANGELOG.md#1050---2020-05-15) or greater.*

* [#1461](https://github.com/stripe/stripe-android/pull/1461) Fix crash in `PaymentAuthWebView`
* [#1462](https://github.com/stripe/stripe-android/pull/1462) Animate selections in `PaymentMethodsActivity`

## 10.4.1 - 2019-08-30
*This version of the SDK is not compliant with Google Play's Prominent Disclosure & Consent Requirements. The non-compliant code was unused and has been removed.*
*Please upgrade to version [10.5.0](https://github.com/stripe/stripe-android/blob/master/CHANGELOG.md#1050---2020-05-15) or greater.*

* [#1457](https://github.com/stripe/stripe-android/pull/1457) Fix crash in "Add an Address" screen when value for Country is empty

## 10.4.0 - 2019-08-29
*This version of the SDK is not compliant with Google Play's Prominent Disclosure & Consent Requirements. The non-compliant code was unused and has been removed.*
*Please upgrade to version [10.5.0](https://github.com/stripe/stripe-android/blob/master/CHANGELOG.md#1050---2020-05-15) or greater.*

* [#1421](https://github.com/stripe/stripe-android/pull/1421) Create `PaymentMethodsActivityStarter.Result` to retrieve result of `PaymentMethodsActivity`
* [#1427](https://github.com/stripe/stripe-android/pull/1427) Mark `Stripe` methods that accept a publishable key as deprecated
    ```
    // Example

    // before
    val stripe = Stripe(context)
    stripe.createPaymentMethodSynchronous(params, "pk_test_demo123")

    // after
    val stripe = Stripe(context, "pk_test_demo123")
    stripe.createPaymentMethodSynchronous(params)
    ```
* [#1428](https://github.com/stripe/stripe-android/pull/1428) Guard against opaque URIs in `PaymentAuthWebViewClient`
* [#1433](https://github.com/stripe/stripe-android/pull/1433) Add `setCardHint()` to `CardInputWidget` and `CardMultilineWidget`
* [#1434](https://github.com/stripe/stripe-android/pull/1434) Add setters on Card widgets for card number, expiration, and CVC
* [#1438](https://github.com/stripe/stripe-android/pull/1438) Bump API version to `2019-08-14`
* [#1446](https://github.com/stripe/stripe-android/pull/1446) Update `PaymentIntent` and `SetupIntent` models
    * Add missing `PaymentIntent#getPaymentMethodId()`
    * Mark `PaymentIntent#getSource()` as `@Deprecated` - use `PaymentIntent#getPaymentMethodId()`
    * Mark `SetupIntent#getCustomerId()` as `@Deprecated` - this attribute is not available with a publishable key
* [#1448](https://github.com/stripe/stripe-android/pull/1448) Update Gradle to 5.6.1
* [#1449](https://github.com/stripe/stripe-android/pull/1449) Add support for `cancellation_reason` attribute to PaymentIntent
* [#1450](https://github.com/stripe/stripe-android/pull/1450) Add support for `cancellation_reason` attribute to SetupIntent
* [#1451](https://github.com/stripe/stripe-android/pull/1451) Update Stripe 3DS2 library to `v1.2.2`
    * Dismiss keyboard after submitting 3DS2 form
    * Exclude `org.ow2.asm:asm` dependency

## 10.3.1 - 2018-08-22
*This version of the SDK is not compliant with Google Play's Prominent Disclosure & Consent Requirements. The non-compliant code was unused and has been removed.*
*Please upgrade to version [10.5.0](https://github.com/stripe/stripe-android/blob/master/CHANGELOG.md#1050---2020-05-15) or greater.*

* [#1394](https://github.com/stripe/stripe-android/pull/1394) Add `shouldPrefetchCustomer` arg to `PaymentSession.init()`
* [#1395](https://github.com/stripe/stripe-android/pull/1395) Fix inconsistent usage of relative attributes on card icon in `CardMultilineWidget`
* [#1412](https://github.com/stripe/stripe-android/pull/1412) Make `AddPaymentMethodActivityStarter()` available for starting `AddPaymentMethodActivity`
    ```
    // Example usage

    AddPaymentMethodActivityStarter(activity).startForResult(
        AddPaymentMethodActivityStarter.Args.Builder()
            .setShouldAttachToCustomer(true)
            .setShouldRequirePostalCode(true)
            .build()
    )
    ```
* [#1417](https://github.com/stripe/stripe-android/pull/1417) Update Stripe 3DS2 library to `v1.2.1`
    * Add support for updating status bar color and progress color using
      `Stripe3ds2UiCustomization.Builder.createWithAppTheme(Activity)`
      or UI customization builders

      ```
      // Example usage

      Stripe3ds2UiCustomization.Builder.createWithAppTheme(this)

      PaymentAuthConfig.Stripe3ds2UiCustomization.Builder()
          .setAccentColor("#9cdbff")
          .build()

      PaymentAuthConfig.Stripe3ds2ToolbarCustomization.Builder()
          .setStatusBarColor("#392996")
          .build()
      ```

## 10.3.0 - 2018-08-16
*This version of the SDK is not compliant with Google Play's Prominent Disclosure & Consent Requirements. The non-compliant code was unused and has been removed.*
*Please upgrade to version [10.5.0](https://github.com/stripe/stripe-android/blob/master/CHANGELOG.md#1050---2020-05-15) or greater.*

* [#1327](https://github.com/stripe/stripe-android/pull/1327) Deprecate `SourceCallback` and `TokenCallback`
    * Use `ApiResultCallback<Source>` and `ApiResultCallback<Token>` respectively
* [#1332](https://github.com/stripe/stripe-android/pull/1332) Create `StripeParamsModel` interface for Stripe API param classes
* [#1334](https://github.com/stripe/stripe-android/pull/1344) Remove `StripeModel#toMap()`
* [#1340](https://github.com/stripe/stripe-android/pull/1340) Upgrade Android Gradle Plugin to `3.5.0-rc03`
* [#1342](https://github.com/stripe/stripe-android/pull/1342) Update Builds Tools to `29.0.2`
* [#1347](https://github.com/stripe/stripe-android/pull/1347) Mark `Stripe.setStripeAccount()` as deprecated
    * Use `new Stripe(context, "publishable_key", "stripe_account_id")` instead
* [#1376](https://github.com/stripe/stripe-android/pull/1376) Add `shouldPrefetchEphemeralKey` arg to `CustomerSession.initCustomerSession()`
* [#1378](https://github.com/stripe/stripe-android/pull/1378) Add `last_payment_error` field to PaymentIntent model
* [#1379](https://github.com/stripe/stripe-android/pull/1379) Add `last_setup_error` field to SetupIntent model
* [#1388](https://github.com/stripe/stripe-android/pull/1388) Update Stripe 3DS2 library to `v1.1.7`
    * Fix issue in `PaymentAuthConfig.Stripe3ds2UiCustomization.Builder()` and `PaymentAuthConfig.Stripe3ds2UiCustomization.Builder.createWithAppTheme()` that was resulting in incorrect color customization on 3DS2 challenge screen 
    * Improve accessibility of select options on 3DS2 challenge screen by setting minimum height to 48dp

## 10.2.1 - 2019-08-06
*This version of the SDK is not compliant with Google Play's Prominent Disclosure & Consent Requirements. The non-compliant code was unused and has been removed.*
*Please upgrade to version [10.5.0](https://github.com/stripe/stripe-android/blob/master/CHANGELOG.md#1050---2020-05-15) or greater.*

* [#1314](https://github.com/stripe/stripe-android/pull/1314) Expose pinned API version via [Stripe.API_VERSION](https://stripe.dev/stripe-android/stripe/com.stripe.android/-stripe/-companion/index.html#com.stripe.android/Stripe.Companion/API_VERSION/#/PointingToDeclaration/)
* [#1315](https://github.com/stripe/stripe-android/pull/1315) Create [SourceParams#createCardParamsFromGooglePay()](https://stripe.dev/stripe-android/stripe/com.stripe.android.model/-source-params/-companion/create-card-params-from-google-pay.html)
* [#1316](https://github.com/stripe/stripe-android/pull/1316) Fix issue where `InvalidRequestException` is thrown when confirming a Setup Intent using [ConfirmSetupIntentParams#create()](https://stripe.dev/stripe-android/stripe/com.stripe.android.model/-confirm-setup-intent-params/-companion/create.html)

## 10.2.0 - 2019-08-05
*This version of the SDK is not compliant with Google Play's Prominent Disclosure & Consent Requirements. The non-compliant code was unused and has been removed.*
*Please upgrade to version [10.5.0](https://github.com/stripe/stripe-android/blob/master/CHANGELOG.md#1050---2020-05-15) or greater.*

* [#1275](https://github.com/stripe/stripe-android/pull/1275) Add support for launching `PaymentSession` from a `Fragment`
    * [PaymentSession(Fragment)](https://stripe.dev/stripe-android/stripe/com.stripe.android/-payment-session/index.html#com.stripe.android/PaymentSession/<init>/#androidx.fragment.app.Fragment#com.stripe.android.PaymentSessionConfig/PointingToDeclaration/)
* [#1288](https://github.com/stripe/stripe-android/pull/1288) Upgrade Android Gradle Plugin to `3.5.0-rc02`
* [#1289](https://github.com/stripe/stripe-android/pull/1289) Add support for launching payment confirmation/authentication flow from a `Fragment`
    * [Stripe#confirmPayment(Fragment, ConfirmPaymentIntentParams)](https://stripe.dev/stripe-android/stripe/com.stripe.android/-stripe/confirm-payment.html)
    * [Stripe#authenticatePayment(Fragment, String)](https://stripe.dev/stripe-android/stripe/com.stripe.android/-stripe/authenticate-payment.html)
    * [Stripe#confirmSetupIntent(Fragment, ConfirmSetupIntentParams)](https://stripe.dev/stripe-android/stripe/com.stripe.android/-stripe/confirm-setup-intent.html)
    * [Stripe#authenticateSetup(Fragment, String)](https://stripe.dev/stripe-android/stripe/com.stripe.android/-stripe/authenticate-setup.html)
* [#1290](https://github.com/stripe/stripe-android/pull/1290) Convert [samplestore app](https://github.com/stripe/stripe-android/tree/master/samplestore) to Kotlin
* [#1297](https://github.com/stripe/stripe-android/pull/1297) Convert [example app](https://github.com/stripe/stripe-android/tree/master/example) to Kotlin
* [#1300](https://github.com/stripe/stripe-android/pull/1300) Rename `StripeIntentResult#getStatus()` to [StripeIntentResult#getOutcome()](https://stripe.dev/stripe-android/stripe/com.stripe.android/-stripe-intent-result/index.html#com.stripe.android/StripeIntentResult/outcome/#/PointingToDeclaration/)
* [#1302](https://github.com/stripe/stripe-android/pull/1302) Add [GooglePayConfig#getTokenizationSpecification()](https://stripe.dev/stripe-android/stripe/com.stripe.android/-google-pay-config/index.html#com.stripe.android/GooglePayConfig/tokenizationSpecification/#/PointingToDeclaration/) to configure Google Pay to use Stripe as the gateway
* [#1304](https://github.com/stripe/stripe-android/pull/1304) Add [PaymentMethodCreateParams#createFromGooglePay()](https://stripe.dev/stripe-android/stripe/com.stripe.android.model/-payment-method-create-params/-companion/create-from-google-pay.html) to create `PaymentMethodCreateParams` from a Google Pay [PaymentData](https://developers.google.com/android/reference/com/google/android/gms/wallet/PaymentData) object

## 10.1.1 - 2019-07-31
*This version of the SDK is not compliant with Google Play's Prominent Disclosure & Consent Requirements. The non-compliant code was unused and has been removed.*
*Please upgrade to version [10.5.0](https://github.com/stripe/stripe-android/blob/master/CHANGELOG.md#1050---2020-05-15) or greater.*

* [#1275](https://github.com/stripe/stripe-android/pull/1275) Fix `StripeIntentResult.Status` logic
* [#1276](https://github.com/stripe/stripe-android/pull/1276) Update Stripe 3DS2 library to `v1.1.5`
    * Fix crash in 3DS2 challenge flow when [conscrypt](https://github.com/google/conscrypt) is installed
* [#1277](https://github.com/stripe/stripe-android/pull/1277) Fix StrictMode failure in `StripeFireAndForgetRequestExecutor`

## 10.1.0 - 2019-07-30
*This version of the SDK is not compliant with Google Play's Prominent Disclosure & Consent Requirements. The non-compliant code was unused and has been removed.*
*Please upgrade to version [10.5.0](https://github.com/stripe/stripe-android/blob/master/CHANGELOG.md#1050---2020-05-15) or greater.*

* [#1244](https://github.com/stripe/stripe-android/pull/1244) Add support for Stripe Connect in 3DS2
* [#1256](https://github.com/stripe/stripe-android/pull/1256) Add `StripeIntentResult.Status` flag to 3DS1 authentication results
* [#1257](https://github.com/stripe/stripe-android/pull/1257) Correctly pass `Status.FAILED` when 3DS2 auth fails
* [#1259](https://github.com/stripe/stripe-android/pull/1259) Add `StripeIntentResult.Status.TIMEDOUT` value
* [#1263](https://github.com/stripe/stripe-android/pull/1263) Update `PaymentSession#presentPaymentMethodSelection()` logic
    * Add overloaded `presentPaymentMethodSelection()` that takes a Payment Method ID to initially select
    * Add `PaymentSessionPrefs` to persist customer's Payment Method selection across `PaymentSession` instances
* [#1264](https://github.com/stripe/stripe-android/pull/1264) Update `Stripe3ds2UiCustomization`
    * Add `Stripe3ds2UiCustomization.Builder.createWithAppTheme(Activity)` to create a `Stripe3ds2UiCustomization.Builder` based on the app theme

## 10.0.3 - 2019-07-24
*This version of the SDK is not compliant with Google Play's Prominent Disclosure & Consent Requirements. The non-compliant code was unused and has been removed.*
*Please upgrade to version [10.5.0](https://github.com/stripe/stripe-android/blob/master/CHANGELOG.md#1050---2020-05-15) or greater.*

* Update Stripe 3DS2 library to `v1.1.2`
    * Disable R8 following [user-reported issue](https://github.com/stripe/stripe-android/issues/1236)
    * Update Proguard rules

## 10.0.2 - 2019-07-23
*This version of the SDK is not compliant with Google Play's Prominent Disclosure & Consent Requirements. The non-compliant code was unused and has been removed.*
*Please upgrade to version [10.5.0](https://github.com/stripe/stripe-android/blob/master/CHANGELOG.md#1050---2020-05-15) or greater.*

* [#1238](https://github.com/stripe/stripe-android/pull/1238) Update Proguard rules to fix integration issues with Stripe 3DS2 library

## 10.0.1 - 2019-07-22
*This version of the SDK is not compliant with Google Play's Prominent Disclosure & Consent Requirements. The non-compliant code was unused and has been removed.*
*Please upgrade to version [10.5.0](https://github.com/stripe/stripe-android/blob/master/CHANGELOG.md#1050---2020-05-15) or greater.*

* [#1226](https://github.com/stripe/stripe-android/pull/1226) Prevent non-critical network requests from blocking API requests by moving fire-and-forget requests to separate thread
* [#1228](https://github.com/stripe/stripe-android/pull/1228) Update to Android Gradle Plugin to 3.5.0-rc01
* Update Stripe 3DS2 library to `v1.1.0`
    * Re-enable R8 following bug fix in Android Studio 3.5
    * Move `org.ow2.asm:asm` dependency to `testImplementation`
    * Fix known issue with 3DS2 challenge flow and API 19 devices

## 10.0.0 - 2019-07-19
*This version of the SDK is not compliant with Google Play's Prominent Disclosure & Consent Requirements. The non-compliant code was unused and has been removed.*
*Please upgrade to version [10.5.0](https://github.com/stripe/stripe-android/blob/master/CHANGELOG.md#1050---2020-05-15) or greater.*

* Add support for 3DS2 authentication through the Payment Intents API and Setup Intents API. See [Supporting 3D Secure Authentication on Android](https://stripe.com/docs/mobile/android/authentication).
    * Payment Intents - see our guide for [Using Payment Intents on Android](https://stripe.com/docs/payments/payment-intents/android)
        * [Stripe#confirmPayment()](https://stripe.dev/stripe-android/stripe/com.stripe.android/-stripe/confirm-payment.html) for automatic confirmation
        * [Stripe#authenticatePayment()](https://stripe.dev/stripe-android/stripe/com.stripe.android/-stripe/authenticate-payment.html) for manual confirmation
    * Setup Intents - see our guide for [Saving card details without a payment](https://stripe.com/docs/payments/cards/saving-cards#saving-card-without-payment)
        * [Stripe#confirmSetupIntent()](https://stripe.dev/stripe-android/stripe/com.stripe.android/-stripe/confirm-setup-intent.html) for automatic confirmation
        * [Stripe#authenticateSetup()](https://stripe.dev/stripe-android/stripe/com.stripe.android/-stripe/authenticate-setup.html) for manual confirmation
    * [PaymentAuthConfig](https://stripe.dev/stripe-android/stripe/com.stripe.android/-payment-auth-config/index.html) for optional authentication customization
* Add support for the Setup Intents API. See [Saving card details without a payment](https://stripe.com/docs/payments/cards/saving-cards#saving-card-without-payment).
    * Use [ConfirmSetupIntentParams](https://stripe.dev/stripe-android/stripe/com.stripe.android.model/-confirm-setup-intent-params/index.html) to confirm a SetupIntent
* [#1172](https://github.com/stripe/stripe-android/pull/1172) Refactor `PaymentIntentParams`
* [#1173](https://github.com/stripe/stripe-android/pull/1173) Inline all `StringDef` values

## 9.4.0 - 2020-05-15
* Update 3DS2 SDK to v1.3.1
* Update dependencies
* Add `advancedFraudSignalsEnabled` property
  * See [Advanced fraud detection](https://stripe.com/docs/disputes/prevention/advanced-fraud-detection) for more details
* Include sources

## 9.3.8 - 2019-07-16
*This version of the SDK is not compliant with Google Play's Prominent Disclosure & Consent Requirements. The non-compliant code was unused and has been removed.*
*Please upgrade to version [9.4.0](https://github.com/stripe/stripe-android/blob/master/CHANGELOG.md#940---2020-05-15) or greater.*

* [#1193](https://github.com/stripe/stripe-android/pull/1193) Fix `RuntimeException` related to 3DS2

## 9.3.7 - 2019-07-15
*This version of the SDK is not compliant with Google Play's Prominent Disclosure & Consent Requirements. The non-compliant code was unused and has been removed.*
*Please upgrade to version [9.4.0](https://github.com/stripe/stripe-android/blob/master/CHANGELOG.md#940---2020-05-15) or greater.*

* [#1154](https://github.com/stripe/stripe-android/pull/1154) Fix `NullPointerException` in `PaymentMethodsActivity`
* [#1174](https://github.com/stripe/stripe-android/pull/1174) Add `getCardBuilder()` method to Card widgets
* [#1184](https://github.com/stripe/stripe-android/pull/1184) Fix `NullPointerException` related to 3DS2

## 9.3.6 - 2019-07-08
*This version of the SDK is not compliant with Google Play's Prominent Disclosure & Consent Requirements. The non-compliant code was unused and has been removed.*
*Please upgrade to version [9.4.0](https://github.com/stripe/stripe-android/blob/master/CHANGELOG.md#940---2020-05-15) or greater.*

* [#1148](https://github.com/stripe/stripe-android/pull/1148) Fix 3DS2 dependency Proguard issues

## 9.3.5 - 2019-06-20
*This version of the SDK is not compliant with Google Play's Prominent Disclosure & Consent Requirements. The non-compliant code was unused and has been removed.*
*Please upgrade to version [9.4.0](https://github.com/stripe/stripe-android/blob/master/CHANGELOG.md#940---2020-05-15) or greater.*

* [#1138](https://github.com/stripe/stripe-android/pull/1138) Fix `AppInfo` param name

## 9.3.4 - 2019-06-19
*This version of the SDK is not compliant with Google Play's Prominent Disclosure & Consent Requirements. The non-compliant code was unused and has been removed.*
*Please upgrade to version [9.4.0](https://github.com/stripe/stripe-android/blob/master/CHANGELOG.md#940---2020-05-15) or greater.*

* [#1133](https://github.com/stripe/stripe-android/pull/1133) Make `AppInfo` public

## 9.3.3 - 2019-06-19
*This version of the SDK is not compliant with Google Play's Prominent Disclosure & Consent Requirements. The non-compliant code was unused and has been removed.*
*Please upgrade to version [9.4.0](https://github.com/stripe/stripe-android/blob/master/CHANGELOG.md#940---2020-05-15) or greater.*

* [#1108](https://github.com/stripe/stripe-android/pull/1108) Create `Card#toBuilder()`
* [#1114](https://github.com/stripe/stripe-android/pull/1114) Update `CustomerSession` methods to take `@NonNull` listener argument
* [#1125](https://github.com/stripe/stripe-android/pull/1125) Create `StripeIntent` interface and move `PaymentIntent.Status` and `PaymentIntent.NextActionType` to `StripeIntent`

## 9.3.2 - 2019-06-12
*This version of the SDK is not compliant with Google Play's Prominent Disclosure & Consent Requirements. The non-compliant code was unused and has been removed.*
*Please upgrade to version [9.4.0](https://github.com/stripe/stripe-android/blob/master/CHANGELOG.md#940---2020-05-15) or greater.*

* [#1104](https://github.com/stripe/stripe-android/pull/1104) Handle null response body

## 9.3.1 - 2019-06-12
*This version of the SDK is not compliant with Google Play's Prominent Disclosure & Consent Requirements. The non-compliant code was unused and has been removed.*
*Please upgrade to version [9.4.0](https://github.com/stripe/stripe-android/blob/master/CHANGELOG.md#940---2020-05-15) or greater.*

* [#1099](https://github.com/stripe/stripe-android/pull/1099) Fix Gradle module issue

## 9.3.0 - 2019-06-12
*This version of the SDK is not compliant with Google Play's Prominent Disclosure & Consent Requirements. The non-compliant code was unused and has been removed.*
*Please upgrade to version [9.4.0](https://github.com/stripe/stripe-android/blob/master/CHANGELOG.md#940---2020-05-15) or greater.*

* [#1019](https://github.com/stripe/stripe-android/pull/1019) Introduce `CustomerSession#detachPaymentMethod()`
* [#1067](https://github.com/stripe/stripe-android/pull/1067) Remove `PaymentResultListener`. Replace `PaymentSession#completePayment()` with `PaymentSession#onCompleted()`.
* [#1075](https://github.com/stripe/stripe-android/pull/1075) Make model classes final
* [#1080](https://github.com/stripe/stripe-android/pull/1080) Update Build Tools to 29.0.0
* [#1082](https://github.com/stripe/stripe-android/pull/1082) Remove `StripeJsonModel#toJson()`
* [#1084](https://github.com/stripe/stripe-android/pull/1084) Rename `StripeJsonModel` to `StripeModel`
* [#1093](https://github.com/stripe/stripe-android/pull/1093) Add `Stripe#setAppInfo()`. See [Identifying your plug-in or library](https://stripe.com/docs/building-plugins#setappinfo) for more details.

## 9.2.0 - 2019-06-04
*This version of the SDK is not compliant with Google Play's Prominent Disclosure & Consent Requirements. The non-compliant code was unused and has been removed.*
*Please upgrade to version [9.4.0](https://github.com/stripe/stripe-android/blob/master/CHANGELOG.md#940---2020-05-15) or greater.*

* [#1019](https://github.com/stripe/stripe-android/pull/1019) Upgrade pinned API version to `2019-05-16`
* [#1036](https://github.com/stripe/stripe-android/pull/1036) Validate API key before every request
* [#1046](https://github.com/stripe/stripe-android/pull/1046) Make `Card` model fields immutable

## 9.1.1 - 2019-05-28
*This version of the SDK is not compliant with Google Play's Prominent Disclosure & Consent Requirements. The non-compliant code was unused and has been removed.*
*Please upgrade to version [9.4.0](https://github.com/stripe/stripe-android/blob/master/CHANGELOG.md#940---2020-05-15) or greater.*

* [#1006](https://github.com/stripe/stripe-android/pull/1006) Remove null values in `PaymentMethod.BillingDetails#toMap()`

## 9.1.0 - 2019-05-28
*This version of the SDK is not compliant with Google Play's Prominent Disclosure & Consent Requirements. The non-compliant code was unused and has been removed.*
*Please upgrade to version [9.4.0](https://github.com/stripe/stripe-android/blob/master/CHANGELOG.md#940---2020-05-15) or greater.*

* [#952](https://github.com/stripe/stripe-android/pull/952) Update standard integration UI to use PaymentMethods instead of Sources
* [#962](https://github.com/stripe/stripe-android/pull/962) Add initial dark theme support to widgets
* [#963](https://github.com/stripe/stripe-android/pull/963) Add Autofill hints to forms
* [#964](https://github.com/stripe/stripe-android/pull/964) Upgrade Android Gradle Plugin to 3.4.1
* [#972](https://github.com/stripe/stripe-android/pull/964) Add PaymentIntent#getNextActionType()
* [#989](https://github.com/stripe/stripe-android/pull/989) Fix StripeEditText's error color logic
* [#1001](https://github.com/stripe/stripe-android/pull/1001) Overload `PaymentSession#presentPaymentMethodSelection` to allow requiring postal field

## 9.0.1 - 2019-05-17
*This version of the SDK is not compliant with Google Play's Prominent Disclosure & Consent Requirements. The non-compliant code was unused and has been removed.*
*Please upgrade to version [9.4.0](https://github.com/stripe/stripe-android/blob/master/CHANGELOG.md#940---2020-05-15) or greater.*

* [#945](https://github.com/stripe/stripe-android/pull/945) Add `business_type` param to Account tokenization when available

## 9.0.0 - 2019-05-06
Note: this release has breaking changes. See [MIGRATING.md](https://github.com/stripe/stripe-android/blob/master/MIGRATING.md)

*This version of the SDK is not compliant with Google Play's Prominent Disclosure & Consent Requirements. The non-compliant code was unused and has been removed.*
*Please upgrade to version [9.4.0](https://github.com/stripe/stripe-android/blob/master/CHANGELOG.md#940---2020-05-15) or greater.*

* [#873](https://github.com/stripe/stripe-android/pull/873) Update pinned API version to `2019-03-14`
* [#875](https://github.com/stripe/stripe-android/pull/875) Inject `Context` in `CustomerSession` and `StripeApiHandler`
* [#907](https://github.com/stripe/stripe-android/pull/907) Update `PaymentIntent` model for API `2019-02-11`
* [#894](https://github.com/stripe/stripe-android/pull/894) Upgrade Android Gradle Plugin to 3.4.0
* [#872](https://github.com/stripe/stripe-android/pull/872) Create `CustomerSession.ActivityCustomerRetrievalListener` to handle `Activity` weak refs
* [#935](https://github.com/stripe/stripe-android/pull/935) Increase `minSdkVersion` from 14 to 19

## 8.7.0 - 2019-04-12
* [#863](https://github.com/stripe/stripe-android/pull/863) Fix garbage-collection issues with `Stripe` callbacks
* [#856](https://github.com/stripe/stripe-android/pull/856) Fix race-conditions with `CustomerSession` listeners
* [#857](https://github.com/stripe/stripe-android/pull/857) Correctly parse JSON when creating or deleting customer card source
* [#858](https://github.com/stripe/stripe-android/pull/858) Fix crash on some devices (e.g. Meizu) related to `TextInputEditText`
* [#862](https://github.com/stripe/stripe-android/pull/862) Improve `PaymentMethodCreateParams.Card` creation
* [#870](https://github.com/stripe/stripe-android/pull/870) Update `PaymentIntent#Status` enum
* [#865](https://github.com/stripe/stripe-android/pull/865) Fix some memory leak issues in example app

## 8.6.0 - 2019-04-05
* [#849](https://github.com/stripe/stripe-android/pull/849) Downgrade from AndroidX to Android Support Library
* [#843](https://github.com/stripe/stripe-android/pull/843) Add setter for custom CVC field label on `CardMultilineWidget`
* [#850](https://github.com/stripe/stripe-android/pull/850) Fix a11y traversal order in `CardInputWidget`
* [#839](https://github.com/stripe/stripe-android/pull/839) Refactor `StripeApiHandler` to use instance methods

## 8.5.0 - 2019-03-05
* [#805](https://github.com/stripe/stripe-android/pull/805) Clean up `PaymentIntent`
* [#806](https://github.com/stripe/stripe-android/pull/806) Pass `StripeError` in onError
* [#807](https://github.com/stripe/stripe-android/pull/807) Create `ErrorMessageTranslator` and default implementation
* [#809](https://github.com/stripe/stripe-android/pull/809) Make `StripeSourceTypeModel` public
* [#817](https://github.com/stripe/stripe-android/pull/817) Fix TalkBack crash in `CardInputWidget`
* [#822](https://github.com/stripe/stripe-android/pull/822) Fix account token failure on latest API version
* [#827](https://github.com/stripe/stripe-android/pull/827) Upgrade Android Gradle Plugin to 3.3.2
* [#828](https://github.com/stripe/stripe-android/pull/828) Support save to customer param on `PaymentIntent` confirm
* [#829](https://github.com/stripe/stripe-android/pull/829) Add `"not_required"` as possible value of `Source` `redirect[status]`
* [#830](https://github.com/stripe/stripe-android/pull/830) Add `"recommended"` as possible value of `Source` `card[three_d_secure]`
* [#832](https://github.com/stripe/stripe-android/pull/832) Pin all Stripe requests to API version `2017-06-05`

## 8.4.0 - 2019-02-06
* [#793](https://github.com/stripe/stripe-android/pull/793) Add StripeError field to StripeException
* [#787](https://github.com/stripe/stripe-android/pull/787) Add support for creating a CVC update Token
* [#791](https://github.com/stripe/stripe-android/pull/791) Prevent AddSourceActivity's SourceCallback from being garbage collected
* [#790](https://github.com/stripe/stripe-android/pull/790) Fix IME action logic on CVC field in CardMultilineWidget
* [#786](https://github.com/stripe/stripe-android/pull/786) Add metadata field to Card

## 8.3.0 - 2019-01-25
* [#780](https://github.com/stripe/stripe-android/pull/780) Fix bug related to ephemeral keys introduced in 8.2.0
* [#778](https://github.com/stripe/stripe-android/pull/778) Migrate to Android X
* [#771](https://github.com/stripe/stripe-android/pull/771) Add errorCode and errorDeclineCode fields to InvalidRequestException
* [#766](https://github.com/stripe/stripe-android/pull/766) Upgrade to Android Gradle Plugin 3.3.0
* [#770](https://github.com/stripe/stripe-android/pull/770) Remove Saudi Arabia from the no postal code countries list

## 8.2.0 - 2019-01-10
* [#675](https://github.com/stripe/stripe-android/pull/675) Add support for Android 28
    * Update Android SDK Build Tools to 28.0.3
    * Update Android Gradle plugin to 3.2.1
    * Update compileSdkVersion and targetSdkVersion to 28
    * Update Android Support Library to 28.0.0
* [#671](https://github.com/stripe/stripe-android/pull/671) Add ability to set card number and validate on `CardMultilineWidget`
* [#537](https://github.com/stripe/stripe-android/pull/537) Add support for iDeal Source with connected account
* [#669](https://github.com/stripe/stripe-android/pull/669) Add support for Portuguese
* [#624](https://github.com/stripe/stripe-android/pull/624) Add ability to cancel callbacks without destroying `CustomerSession` instance
* [#673](https://github.com/stripe/stripe-android/pull/673) Improve accessibility on card input fields
* [#656](https://github.com/stripe/stripe-android/pull/656) Add `AccessibilityNodeInfo` to widgets 
* [#678](https://github.com/stripe/stripe-android/pull/678) Fix crash in `ShippingMethodView` on API 16

## 8.1.0 - 2018-11-13
* Add support for latest version of PaymentIntents
* Fix NPEs in `CountryAutocompleteTextView`
* Fix NPEs in `PaymentContext` experiences
* Helper method for converting tokens to sources
* Fix bug with Canadian and UK postal code validation

## 8.0.0 - 2018-7-13
* [#609](https://github.com/stripe/stripe-android/pull/609) **BREAKING** Renamed PaymentIntentParams methods for readibility

## 7.2.0 - 2018-07-12
* Add beta support for PaymentIntents for usage with card sources []
* Add sample integration with PaymentIntents
* Fix crash in MaskedCardAdapter
* [#589](https://github.com/stripe/stripe-android/pull/589) **BREAKING** Add `preferredLanguage` parameter to `SourceParams.createBancontactParams`

## 7.1.0 - 2018-06-11
* [#583](https://github.com/stripe/stripe-android/pull/583) Add EPS and Multibanco support to `SourceParams`
* [#586](https://github.com/stripe/stripe-android/pull/586) Add `RequiredBillingAddressFields.NAME` option to enumeration 
* [#583](https://github.com/stripe/stripe-android/pull/583) **BREAKING** Fix `@Nullable` and `@NonNull` annotations for `createP24Params` function 

## 7.0.1 - 2018-05-25
* Make iDEAL params match API - `name` is optional and optional ideal `bank` and `statement_descriptor` can be set independently

## 7.0.0 - 2018-04-25
* [#559](https://github.com/stripe/stripe-android/pull/559) Remove Bitcoin source support. See MIGRATING.md.
* [#549](https://github.com/stripe/stripe-android/pull/549) Add create Masterpass source support 
* [#548](https://github.com/stripe/stripe-android/pull/548) Add support for 3 digit American Express CVC
* [#547](https://github.com/stripe/stripe-android/pull/547) Fix crash when JCB icon is shown

## 6.1.2 - 2018-03-16
* Handle soft enter key in AddSourceActivity
* Add translations for ” ending in ” in each supported language.
* Add API bindings for removing a source from a customer.
* Update Android support library to 27.1.0.
* Fix invalid response from stripe api error
* Fix proguard minification error
* Add ability to create a source with extra parameters to support SEPA debit sources.
* Catch possible ClassCastException when formatting currency string

## 6.1.1 - 2018-01-30
* Fix Dutch Translation for MM/YY
* Set the CardNumberEditText TextWatcher to the correct EditText

## 6.1.0 - 2017-12-19
* Add binding to support custom Stripe Connect onboarding in Europe
* Expose interface to add text input listeners on the Card Widgets
* Updating Android support library version to 27.0.2
* Updating gradle 3.0.1
* Fix typo in docs

## 6.0.0 - 2017-11-10
* Updating gradle and wrapper to 4.3, using android build tools 3.0.0
* Fixed double-notification bug on error in AddSourceActivity
* Fixed compile error issue with Google support libraries 27.0.0

## 5.1.1 - 2017-10-24
* Adding P24 support
* Upgrades Gradle wrapper version to 4.2.1
* Surfaces error handling in API errors from Stripe
* Make resource namespaces private to prevent collisions
* Fixing a bug for PaymentFlowActivity not returning success when collecting shipping info without method

## 5.1.0 - 2017-09-22
* Adding the PaymentSession for end-to-end session handling
* Adding Alipay source handling
* Adding controls to enter customer shipping address and custom shipping methods

## 5.0.0 - 2017-08-25
* Adding the CustomerSession and EphemeralKeyProvider classes
* Adding CardMultilineWidget class for adding Card data in material design
* Adding AddSourceActivity and PaymentMethodsActivity for selecting customer payment
* Stability and efficiency improvements
* **BREAKING** Moving networking and utils classes to be package-private instead of public
* **BREAKING** Upgrading Gradle wrapper version
* **BREAKING** Upgrading Android support library versions
* **BREAKING** Upgrading build tools version

## 4.1.6 - 2017-07-31
* Fixing Android Pay string translation crash for decimal comma languages

## 4.1.5 - 2017-07-24
* Fixing a display bug for dates in certain locales

## 4.1.4 - 2017-07-17
* Adding ability to specify countries for shipping in the Android Pay MaskedWalletRequest
* Adding ability to specify card networks in the Android Pay MaskedWalletRequest

## 4.1.3 - 2017-07-13
* Adding Stripe-Account optional header for integration with Connect merchant accounts
* Adding AndroidPayConfiguration.setCountryCode optional method to specify transaction country

## 4.1.2 - 2017-06-27
* Fixing a missing method call in android pay
* Removing the android support V4 libraries

## 4.1.1 - 2017-06-15
* Fixing a preference default in android pay

## 4.1.0 - 2017-06-14
* Added a token field to SourceParams. You can use this to create a source from an existing token.
* https://stripe.com/docs/api#create_source-token

## 4.0.3 - 2017-06-05
* Added support for PII tokens
* Added ability to clear the card input widget
* Upgraded fraud detection tools

## 4.0.2 - 2017-05-15
* Added StripePaymentSource interface, extended by both Source and Token
* Upgraded for compatibility with stripe:stripe-android-pay
* Released stripe:stripe-android-pay library, dependent on stripe:stripe-android

## 4.0.1 - 2017-04-17
* Added setters for the card number, expiration date, and cvc fields in the CardInputWidget
* Added a new example project with back end integration
* Added the ability to set a listener on the CardInputWidget for various events
* Made the card brand icon show in the widget when the CVC entry is complete

## 4.0.0 - 2017-04-10
* Fixed issue #179, where certain pasted in credit cards would be incorrectly read as invalid
* **BREAKING** Removed the try/catch required around Stripe instance creation.

## 3.1.1 - 2017-04-04
* Fixed design tab display bug on card input widget
* Upgraded to Gradle version 3.4.1
* SEPA Debit address is now optional

## 3.1.0 - 2017-03-28
* Added support for creating and retrieving Source objects
* Added support for redirect flow and polling to update Source status
* Restyled the example project, added secondary activity to demonstrate 3DS support

## 3.0.1 - 2017-02-27
* Removed `@Deprecated` tag from most setters on the Card object

## 3.0.0 - 2017-02-25
* Added a card input widget to allow easy UI for collecting card data.
* **BREAKING** Increased the minimum SDK version to 11 (needed for animation classes).
* **BREAKING** Added required Context argument to Stripe constructor for resolving resources

## 2.1.0 - 2017-01-19
* Added bindings to allow creation of bank account tokens.

## 2.0.3 - 2017-01-09
* Updated OS version logging to be relevant for Android.

## 2.0.2 - 2016-12-22
* Made the StripeApiHandler.VERSION constant public.

## 2.0.1 - 2016-12-22
* Made the Token, Card, and Error parsing functions public.

## 2.0.0 - 2016-12-20
* Removed the dependency on stripe-java and gson
* Added a synchronous version of requestToken (still deprecated)
* Removed the (previously deprecated) requestToken methods

## 1.1.1 - 2016-12-09
* Refactored the bundled example project
* Reverted change in StripeTextUtils to exclude reference to framework classes

## 1.1.0 - 2016-12-01
* Exposed funding property on Card object
* Updated getType() to getBrand() to match Stripe API (getType() is still supported)
* Added synchronous method to create tokens which allows integration with RxJava
* Updated example application to include RxJava integration example
* Flattened example project structure for clarity

## 1.0.6 - 2016-11-15
* Updated to stripe-java 3.2.0
* Fixed American Express number validation problem
* Updated build target sdk version, build tools
* Moved tests out of example project and into stripe project

## 1.0.5 - 2016-08-26
* Modified Java bindings dependency
* Updated Card model to reflect recent changes
* Updated proguard and dependency versions

## 1.0.4 - 2016-01-29
* Remove incorrect Diner's Club card prefix
* Add Fabric properties file<|MERGE_RESOLUTION|>--- conflicted
+++ resolved
@@ -12,16 +12,11 @@
 * [ADDED][5011](https://github.com/stripe/stripe-android/pull/5011) Add `allowCreditCards` to `GooglePayLauncher`
 
 ### PaymentSheet
-<<<<<<< HEAD
-- [FIXED] Fixed the format of the country dropdown in PaymentSheet for all languages.
-- [ADDED] Added Affirm and AU BECS Direct Debit.
-=======
 * [FIXED][5039](https://github.com/stripe/stripe-android/pull/5039) Fixed the format of the country dropdown in PaymentSheet for all languages.
 * [ADDED][5042](https://github.com/stripe/stripe-android/pull/5042) Added Affirm and AU BECS Direct Debit.
 * [ADDED][5020](https://github.com/stripe/stripe-android/pull/5020) Merge Appearance APIs to master. 
 * [FIXED][5022](https://github.com/stripe/stripe-android/pull/5022) Add missing translation for card information.
 * [FIXED][5048](https://github.com/stripe/stripe-android/pull/5048) Fixed a crash when removing the last payment method in the custom flow editor.
->>>>>>> dd3e00ef
 
 ## 20.3.0 - 2022-05-16
 This release adds `us_bank_account` PaymentMethod to PaymentSheet.
