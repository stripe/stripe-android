# CHANGELOG
## x.x.x - xxxx-xx-xx

<<<<<<< HEAD
### Payments
* [FIXED] [4875](https://github.com/stripe/stripe-android/pull/4875) fix postal code callback not firing when enabled
=======
### Payments (`com.stripe:stripe-android`)
* [ADDED] [4874](https://github.com/stripe/stripe-android/pull/4874) `us_bank_account` PaymentMethod is now available for ACH Direct Debit payments, including APIs to collect customer bank information (requires Connections SDK) and verify microdeposits.
>>>>>>> 6bfeeb34

### PaymentSheet
* [FIXED] [4861](https://github.com/stripe/stripe-android/pull/4861) Remove font resource to save space and default to system default
* [CHANGED] [4855](https://github.com/stripe/stripe-android/pull/4855) Remove force portrait mode in PaymentLauncher.

## 20.0.1 - 2022-04-11
This release includes several PaymentSheet bug fixes.

### PaymentSheet
* [FIXED] [4840](https://github.com/stripe/stripe-android/pull/4840) Multi-step now shows the last 4 of the card number instead of 'card'.
* [FIXED] [4847](https://github.com/stripe/stripe-android/pull/4847) Fix the width of the PaymentSheet payment method selector.
* [FIXED] [4851](https://github.com/stripe/stripe-android/pull/4851) Add support for http logoUri.

## 20.0.0 - 2022-04-04
This release patches on a crash on PaymentLauncher, updates the package name of some public classes,
changes the public API for CardImageVerificationSheet and releases Identity SDK.

### Payments (`com.stripe:stripe-android`)
* [FIXED] [4776](https://github.com/stripe/stripe-android/pull/4776) fix issue with PaymentLauncher configuration change
* [CHANGED] [4358](https://github.com/stripe/stripe-android/pull/4358) Updated the card element on
  PaymentSheet to use Compose.

### Identity (`com.stripe:identity`)
* [ADDED] [4820](https://github.com/stripe/stripe-android/pull/4820) Release Stripe's Identity SDK.

### Connections (`com.stripe:connection`)
* [ADDED] [4818](https://github.com/stripe/stripe-mandroid/pull/4818) Connections SDK can be optionally included to support ACH Direct Debit payments.

### CardScan (`com.stripe:stripecardscan`)
* [CHANGED] [4778](https://github.com/stripe/stripe-android/pull/4778) CardImageVerificationSheet: removed the callback from
  present to create, wrapping it inside a CardImageVerificationResultCallback object.

### Core (`com.stripe:stripe-core`)
* [CHANGED] [4800](https://github.com/stripe/stripe-android/pull/4800) Relocated network exceptions
  to :stripe-core.
* [CHANGED] [4803](https://github.com/stripe/stripe-android/pull/4803) Remove network related internal files.
* [CHANGED] [4803](https://github.com/stripe/stripe-android/pull/4803) The following classes' packages are changed
  * `com.stripe.android.AppInfo` -> `com.stripe.android.core.AppInfo`
  * `com.stripe.android.model.StripeFile` -> `com.stripe.android.core.model.StripeFile`
  * `com.stripe.android.model.StripeFileParams` -> `com.stripe.android.core.model.StripeFileParams`
  * `com.stripe.android.model.StripeFilePurpose` -> `com.stripe.android.core.model.StripeFilePurpose`

## 19.3.1 - 2022-03-22
This release patches an issue with 3ds2 confirmation

### Payments
* [FIXED] [4747](https://github.com/stripe/stripe-android/pull/4747) update 3ds2 to v6.1.5, see PR for specific issues addressed.

## 19.3.0 - 2022-03-16
This release enables a new configuration object to be defined for StripeCardScan and updates our 3ds2 SDK.

### PaymentSheet
* [FIXED] [4646](https://github.com/stripe/stripe-android/pull/4646) Update 3ds2 to latest version 6.1.4, see PR for specific issues addressed.
* [FIXED] [4669](https://github.com/stripe/stripe-android/pull/4669) Restrict the list of SEPA debit supported countries.

### CardScan
* [ADDED] [4689](https://github.com/stripe/stripe-android/pull/4689) The `CardImageVerificationSheet` initializer can now take an additional `Configuration` object.

## 19.2.2 - 2022-03-01
* [FIXED] [4606](https://github.com/stripe/stripe-android/pull/4606) Keep status bar color in PaymentLauncher

### Card scanning
* [ADDED] [4592](https://github.com/stripe/stripe-android/pull/4592) Add support for launching card scan from fragments.

## 19.2.0 - 2022-02-14
This release includes several bug fixes and upgrades Kotlin to 1.6.
* [CHANGED] [4546](https://github.com/stripe/stripe-android/pull/4546) Update to kotlin 1.6
* [FIXED] [4560](https://github.com/stripe/stripe-android/pull/4560) Fix `cardValidCallback` being added multiple times in `CardInputWidget`.
* [FIXED] [4574](https://github.com/stripe/stripe-android/pull/4574) Take `postalCode` into account in `CardMultilineWidget` validation.
* [FIXED] [4579](https://github.com/stripe/stripe-android/pull/4579) Fix crash when no bank is selected in `AddPaymentMethodActivity`.
### PaymentSheet
* [FIXED] [4466](https://github.com/stripe/stripe-android/pull/4466) Fix issues when activities are lost on low resource phones.
* [FIXED] [4557](https://github.com/stripe/stripe-android/pull/4557) Add missing app info to some Stripe API requests
### Card scanning
* [FIXED] [4548](https://github.com/stripe/stripe-android/pull/4548) Potential work leak when canceling a card scan in StripeCardScan
* [ADDED] [4562](https://github.com/stripe/stripe-android/pull/4562) Add an example page for cardscan
* [FIXED] [4575](https://github.com/stripe/stripe-android/pull/4575) Fix card add display bug

## 19.1.1 - 2022-01-31
### PaymentSheet
* [CHANGED] [4515](https://github.com/stripe/stripe-android/pull/4515) Disable card saving by default in PaymentSheet
* [FIXED] [4504](https://github.com/stripe/stripe-android/pull/4504) Fix CardValidCallback not firing on postal code changes
* [CHANGED] [4512](https://github.com/stripe/stripe-android/pull/4512) Relay error message on PaymentResult.Failed

## 19.1.0 - 2022-01-05
This release enables new payment methods in the Mobile Payment Element: Eps, Giropay, P24, Klarna, PayPal, AfterpayClearpay.
For a full list of the supported payment methods, refer to [our documentation](https://stripe.com/docs/payments/payment-methods/integration-options#payment-method-product-support).
* [4492](https://github.com/stripe/stripe-android/pull/4492) Enable Afterpay in Payment Sheet
* [4489](https://github.com/stripe/stripe-android/pull/4489) Enable Eps, Giropay, p24, klarna and paypal in payment sheet
* [4481](https://github.com/stripe/stripe-android/pull/4481) Add minimal user key auth support to PaymentSheet

Dependencies updated:
* [4484](https://github.com/stripe/stripe-android/pull/4484) Bump kotlinCoroutinesVersion from 1.5.2 to 1.6.0
* [4485](https://github.com/stripe/stripe-android/pull/4485) Bump kotlinx-serialization-json from 1.3.1 to 1.3.2
* [4478](https://github.com/stripe/stripe-android/pull/4478) Bump navigation-compose from 2.4.0-beta02 to 2.4.0-rc01
* [4475](https://github.com/stripe/stripe-android/pull/4475) Update gradle version from 7.1.1 to 7.3.2
* [4464](https://github.com/stripe/stripe-android/pull/4464) Bump accompanist-flowlayout from 0.20.2 to 0.20.3
* [4472](https://github.com/stripe/stripe-android/pull/4472) Bump org.jetbrains.kotlin.plugin.serialization from 1.6.0 to 1.6.10

## 19.0.0 - 2021-12-13
This release includes several bug fixes and has the first release of [Stripe CardScan SDK](https://github.com/stripe/stripe-android/tree/master/stripecardscan)
* [4426](https://github.com/stripe/stripe-android/pull/4426) don't override returnUrl for instant app
* [4424](https://github.com/stripe/stripe-android/pull/4424) callback for postal code complete
* [4438](https://github.com/stripe/stripe-android/pull/4438) allow non-terminal state for PaymentSheet
* [4432](https://github.com/stripe/stripe-android/pull/4432) Span PMs across the PaymentSheet when there are only two of them
* [4414](https://github.com/stripe/stripe-android/pull/4414) Add support for new languages: fil, hr, in, ms-rMY, th, vi.
* [4408](https://github.com/stripe/stripe-android/pull/4408) revert static height on cmw text boxes
* [4396](https://github.com/stripe/stripe-android/pull/4396) Fix snackbar NPE
* [4385](https://github.com/stripe/stripe-android/pull/4385) Remove filter on postal codes when switching away from US
* [4354](https://github.com/stripe/stripe-android/pull/4354) Convert toast to snackbar in examples
* [4383](https://github.com/stripe/stripe-android/pull/4383) Convert entered country code to display name if needed
* [4384](https://github.com/stripe/stripe-android/pull/4384) CardFormView will auto convert the country name to country code when typed

Dependencies updated:
* [4463](https://github.com/stripe/stripe-android/pull/4463) Bump play-services-wallet from 18.1.3 to 19.0.0
* [4456](https://github.com/stripe/stripe-android/pull/4456) Bump gradle from 7.0.3 to 7.0.4
* [4447](https://github.com/stripe/stripe-android/pull/4447) Bump daggerVersion from 2.40.4 to 2.40.5
* [4441](https://github.com/stripe/stripe-android/pull/4441) Bump json from 20210307 to 20211205
* [4434](https://github.com/stripe/stripe-android/pull/4434) Bump daggerVersion from 2.40.3 to 2.40.4
* [4433](https://github.com/stripe/stripe-android/pull/4433) Bump ktlint from 0.43.1 to 0.43.2
* [4428](https://github.com/stripe/stripe-android/pull/4428) Bump robolectric from 4.7.2 to 4.7.3
* [4425](https://github.com/stripe/stripe-android/pull/4425) Bump ktlint from 0.43.0 to 0.43.1
* [4422](https://github.com/stripe/stripe-android/pull/4422) Bump daggerVersion from 2.40.2 to 2.40.3
* [4407](https://github.com/stripe/stripe-android/pull/4407) Bump dokka-gradle-plugin from 1.5.31 to 1.6.0
* [4406](https://github.com/stripe/stripe-android/pull/4406) Bump daggerVersion from 2.40.1 to 2.40.2
* [4395](https://github.com/stripe/stripe-android/pull/4395) Bump robolectric from 4.7.1 to 4.7.2
* [4394](https://github.com/stripe/stripe-android/pull/4394) Bump logging-interceptor from 4.9.2 to 4.9.3
* [4393](https://github.com/stripe/stripe-android/pull/4393) Bump mockitoCoreVersion from 4.0.0 to 4.1.0
* [4388](https://github.com/stripe/stripe-android/pull/4388) Bump robolectric from 4.7 to 4.7.1
* [4384](https://github.com/stripe/stripe-android/pull/4384) Bump activity-compose from 1.3.1 to 1.4.0
* [4382](https://github.com/stripe/stripe-android/pull/4382) Bump org.jetbrains.kotlin.plugin.serialization from 1.5.31 to 1.6.0
* [4379](https://github.com/stripe/stripe-android/pull/4379) Bump daggerVersion from 2.40 to 2.40.1
* [4378](https://github.com/stripe/stripe-android/pull/4378) Bump kotlinSerializationVersion from 1.3.0 to 1.3.1
* [4377](https://github.com/stripe/stripe-android/pull/4377) Bump robolectric from 4.6.1 to 4.7
* [4373](https://github.com/stripe/stripe-android/pull/4373) Bump tensorflow-lite from 2.6.0 to 2.7.0
* [4365](https://github.com/stripe/stripe-android/pull/4365) Bump binary-compatibility-validator from 0.7.1 to 0.8.0
* [4363](https://github.com/stripe/stripe-android/pull/4363) Bump accompanist-flowlayout from 0.20.1 to 0.20.2
* [4356](https://github.com/stripe/stripe-android/pull/4356) Bump composeVersion from 1.0.4 to 1.0.5
* [4353](https://github.com/stripe/stripe-android/pull/4353) Bump accompanist-flowlayout from 0.20.0 to 0.20.1
* [4352](https://github.com/stripe/stripe-android/pull/4352) Bump ktlint from 0.42.1 to 0.43.0
* [4347](https://github.com/stripe/stripe-android/pull/4347) Bump gson from 2.8.8 to 2.8.9

## 18.2.0 - 2021-10-29
This release includes several bug fixes, introduces Klarna as a payment method binding, and renables [WeChat Pay](https://github.com/stripe/stripe-android/tree/master/wechatpay) within the SDK
* [4323](https://github.com/stripe/stripe-android/pull/4323) reship wechat module 
* [4325](https://github.com/stripe/stripe-android/pull/4325) Add klarna to sdk w/ example
* [4339](https://github.com/stripe/stripe-android/pull/4339) Bump tensorflow-lite from 2.4.0 to 2.6.0
* [4340](https://github.com/stripe/stripe-android/pull/4340) Bump okio from 2.10.0 to 3.0.0
* [4334](https://github.com/stripe/stripe-android/pull/4334) Bank value is allowed to be null in the case of "other"
* [4330](https://github.com/stripe/stripe-android/pull/4330) Bump lifecycle-viewmodel-compose from 2.4.0-rc01 to 2.4.0
* [4329](https://github.com/stripe/stripe-android/pull/4329) Bump daggerVersion from 2.39.1 to 2.40
* [4309](https://github.com/stripe/stripe-android/pull/4309) Card number, CVC, postal, and expiration date should only show digits in keypad 
* [4198](https://github.com/stripe/stripe-android/pull/4198) Bump lifecycle-viewmodel-compose from 1.0.0-alpha07 to 2.4.0-rc01 
* [4296](https://github.com/stripe/stripe-android/pull/4296) When processing Result for a PI, refresh until reaches deterministic state
* [4290](https://github.com/stripe/stripe-android/pull/4290) Bump composeVersion from 1.0.2 to 1.0.4 
## 18.1.0 - 2021-10-18
### PaymentSheet
This release adds several new features to `PaymentSheet`, our drop-in UI integration:

#### More supported payment methods
The list of supported payment methods depends on your integration. If you’re using a `PaymentIntent`, we support:
- Card
- SEPA Debit, bancontact, iDEAL, sofort
 
If you’re using a `PaymentIntent` with `setup_future_usage` or a `SetupIntent`, we support:
- Card
- GooglePay

Note: To enable SEPA Debit and sofort, set `PaymentSheet.Configuration.allowsDelayedPaymentMethods` to `true` on the client. These payment methods can't guarantee you will receive funds from your customer at the end of the checkout because they take time to settle. Don't enable these if your business requires immediate payment (e.g., an on-demand service). See https://stripe.com/payments/payment-methods-guide

#### Pre-fill billing details
`PaymentSheet` collects billing details like name and email for certain payment methods. Pre-fill these fields to save customers time by setting `PaymentSheet.Configuration.defaultBillingDetails`.

#### Save payment methods on payment
> This is currently only available for cards + Apple/Google Pay.

`PaymentSheet` supports `PaymentIntents` with `setup_future_usage` set. This property tells us to save the payment method for future use (e.g., taking initial payment of a recurring subscription). When set, PaymentSheet hides the 'Save this card for future use' checkbox and always saves.

#### SetupIntent support
> This is currently only available for cards + Apple/Google Pay.

Initialize `PaymentSheet` with a `SetupIntent` to set up cards for future use without charging.

#### Smart payment method ordering
When a customer is adding a new payment method, `PaymentSheet` uses information like the customer's region to show the most relevant payment methods first.

### Other changes
* [4165](https://github.com/stripe/stripe-android/pull/4165) Postal code collection for cards is now limited to US, CA, UK
* [4274](https://github.com/stripe/stripe-android/pull/4274) Bump mockitoCoreVersion from 3.12.4 to 4.0.0
* [4279](https://github.com/stripe/stripe-android/pull/4279) Fix dependency incorrectly marked as implementation
* [4281](https://github.com/stripe/stripe-android/pull/4281) Add analytics event for failure creating 3ds2 params
* [4282](https://github.com/stripe/stripe-android/pull/4282) Bump gradle from 7.0.2 to 7.0.3
* [4283](https://github.com/stripe/stripe-android/pull/4283) Bump mockito-kotlin from 3.2.0 to 4.0.0
* [4291](https://github.com/stripe/stripe-android/pull/4291) Fix so empty string parameters are sent to the server
* [4295](https://github.com/stripe/stripe-android/pull/4295) Fix height on CardMultilineWidget textboxes
* [4297](https://github.com/stripe/stripe-android/pull/4297) Bump accompanist-flowlayout from 0.19.0 to 0.20.0

## 18.0.0 - 2021-10-07
This release includes several bug fixes, introduces a test mode indicator, makes a builder class for [payment sheet configuration](https://github.com/stripe/stripe-android/blob/master/paymentsheet/src/main/java/com/stripe/android/paymentsheet/PaymentSheet.kt#L130) and makes config properties immutable. 
* [4202](https://github.com/stripe/stripe-android/pull/4202) CardInputWidget.CardValidCallback will consider the postal code in validation
* [4183](https://github.com/stripe/stripe-android/pull/4183) Fix address pre-populate on line 1
* [4192](https://github.com/stripe/stripe-android/pull/4192) Remove internal on CardUtils
* [4214](https://github.com/stripe/stripe-android/pull/4214) Create test mode indicator
* [4265](https://github.com/stripe/stripe-android/pull/4265) Make config properties immutable, create Builder

## 17.2.0 - 2021-09-10
This release includes several bug fixes, introduces [PaymentLauncher](https://github.com/stripe/stripe-android/blob/master/payments-core/src/main/java/com/stripe/android/payments/paymentlauncher/PaymentLauncher.kt) as a replacement of [https://github.com/stripe/stripe-android/blob/master/payments-core/src/main/java/com/stripe/android/Stripe.kt](https://github.com/stripe/stripe-android/blob/master/payments-core/src/main/java/com/stripe/android/Stripe.kt) see example in [StripeIntentActivity](https://github.com/stripe/stripe-android/blob/master/example/src/main/java/com/stripe/example/activity/StripeIntentActivity.kt) on [line 28](https://github.com/stripe/stripe-android/blob/master/example/src/main/java/com/stripe/example/activity/StripeIntentActivity.kt#L28)
* [4157](https://github.com/stripe/stripe-android/pull/4157) Pass GooglePayLauncher arguments to DefaultGooglePayRepository
* [4165](https://github.com/stripe/stripe-android/pull/4165) Require credit postal for only US, CA, and GB
* [4173](https://github.com/stripe/stripe-android/pull/4173) Re-expose CardUtils.getPossibleCardBrand
* [4183](https://github.com/stripe/stripe-android/pull/4183) Fix address pre-populate on line 1
* [4159](https://github.com/stripe/stripe-android/pull/4159) Migrate PaymentController to PaymentLauncher within PaymentSheet components. 
* [4175](https://github.com/stripe/stripe-android/pull/4175) Migrate Custom Payment Sheet Example to PaymentLauncher

## 17.1.2 - 2021-08-25
This release includes several bug fixes, adds the capability to remove cards saved in `PaymentSheet` and to set default billing address fields in the `PaymentSheet.Configuration`.  It is now also possible to use Setup Intents with Google Pay on the multi-step Payment Sheet UI.
* [4107](https://github.com/stripe/stripe-android/pull/4107) Dokka updates for 17.1.1
* [4108](https://github.com/stripe/stripe-android/pull/4108) Support deleting saved payment methods
* [4113](https://github.com/stripe/stripe-android/pull/4113) Adds support for Google Pay with Setup Intents on Payment Sheet multi-step UI
* [4115](https://github.com/stripe/stripe-android/pull/4115) Fix infinite loading when StripeIntent is already confirmed
* [4117](https://github.com/stripe/stripe-android/pull/4117) Fix crash on `GooglePayLauncher` when confirmation fails
* [4118](https://github.com/stripe/stripe-android/pull/4118) Bump binary-compatibility-validator from 0.6.0 to 0.7.0
* [4119](https://github.com/stripe/stripe-android/pull/4119) Bump gradle from 7.0.0 to 7.0.1
* [4122](https://github.com/stripe/stripe-android/pull/4122) Remove global length and CA postal restrictions
* [4124](https://github.com/stripe/stripe-android/pull/4124) Add default billing detail configuration to PaymentSheet
* [4127](https://github.com/stripe/stripe-android/pull/4127) Bump gson from 2.8.7 to 2.8.8
* [4128](https://github.com/stripe/stripe-android/pull/4128) Bump mockitoCoreVersion from 3.11.2 to 3.12.1

## 17.1.1 - 2021-08-13
This release includes several bug fixes and temporarily disabled [WeChat Pay module](https://github.com/stripe/stripe-android/blob/master/wechatpay/README.md) due to a backend bug, For WeChat Pay integration now, please use `Stripe.confirmWeChatPayPayment`.
* [4057](https://github.com/stripe/stripe-android/pull/4057) Bump daggerVersion from 2.38 to 2.38.1
* [4065](https://github.com/stripe/stripe-android/pull/4065) Bump activity-compose from 1.3.0-rc02 to 1.3.0
* [4066](https://github.com/stripe/stripe-android/pull/4066) Bump gradle from 4.2.2 to 7.0.0
* [4069](https://github.com/stripe/stripe-android/pull/4069) `GooglePayPaymentMethodLauncher` takes `transactionId` and returns error code
* [4086](https://github.com/stripe/stripe-android/pull/4086) Bump activity-compose from 1.3.0 to 1.3.1
* [4088](https://github.com/stripe/stripe-android/pull/4088) Upgrade kotlinVersion to 1.5.21, composeVersion to 1.0.1
* [4092](https://github.com/stripe/stripe-android/pull/4092) Bump ktlint from 0.41.0 to 0.42.1
* [4098](https://github.com/stripe/stripe-android/pull/4098) Disable WeChat Pay module

## 17.1.0 - 2021-07-27
This release includes several bug fixes and introduces [WeChat Pay module](https://github.com/stripe/stripe-android/blob/master/wechatpay/README.md)

* [3978](https://github.com/stripe/stripe-android/pull/3978) Fix bug when cancelling Payment Sheet payment with Google Pay
* [4014](https://github.com/stripe/stripe-android/pull/4014) Added support for WeChatPay
* [4026](https://github.com/stripe/stripe-android/pull/4026) Bump daggerVersion from 2.37 to 2.38
* [4034](https://github.com/stripe/stripe-android/pull/4034) Fix PaymentSheetActivity getting stuck in loading state during recreation
* [4035](https://github.com/stripe/stripe-android/pull/4035) Remove dependency from PaymentSheet on RxJava
* [4046](https://github.com/stripe/stripe-android/pull/4046) Fix 3DS2 redirect on Firefox
* [4049](https://github.com/stripe/stripe-android/pull/4026) Fix bug where 3DS2 completion did not close the PaymentSheet
* [4051](https://github.com/stripe/stripe-android/pull/4051) Fix Setup Intent confirmation when using GooglePayLauncher

## 17.0.0 - 2021-07-15
This release includes several breaking changes. See the [migration guide](https://github.com/stripe/stripe-android/blob/master/MIGRATING.md) for more details.

### What's New
This release introduces `GooglePayLauncher` and `GooglePayPaymentMethodLauncher` to simplify
Google Pay integration. See the [Google Pay integration guide](https://stripe.com/docs/google-pay)
for more details.

### Notable Changes
* [#3820](https://github.com/stripe/stripe-android/pull/3820) Upgrade Kotlin to `1.5.10`
* [#3883](https://github.com/stripe/stripe-android/pull/3883) Remove `PaymentIntent#nextAction`
* [#3899](https://github.com/stripe/stripe-android/pull/3899) Introduce `GooglePayLauncher` and `GooglePayPaymentMethodLauncher`
    * Drop-in classes that simplify integrating Google Pay
* [#3918](https://github.com/stripe/stripe-android/pull/3918) Upgrade Android Gradle plugin to `4.2.2`
* [#3942](https://github.com/stripe/stripe-android/pull/3942) Upgrade Gradle to `7.1.1`
* [#3944](https://github.com/stripe/stripe-android/pull/3944) Introduce `GooglePayLauncherContract` and `GooglePayPaymentMethodLauncherContract`
    * `ActivityResultContract` classes that enable integrating `GooglePayLauncher` and `GooglePayPaymentMethodLauncher` in Jetpack Compose
* [#3951](https://github.com/stripe/stripe-android/pull/3951) Upgrade material-components to `1.4.0`
* [#3976](https://github.com/stripe/stripe-android/pull/3976) Upgrade Kotlin Coroutines to `1.5.1`
* [#4010](https://github.com/stripe/stripe-android/pull/4010) Upgrade 3DS2 SDK to `6.1.1`
    * Migrate challenge flow to use Activity Result API
    * Add support for Cartes Bancaires and UnionPay
    * Upgrade `nimbus-jose-jwt` to `9.11.1`

## 16.10.2 - 2021-07-02
* [#3811](https://github.com/stripe/stripe-android/pull/3811) Fix `CountryCode` parceling
* [#3833](https://github.com/stripe/stripe-android/pull/3833) Fix coroutine usage in Stripe3DS2Authenticator
* [#3863](https://github.com/stripe/stripe-android/pull/3863) Make `PayWithGoogleUtils#getPriceString()` Locale-agnostic
* [#3892](https://github.com/stripe/stripe-android/pull/3892) Add PaymentSheet support for Jetpack Compose
* [#3905](https://github.com/stripe/stripe-android/pull/3905) Fix `StripeEditText` crash on instantiation

## 16.10.0 - 2021-05-28
* [#3752](https://github.com/stripe/stripe-android/pull/3752) Support connected accounts when using Google Pay in PaymentSheet
* [#3761](https://github.com/stripe/stripe-android/pull/3761) Publish `CardFormView`
* [#3762](https://github.com/stripe/stripe-android/pull/3762) Add SetupIntent support in PaymentSheet
* [#3769](https://github.com/stripe/stripe-android/pull/3769) Upgrade Google Pay SDK to `18.1.3`

## 16.9.0 - 2021-05-21
* [#3727](https://github.com/stripe/stripe-android/pull/3727) Upgrade Gradle to `7.0.2`
* [#3734](https://github.com/stripe/stripe-android/pull/3734) Upgrade `androidx.appcompat:appcompat` to `1.3.0`
* [#3735](https://github.com/stripe/stripe-android/pull/3735) Upgrade `fragment-ktx` to `1.3.4`
* [#3737](https://github.com/stripe/stripe-android/pull/3737) Add `Stripe.createRadarSession()` API binding for `/v1/radar/session`
* [#3739](https://github.com/stripe/stripe-android/pull/3739) Downgrade Kotlin from `1.5.0` to `1.4.32`

## 16.8.2 - 2021-05-14
* [#3709](https://github.com/stripe/stripe-android/pull/3709) Upgrade org.jetbrains.kotlin.plugin.serialization to `1.5.0`
* [#3710](https://github.com/stripe/stripe-android/pull/3710) Upgrade kotlinx-serialization-json to `1.2.0`
* [#3711](https://github.com/stripe/stripe-android/pull/3711) Upgrade Gradle to `7.0.1`
* [#3712](https://github.com/stripe/stripe-android/pull/3712) Move PaymentSheet example into its own app
* [#3717](https://github.com/stripe/stripe-android/pull/3717) Upgrade mockito-core to `3.10.0`
* [#3721](https://github.com/stripe/stripe-android/pull/3721) Fix crash on Android 8 and 9 when opening the PaymentSheet
* [#3722](https://github.com/stripe/stripe-android/pull/3722) Upgrade Android Gradle Plugin to `4.2.1`

## 16.8.0 - 2021-05-07
This release adds a prebuilt UI.   It combines all the steps required to pay - collecting payment details and confirming the payment - into a single sheet that displays on top of your app.  See the [guide](https://stripe.com/docs/payments/accept-a-payment?platform=android) for more details.

* [#3663](https://github.com/stripe/stripe-android/pull/3663) Add support for using Chrome to host a 3DS1 authentication page when Custom Tabs are not available
* [#3677](https://github.com/stripe/stripe-android/pull/3677) Upgrade Android Gradle Plugin to `4.2.0`
* [#3680](https://github.com/stripe/stripe-android/pull/3680) Deprecate `returnUrl` in some `ConfirmPaymentIntentParams` create() methods
   * A custom `return_url` is not needed to return control to the app after an authentication attempt 
* [#3681](https://github.com/stripe/stripe-android/pull/3681) Reset PaymentIntent and SetupIntent status after 3DS1 cancellation in Custom Tabs
   * When a customer closed a 3DS1 authentication page hosted in Custom Tabs, the Intent's `status` was not reset
     from `requires_action` to `requires_payment_method`. This is now fixed.
* [#3685](https://github.com/stripe/stripe-android/pull/3685) Upgrade Kotlin to `1.5.0`
* [#3687](https://github.com/stripe/stripe-android/pull/3687) Add support for PaymentSheet prebuilt UI.
* [#3696](https://github.com/stripe/stripe-android/pull/3696) Upgrade `activity-ktx` to `1.2.3`


## 16.7.1 - 2021-04-29
* [#3653](https://github.com/stripe/stripe-android/pull/3653) Support WeChat Pay for creating a `PaymentMethod` and confirming a `PaymentIntent`
    * WeChat Pay is still in beta. To enable support in API bindings, pass the `StripeApiBeta.WeChatPayV1` as an argument when instantiating a `Stripe` instance.
* [#3567](https://github.com/stripe/stripe-android/pull/3567) Use `lifecycleScope` where possible in `Stripe.kt`
    * When calling payment and setup confirmation methods (e.g. `confirmPayment()`), using
      a `ComponentActivity` subclass (e.g. `AppCompatActivity`) will make the call lifecycle-aware.
* [#3635](https://github.com/stripe/stripe-android/pull/3635) Deprecate `extraParams` in `ConfirmPaymentIntentParams`
    * Use `setupFutureUsage` instead.
      ```kotlin
      // before
      ConfirmPaymentIntentParams.createWithPaymentMethodCreateParams(
          params,
          clientSecret,
          extraParams = mapOf("setup_future_usage" to "off_session")
      )
      
      // after
      ConfirmPaymentIntentParams.createWithPaymentMethodCreateParams(
          params,
          clientSecret,
          setupFutureUsage = SetupFutureUsage.OffSession
      )
      ```
* [#3640](https://github.com/stripe/stripe-android/pull/3640) Add support for beta headers using `StripeApiBeta`
    * The following example includes the `wechat_pay_beta=v1` flag in API requests:
      ```kotlin
      Stripe(
          context,
          publishableKey,
          betas = setOf(StripeApiBeta.WechatPayV1)
      )
      ```
* [#3644](https://github.com/stripe/stripe-android/pull/3644) Use Custom Tabs for 3DS1 payment authentication when available
    * When a `ConfirmPaymentIntentParams` or `ConfirmSetupIntentParams` instance is created
      **without** a custom `return_url` value and used to confirm a `PaymentIntent` or
      `SetupIntent` **and** the device supports
      [Custom Tabs](https://developer.chrome.com/docs/android/custom-tabs/overview/), 
      use Custom Tabs instead of a WebView to render the authentication page.
    * See [Stripe#confirmPayment()](https://github.com/stripe/stripe-android/blob/8bf5b738878362c6b9e4ac79edc7c515d9ba63ef/stripe/src/main/java/com/stripe/android/Stripe.kt#L145)
      for more details.
* [#3646](https://github.com/stripe/stripe-android/pull/3646) Upgrade 3DS2 SDK to `5.3.1`
    * Gracefully handle unknown directory server ids
* [#3656](https://github.com/stripe/stripe-android/pull/3656) Deprecate `return_url` in `ConfirmSetupIntentParams`
    * Setting a custom `return_url` prevents authenticating 3DS1 with Custom Tabs.
      Instead, a WebView fallback will be used.

## 16.6.1 - 2021-04-26
* [#3568](https://github.com/stripe/stripe-android/pull/3568) Add suspending function variants for payment confirmation methods
* [#3587](https://github.com/stripe/stripe-android/pull/3587) Upgrade Kotlin to `1.4.32`
* [#3606](https://github.com/stripe/stripe-android/pull/3606) Upgrade Gradle to `7.0`
* [#3626](https://github.com/stripe/stripe-android/pull/3626) Upgrade Fragment to `1.3.3`
* [#3632](https://github.com/stripe/stripe-android/pull/3632) Upgrade 3DS2 SDK to `5.3.0`
    * Upgrade `nimbus-jose-jwt` to `9.8.1`
    * Gracefully handle unknown directory servers

## 16.5.0 - 2021-04-08
* [#3557](https://github.com/stripe/stripe-android/pull/3557) Add suspending function variants of API methods
* [#3559](https://github.com/stripe/stripe-android/pull/3559) Fix OXXO confirmation flow
* [#3575](https://github.com/stripe/stripe-android/pull/3575) Upgrade `recyclerview` to `1.2.0`

## 16.4.3 - 2021-04-02
* [#3555](https://github.com/stripe/stripe-android/pull/3555) Fix 3DS2 challenge completion endpoint request

## 16.4.2 - 2021-04-01
* [#3548](https://github.com/stripe/stripe-android/pull/3548) Refine `PaymentAuthWebViewClient` completion URL logic
* [#3549](https://github.com/stripe/stripe-android/pull/3549) Add SDK user agent to `PaymentAuthWebView`'s user agent
* [#3551](https://github.com/stripe/stripe-android/pull/3551) Add extra headers to `PaymentAuthWebViewActivity`'s loadUrl request

## 16.4.1 - 2021-04-01
* [#3537](https://github.com/stripe/stripe-android/pull/3537) Add account id support in `IssuingCardPinService`
* [#3538](https://github.com/stripe/stripe-android/pull/3538) Add support for retrying rate-limited API requests
* [#3543](https://github.com/stripe/stripe-android/pull/3543) Add better support for auto-dismissing `PaymentAuthWebViewActivity` when `return_url` is not provided

## 16.4.0 - 2021-03-29
* [#3457](https://github.com/stripe/stripe-android/pull/3457) Fix issue where `StripeEditText` was overriding default text color changes
* [#3476](https://github.com/stripe/stripe-android/pull/3476) Fix `PaymentMethodsAdapter` "new card" click handling
* [#3479](https://github.com/stripe/stripe-android/pull/3479) Add support for Blik payment method
* [#3482](https://github.com/stripe/stripe-android/pull/3482) Mark incomplete fields in `CardMultilineWidget` as invalid
* [#3484](https://github.com/stripe/stripe-android/pull/3484) Add new method `CardInputWidget#setCvcLabel`
* [#3493](https://github.com/stripe/stripe-android/pull/3493) Correctly return error results from `PaymentAuthWebViewActivity`
* [#3504](https://github.com/stripe/stripe-android/pull/3504) Add default mandate data for all applicable payment method types
* [#3507](https://github.com/stripe/stripe-android/pull/3507) Invoke issuing API requests on background thread
* [#3508](https://github.com/stripe/stripe-android/pull/3508) Make `EphemeralKeyProvider` a fun interface
* [#3517](https://github.com/stripe/stripe-android/pull/3517) Add retry logic for 3DS2 challenge completion endpoint
* [#3519](https://github.com/stripe/stripe-android/pull/3519) Update AndroidX dependencies
    * `androidx.activity:activity-ktx` to `1.2.2`
    * `androidx.annotation:annotation` to `1.2.0`
    * `androidx.fragment:fragment-ktx` to `1.3.2`
    * `androidx.lifecycle:lifecycle-*` to `2.3.1`
* [#3520](https://github.com/stripe/stripe-android/pull/3520) Invoke `CardInputWidget#cardInputListener` when postal code field gets focus
* [#3524](https://github.com/stripe/stripe-android/pull/3524) Update `layoutDirection` for card widget fields
    * Card number, expiration date, and CVC are always LTR
    * Postal code is defined by the locale

## 16.3.1 - 2021-03-16
* [#3381](https://github.com/stripe/stripe-android/pull/3381) Add `fingerprint` property to `PaymentMethod.Card`
* [#3401](https://github.com/stripe/stripe-android/pull/3401) Upgrade Gradle to `6.8.3`
* [#3429](https://github.com/stripe/stripe-android/pull/3429) Fix `ExpiryDateEditText` error messages
* [#3436](https://github.com/stripe/stripe-android/pull/3436) Upgrade `kotlin-coroutines` to `1.4.3`
* [#3438](https://github.com/stripe/stripe-android/pull/3438) Upgrade Kotlin to `1.4.31`
* [#3443](https://github.com/stripe/stripe-android/pull/3443) Create new transparent theme for invisible activities
* [#3456](https://github.com/stripe/stripe-android/pull/3456) Fix tint flicker in `CardBrandView`
* [#3460](https://github.com/stripe/stripe-android/pull/3460) Upgrade `activity-ktx` to `1.2.1`

## 16.3.0 - 2021-02-11
* [#3334](https://github.com/stripe/stripe-android/pull/3334) Upgrade Kotlin to `1.4.30`
* [#3346](https://github.com/stripe/stripe-android/pull/3346) Upgrade Gradle to `6.8.2`
* [#3349](https://github.com/stripe/stripe-android/pull/3349) Upgrade `material-components` to `1.3.0`
* [#3359](https://github.com/stripe/stripe-android/pull/3359) Add `brand` and `last4` properties to `CardParams`
* [#3367](https://github.com/stripe/stripe-android/pull/3367) Upgrade `fragment-ktx` to `1.3.0` and `activity-ktx` to `1.2.0`
* [#3368](https://github.com/stripe/stripe-android/pull/3368) Upgrade `androidx.lifecycle` dependencies to `2.3.0`
* [#3372](https://github.com/stripe/stripe-android/pull/3372) Upgrade 3DS2 SDK to `5.2.0`
    * Upgrade `nimbus-jose-jwt` to `9.5`
    * Upgrade Kotlin to `1.4.30`
    * Upgrade `material-components` to `1.3.0`
    * Upgrade `activity-ktx` to `1.2.0` and `fragment-ktx` to `1.3.0`
    * Upgrade `androidx.lifecycle` to `2.3.0`
    * Migrate `ProgressBar` to `CircularProgressIndicator`

## 16.2.1 - 2021-01-29
* [#3275](https://github.com/stripe/stripe-android/pull/3257) Fix spinner positioning in `CardMultilineWidget`
* [#3275](https://github.com/stripe/stripe-android/pull/3275) Upgrade Android Gradle Plugin to `4.1.2`
* [#3291](https://github.com/stripe/stripe-android/pull/3291) Upgrade Gradle to `6.8.1`
* [#3300](https://github.com/stripe/stripe-android/pull/3300) Upgrade AndroidX fragment dependency to `1.3.0-rc2`
* [#3302](https://github.com/stripe/stripe-android/pull/3302) Add support for creating `afterpay_clearpay` payment methods
* [#3315](https://github.com/stripe/stripe-android/pull/3315) Upgrade 3DS2 SDK to `5.1.1`
    * Upgrade `nimbus-jose-jwt` to `9.4.2`

## 16.2.0 - 2021-01-11
* [#3088](https://github.com/stripe/stripe-android/pull/3088) Mark some builders in `PaymentMethodCreateParams` as deprecated
* [#3134](https://github.com/stripe/stripe-android/pull/3134) Upgrade Kotlin to `1.4.21`
* [#3154](https://github.com/stripe/stripe-android/pull/3154) Fix `CvcEditText` layout issues in `CardMultilineWidget`
* [#3176](https://github.com/stripe/stripe-android/pull/3176) Update `GooglePayConfig` constructor
* [#3205](https://github.com/stripe/stripe-android/pull/3205) Add `androidx.activity:activity-ktx:1.2.0-rc01` as a dependency
* [#3232](https://github.com/stripe/stripe-android/pull/3232) Align card number field icon to end in `CardMultilineWidget`
* [#3237](https://github.com/stripe/stripe-android/pull/3237) Upgrade 3DS2 SDK to `5.0.1`
    * Sources are now included with the 3DS2 SDK
    * Upgrade `bcprov-jdk15to18` to `1.6.8`
    * Upgrade `nimbus-jose-jwt` to `9.4`
* [#3241](https://github.com/stripe/stripe-android/pull/3241) Upgrade Gradle to `6.8`

## 16.1.1 - 2020-11-25
* [#3028](https://github.com/stripe/stripe-android/pull/3028) Upgrade Android Gradle Plugin to `4.1.1`
* [#3035](https://github.com/stripe/stripe-android/pull/3035) Update handling of deeplinks in `PaymentAuthWebViewClient`
* [#3046](https://github.com/stripe/stripe-android/pull/3046) Upgrade Gradle to `6.7.1`
* [#3056](https://github.com/stripe/stripe-android/pull/3056) Upgrade Kotlin to `1.4.20`
* [#3058](https://github.com/stripe/stripe-android/pull/3058) Migrate to Kotlin Parcelize plugin
* [#3072](https://github.com/stripe/stripe-android/pull/3072) Fix crash in card widgets
* [#3083](https://github.com/stripe/stripe-android/pull/3083) Upgrade `stripe-3ds2-android` to `4.1.2`
    * Fix crash

## 16.1.0 - 2020-11-06
* [#2930](https://github.com/stripe/stripe-android/pull/2930) Upgrade Android Gradle Plugin to `4.1.0`
* [#2936](https://github.com/stripe/stripe-android/pull/2936) Upgrade Gradle to `6.7`
* [#2955](https://github.com/stripe/stripe-android/pull/2955) Add support for UPI payment method
* [#2965](https://github.com/stripe/stripe-android/pull/2965) Add support for Netbanking payment method
* [#2976](https://github.com/stripe/stripe-android/pull/2976) Update `ExpiryDateEditText` input allowlist
* [#2977](https://github.com/stripe/stripe-android/pull/2977) Fix crash in `CardNumberTextInputLayout`
* [#2981](https://github.com/stripe/stripe-android/pull/2981) Fix `PaymentMethodCreateParams` annotations on create methods
* [#2988](https://github.com/stripe/stripe-android/pull/2988) Update `PaymentSession.handlePaymentData()` to take a nullable `Intent`
* [#2989](https://github.com/stripe/stripe-android/pull/2989) Handle null `client_secret` in result `Intent`
* [#2995](https://github.com/stripe/stripe-android/pull/2995) Upgrade constraintlayout to `2.0.4`
* [#3006](https://github.com/stripe/stripe-android/pull/3006) Upgrade coroutines to `1.4.1`
* [#3010](https://github.com/stripe/stripe-android/pull/3010) Upgrade `stripe-3ds2-android` to `4.1.1`
    * Upgrade `bcprov-jdk15to18` to `1.6.7`
    * Upgrade `nimbus-jose-jwt` to `9.1.2`

## 16.0.1 - 2020-10-06 
* [#2894](https://github.com/stripe/stripe-android/pull/2894) Make `CardParams` constructor public
* [#2895](https://github.com/stripe/stripe-android/pull/2895) Add support for configuring a footer layout in payment methods screen
* [#2897](https://github.com/stripe/stripe-android/pull/2897) Only allow digits in `CvcEditText`
* [#2900](https://github.com/stripe/stripe-android/pull/2900) Only allow digits in BECS BSB and account number fields
* [#2913](https://github.com/stripe/stripe-android/pull/2913) Add support for Oxxo PaymentMethod

## 16.0.0 - 2020-09-23
This release includes several breaking changes. See the [migration guide](https://github.com/stripe/stripe-android/blob/master/MIGRATING.md) for more details.

This release adds support for 19-digit cards in `CardInputWidget` and `CardMultilineWidget`.

* [#2715](https://github.com/stripe/stripe-android/pull/2715) Add support for GrabPay PaymentMethod
* [#2721](https://github.com/stripe/stripe-android/pull/2721) Upgrade Kotlin coroutines to `1.3.9`
* [#2735](https://github.com/stripe/stripe-android/pull/2735) Upgrade Android Gradle Plugin to `4.0.1`
* [#2766](https://github.com/stripe/stripe-android/pull/2766) Upgrade Gradle to `6.6.1`
* [#2821](https://github.com/stripe/stripe-android/pull/2821) Support pasting a 19 digit PAN in `CardNumberEditText`
* [#2836](https://github.com/stripe/stripe-android/pull/2836) Handle `CustomerSession` failure in `PaymentMethodsActivity`
* [#2837](https://github.com/stripe/stripe-android/pull/2837) Upgrade Kotlin to `1.4.10`
* [#2841](https://github.com/stripe/stripe-android/pull/2841) Add new string translations
    * Adds support for several new languages
* [#2847](https://github.com/stripe/stripe-android/pull/2847) Update `CardInputWidget` text size for `ldpi` screens
* [#2854](https://github.com/stripe/stripe-android/pull/2854) Upgrade `com.google.android.material:material` to `1.2.1`
* [#2867](https://github.com/stripe/stripe-android/pull/2867) Upgrade 3DS2 SDK to `4.1.0`
    * Upgrade `material-components` to `1.2.1`
    * Upgrade `com.nimbusds:nimbus-jose-jwt` to `9.0.1`
    * Guard against crash when `TransactionTimer` is unavailable
* [#2873](https://github.com/stripe/stripe-android/pull/2873) Fix `CardInputWidget` field rendering in RTL
* [#2878](https://github.com/stripe/stripe-android/pull/2878) Remove `Stripe.createToken()`
* [#2880](https://github.com/stripe/stripe-android/pull/2880) Fix date formatting in `KlarnaSourceParams`
* [#2887](https://github.com/stripe/stripe-android/pull/2887) Re-render shipping methods screen when shipping methods change

## 15.1.0 - 2020-08-13
* [#2671](https://github.com/stripe/stripe-android/pull/2671) Add `cardParams` property to `CardInputWidget` and `CardMultilineWidget`
* [#2675](https://github.com/stripe/stripe-android/pull/2675) Add `CardParams` methods to `Stripe`
* [#2677](https://github.com/stripe/stripe-android/pull/2677) Deprecate `Card.create()`
* [#2679](https://github.com/stripe/stripe-android/pull/2679) Add missing `TokenizationMethod` values
    * `TokenizationMethod.Masterpass` and `TokenizationMethod.VisaCheckout`
* [#2692](https://github.com/stripe/stripe-android/pull/2692) Add support for Alipay PaymentMethod
    * See `Stripe#confirmAlipayPayment()`
* [#2693](https://github.com/stripe/stripe-android/pull/2693) Upgrade `androidx.appcompat:appcompat` to `1.2.0`
* [#2696](https://github.com/stripe/stripe-android/pull/2696) Upgrade to Gradle `6.6`
* [#2704](https://github.com/stripe/stripe-android/pull/2704) Deprecate metadata field on retrieved API objects
    * See `MIGRATING.md` for more details
* [#2708](https://github.com/stripe/stripe-android/pull/2708) Bump 3DS2 SDK to `4.0.5`
    * Fix crash related to SDK app id
    * Upgrade `com.nimbusds:nimbus-jose-jwt` to `8.20`

## 15.0.2 - 2020-08-03
* [#2666](https://github.com/stripe/stripe-android/pull/2666) Bump 3DS2 SDK to `4.0.4`
* [#2671](https://github.com/stripe/stripe-android/pull/2671) Add `cardParams` property to `CardInputWidget` and `CardMultilineWidget`
* [#2674](https://github.com/stripe/stripe-android/pull/2674) Add `SourceParams` creation method for `CardParams`
* [#2675](https://github.com/stripe/stripe-android/pull/2675) Add `CardParams` methods to `Stripe` class
* [#2679](https://github.com/stripe/stripe-android/pull/2679) Add missing `TokenizationMethod` values
    * Add `Masterpass` and `VisaCheckout`
* [#2681](https://github.com/stripe/stripe-android/pull/2681) Mark code using `Card` for card object creation as `@Deprecated`

## 15.0.1 - 2020-07-28
* [#2641](https://github.com/stripe/stripe-android/pull/2641) Add support for Bank Account as source on `Customer` object
* [#2643](https://github.com/stripe/stripe-android/pull/2643) Add missing fields to `Customer` model
* [#2644](https://github.com/stripe/stripe-android/pull/2644) Support new directory server network names
     * Enable support for Discover and other new networks
* [#2646](https://github.com/stripe/stripe-android/pull/2646) Allow `CardMultilineWidget`'s `TextInputLayout`s to be styled
* [#2649](https://github.com/stripe/stripe-android/pull/2649) Add `@JvmOverloads` to `GooglePayJsonFactory` methods
* [#2651](https://github.com/stripe/stripe-android/pull/2651) Update Kotlin coroutines to `1.3.8`
* [#2657](https://github.com/stripe/stripe-android/pull/2657) Fix HTML select option rendering in `WebView`

## 15.0.0 - 2020-07-09 
This release includes several breaking changes.
See the [migration guide](https://github.com/stripe/stripe-android/blob/master/MIGRATING.md) for more details.

* [#2542](https://github.com/stripe/stripe-android/pull/2542) Use `CustomerSession.stripeAccountId` in `AddPaymentMethodActivity`
* [#2543](https://github.com/stripe/stripe-android/pull/2543) Target JVM 1.8
* [#2544](https://github.com/stripe/stripe-android/pull/2544) Remove deprecated code related to `BankAccount` and `ActivityStarter`
* [#2545](https://github.com/stripe/stripe-android/pull/2545) Remove deprecated `AccountParams.create()` method
* [#2546](https://github.com/stripe/stripe-android/pull/2546) Remove deprecated `next_action` data objects from `PaymentIntent` and `SetupIntent`
* [#2547](https://github.com/stripe/stripe-android/pull/2547) Convert `BankAccount.BankAccountType` to `BankAccount.Type` enum
* [#2554](https://github.com/stripe/stripe-android/pull/2554) Update `PaymentAuthWebViewActivity`'s back button behavior
* [#2551](https://github.com/stripe/stripe-android/pull/2551) Fix `StrictMode` `DiskReadViolation` violations
* [#2555](https://github.com/stripe/stripe-android/pull/2555) Improve `PaymentAuthWebViewActivity`
* [#2559](https://github.com/stripe/stripe-android/pull/2559) Represent `PaymentIntent`'s `confirmationMethod` and `captureMethod` as enums
* [#2561](https://github.com/stripe/stripe-android/pull/2561) Make `CardInputListener.FocusField` an enum
* [#2562](https://github.com/stripe/stripe-android/pull/2562) Make `SourceTypeModel.Card.ThreeDSecureStatus` an enum
* [#2563](https://github.com/stripe/stripe-android/pull/2563) Make `PaymentMethod.Card#brand` a `CardBrand`
* [#2566](https://github.com/stripe/stripe-android/pull/2566) Make `Token.Type` an enum
* [#2569](https://github.com/stripe/stripe-android/pull/2569) Refactor `Source` class and related classes
* [#2572](https://github.com/stripe/stripe-android/pull/2572) Fix `StrictMode` `DiskReadViolation` violations when starting 3DS2
* [#2577](https://github.com/stripe/stripe-android/pull/2577) Make `CustomerSource#tokenizationMethod` a `TokenizationMethod?`
* [#2579](https://github.com/stripe/stripe-android/pull/2579) Make `PaymentMethod.Card.Networks` fields public
* [#2587](https://github.com/stripe/stripe-android/pull/2587) Fix BouncyCastle Proguard rule
* [#2594](https://github.com/stripe/stripe-android/pull/2594) Fix vector icon references in layout files
    * Reduce SDK size by ~30kb
    * Fix Google Pay icon in `PaymentMethodsActivity`
* [#2595](https://github.com/stripe/stripe-android/pull/2595) Bump SDK `minSdkVersion` to `21`
* [#2599](https://github.com/stripe/stripe-android/pull/2599) Remove `StripeSSLSocketFactory`
* [#2604](https://github.com/stripe/stripe-android/pull/2604) Add `stripeAccountId` to `PaymentConfiguration` and use in `AddPaymentMethodActivity`
* [#2609](https://github.com/stripe/stripe-android/pull/2609) Refactor `AddPaymentMethodActivity.Result`
* [#2610](https://github.com/stripe/stripe-android/pull/2610) Remove `PaymentSession` and `CustomerSession`'s "Activity" Listeners
* [#2611](https://github.com/stripe/stripe-android/pull/2611) Target API 30
* [#2617](https://github.com/stripe/stripe-android/pull/2617) Convert `CustomizableShippingField` to enum
* [#2623](https://github.com/stripe/stripe-android/pull/2623) Update Gradle to `6.5.1`
* [#2557](https://github.com/stripe/stripe-android/pull/2634) Update 3DS2 SDK to `4.0.3`

## 14.5.0 - 2020-06-04
* [#2453](https://github.com/stripe/stripe-android/pull/2453) Add `ConfirmPaymentIntentParams#receiptEmail`
* [#2458](https://github.com/stripe/stripe-android/pull/2458) Remove INTERAC from `GooglePayJsonFactory.DEFAULT_CARD_NETWORKS`
* [#2462](https://github.com/stripe/stripe-android/pull/2462) Capitalize currency code in `GooglePayJsonFactory`
* [#2466](https://github.com/stripe/stripe-android/pull/2466) Deprecate `ActivityStarter.startForResult()` with no args
* [#2467](https://github.com/stripe/stripe-android/pull/2467) Update `CardBrand.MasterCard` regex
* [#2475](https://github.com/stripe/stripe-android/pull/2475) Support `android:focusedByDefault` in `CardInputWidget`
    * Fixes #2463 on Android API level 26 and above
* [#2483](https://github.com/stripe/stripe-android/pull/2483) Fix formatting of `maxTimeout` value in `Stripe3ds2AuthParams`
* [#2494](https://github.com/stripe/stripe-android/pull/2494) Support starting 3DS2 challenge flow from a Fragment
* [#2496](https://github.com/stripe/stripe-android/pull/2496) Deprecate `StripeIntent.stripeSdkData`
* [#2497](https://github.com/stripe/stripe-android/pull/2497) Deprecate `StripeIntent.redirectData`
* [#2513](https://github.com/stripe/stripe-android/pull/2513) Add `canDeletePaymentMethods` to `PaymentSessionConfig`
    * `canDeletePaymentMethods` controls whether the user can delete a payment method
      by swiping on it in `PaymentMethodsActivity`
* [#2525](https://github.com/stripe/stripe-android/pull/2525) Upgrade Android Gradle Plugin to 4.0.0
* [#2531](https://github.com/stripe/stripe-android/pull/2531) Update 3DS2 SDK to 3.0.2
    * Fix bug in 3DS2 SDK where multi-screen challenges were not correctly returning result to starting Activity/Fragment
* [#2536](https://github.com/stripe/stripe-android/pull/2536) Update Gradle to 6.5

## 14.4.1 - 2020-04-30
* [#2441](https://github.com/stripe/stripe-android/pull/2441) Catch `IllegalArgumentException` in `ApiOperation`
* [#2442](https://github.com/stripe/stripe-android/pull/2442) Capitalize `GooglePayJsonFactory`'s `allowedCountryCodes`
* [#2445](https://github.com/stripe/stripe-android/pull/2445) Bump 3DS2 SDK to `2.7.8`
    * Downgrade BouncyCastle to `1.64`

## 14.4.0 - 2020-04-28
* [#2379](https://github.com/stripe/stripe-android/pull/2379) Add optional `stripeAccountId` param to most `Stripe` methods
    * This enables passing a `Stripe-Account` header on a per-request basis
* [#2398](https://github.com/stripe/stripe-android/pull/2398) Add optional `stripeAccountId` param to `Stripe#confirmPayment()`
* [#2405](https://github.com/stripe/stripe-android/pull/2405) Add optional `stripeAccountId` param to `Stripe#confirmSetupIntent()`
* [#2406](https://github.com/stripe/stripe-android/pull/2406) Add optional `stripeAccountId` param to `Stripe#authenticateSource()`
* [#2408](https://github.com/stripe/stripe-android/pull/2408) Update `PaymentMethod.Type#isReusable` values
* [#2412](https://github.com/stripe/stripe-android/pull/2412) Make `StripeIntentResult` implement `Parcelable`
* [#2413](https://github.com/stripe/stripe-android/pull/2413) Create `Stripe#retrievePaymentIntent()` and `Stripe#retrieveSetupIntent()` async methods
* [#2421](https://github.com/stripe/stripe-android/pull/2421) Capitalize `countryCode` in `GooglePayJsonFactory`
* [#2429](https://github.com/stripe/stripe-android/pull/2429) Fix SDK source paths and source publishing
* [#2430](https://github.com/stripe/stripe-android/pull/2430) Add `GooglePayJsonFactory.isJcbEnabled`
    * Enables JCB as an allowed card network. By default, JCB is disabled.
* [#2435](https://github.com/stripe/stripe-android/pull/2435) Bump 3DS2 SDK to `2.7.7`
    * On 3DS2 challenge screen, handle system back button tap as cancel button tap
* [#2436](https://github.com/stripe/stripe-android/pull/2436) Add `advancedFraudSignalsEnabled` property
    * See [Advanced fraud detection](https://stripe.com/docs/disputes/prevention/advanced-fraud-detection) for more details

## 14.3.0 - 2020-04-20
*This version of the SDK is not compliant with Google Play's Prominent Disclosure & Consent Requirements. The non-compliant code was unused and has been removed.*
*Please upgrade to version [14.4.0](https://github.com/stripe/stripe-android/blob/master/CHANGELOG.md#1440---2020-04-28) or greater.*

* [#2334](https://github.com/stripe/stripe-android/pull/2334) Add support for BACS Debit in `PaymentMethodCreateParams`
* [#2335](https://github.com/stripe/stripe-android/pull/2335) Add support for BACS Debit Payment Method
* [#2336](https://github.com/stripe/stripe-android/pull/2336) Improve `ShippingInfoWidget`
    * Make postal code and phone number fields single line
    * Make phone number field use `inputType="phone"`
* [#2342](https://github.com/stripe/stripe-android/pull/2342) Convert `CardBrand` prefixes to regex
    * Add `^81` as a pattern for `CardBrand.UnionPay`
* [#2343](https://github.com/stripe/stripe-android/pull/2343) Update `CardBrand.JCB` regex
* [#2362](https://github.com/stripe/stripe-android/pull/2362) Add support for parsing `shippingInformation` in `GooglePayResult`
* [#2365](https://github.com/stripe/stripe-android/pull/2365) Convert png assets to webp to reduce asset size
* [#2373](https://github.com/stripe/stripe-android/pull/2373) Set default `billingAddressFields` to `BillingAddressFields.PostalCode`
* [#2381](https://github.com/stripe/stripe-android/pull/2381) Add support for SOFORT PaymentMethod
* [#2384](https://github.com/stripe/stripe-android/pull/2384) Add support for P24 PaymentMethod
* [#2389](https://github.com/stripe/stripe-android/pull/2389) Add support for Bancontact PaymentMethod
* [#2390](https://github.com/stripe/stripe-android/pull/2390) Bump Kotlin version to `1.3.72`
* [#2392](https://github.com/stripe/stripe-android/pull/2392) Add `shipping` property to `PaymentIntent`
* [#2394](https://github.com/stripe/stripe-android/pull/2394) Add support for Giropay PaymentMethod
* [#2395](https://github.com/stripe/stripe-android/pull/2395) Add support for EPS PaymentMethod
* [#2396](https://github.com/stripe/stripe-android/pull/2396) Expose `klarna` property on `Source`
* [#2401](https://github.com/stripe/stripe-android/pull/2401) Bump 3DS2 SDK to `2.7.4`
    * Add new translations for 3DS2 SDK strings
    * Upgrade BouncyCastle to `1.65`

## 14.2.1 - 2020-03-26
*This version of the SDK is not compliant with Google Play's Prominent Disclosure & Consent Requirements. The non-compliant code was unused and has been removed.*
*Please upgrade to version [14.4.0](https://github.com/stripe/stripe-android/blob/master/CHANGELOG.md#1440---2020-04-28) or greater.*

* [#2299](https://github.com/stripe/stripe-android/pull/2299) Make `SourceParams.OwnerParams` constructor public and properties mutable
* [#2304](https://github.com/stripe/stripe-android/pull/2304) Force Canadian postal codes to be uppercase
* [#2315](https://github.com/stripe/stripe-android/pull/2315) Add `Fragment` support to `AddPaymentMethodActivityStarter`
* [#2325](https://github.com/stripe/stripe-android/pull/2325) Update `BecsDebitWidget`

## 14.2.0 - 2020-03-18
*This version of the SDK is not compliant with Google Play's Prominent Disclosure & Consent Requirements. The non-compliant code was unused and has been removed.*
*Please upgrade to version [14.4.0](https://github.com/stripe/stripe-android/blob/master/CHANGELOG.md#1440---2020-04-28) or greater.*

* [#2278](https://github.com/stripe/stripe-android/pull/2278) Add ability to require US ZIP code in `CardInputWidget` and `CardMultilineWidget`
* [#2279](https://github.com/stripe/stripe-android/pull/2279) Default `CardMultilineWidget` to global postal code configuration
* [#2282](https://github.com/stripe/stripe-android/pull/2282) Update pinned API version to `2020-03-02`
* [#2285](https://github.com/stripe/stripe-android/pull/2285) Create `BecsDebitMandateAcceptanceFactory` for generating BECS Debit mandate acceptance copy
* [#2290](https://github.com/stripe/stripe-android/pull/2290) Bump 3DS2 SDK to `2.7.2`
    * Fix `onActivityResult()` not called after 3DS2 challenge flow when "Don't keep activities" is enabled
    * Use view binding
    * Upgrade BouncyCastle to `1.64`
* [#2293](https://github.com/stripe/stripe-android/pull/2293) Add min length validation to BECS account number
* [#2295](https://github.com/stripe/stripe-android/pull/2295) Create `BecsDebitMandateAcceptanceTextView`
* [#2297](https://github.com/stripe/stripe-android/pull/2297) Add `BecsDebitWidget.ValidParamsCallback`

## 14.1.1 - 2020-03-09
*This version of the SDK is not compliant with Google Play's Prominent Disclosure & Consent Requirements. The non-compliant code was unused and has been removed.*
*Please upgrade to version [14.4.0](https://github.com/stripe/stripe-android/blob/master/CHANGELOG.md#1440---2020-04-28) or greater.*

* [#2257](https://github.com/stripe/stripe-android/pull/2257) Disable Kotlin Synthetics and migrate to [view binding](https://developer.android.com/topic/libraries/view-binding)
* [#2260](https://github.com/stripe/stripe-android/pull/2260) Update Kotlin Gradle Plugin to `1.3.70`
* [#2271](https://github.com/stripe/stripe-android/pull/2271) Update Proguard rules to remove unneeded BouncyCastle class
* [#2272](https://github.com/stripe/stripe-android/pull/2272) Update `kotlinx.coroutines` to `1.3.4`
* [#2274](https://github.com/stripe/stripe-android/pull/2274) Make `ConfirmPaymentIntentParams#savePaymentMethod` nullable

## 14.1.0 - 2020-03-02
*This version of the SDK is not compliant with Google Play's Prominent Disclosure & Consent Requirements. The non-compliant code was unused and has been removed.*
*Please upgrade to version [14.4.0](https://github.com/stripe/stripe-android/blob/master/CHANGELOG.md#1440---2020-04-28) or greater.*

* [#2207](https://github.com/stripe/stripe-android/pull/2207) Add `CardInputWidget#setPostalCodeTextWatcher`
* [#2211](https://github.com/stripe/stripe-android/pull/2211) Add support for 16-digit Diners Club card numbers
* [#2215](https://github.com/stripe/stripe-android/pull/2215) Set `CardInputWidget`'s postal code field's IME action to done
* [#2220](https://github.com/stripe/stripe-android/pull/2220) Highlight "Google Pay" option in payment methods screen if selected
* [#2221](https://github.com/stripe/stripe-android/pull/2221) Update 14-digit Diners Club formatting
* [#2224](https://github.com/stripe/stripe-android/pull/2224) Change `CardInputWidget` icon to represent validity of input
* [#2234](https://github.com/stripe/stripe-android/pull/2234) Add support for `setup_future_usage` in PaymentIntent confirmation
* [#2235](https://github.com/stripe/stripe-android/pull/2235) Update Android Gradle Plugin to 3.6.1
* [#2236](https://github.com/stripe/stripe-android/pull/2236) Change `CardMultilineWidget` icon to represent validity of input
* [#2238](https://github.com/stripe/stripe-android/pull/2238) Add support for `shipping` in PaymentIntent confirmation

## 14.0.0 - 2020-02-18
This release includes several breaking changes.
See the [migration guide](https://github.com/stripe/stripe-android/blob/master/MIGRATING.md) for more details.

*This version of the SDK is not compliant with Google Play's Prominent Disclosure & Consent Requirements. The non-compliant code was unused and has been removed.*
*Please upgrade to version [14.4.0](https://github.com/stripe/stripe-android/blob/master/CHANGELOG.md#1440---2020-04-28) or greater.*

* [#2136](https://github.com/stripe/stripe-android/pull/2136) Update `com.google.android.material:material` to `1.1.0`
* [#2141](https://github.com/stripe/stripe-android/pull/2141) Fix crash when deleting a payment method in `PaymentMethodsActivity`
* [#2155](https://github.com/stripe/stripe-android/pull/2155) Fix parceling of `PaymentRelayStarter.Args`
* [#2156](https://github.com/stripe/stripe-android/pull/2156) Fix FPX bank order
* [#2163](https://github.com/stripe/stripe-android/pull/2163) Remove return type from `PaymentSession.init()`
* [#2165](https://github.com/stripe/stripe-android/pull/2165) Simplify `PaymentSession` state and lifecycle management
    * When instantiating a `PaymentSession()` with an `Activity`, it must now be a `ComponentActivity`
      (e.g. `AppCompatActivity` or `FragmentActivity`)
    * `PaymentSession#init()` no longer takes a `savedInstanceState` argument
    * Remove `PaymentSession#savePaymentSessionInstanceState()`
    * Remove `PaymentSession#onDestroy()`
* [#2173](https://github.com/stripe/stripe-android/pull/2173) Fix Mastercard display name
* [#2174](https://github.com/stripe/stripe-android/pull/2174) Add optional params to `CustomerSession.getPaymentMethods()`
    * See [List a Customer's PaymentMethods](https://stripe.com/docs/api/payment_methods/list) for more details
* [#2179](https://github.com/stripe/stripe-android/pull/2179) Fetch previously used `PaymentMethod` in `PaymentSession`
    * If `PaymentSessionConfig.shouldPrefetchCustomer == true`, when a
      new `PaymentSession` is started, fetch the customer's previously
      selected payment method, if it exists, and return via
      `PaymentSessionListener#onPaymentSessionDataChanged()`
* [#2180](https://github.com/stripe/stripe-android/pull/2180) Remove `PaymentSession.paymentSessionData`
* [#2185](https://github.com/stripe/stripe-android/pull/2185) Convert `Card.FundingType` to `CardFunding` enum
* [#2189](https://github.com/stripe/stripe-android/pull/2189) Cleanup `StripeException` subclasses
* [#2194](https://github.com/stripe/stripe-android/pull/2194) Upgrade 3DS2 SDK to `2.5.4`
    * Update `com.google.android.material:material` to `1.1.0`
    * Fix accessibility issues on 3DS2 challenge screen
    * Update 3DS2 styles for consistency
        * Create `BaseStripe3DS2TextInputLayout` that extends `Widget.MaterialComponents.TextInputLayout.OutlinedBox`
        * Create `Stripe3DS2TextInputLayout` that extends `BaseStripe3DS2TextInputLayout`
        * Apply `Stripe3DS2TextInputLayout` to `TextInputLayout`
        * Create `BaseStripe3DS2EditText` with parent `Widget.MaterialComponents.TextInputEditText.OutlinedBox`
        * Rename `Stripe3DS2EditTextTheme` to `Stripe3DS2EditText` and change its parent to `BaseStripe3DS2EditText`
        * Apply `Stripe3DS2EditText` to `TextInputEditText`
* [#2195](https://github.com/stripe/stripe-android/pull/2195) Upgrade kotlin coroutines to 1.3.3
* [#2196](https://github.com/stripe/stripe-android/pull/2196) Create `SourceTypeModel` sealed class
    * Move `SourceCardData` subclass to `SourceTypeModel.Card`
    * Move `SourceSepaDebitData` subclass to `SourceTypeModel.SepaDebit`
    * Change type of `Source#sourceTypeModel` to `SourceTypeModel?`

## 13.3.0 - 2020-05-15
* Update 3DS2 SDK to v2.3.7
* Update dependencies
* Add `advancedFraudSignalsEnabled` property
  * See [Advanced fraud detection](https://stripe.com/docs/disputes/prevention/advanced-fraud-detection) for more details
* Include sources

## 13.2.0 - 2020-02-03
*This version of the SDK is not compliant with Google Play's Prominent Disclosure & Consent Requirements. The non-compliant code was unused and has been removed.*
*Please upgrade to version [13.2.0](https://github.com/stripe/stripe-android/blob/master/CHANGELOG.md#1330---2020-05-15) or greater.*

* [#2112](https://github.com/stripe/stripe-android/pull/2112) Enable adding Mandate to confirm params
* [#2113](https://github.com/stripe/stripe-android/pull/2113) Enable requiring postal code in `CardInputWidget` and `CardMultilineWidget`
* [#2114](https://github.com/stripe/stripe-android/pull/2114) Fix bug in highlighting `StripeEditText` fields with errors

## 13.1.3 - 2020-01-27
*This version of the SDK is not compliant with Google Play's Prominent Disclosure & Consent Requirements. The non-compliant code was unused and has been removed.*
*Please upgrade to version [13.2.0](https://github.com/stripe/stripe-android/blob/master/CHANGELOG.md#1330---2020-05-15) or greater.*

* [#2105](https://github.com/stripe/stripe-android/pull/2105) Fix crash when confirming a Payment Intent or Setup Intent and an error is encountered

## 13.1.2 - 2020-01-23
*This version of the SDK is not compliant with Google Play's Prominent Disclosure & Consent Requirements. The non-compliant code was unused and has been removed.*
*Please upgrade to version [13.2.0](https://github.com/stripe/stripe-android/blob/master/CHANGELOG.md#1330---2020-05-15) or greater.*

* [#2093](https://github.com/stripe/stripe-android/pull/2093) Add `CardValidCallback` and add support in card forms
* [#2094](https://github.com/stripe/stripe-android/pull/2094) Make `StripeError` serializable

## 13.1.1 - 2020-01-22
*This version of the SDK is not compliant with Google Play's Prominent Disclosure & Consent Requirements. The non-compliant code was unused and has been removed.*
*Please upgrade to version [13.2.0](https://github.com/stripe/stripe-android/blob/master/CHANGELOG.md#1330---2020-05-15) or greater.*

* [#2074](https://github.com/stripe/stripe-android/pull/2074) Populate `isSelected` for selected `PaymentMethodsAdapter` item
* [#2076](https://github.com/stripe/stripe-android/pull/2076) Announce invalid fields when validating `CardInputWidget`
* [#2077](https://github.com/stripe/stripe-android/pull/2077) Add delete payment method accessibility action in `PaymentMethodsAdapter`
* [#2078](https://github.com/stripe/stripe-android/pull/2078) Make `StripeEditText` errors accessible 
* [#2082](https://github.com/stripe/stripe-android/pull/2082) Use ErrorMessageTranslator for AddPaymentMethodActivity errors
* [#2083](https://github.com/stripe/stripe-android/pull/2083) Add accessibility traversal rules on `AddPaymentMethodActivity`
* [#2084](https://github.com/stripe/stripe-android/pull/2084) Update `BankAccount` constructor to support all bank account token parameters
* [#2086](https://github.com/stripe/stripe-android/pull/2086) Add `id` and `status` fields to `BankAccount`
* [#2087](https://github.com/stripe/stripe-android/pull/2087) Use `BankAccountTokenParams` for bank account token creation
    * Create `Stripe#createBankAccountToken()` and `Stripe#createBankAccountTokenSynchronous()` that take a `BankAccountTokenParams` object
    * Deprecate `BankAccount` for token creation

## 13.1.0 - 2020-01-16
*This version of the SDK is not compliant with Google Play's Prominent Disclosure & Consent Requirements. The non-compliant code was unused and has been removed.*
*Please upgrade to version [13.2.0](https://github.com/stripe/stripe-android/blob/master/CHANGELOG.md#1330---2020-05-15) or greater.*

* [#2055](https://github.com/stripe/stripe-android/pull/2055) Fix styling of `CardInputWidget` and `CardMultilineWidget`
    * `com.google.android.material:material:1.1.0-rc01` breaks `TextInputLayout` styling;
      fix by explicitly setting a style that extends `Widget.Design.TextInputLayout`
* [#2056](https://github.com/stripe/stripe-android/pull/2056) Update `CardInputWidget`'s `EditText` size
    * Fix "Postal Code" field being partially cut off on some screens
* [#2066](https://github.com/stripe/stripe-android/pull/2066) Add support for uploading a file to Stripe
    * See `Stripe#createFile()` and `Stripe#createFileSynchronous()`
* [#2071](https://github.com/stripe/stripe-android/pull/2071) Fix accessibility issues on Payment Methods selection screen
    * Mark `View`s representing existing payment methods and add a new payment method action as focusable and clickable


## 13.0.0 - 2020-01-13
This release includes several breaking changes.
See the [migration guide](https://github.com/stripe/stripe-android/blob/master/MIGRATING.md) for more details.

*This version of the SDK is not compliant with Google Play's Prominent Disclosure & Consent Requirements. The non-compliant code was unused and has been removed.*
*Please upgrade to version [13.2.0](https://github.com/stripe/stripe-android/blob/master/CHANGELOG.md#1330---2020-05-15) or greater.*

* [#1950](https://github.com/stripe/stripe-android/pull/1950) Add idempotency key for `Stripe` API POST methods
     ```kotlin
    class MyActivity : AppCompatActivity() {

        private fun createPaymentMethod(
            params: PaymentMethodCreateParams,
            idempotencyKey: String?
        ) {
            stripe.createPaymentMethod(
                params = params,
                idempotencyKey = idempotencyKey,
                callback = object : ApiResultCallback<PaymentMethod> {
                    override fun onSuccess(result: PaymentMethod) {
                    }

                    override fun onError(e: Exception) {
                    }
                }
            )
        }
    }
    ```
* [#1993](https://github.com/stripe/stripe-android/pull/1993) Remove deprecated methods from `PaymentSession`
    * See the [Migration Guide](https://github.com/stripe/stripe-android/blob/master/MIGRATING.md) for more details
* [#1994](https://github.com/stripe/stripe-android/pull/1994) Enable postal code field in `CardInputWidget` by default
* [#1995](https://github.com/stripe/stripe-android/pull/1995) Enable Google Pay option in Basic Integration and Stripe Activities
    * PaymentSession
      ```kotlin
      PaymentSessionConfig.Builder()
          // other settings
          .setShouldShowGooglePay(true)
          .build()
      ```

    * PaymentMethodsActivity
      ```kotlin
      PaymentMethodsActivityStarter.Args.Builder()
          // other settings
          .setShouldShowGooglePay(true)
          .build()
      ```
* [#1996](https://github.com/stripe/stripe-android/pull/1996) Update postal code logic for `CardMultilineWidget`
    * Default to showing postal code (i.e. `shouldShowPostalCode = true`)
    * Postal code is now optional when displayed
    * Remove validation on postal code field
    * Change postal code field hint text to "Postal Code"
    * Remove `CardInputListener.onPostalCodeComplete()`
* [#1998](https://github.com/stripe/stripe-android/pull/1998) Use `CardBrand` enum to represent card brands
    * Change the type of `Card#brand` and `SourceCardData#brand` properties from `String?` to `CardBrand`
    * Remove `Card.CardBrand`
* [#1999](https://github.com/stripe/stripe-android/pull/1999) Remove deprecated `BroadcastReceiver` logic from `PaymentFlowActivity`
    * See the [Migration Guide](https://github.com/stripe/stripe-android/blob/master/MIGRATING.md) for more details
* [#2000](https://github.com/stripe/stripe-android/pull/2000) Pass `PaymentSessionConfig` instance to `PaymentSession` constructor
* [#2002](https://github.com/stripe/stripe-android/pull/2002) Fix regression in `CardInputWidget` styling
    To customize the individual `EditText` fields of `CardInputWidget`, define a `Stripe.CardInputWidget.EditText` style
    that extends `Stripe.Base.CardInputWidget.EditText`. For example,
    ```xml
    <style name="Stripe.CardInputWidget.EditText" parent="Stripe.Base.CardInputWidget.EditText">
        <item name="android:textSize">22sp</item>
        <item name="android:textColor">@android:color/holo_blue_light</item>
        <item name="android:textColorHint">@android:color/holo_orange_light</item>
    </style>
    ```
* [#2003](https://github.com/stripe/stripe-android/pull/2003) Add support for authenticating a `Source` via in-app WebView
    ```kotlin
    class MyActivity : AppCompatActivity() {
        private fun authenticateSource(source: Source) {
            stripe.authenticateSource(this, source)
        }

        override fun onActivityResult(requestCode: Int, resultCode: Int, data: Intent?) {
            super.onActivityResult(requestCode, resultCode, data)

            if (data != null && stripe.isAuthenticateSourceResult(requestCode, data)) {
                stripe.onAuthenticateSourceResult(
                    data,
                    object : ApiResultCallback<Source> {
                        override fun onSuccess(result: Source) {
                        }

                        override fun onError(e: Exception) {
                        }
                    }
                )
            }
        }
    }
    ```
* [#2006](https://github.com/stripe/stripe-android/pull/2006) Create `TokenizationMethod` enum
    * Change the type of `Card#tokenizationMethod` and `SourceCardData#tokenizationMethod` from `String?` to `TokenizationMethod?`
* [#2013](https://github.com/stripe/stripe-android/pull/2013) Populate shipping address country from pre-populated shipping info
* [#2015](https://github.com/stripe/stripe-android/pull/2015) Update `PaymentSessionConfig`'s default `BillingAddressFields` to `PostalCode`
* [#2020](https://github.com/stripe/stripe-android/pull/2020) Change `PaymentMethod.type` from `String?` to `PaymentMethod.Type?`
* [#2028](https://github.com/stripe/stripe-android/pull/2028) Update `SourceParams` fields
    * Update `setOwner()` to take `OwnerParams` instead of `Map`
    * Remove `setRedirect()`, use `setReturnUrl()` instead
    * Update some setters to take null values, simplifying usage
    * Update comments
* [#2029](https://github.com/stripe/stripe-android/pull/2029) Update `CardInputWidget` to use `TextInputLayout`
    * Make `StripeEditText` extend `TextInputEditText`
* [#2038](https://github.com/stripe/stripe-android/pull/2038) Update `CardInputWidget` to focus on first error field when validating
* [#2039](https://github.com/stripe/stripe-android/pull/2039) Add support for creating a person token
    * Add `Stripe#createPersonToken()` and `Stripe#createPersonTokenSynchronous()`
* [#2040](https://github.com/stripe/stripe-android/pull/2040) Add support for CVC recollection in PaymentIntents
    * Update `ConfirmPaymentIntentParams.createWithPaymentMethodId()` with optional `PaymentMethodOptionsParams?` argument
* [#2042](https://github.com/stripe/stripe-android/pull/2042) Create `AccountParams.BusinessTypeParams`
    * `BusinessTypeParams.Company` and `BusinessTypeParams.Individual` model the parameters for creating a
      [company](https://stripe.com/docs/api/tokens/create_account#create_account_token-account-company) or
      [individual](https://stripe.com/docs/api/tokens/create_account#create_account_token-account-individual)
      [account token](https://stripe.com/docs/api/tokens/create_account).
      Use these instead of creating raw maps representing the data.
    * `AccountParams.createAccountParams()` is now deprecated. Use the appropriate `AccountParams.create()` method.

## 12.9.0 - 2020-05-15
* Update 3DS2 SDK to v2.3.7
* Update dependencies
* Add `advancedFraudSignalsEnabled` property
  * See [Advanced fraud detection](https://stripe.com/docs/disputes/prevention/advanced-fraud-detection) for more details
* Include sources

## 12.8.2 - 2019-12-20
*This version of the SDK is not compliant with Google Play's Prominent Disclosure & Consent Requirements. The non-compliant code was unused and has been removed.*
*Please upgrade to version [12.9.0](https://github.com/stripe/stripe-android/blob/master/CHANGELOG.md#1290---2020-05-15) or greater.*

* [#1974](https://github.com/stripe/stripe-android/pull/1974) Add `PaymentSessionConfig#shouldPrefetchCustomer`
    * Mark `PaymentSessionConfig#init()` with `shouldPrefetchCustomer` argument as deprecated
* [#1980](https://github.com/stripe/stripe-android/pull/1980) Don't show a `Dialog` in `StripeActivity` if `isFinishing()`
* [#1989](https://github.com/stripe/stripe-android/pull/1989) Create `CardBrand` enum
* [#1990](https://github.com/stripe/stripe-android/pull/1990) Relax validation of UK postal codes

## 12.8.1 - 2019-12-18
*This version of the SDK is not compliant with Google Play's Prominent Disclosure & Consent Requirements. The non-compliant code was unused and has been removed.*
*Please upgrade to version [12.9.0](https://github.com/stripe/stripe-android/blob/master/CHANGELOG.md#1290---2020-05-15) or greater.*

* [#1968](https://github.com/stripe/stripe-android/pull/1968) Upgrade 3DS2 SDK to `2.2.7`
    * Downgrade to `com.google.android.material:material:1.0.0`

## 12.8.0 - 2019-12-17
*This version of the SDK is not compliant with Google Play's Prominent Disclosure & Consent Requirements. The non-compliant code was unused and has been removed.*
*Please upgrade to version [12.9.0](https://github.com/stripe/stripe-android/blob/master/CHANGELOG.md#1290---2020-05-15) or greater.*

* [#1947](https://github.com/stripe/stripe-android/pull/1947) Allow setting of window flags on Stripe Activities
    * Basic Integration
      ```
      PaymentSessionConfig.Builder()
          .setWindowFlags(WindowManager.LayoutParams.FLAG_SECURE)
          .build()
      ```

    * Custom Integration
      ```
      AddPaymentMethodActivityStarter.Args.Builder()
          .setWindowFlags(WindowManager.LayoutParams.FLAG_SECURE)
          .build()
      ```
* [#1956](https://github.com/stripe/stripe-android/pull/1956) Add support for configuring billing address fields on `AddPaymentMethodActivity`
    * Basic Integration
      ```
      PaymentSessionConfig.Builder()
          .setBillingAddressFields(BillingAddressFields.Full)
          .build()
      ```

    * Custom Integration
      ```
      AddPaymentMethodActivityStarter.Args.Builder()
          .setBillingAddressFields(BillingAddressFields.Full)
          .build()
      ```
* [#1957](https://github.com/stripe/stripe-android/pull/1957) Enable `PaymentSessionConfig.ShippingInformationValidator` and `PaymentSessionConfig.ShippingMethodsFactory`
* [#1958](https://github.com/stripe/stripe-android/pull/1958) Add validation for PaymentIntent and SetupIntent client secrets
* [#1959](https://github.com/stripe/stripe-android/pull/1959) Upgrade 3DS2 SDK to `2.2.6`

## 12.7.0 - 2019-12-16
*This version of the SDK is not compliant with Google Play's Prominent Disclosure & Consent Requirements. The non-compliant code was unused and has been removed.*
*Please upgrade to version [12.9.0](https://github.com/stripe/stripe-android/blob/master/CHANGELOG.md#1290---2020-05-15) or greater.*

* [#1915](https://github.com/stripe/stripe-android/pull/1915) Update API version to [2019-12-03](https://stripe.com/docs/upgrades#2019-12-03)
* [#1928](https://github.com/stripe/stripe-android/pull/1928) Make Payment Method `Wallet` a sealed class
* [#1930](https://github.com/stripe/stripe-android/pull/1930) Update text size for `CardInputWidget` fields
* [#1939](https://github.com/stripe/stripe-android/pull/1939) Update Android Gradle Plugin to `3.5.3`
* [#1946](https://github.com/stripe/stripe-android/pull/1946) Upgrade 3DS2 SDK to `2.2.5`
    * Upgrade to `com.google.android.material:material:1.2.0-alpha2`
* [#1949](https://github.com/stripe/stripe-android/pull/1949) Catch `NullPointerException` when calling `StripeEditText.setHint()`.
  This is a workaround for a [known issue on some Samsung devices](https://issuetracker.google.com/issues/37127697).
* [#1951](https://github.com/stripe/stripe-android/pull/1951) Expose ability to enable postal code on `CardInputWidget`
    * Enable via layout
      ```
        <com.stripe.android.view.CardInputWidget
            android:id="@+id/card_input_widget"
            android:layout_width="match_parent"
            android:layout_height="wrap_content"
            app:shouldShowPostalCode="true" />
      ```
    * Enable via code
      * Java: `cardInputWidget.setPostalCodeEnabled(true)`
      * Kotlin: `cardInputWidget.postalCodeEnabled = true`

## 12.6.1 - 2019-12-02
*This version of the SDK is not compliant with Google Play's Prominent Disclosure & Consent Requirements. The non-compliant code was unused and has been removed.*
*Please upgrade to version [12.9.0](https://github.com/stripe/stripe-android/blob/master/CHANGELOG.md#1290---2020-05-15) or greater.*

* [#1897](https://github.com/stripe/stripe-android/pull/1897) Upgrade 3DS2 SDK to `2.2.4`
    * Fix crash when using Instant App

## 12.6.0 - 2019-11-27
*This version of the SDK is not compliant with Google Play's Prominent Disclosure & Consent Requirements. The non-compliant code was unused and has been removed.*
*Please upgrade to version [12.9.0](https://github.com/stripe/stripe-android/blob/master/CHANGELOG.md#1290---2020-05-15) or greater.*

* [#1859](https://github.com/stripe/stripe-android/pull/1859) Create `GooglePayJsonFactory`, a factory for generating Google Pay JSON request objects
* [#1860](https://github.com/stripe/stripe-android/pull/1860) Namespace drawables with `stripe_` prefix
* [#1861](https://github.com/stripe/stripe-android/pull/1861) Create `GooglePayResult` to parse and model Google Pay Payment Data response
* [#1863](https://github.com/stripe/stripe-android/pull/1863) Complete migration of SDK code to Kotlin 🎉
* [#1864](https://github.com/stripe/stripe-android/pull/1864) Make Klarna Source creation methods public and create example
    * See `SourceParams.createKlarna()`
* [#1865](https://github.com/stripe/stripe-android/pull/1865) Make all model classes implement `Parcelable`
* [#1871](https://github.com/stripe/stripe-android/pull/1871) Simplify configuration of example app
    * Example app can be configured via `$HOME/.gradle/gradle.properties` instead of `Settings.kt` 
      ```
      STRIPE_EXAMPLE_BACKEND_URL=https://hidden-beach-12345.herokuapp.com/
      STRIPE_EXAMPLE_PUBLISHABLE_KEY=pk_test_12345
      STRIPE_ACCOUNT_ID=
      ```
* [#1883](https://github.com/stripe/stripe-android/pull/1883) Enable `PaymentSessionConfig.ShippingInformationValidator` and `PaymentSessionConfig.ShippingMethodsFactory`
    * See the [Migration Guide](https://github.com/stripe/stripe-android/blob/master/MIGRATING.md) for an example of how to use the new interfaces
* [#1884](https://github.com/stripe/stripe-android/pull/1884) Mark `PaymentFlowExtras` as deprecated
* [#1885](https://github.com/stripe/stripe-android/pull/1885) Create `Stripe#retrieveSource()` for asynchronous `Source` retrieval
* [#1890](https://github.com/stripe/stripe-android/pull/1890) Upgrade 3DS2 SDK to 2.2.3
    * Fix crash when using Instant App

## 12.5.0 - 2019-11-21
*This version of the SDK is not compliant with Google Play's Prominent Disclosure & Consent Requirements. The non-compliant code was unused and has been removed.*
*Please upgrade to version [12.9.0](https://github.com/stripe/stripe-android/blob/master/CHANGELOG.md#1290---2020-05-15) or greater.*

* [#1836](https://github.com/stripe/stripe-android/pull/1836) Add support for [statement_descriptor](https://stripe.com/docs/api/sources/object#source_object-statement_descriptor) field to `Source` model via `Source#statementDescriptor`
* [#1837](https://github.com/stripe/stripe-android/pull/1837) Add support for [source_order](https://stripe.com/docs/api/sources/create#create_source-source_order) param via `SourceOrderParams`
* [#1839](https://github.com/stripe/stripe-android/pull/1839) Add support for [source_order](https://stripe.com/docs/api/sources/object#source_object-source_order) field to `Source` model via `Source#sourceOrder`
* [#1842](https://github.com/stripe/stripe-android/pull/1842) Add `PaymentSessionConfig.Builder.setAllowedShippingCountryCodes()`. Used to specify an allowed set of countries when collecting the customer's shipping address via `PaymentSession`.
    ```kotlin
    // Example
    PaymentSessionConfig.Builder()
        // only allowed US and Canada shipping addresses
        .setAllowedShippingCountryCodes(setOf("US", "CA"))
        .build()
    ```
* [#1845](https://github.com/stripe/stripe-android/pull/1845) Fix country code validation in `PaymentFlowActivity`'s shipping information screen
    * Require that the customer submits a country that exists in the autocomplete dropdown
    * Show error UI when the submitted country fails validation
* [#1857](https://github.com/stripe/stripe-android/pull/1857) Fix crash related to Kotlin Coroutines
    * Downgrade `kotlinx-coroutines` from `1.3.2` to `1.3.0`
    * Add Proguard rules

## 12.4.0 - 2019-11-13
*This version of the SDK is not compliant with Google Play's Prominent Disclosure & Consent Requirements. The non-compliant code was unused and has been removed.*
*Please upgrade to version [12.9.0](https://github.com/stripe/stripe-android/blob/master/CHANGELOG.md#1290---2020-05-15) or greater.*

* [#1792](https://github.com/stripe/stripe-android/pull/1792) Remove default selection of a Payment Method from `PaymentMethodsActivity`
* [#1797](https://github.com/stripe/stripe-android/pull/1797) Document `StripeDefaultTheme` style
* [#1799](https://github.com/stripe/stripe-android/pull/1799) Document `Stripe3DS2Theme` and related styles
* [#1809](https://github.com/stripe/stripe-android/pull/1809) Update to Gradle 6.0
* [#1810](https://github.com/stripe/stripe-android/pull/1810) Update API version to [2019-11-05](https://stripe.com/docs/upgrades#2019-11-05)
* [#1812](https://github.com/stripe/stripe-android/pull/1812) Upgrade 3DS2 SDK to 2.2.2
* [#1813](https://github.com/stripe/stripe-android/pull/1813) Don't select a new PaymentMethod after deleting one in `PaymentMethodsActivity`
* [#1820](https://github.com/stripe/stripe-android/pull/1820) Update `PaymentMethodsActivity` result and `PaymentSession.handlePaymentData()` logic
    * `PaymentMethodsActivity` returns result code of `Activity.RESULT_OK` when the user selected a Payment Method
    * `PaymentMethodsActivity` returns result code of `Activity.RESULT_CANCELED` when the user taps back via the toolbar or device back button
    * `PaymentSession#handlePaymentData()` now calls `PaymentSessionListener#onPaymentSessionDataChanged()` for any result from `PaymentMethodsActivity`

## 12.3.0 - 2019-11-05
*This version of the SDK is not compliant with Google Play's Prominent Disclosure & Consent Requirements. The non-compliant code was unused and has been removed.*
*Please upgrade to version [12.9.0](https://github.com/stripe/stripe-android/blob/master/CHANGELOG.md#1290---2020-05-15) or greater.*

* [#1775](https://github.com/stripe/stripe-android/pull/1775) Add support for idempotency key on Stripe Token API requests
* [#1777](https://github.com/stripe/stripe-android/pull/1777) Make `Card` implement `Parcelable`
* [#1781](https://github.com/stripe/stripe-android/pull/1781) Mark `Stripe#createToken()` as `@Deprecated`; replace with `Stripe#createCardToken()`
* [#1782](https://github.com/stripe/stripe-android/pull/1782) Mark `Stripe#authenticatePayment()` and `Stripe#authenticateSetup()` as `@Deprecated`; replace with `Stripe#handleNextActionForPayment()` and `Stripe#handleNextActionForSetupIntent()`, respectively
* [#1784](https://github.com/stripe/stripe-android/pull/1784) Update API version to [2019-10-17](https://stripe.com/docs/upgrades#2019-10-17)
* [#1787](https://github.com/stripe/stripe-android/pull/1787) Fix `CardNumberEditText` performance
* [#1788](https://github.com/stripe/stripe-android/pull/1788) Fix `ExpiryDateEditText` performance

## 12.2.0 - 2019-10-31
*This version of the SDK is not compliant with Google Play's Prominent Disclosure & Consent Requirements. The non-compliant code was unused and has been removed.*
*Please upgrade to version [12.9.0](https://github.com/stripe/stripe-android/blob/master/CHANGELOG.md#1290---2020-05-15) or greater.*

* [#1745](https://github.com/stripe/stripe-android/pull/1745) Make `StripeEditText` public
* [#1746](https://github.com/stripe/stripe-android/pull/1746) Make `FpxBank` enum public
* [#1748](https://github.com/stripe/stripe-android/pull/1748) Update FPX bank list with offline status
* [#1755](https://github.com/stripe/stripe-android/pull/1755) Annotate `Stripe` methods with `@UiThread` or `@WorkerThread`
* [#1758](https://github.com/stripe/stripe-android/pull/1758) Refactor `CustomerSession.setCustomerShippingInformation()`
* [#1764](https://github.com/stripe/stripe-android/pull/1764) Add support for Javascript confirm dialogs in 3DS1 payment authentication WebView
* [#1765](https://github.com/stripe/stripe-android/pull/1765) Fix rotation issues with shipping info and shipping method selection screens

## 12.1.0 - 2019-10-22
*This version of the SDK is not compliant with Google Play's Prominent Disclosure & Consent Requirements. The non-compliant code was unused and has been removed.*
*Please upgrade to version [12.9.0](https://github.com/stripe/stripe-android/blob/master/CHANGELOG.md#1290---2020-05-15) or greater.*

* [#1738](https://github.com/stripe/stripe-android/pull/1738) Enable specifying Payment Method type to use in UI components

## 12.0.1 - 2019-10-21
*This version of the SDK is not compliant with Google Play's Prominent Disclosure & Consent Requirements. The non-compliant code was unused and has been removed.*
*Please upgrade to version [12.9.0](https://github.com/stripe/stripe-android/blob/master/CHANGELOG.md#1290---2020-05-15) or greater.*

* [#1721](https://github.com/stripe/stripe-android/pull/1721) Properly cleanup and destroy `PaymentAuthWebView`
* [#1722](https://github.com/stripe/stripe-android/pull/1722) Fix crash in 3DS2 challenge screen when airplane mode is enabled
* [#1731](https://github.com/stripe/stripe-android/pull/1731) Create `ConfirmSetupIntentParams.createWithoutPaymentMethod()`

## 12.0.0 - 2019-10-16
*This version of the SDK is not compliant with Google Play's Prominent Disclosure & Consent Requirements. The non-compliant code was unused and has been removed.*
*Please upgrade to version [12.9.0](https://github.com/stripe/stripe-android/blob/master/CHANGELOG.md#1290---2020-05-15) or greater.*

* [#1699](https://github.com/stripe/stripe-android/pull/1699) Remove deprecated methods
    * Replace `Stripe#createTokenSynchronous(Card)` with `Stripe#createCardTokenSynchronous(Card)`
    * Replace `Card#getCVC()` with `Card#getCvc()`
    * Remove `AddPaymentMethodActivity#EXTRA_NEW_PAYMENT_METHOD`, use `AddPaymentMethodActivityStarter.Result.fromIntent()` instead
    * Create overloaded `ShippingMethod` constructor with optional `detail` argument
* [#1701](https://github.com/stripe/stripe-android/pull/1701) Payment Intent API requests (i.e. requests to `/v1/payment_intents`) now return localized error messages
* [#1706](https://github.com/stripe/stripe-android/pull/1706) Add `Card#toPaymentMethodsParams()` to create a `PaymentMethodCreateParams` instance that includes both card and billing details

## 11.3.0 - 2020-05-15
* Update 3DS2 SDK to v2.3.7
* Update dependencies
* Add `advancedFraudSignalsEnabled` property
  * See [Advanced fraud detection](https://stripe.com/docs/disputes/prevention/advanced-fraud-detection) for more details
* Include sources

## 11.2.2 - 2019-10-11
*This version of the SDK is not compliant with Google Play's Prominent Disclosure & Consent Requirements. The non-compliant code was unused and has been removed.*
*Please upgrade to version [11.3.0](https://github.com/stripe/stripe-android/blob/master/CHANGELOG.md#1130---2020-05-15) or greater.*

* [#1686](https://github.com/stripe/stripe-android/pull/1686) Fix native crash on some devices in 3DS1 payment authentication WebView
* [#1690](https://github.com/stripe/stripe-android/pull/1690) Bump API version to `2019-10-08`
* [#1693](https://github.com/stripe/stripe-android/pull/1693) Add support for SEPA Debit in PaymentMethod

## 11.2.1 - 2019-10-11
*This version of the SDK is not compliant with Google Play's Prominent Disclosure & Consent Requirements. The non-compliant code was unused and has been removed.*
*Please upgrade to version [11.3.0](https://github.com/stripe/stripe-android/blob/master/CHANGELOG.md#1130---2020-05-15) or greater.*

* [#1677](https://github.com/stripe/stripe-android/pull/1677) Add logging to PaymentAuthWebViewActivity

## 11.2.0 - 2019-10-07
*This version of the SDK is not compliant with Google Play's Prominent Disclosure & Consent Requirements. The non-compliant code was unused and has been removed.*
*Please upgrade to version [11.3.0](https://github.com/stripe/stripe-android/blob/master/CHANGELOG.md#1130---2020-05-15) or greater.*

* [#1616](https://github.com/stripe/stripe-android/pull/1616) Make `AddPaymentMethodActivityStarter.Result.fromIntent()` public
* [#1619](https://github.com/stripe/stripe-android/pull/1619) Add `CardMultilineWidget#getPaymentMethodBillingDetailsBuilder()`
* [#1643](https://github.com/stripe/stripe-android/pull/1643) Create `Stripe.createCardTokenSynchronous()`
* [#1647](https://github.com/stripe/stripe-android/pull/1647) Add `StripeDefault3DS2Theme` for 3DS2 customization via themes
* [#1652](https://github.com/stripe/stripe-android/pull/1652) In `PaymentMethodsActivity`, select a new Payment Method if the previously selected one was deleted
* [#1658](https://github.com/stripe/stripe-android/pull/1658) Add `stripe_` prefix to Stripe resources
* [#1664](https://github.com/stripe/stripe-android/pull/1664) Upgrade AGP to 3.5.1
* [#1666](https://github.com/stripe/stripe-android/pull/1666) Add logging support
    ```kotlin
    // Example
    val enableLogging: Boolean = true
    val stripe: Stripe = Stripe(this, "pk_test_demo", enableLogging = enableLogging)
    stripe.confirmPayment(this, confirmPaymentIntentParams)
    
    // View logs using
    // $ adb logcat -s StripeSdk
    ```
* [#1667](https://github.com/stripe/stripe-android/pull/1667) Add support for SEPA Debit Payment Methods
    ```kotlin
    // Example
    PaymentMethodCreateParams.create(
        PaymentMethodCreateParams.SepaDebit.Builder()
            .setIban("__iban__")
            .build()
    )
    ```
* [#1668](https://github.com/stripe/stripe-android/pull/1668) Update Google Pay integration example in example app
* [#1669](https://github.com/stripe/stripe-android/pull/1669) Update 3DS2 SDK to 2.1.3
    * Prevent challenge screen's cancel button from being clicked more than once

## 11.1.4 - 2019-09-24
*This version of the SDK is not compliant with Google Play's Prominent Disclosure & Consent Requirements. The non-compliant code was unused and has been removed.*
*Please upgrade to version [11.3.0](https://github.com/stripe/stripe-android/blob/master/CHANGELOG.md#1130---2020-05-15) or greater.*

* [#1603](https://github.com/stripe/stripe-android/pull/1603) Update ProGuard rules for BouncyCastle
* [#1608](https://github.com/stripe/stripe-android/pull/1608) Update ProGuard rules for Material Components

## 11.1.3 - 2019-09-18
*This version of the SDK is not compliant with Google Play's Prominent Disclosure & Consent Requirements. The non-compliant code was unused and has been removed.*
*Please upgrade to version [11.3.0](https://github.com/stripe/stripe-android/blob/master/CHANGELOG.md#1130---2020-05-15) or greater.*

* [#1582](https://github.com/stripe/stripe-android/pull/1582) Update 3DS2 SDK to 2.0.5
    * Add translations for `ko`, `nn`, `ru`, and `tr`
* [#1583](https://github.com/stripe/stripe-android/pull/1583) Create `AddPaymentMethodActivityStarter.Result`
    * Mark `AddPaymentMethodActivity.EXTRA_NEW_PAYMENT_METHOD` as `@Deprecated`. Use `AddPaymentMethodActivityStarter.Result` instead.
    ```kotlin
    // Example

    // before
    val paymentMethod: PaymentMethod? = data.getParcelableExtra(EXTRA_NEW_PAYMENT_METHOD)

    // after
    val result: AddPaymentMethodActivityStarter.Result =
        AddPaymentMethodActivityStarter.Result.fromIntent(data)
    val paymentMethod: PaymentMethod? = result?.paymentMethod
    ```    
* [#1587](https://github.com/stripe/stripe-android/pull/1587) Fix logic for entering 3DS2 challenge flow

## 11.1.2 - 2019-09-18
*This version of the SDK is not compliant with Google Play's Prominent Disclosure & Consent Requirements. The non-compliant code was unused and has been removed.*
*Please upgrade to version [11.3.0](https://github.com/stripe/stripe-android/blob/master/CHANGELOG.md#1130---2020-05-15) or greater.*

* [#1581](https://github.com/stripe/stripe-android/pull/1581) Fix WebView issues in API 21 and 22

## 11.1.1 - 2019-09-17
*This version of the SDK is not compliant with Google Play's Prominent Disclosure & Consent Requirements. The non-compliant code was unused and has been removed.*
*Please upgrade to version [11.3.0](https://github.com/stripe/stripe-android/blob/master/CHANGELOG.md#1130---2020-05-15) or greater.*

* [#1578](https://github.com/stripe/stripe-android/pull/1578) Disable dokka in `:stripe` to fix release process

## 11.1.0 - 2019-09-17
*This version of the SDK is not compliant with Google Play's Prominent Disclosure & Consent Requirements. The non-compliant code was unused and has been removed.*
*Please upgrade to version [11.3.0](https://github.com/stripe/stripe-android/blob/master/CHANGELOG.md#1130---2020-05-15) or greater.*

* [#1545](https://github.com/stripe/stripe-android/pull/1545) Add Connect Account Id support to `GooglePayConfig`
* [#1560](https://github.com/stripe/stripe-android/pull/1560) Add swipe-to-delete gesture on added Payment Methods in `PaymentMethodsActivity`
* [#1560](https://github.com/stripe/stripe-android/pull/1560) Fix `HandlerThread` leak in `PaymentController.ChallengeFlowStarterImpl`
* [#1561](https://github.com/stripe/stripe-android/pull/1561) Move `CardMultilineWidget` focus to first error field on error
* [#1572](https://github.com/stripe/stripe-android/pull/1572) Update 3DS2 SDK to 2.0.4
* [#1574](https://github.com/stripe/stripe-android/pull/1574) Fix `HandlerThread` leak in `StripeFireAndForgetRequestExecutor`
* [#1577](https://github.com/stripe/stripe-android/pull/1577) Fix `ShippingMethodView` height

## 11.0.5 - 2019-09-13
*This version of the SDK is not compliant with Google Play's Prominent Disclosure & Consent Requirements. The non-compliant code was unused and has been removed.*
*Please upgrade to version [11.3.0](https://github.com/stripe/stripe-android/blob/master/CHANGELOG.md#1130---2020-05-15) or greater.*

* [#1538](https://github.com/stripe/stripe-android/pull/1538) Update `PaymentAuthWebView` to fix issues

## 11.0.4 - 2019-09-13
*This version of the SDK is not compliant with Google Play's Prominent Disclosure & Consent Requirements. The non-compliant code was unused and has been removed.*
*Please upgrade to version [11.3.0](https://github.com/stripe/stripe-android/blob/master/CHANGELOG.md#1130---2020-05-15) or greater.*

* [#1533](https://github.com/stripe/stripe-android/pull/1533) Update 3DS2 SDK to 2.0.3
* [#1534](https://github.com/stripe/stripe-android/pull/1534) Add ability to select checked item in `PaymentMethodsActivity`
* [#1537](https://github.com/stripe/stripe-android/pull/1537) Fix out-of-band web payment authentication

## 11.0.3 - 2019-09-12
*This version of the SDK is not compliant with Google Play's Prominent Disclosure & Consent Requirements. The non-compliant code was unused and has been removed.*
*Please upgrade to version [11.3.0](https://github.com/stripe/stripe-android/blob/master/CHANGELOG.md#1130---2020-05-15) or greater.*

* [#1530](https://github.com/stripe/stripe-android/pull/1530) Finish `PaymentAuthWebViewActivity` after returning from bank app

## 11.0.2 - 2019-09-12
*This version of the SDK is not compliant with Google Play's Prominent Disclosure & Consent Requirements. The non-compliant code was unused and has been removed.*
*Please upgrade to version [11.3.0](https://github.com/stripe/stripe-android/blob/master/CHANGELOG.md#1130---2020-05-15) or greater.*

* [#1527](https://github.com/stripe/stripe-android/pull/1527) Support `"intent://"` URIs in payment auth WebView

## 11.0.1 - 2019-09-11
*This version of the SDK is not compliant with Google Play's Prominent Disclosure & Consent Requirements. The non-compliant code was unused and has been removed.*
*Please upgrade to version [11.3.0](https://github.com/stripe/stripe-android/blob/master/CHANGELOG.md#1130---2020-05-15) or greater.*

* [#1518](https://github.com/stripe/stripe-android/pull/1518) Fix crash when payment authentication is started from Fragment and user taps back twice
* [#1523](https://github.com/stripe/stripe-android/pull/1523) Correctly handle deep-links in the in-app payment authentication WebView
* [#1524](https://github.com/stripe/stripe-android/pull/1524) Update 3DS2 SDK to 2.0.2
    * Fix issue with 3DS2 encryption and older BouncyCastle versions

## 11.0.0 - 2019-09-10
*This version of the SDK is not compliant with Google Play's Prominent Disclosure & Consent Requirements. The non-compliant code was unused and has been removed.*
*Please upgrade to version [11.3.0](https://github.com/stripe/stripe-android/blob/master/CHANGELOG.md#1130---2020-05-15) or greater.*

* [#1474](https://github.com/stripe/stripe-android/pull/1474) Fix darkmode issue with "Add an Address" form's Country selection dropdown
* [#1475](https://github.com/stripe/stripe-android/pull/1475) Hide keyboard after submitting "Add an Address" form in standard integration
* [#1478](https://github.com/stripe/stripe-android/pull/1478) Migrate to AndroidX
* [#1479](https://github.com/stripe/stripe-android/pull/1479) Persist `PaymentConfiguration` to `SharedPreferences`
* [#1480](https://github.com/stripe/stripe-android/pull/1480) Make `Source` immutable
* [#1481](https://github.com/stripe/stripe-android/pull/1481) Remove `@Deprecated` methods from `StripeIntent` models
    * Remove `PaymentIntent#getSource()`; use `PaymentIntent#getPaymentMethodId()`
    * Remove `SetupIntent#getCustomerId()`
    * Remove `SourceCallback`; use `ApiResultCallback<Source>`
    * Remove `TokenCallback`; use `ApiResultCallback<Token>`
* [#1485](https://github.com/stripe/stripe-android/pull/1485) Update 3DS2 SDK to 2.0.1
* [#1494](https://github.com/stripe/stripe-android/pull/1494) Update `PaymentMethodsActivity` UX
* [#1495](https://github.com/stripe/stripe-android/pull/1495) Remove `@Deprecated` fields and methods from `PaymentMethodsActivity`
* [#1497](https://github.com/stripe/stripe-android/pull/1497) Remove `Stripe` methods that accept a publishable key
* [#1506](https://github.com/stripe/stripe-android/pull/1506) Remove `Stripe#createToken()` with `Executor` argument
* [#1514](https://github.com/stripe/stripe-android/pull/1514) Bump API version to `2019-09-09`

## 10.5.0 - 2020-05-15
* Update 3DS2 SDK to v1.3.1
* Update dependencies
* Add `advancedFraudSignalsEnabled` property
  * See [Advanced fraud detection](https://stripe.com/docs/disputes/prevention/advanced-fraud-detection) for more details
* Include sources

## 10.4.6 - 2019-10-14
*This version of the SDK is not compliant with Google Play's Prominent Disclosure & Consent Requirements. The non-compliant code was unused and has been removed.*
*Please upgrade to version [10.5.0](https://github.com/stripe/stripe-android/blob/master/CHANGELOG.md#1050---2020-05-15) or greater.*

* Apply hot-fixes from 11.x
    * Update BouncyCastle Proguard rules.
      Keep only the BouncyCastle provider classes.
    * Hide progress bar in `onPageFinished()` instead of
      `onPageCommitVisible()` to avoid potential crash
      on some devices.

## 10.4.5 - 2019-09-16
*This version of the SDK is not compliant with Google Play's Prominent Disclosure & Consent Requirements. The non-compliant code was unused and has been removed.*
*Please upgrade to version [10.5.0](https://github.com/stripe/stripe-android/blob/master/CHANGELOG.md#1050---2020-05-15) or greater.*

* Apply hot-fixes from 11.x
    * Enable DOM storage in `PaymentAuthWebView` to fix crash

## 10.4.4 - 2019-09-13
*This version of the SDK is not compliant with Google Play's Prominent Disclosure & Consent Requirements. The non-compliant code was unused and has been removed.*
*Please upgrade to version [10.5.0](https://github.com/stripe/stripe-android/blob/master/CHANGELOG.md#1050---2020-05-15) or greater.*

* Apply hot-fixes from 11.x

## 10.4.3 - 2019-09-04
* [#1471](https://github.com/stripe/stripe-android/pull/1471) Fix issue with `CardUtils` visibility

## 10.4.2 - 2019-08-30
*This version of the SDK is not compliant with Google Play's Prominent Disclosure & Consent Requirements. The non-compliant code was unused and has been removed.*
*Please upgrade to version [10.5.0](https://github.com/stripe/stripe-android/blob/master/CHANGELOG.md#1050---2020-05-15) or greater.*

* [#1461](https://github.com/stripe/stripe-android/pull/1461) Fix crash in `PaymentAuthWebView`
* [#1462](https://github.com/stripe/stripe-android/pull/1462) Animate selections in `PaymentMethodsActivity`

## 10.4.1 - 2019-08-30
*This version of the SDK is not compliant with Google Play's Prominent Disclosure & Consent Requirements. The non-compliant code was unused and has been removed.*
*Please upgrade to version [10.5.0](https://github.com/stripe/stripe-android/blob/master/CHANGELOG.md#1050---2020-05-15) or greater.*

* [#1457](https://github.com/stripe/stripe-android/pull/1457) Fix crash in "Add an Address" screen when value for Country is empty

## 10.4.0 - 2019-08-29
*This version of the SDK is not compliant with Google Play's Prominent Disclosure & Consent Requirements. The non-compliant code was unused and has been removed.*
*Please upgrade to version [10.5.0](https://github.com/stripe/stripe-android/blob/master/CHANGELOG.md#1050---2020-05-15) or greater.*

* [#1421](https://github.com/stripe/stripe-android/pull/1421) Create `PaymentMethodsActivityStarter.Result` to retrieve result of `PaymentMethodsActivity`
* [#1427](https://github.com/stripe/stripe-android/pull/1427) Mark `Stripe` methods that accept a publishable key as deprecated
    ```
    // Example

    // before
    val stripe = Stripe(context)
    stripe.createPaymentMethodSynchronous(params, "pk_test_demo123")

    // after
    val stripe = Stripe(context, "pk_test_demo123")
    stripe.createPaymentMethodSynchronous(params)
    ```
* [#1428](https://github.com/stripe/stripe-android/pull/1428) Guard against opaque URIs in `PaymentAuthWebViewClient`
* [#1433](https://github.com/stripe/stripe-android/pull/1433) Add `setCardHint()` to `CardInputWidget` and `CardMultilineWidget`
* [#1434](https://github.com/stripe/stripe-android/pull/1434) Add setters on Card widgets for card number, expiration, and CVC
* [#1438](https://github.com/stripe/stripe-android/pull/1438) Bump API version to `2019-08-14`
* [#1446](https://github.com/stripe/stripe-android/pull/1446) Update `PaymentIntent` and `SetupIntent` models
    * Add missing `PaymentIntent#getPaymentMethodId()`
    * Mark `PaymentIntent#getSource()` as `@Deprecated` - use `PaymentIntent#getPaymentMethodId()`
    * Mark `SetupIntent#getCustomerId()` as `@Deprecated` - this attribute is not available with a publishable key
* [#1448](https://github.com/stripe/stripe-android/pull/1448) Update Gradle to 5.6.1
* [#1449](https://github.com/stripe/stripe-android/pull/1449) Add support for `cancellation_reason` attribute to PaymentIntent
* [#1450](https://github.com/stripe/stripe-android/pull/1450) Add support for `cancellation_reason` attribute to SetupIntent
* [#1451](https://github.com/stripe/stripe-android/pull/1451) Update Stripe 3DS2 library to `v1.2.2`
    * Dismiss keyboard after submitting 3DS2 form
    * Exclude `org.ow2.asm:asm` dependency

## 10.3.1 - 2018-08-22
*This version of the SDK is not compliant with Google Play's Prominent Disclosure & Consent Requirements. The non-compliant code was unused and has been removed.*
*Please upgrade to version [10.5.0](https://github.com/stripe/stripe-android/blob/master/CHANGELOG.md#1050---2020-05-15) or greater.*

* [#1394](https://github.com/stripe/stripe-android/pull/1394) Add `shouldPrefetchCustomer` arg to `PaymentSession.init()`
* [#1395](https://github.com/stripe/stripe-android/pull/1395) Fix inconsistent usage of relative attributes on card icon in `CardMultilineWidget`
* [#1412](https://github.com/stripe/stripe-android/pull/1412) Make `AddPaymentMethodActivityStarter()` available for starting `AddPaymentMethodActivity`
    ```
    // Example usage

    AddPaymentMethodActivityStarter(activity).startForResult(
        AddPaymentMethodActivityStarter.Args.Builder()
            .setShouldAttachToCustomer(true)
            .setShouldRequirePostalCode(true)
            .build()
    )
    ```
* [#1417](https://github.com/stripe/stripe-android/pull/1417) Update Stripe 3DS2 library to `v1.2.1`
    * Add support for updating status bar color and progress color using
      `Stripe3ds2UiCustomization.Builder.createWithAppTheme(Activity)`
      or UI customization builders

      ```
      // Example usage

      Stripe3ds2UiCustomization.Builder.createWithAppTheme(this)

      PaymentAuthConfig.Stripe3ds2UiCustomization.Builder()
          .setAccentColor("#9cdbff")
          .build()

      PaymentAuthConfig.Stripe3ds2ToolbarCustomization.Builder()
          .setStatusBarColor("#392996")
          .build()
      ```

## 10.3.0 - 2018-08-16
*This version of the SDK is not compliant with Google Play's Prominent Disclosure & Consent Requirements. The non-compliant code was unused and has been removed.*
*Please upgrade to version [10.5.0](https://github.com/stripe/stripe-android/blob/master/CHANGELOG.md#1050---2020-05-15) or greater.*

* [#1327](https://github.com/stripe/stripe-android/pull/1327) Deprecate `SourceCallback` and `TokenCallback`
    * Use `ApiResultCallback<Source>` and `ApiResultCallback<Token>` respectively
* [#1332](https://github.com/stripe/stripe-android/pull/1332) Create `StripeParamsModel` interface for Stripe API param classes
* [#1334](https://github.com/stripe/stripe-android/pull/1344) Remove `StripeModel#toMap()`
* [#1340](https://github.com/stripe/stripe-android/pull/1340) Upgrade Android Gradle Plugin to `3.5.0-rc03`
* [#1342](https://github.com/stripe/stripe-android/pull/1342) Update Builds Tools to `29.0.2`
* [#1347](https://github.com/stripe/stripe-android/pull/1347) Mark `Stripe.setStripeAccount()` as deprecated
    * Use `new Stripe(context, "publishable_key", "stripe_account_id")` instead
* [#1376](https://github.com/stripe/stripe-android/pull/1376) Add `shouldPrefetchEphemeralKey` arg to `CustomerSession.initCustomerSession()`
* [#1378](https://github.com/stripe/stripe-android/pull/1378) Add `last_payment_error` field to PaymentIntent model
* [#1379](https://github.com/stripe/stripe-android/pull/1379) Add `last_setup_error` field to SetupIntent model
* [#1388](https://github.com/stripe/stripe-android/pull/1388) Update Stripe 3DS2 library to `v1.1.7`
    * Fix issue in `PaymentAuthConfig.Stripe3ds2UiCustomization.Builder()` and `PaymentAuthConfig.Stripe3ds2UiCustomization.Builder.createWithAppTheme()` that was resulting in incorrect color customization on 3DS2 challenge screen 
    * Improve accessibility of select options on 3DS2 challenge screen by setting minimum height to 48dp

## 10.2.1 - 2019-08-06
*This version of the SDK is not compliant with Google Play's Prominent Disclosure & Consent Requirements. The non-compliant code was unused and has been removed.*
*Please upgrade to version [10.5.0](https://github.com/stripe/stripe-android/blob/master/CHANGELOG.md#1050---2020-05-15) or greater.*

* [#1314](https://github.com/stripe/stripe-android/pull/1314) Expose pinned API version via [Stripe.API_VERSION](https://stripe.dev/stripe-android/stripe/com.stripe.android/-stripe/-companion/index.html#com.stripe.android/Stripe.Companion/API_VERSION/#/PointingToDeclaration/)
* [#1315](https://github.com/stripe/stripe-android/pull/1315) Create [SourceParams#createCardParamsFromGooglePay()](https://stripe.dev/stripe-android/stripe/com.stripe.android.model/-source-params/-companion/create-card-params-from-google-pay.html)
* [#1316](https://github.com/stripe/stripe-android/pull/1316) Fix issue where `InvalidRequestException` is thrown when confirming a Setup Intent using [ConfirmSetupIntentParams#create()](https://stripe.dev/stripe-android/stripe/com.stripe.android.model/-confirm-setup-intent-params/-companion/create.html)

## 10.2.0 - 2019-08-05
*This version of the SDK is not compliant with Google Play's Prominent Disclosure & Consent Requirements. The non-compliant code was unused and has been removed.*
*Please upgrade to version [10.5.0](https://github.com/stripe/stripe-android/blob/master/CHANGELOG.md#1050---2020-05-15) or greater.*

* [#1275](https://github.com/stripe/stripe-android/pull/1275) Add support for launching `PaymentSession` from a `Fragment`
    * [PaymentSession(Fragment)](https://stripe.dev/stripe-android/stripe/com.stripe.android/-payment-session/index.html#com.stripe.android/PaymentSession/<init>/#androidx.fragment.app.Fragment#com.stripe.android.PaymentSessionConfig/PointingToDeclaration/)
* [#1288](https://github.com/stripe/stripe-android/pull/1288) Upgrade Android Gradle Plugin to `3.5.0-rc02`
* [#1289](https://github.com/stripe/stripe-android/pull/1289) Add support for launching payment confirmation/authentication flow from a `Fragment`
    * [Stripe#confirmPayment(Fragment, ConfirmPaymentIntentParams)](https://stripe.dev/stripe-android/stripe/com.stripe.android/-stripe/confirm-payment.html)
    * [Stripe#authenticatePayment(Fragment, String)](https://stripe.dev/stripe-android/stripe/com.stripe.android/-stripe/authenticate-payment.html)
    * [Stripe#confirmSetupIntent(Fragment, ConfirmSetupIntentParams)](https://stripe.dev/stripe-android/stripe/com.stripe.android/-stripe/confirm-setup-intent.html)
    * [Stripe#authenticateSetup(Fragment, String)](https://stripe.dev/stripe-android/stripe/com.stripe.android/-stripe/authenticate-setup.html)
* [#1290](https://github.com/stripe/stripe-android/pull/1290) Convert [samplestore app](https://github.com/stripe/stripe-android/tree/master/samplestore) to Kotlin
* [#1297](https://github.com/stripe/stripe-android/pull/1297) Convert [example app](https://github.com/stripe/stripe-android/tree/master/example) to Kotlin
* [#1300](https://github.com/stripe/stripe-android/pull/1300) Rename `StripeIntentResult#getStatus()` to [StripeIntentResult#getOutcome()](https://stripe.dev/stripe-android/stripe/com.stripe.android/-stripe-intent-result/index.html#com.stripe.android/StripeIntentResult/outcome/#/PointingToDeclaration/)
* [#1302](https://github.com/stripe/stripe-android/pull/1302) Add [GooglePayConfig#getTokenizationSpecification()](https://stripe.dev/stripe-android/stripe/com.stripe.android/-google-pay-config/index.html#com.stripe.android/GooglePayConfig/tokenizationSpecification/#/PointingToDeclaration/) to configure Google Pay to use Stripe as the gateway
* [#1304](https://github.com/stripe/stripe-android/pull/1304) Add [PaymentMethodCreateParams#createFromGooglePay()](https://stripe.dev/stripe-android/stripe/com.stripe.android.model/-payment-method-create-params/-companion/create-from-google-pay.html) to create `PaymentMethodCreateParams` from a Google Pay [PaymentData](https://developers.google.com/android/reference/com/google/android/gms/wallet/PaymentData) object

## 10.1.1 - 2019-07-31
*This version of the SDK is not compliant with Google Play's Prominent Disclosure & Consent Requirements. The non-compliant code was unused and has been removed.*
*Please upgrade to version [10.5.0](https://github.com/stripe/stripe-android/blob/master/CHANGELOG.md#1050---2020-05-15) or greater.*

* [#1275](https://github.com/stripe/stripe-android/pull/1275) Fix `StripeIntentResult.Status` logic
* [#1276](https://github.com/stripe/stripe-android/pull/1276) Update Stripe 3DS2 library to `v1.1.5`
    * Fix crash in 3DS2 challenge flow when [conscrypt](https://github.com/google/conscrypt) is installed
* [#1277](https://github.com/stripe/stripe-android/pull/1277) Fix StrictMode failure in `StripeFireAndForgetRequestExecutor`

## 10.1.0 - 2019-07-30
*This version of the SDK is not compliant with Google Play's Prominent Disclosure & Consent Requirements. The non-compliant code was unused and has been removed.*
*Please upgrade to version [10.5.0](https://github.com/stripe/stripe-android/blob/master/CHANGELOG.md#1050---2020-05-15) or greater.*

* [#1244](https://github.com/stripe/stripe-android/pull/1244) Add support for Stripe Connect in 3DS2
* [#1256](https://github.com/stripe/stripe-android/pull/1256) Add `StripeIntentResult.Status` flag to 3DS1 authentication results
* [#1257](https://github.com/stripe/stripe-android/pull/1257) Correctly pass `Status.FAILED` when 3DS2 auth fails
* [#1259](https://github.com/stripe/stripe-android/pull/1259) Add `StripeIntentResult.Status.TIMEDOUT` value
* [#1263](https://github.com/stripe/stripe-android/pull/1263) Update `PaymentSession#presentPaymentMethodSelection()` logic
    * Add overloaded `presentPaymentMethodSelection()` that takes a Payment Method ID to initially select
    * Add `PaymentSessionPrefs` to persist customer's Payment Method selection across `PaymentSession` instances
* [#1264](https://github.com/stripe/stripe-android/pull/1264) Update `Stripe3ds2UiCustomization`
    * Add `Stripe3ds2UiCustomization.Builder.createWithAppTheme(Activity)` to create a `Stripe3ds2UiCustomization.Builder` based on the app theme

## 10.0.3 - 2019-07-24
*This version of the SDK is not compliant with Google Play's Prominent Disclosure & Consent Requirements. The non-compliant code was unused and has been removed.*
*Please upgrade to version [10.5.0](https://github.com/stripe/stripe-android/blob/master/CHANGELOG.md#1050---2020-05-15) or greater.*

* Update Stripe 3DS2 library to `v1.1.2`
    * Disable R8 following [user-reported issue](https://github.com/stripe/stripe-android/issues/1236)
    * Update Proguard rules

## 10.0.2 - 2019-07-23
*This version of the SDK is not compliant with Google Play's Prominent Disclosure & Consent Requirements. The non-compliant code was unused and has been removed.*
*Please upgrade to version [10.5.0](https://github.com/stripe/stripe-android/blob/master/CHANGELOG.md#1050---2020-05-15) or greater.*

* [#1238](https://github.com/stripe/stripe-android/pull/1238) Update Proguard rules to fix integration issues with Stripe 3DS2 library

## 10.0.1 - 2019-07-22
*This version of the SDK is not compliant with Google Play's Prominent Disclosure & Consent Requirements. The non-compliant code was unused and has been removed.*
*Please upgrade to version [10.5.0](https://github.com/stripe/stripe-android/blob/master/CHANGELOG.md#1050---2020-05-15) or greater.*

* [#1226](https://github.com/stripe/stripe-android/pull/1226) Prevent non-critical network requests from blocking API requests by moving fire-and-forget requests to separate thread
* [#1228](https://github.com/stripe/stripe-android/pull/1228) Update to Android Gradle Plugin to 3.5.0-rc01
* Update Stripe 3DS2 library to `v1.1.0`
    * Re-enable R8 following bug fix in Android Studio 3.5
    * Move `org.ow2.asm:asm` dependency to `testImplementation`
    * Fix known issue with 3DS2 challenge flow and API 19 devices

## 10.0.0 - 2019-07-19
*This version of the SDK is not compliant with Google Play's Prominent Disclosure & Consent Requirements. The non-compliant code was unused and has been removed.*
*Please upgrade to version [10.5.0](https://github.com/stripe/stripe-android/blob/master/CHANGELOG.md#1050---2020-05-15) or greater.*

* Add support for 3DS2 authentication through the Payment Intents API and Setup Intents API. See [Supporting 3D Secure Authentication on Android](https://stripe.com/docs/mobile/android/authentication).
    * Payment Intents - see our guide for [Using Payment Intents on Android](https://stripe.com/docs/payments/payment-intents/android)
        * [Stripe#confirmPayment()](https://stripe.dev/stripe-android/stripe/com.stripe.android/-stripe/confirm-payment.html) for automatic confirmation
        * [Stripe#authenticatePayment()](https://stripe.dev/stripe-android/stripe/com.stripe.android/-stripe/authenticate-payment.html) for manual confirmation
    * Setup Intents - see our guide for [Saving card details without a payment](https://stripe.com/docs/payments/cards/saving-cards#saving-card-without-payment)
        * [Stripe#confirmSetupIntent()](https://stripe.dev/stripe-android/stripe/com.stripe.android/-stripe/confirm-setup-intent.html) for automatic confirmation
        * [Stripe#authenticateSetup()](https://stripe.dev/stripe-android/stripe/com.stripe.android/-stripe/authenticate-setup.html) for manual confirmation
    * [PaymentAuthConfig](https://stripe.dev/stripe-android/stripe/com.stripe.android/-payment-auth-config/index.html) for optional authentication customization
* Add support for the Setup Intents API. See [Saving card details without a payment](https://stripe.com/docs/payments/cards/saving-cards#saving-card-without-payment).
    * Use [ConfirmSetupIntentParams](https://stripe.dev/stripe-android/stripe/com.stripe.android.model/-confirm-setup-intent-params/index.html) to confirm a SetupIntent
* [#1172](https://github.com/stripe/stripe-android/pull/1172) Refactor `PaymentIntentParams`
* [#1173](https://github.com/stripe/stripe-android/pull/1173) Inline all `StringDef` values

## 9.4.0 - 2020-05-15
* Update 3DS2 SDK to v1.3.1
* Update dependencies
* Add `advancedFraudSignalsEnabled` property
  * See [Advanced fraud detection](https://stripe.com/docs/disputes/prevention/advanced-fraud-detection) for more details
* Include sources

## 9.3.8 - 2019-07-16
*This version of the SDK is not compliant with Google Play's Prominent Disclosure & Consent Requirements. The non-compliant code was unused and has been removed.*
*Please upgrade to version [9.4.0](https://github.com/stripe/stripe-android/blob/master/CHANGELOG.md#940---2020-05-15) or greater.*

* [#1193](https://github.com/stripe/stripe-android/pull/1193) Fix `RuntimeException` related to 3DS2

## 9.3.7 - 2019-07-15
*This version of the SDK is not compliant with Google Play's Prominent Disclosure & Consent Requirements. The non-compliant code was unused and has been removed.*
*Please upgrade to version [9.4.0](https://github.com/stripe/stripe-android/blob/master/CHANGELOG.md#940---2020-05-15) or greater.*

* [#1154](https://github.com/stripe/stripe-android/pull/1154) Fix `NullPointerException` in `PaymentMethodsActivity`
* [#1174](https://github.com/stripe/stripe-android/pull/1174) Add `getCardBuilder()` method to Card widgets
* [#1184](https://github.com/stripe/stripe-android/pull/1184) Fix `NullPointerException` related to 3DS2

## 9.3.6 - 2019-07-08
*This version of the SDK is not compliant with Google Play's Prominent Disclosure & Consent Requirements. The non-compliant code was unused and has been removed.*
*Please upgrade to version [9.4.0](https://github.com/stripe/stripe-android/blob/master/CHANGELOG.md#940---2020-05-15) or greater.*

* [#1148](https://github.com/stripe/stripe-android/pull/1148) Fix 3DS2 dependency Proguard issues

## 9.3.5 - 2019-06-20
*This version of the SDK is not compliant with Google Play's Prominent Disclosure & Consent Requirements. The non-compliant code was unused and has been removed.*
*Please upgrade to version [9.4.0](https://github.com/stripe/stripe-android/blob/master/CHANGELOG.md#940---2020-05-15) or greater.*

* [#1138](https://github.com/stripe/stripe-android/pull/1138) Fix `AppInfo` param name

## 9.3.4 - 2019-06-19
*This version of the SDK is not compliant with Google Play's Prominent Disclosure & Consent Requirements. The non-compliant code was unused and has been removed.*
*Please upgrade to version [9.4.0](https://github.com/stripe/stripe-android/blob/master/CHANGELOG.md#940---2020-05-15) or greater.*

* [#1133](https://github.com/stripe/stripe-android/pull/1133) Make `AppInfo` public

## 9.3.3 - 2019-06-19
*This version of the SDK is not compliant with Google Play's Prominent Disclosure & Consent Requirements. The non-compliant code was unused and has been removed.*
*Please upgrade to version [9.4.0](https://github.com/stripe/stripe-android/blob/master/CHANGELOG.md#940---2020-05-15) or greater.*

* [#1108](https://github.com/stripe/stripe-android/pull/1108) Create `Card#toBuilder()`
* [#1114](https://github.com/stripe/stripe-android/pull/1114) Update `CustomerSession` methods to take `@NonNull` listener argument
* [#1125](https://github.com/stripe/stripe-android/pull/1125) Create `StripeIntent` interface and move `PaymentIntent.Status` and `PaymentIntent.NextActionType` to `StripeIntent`

## 9.3.2 - 2019-06-12
*This version of the SDK is not compliant with Google Play's Prominent Disclosure & Consent Requirements. The non-compliant code was unused and has been removed.*
*Please upgrade to version [9.4.0](https://github.com/stripe/stripe-android/blob/master/CHANGELOG.md#940---2020-05-15) or greater.*

* [#1104](https://github.com/stripe/stripe-android/pull/1104) Handle null response body

## 9.3.1 - 2019-06-12
*This version of the SDK is not compliant with Google Play's Prominent Disclosure & Consent Requirements. The non-compliant code was unused and has been removed.*
*Please upgrade to version [9.4.0](https://github.com/stripe/stripe-android/blob/master/CHANGELOG.md#940---2020-05-15) or greater.*

* [#1099](https://github.com/stripe/stripe-android/pull/1099) Fix Gradle module issue

## 9.3.0 - 2019-06-12
*This version of the SDK is not compliant with Google Play's Prominent Disclosure & Consent Requirements. The non-compliant code was unused and has been removed.*
*Please upgrade to version [9.4.0](https://github.com/stripe/stripe-android/blob/master/CHANGELOG.md#940---2020-05-15) or greater.*

* [#1019](https://github.com/stripe/stripe-android/pull/1019) Introduce `CustomerSession#detachPaymentMethod()`
* [#1067](https://github.com/stripe/stripe-android/pull/1067) Remove `PaymentResultListener`. Replace `PaymentSession#completePayment()` with `PaymentSession#onCompleted()`.
* [#1075](https://github.com/stripe/stripe-android/pull/1075) Make model classes final
* [#1080](https://github.com/stripe/stripe-android/pull/1080) Update Build Tools to 29.0.0
* [#1082](https://github.com/stripe/stripe-android/pull/1082) Remove `StripeJsonModel#toJson()`
* [#1084](https://github.com/stripe/stripe-android/pull/1084) Rename `StripeJsonModel` to `StripeModel`
* [#1093](https://github.com/stripe/stripe-android/pull/1093) Add `Stripe#setAppInfo()`. See [Identifying your plug-in or library](https://stripe.com/docs/building-plugins#setappinfo) for more details.

## 9.2.0 - 2019-06-04
*This version of the SDK is not compliant with Google Play's Prominent Disclosure & Consent Requirements. The non-compliant code was unused and has been removed.*
*Please upgrade to version [9.4.0](https://github.com/stripe/stripe-android/blob/master/CHANGELOG.md#940---2020-05-15) or greater.*

* [#1019](https://github.com/stripe/stripe-android/pull/1019) Upgrade pinned API version to `2019-05-16`
* [#1036](https://github.com/stripe/stripe-android/pull/1036) Validate API key before every request
* [#1046](https://github.com/stripe/stripe-android/pull/1046) Make `Card` model fields immutable

## 9.1.1 - 2019-05-28
*This version of the SDK is not compliant with Google Play's Prominent Disclosure & Consent Requirements. The non-compliant code was unused and has been removed.*
*Please upgrade to version [9.4.0](https://github.com/stripe/stripe-android/blob/master/CHANGELOG.md#940---2020-05-15) or greater.*

* [#1006](https://github.com/stripe/stripe-android/pull/1006) Remove null values in `PaymentMethod.BillingDetails#toMap()`

## 9.1.0 - 2019-05-28
*This version of the SDK is not compliant with Google Play's Prominent Disclosure & Consent Requirements. The non-compliant code was unused and has been removed.*
*Please upgrade to version [9.4.0](https://github.com/stripe/stripe-android/blob/master/CHANGELOG.md#940---2020-05-15) or greater.*

* [#952](https://github.com/stripe/stripe-android/pull/952) Update standard integration UI to use PaymentMethods instead of Sources
* [#962](https://github.com/stripe/stripe-android/pull/962) Add initial dark theme support to widgets
* [#963](https://github.com/stripe/stripe-android/pull/963) Add Autofill hints to forms
* [#964](https://github.com/stripe/stripe-android/pull/964) Upgrade Android Gradle Plugin to 3.4.1
* [#972](https://github.com/stripe/stripe-android/pull/964) Add PaymentIntent#getNextActionType()
* [#989](https://github.com/stripe/stripe-android/pull/989) Fix StripeEditText's error color logic
* [#1001](https://github.com/stripe/stripe-android/pull/1001) Overload `PaymentSession#presentPaymentMethodSelection` to allow requiring postal field

## 9.0.1 - 2019-05-17
*This version of the SDK is not compliant with Google Play's Prominent Disclosure & Consent Requirements. The non-compliant code was unused and has been removed.*
*Please upgrade to version [9.4.0](https://github.com/stripe/stripe-android/blob/master/CHANGELOG.md#940---2020-05-15) or greater.*

* [#945](https://github.com/stripe/stripe-android/pull/945) Add `business_type` param to Account tokenization when available

## 9.0.0 - 2019-05-06
Note: this release has breaking changes. See [MIGRATING.md](https://github.com/stripe/stripe-android/blob/master/MIGRATING.md)

*This version of the SDK is not compliant with Google Play's Prominent Disclosure & Consent Requirements. The non-compliant code was unused and has been removed.*
*Please upgrade to version [9.4.0](https://github.com/stripe/stripe-android/blob/master/CHANGELOG.md#940---2020-05-15) or greater.*

* [#873](https://github.com/stripe/stripe-android/pull/873) Update pinned API version to `2019-03-14`
* [#875](https://github.com/stripe/stripe-android/pull/875) Inject `Context` in `CustomerSession` and `StripeApiHandler`
* [#907](https://github.com/stripe/stripe-android/pull/907) Update `PaymentIntent` model for API `2019-02-11`
* [#894](https://github.com/stripe/stripe-android/pull/894) Upgrade Android Gradle Plugin to 3.4.0
* [#872](https://github.com/stripe/stripe-android/pull/872) Create `CustomerSession.ActivityCustomerRetrievalListener` to handle `Activity` weak refs
* [#935](https://github.com/stripe/stripe-android/pull/935) Increase `minSdkVersion` from 14 to 19

## 8.7.0 - 2019-04-12
* [#863](https://github.com/stripe/stripe-android/pull/863) Fix garbage-collection issues with `Stripe` callbacks
* [#856](https://github.com/stripe/stripe-android/pull/856) Fix race-conditions with `CustomerSession` listeners
* [#857](https://github.com/stripe/stripe-android/pull/857) Correctly parse JSON when creating or deleting customer card source
* [#858](https://github.com/stripe/stripe-android/pull/858) Fix crash on some devices (e.g. Meizu) related to `TextInputEditText`
* [#862](https://github.com/stripe/stripe-android/pull/862) Improve `PaymentMethodCreateParams.Card` creation
* [#870](https://github.com/stripe/stripe-android/pull/870) Update `PaymentIntent#Status` enum
* [#865](https://github.com/stripe/stripe-android/pull/865) Fix some memory leak issues in example app

## 8.6.0 - 2019-04-05
* [#849](https://github.com/stripe/stripe-android/pull/849) Downgrade from AndroidX to Android Support Library
* [#843](https://github.com/stripe/stripe-android/pull/843) Add setter for custom CVC field label on `CardMultilineWidget`
* [#850](https://github.com/stripe/stripe-android/pull/850) Fix a11y traversal order in `CardInputWidget`
* [#839](https://github.com/stripe/stripe-android/pull/839) Refactor `StripeApiHandler` to use instance methods

## 8.5.0 - 2019-03-05
* [#805](https://github.com/stripe/stripe-android/pull/805) Clean up `PaymentIntent`
* [#806](https://github.com/stripe/stripe-android/pull/806) Pass `StripeError` in onError
* [#807](https://github.com/stripe/stripe-android/pull/807) Create `ErrorMessageTranslator` and default implementation
* [#809](https://github.com/stripe/stripe-android/pull/809) Make `StripeSourceTypeModel` public
* [#817](https://github.com/stripe/stripe-android/pull/817) Fix TalkBack crash in `CardInputWidget`
* [#822](https://github.com/stripe/stripe-android/pull/822) Fix account token failure on latest API version
* [#827](https://github.com/stripe/stripe-android/pull/827) Upgrade Android Gradle Plugin to 3.3.2
* [#828](https://github.com/stripe/stripe-android/pull/828) Support save to customer param on `PaymentIntent` confirm
* [#829](https://github.com/stripe/stripe-android/pull/829) Add `"not_required"` as possible value of `Source` `redirect[status]`
* [#830](https://github.com/stripe/stripe-android/pull/830) Add `"recommended"` as possible value of `Source` `card[three_d_secure]`
* [#832](https://github.com/stripe/stripe-android/pull/832) Pin all Stripe requests to API version `2017-06-05`

## 8.4.0 - 2019-02-06
* [#793](https://github.com/stripe/stripe-android/pull/793) Add StripeError field to StripeException
* [#787](https://github.com/stripe/stripe-android/pull/787) Add support for creating a CVC update Token
* [#791](https://github.com/stripe/stripe-android/pull/791) Prevent AddSourceActivity's SourceCallback from being garbage collected
* [#790](https://github.com/stripe/stripe-android/pull/790) Fix IME action logic on CVC field in CardMultilineWidget
* [#786](https://github.com/stripe/stripe-android/pull/786) Add metadata field to Card

## 8.3.0 - 2019-01-25
* [#780](https://github.com/stripe/stripe-android/pull/780) Fix bug related to ephemeral keys introduced in 8.2.0
* [#778](https://github.com/stripe/stripe-android/pull/778) Migrate to Android X
* [#771](https://github.com/stripe/stripe-android/pull/771) Add errorCode and errorDeclineCode fields to InvalidRequestException
* [#766](https://github.com/stripe/stripe-android/pull/766) Upgrade to Android Gradle Plugin 3.3.0
* [#770](https://github.com/stripe/stripe-android/pull/770) Remove Saudi Arabia from the no postal code countries list

## 8.2.0 - 2019-01-10
* [#675](https://github.com/stripe/stripe-android/pull/675) Add support for Android 28
    * Update Android SDK Build Tools to 28.0.3
    * Update Android Gradle plugin to 3.2.1
    * Update compileSdkVersion and targetSdkVersion to 28
    * Update Android Support Library to 28.0.0
* [#671](https://github.com/stripe/stripe-android/pull/671) Add ability to set card number and validate on `CardMultilineWidget`
* [#537](https://github.com/stripe/stripe-android/pull/537) Add support for iDeal Source with connected account
* [#669](https://github.com/stripe/stripe-android/pull/669) Add support for Portuguese
* [#624](https://github.com/stripe/stripe-android/pull/624) Add ability to cancel callbacks without destroying `CustomerSession` instance
* [#673](https://github.com/stripe/stripe-android/pull/673) Improve accessibility on card input fields
* [#656](https://github.com/stripe/stripe-android/pull/656) Add `AccessibilityNodeInfo` to widgets 
* [#678](https://github.com/stripe/stripe-android/pull/678) Fix crash in `ShippingMethodView` on API 16

## 8.1.0 - 2018-11-13
* Add support for latest version of PaymentIntents
* Fix NPEs in `CountryAutocompleteTextView`
* Fix NPEs in `PaymentContext` experiences
* Helper method for converting tokens to sources
* Fix bug with Canadian and UK postal code validation

## 8.0.0 - 2018-7-13
* [#609](https://github.com/stripe/stripe-android/pull/609) **BREAKING** Renamed PaymentIntentParams methods for readibility

## 7.2.0 - 2018-07-12
* Add beta support for PaymentIntents for usage with card sources []
* Add sample integration with PaymentIntents
* Fix crash in MaskedCardAdapter
* [#589](https://github.com/stripe/stripe-android/pull/589) **BREAKING** Add `preferredLanguage` parameter to `SourceParams.createBancontactParams`

## 7.1.0 - 2018-06-11
* [#583](https://github.com/stripe/stripe-android/pull/583) Add EPS and Multibanco support to `SourceParams`
* [#586](https://github.com/stripe/stripe-android/pull/586) Add `RequiredBillingAddressFields.NAME` option to enumeration 
* [#583](https://github.com/stripe/stripe-android/pull/583) **BREAKING** Fix `@Nullable` and `@NonNull` annotations for `createP24Params` function 

## 7.0.1 - 2018-05-25
* Make iDEAL params match API - `name` is optional and optional ideal `bank` and `statement_descriptor` can be set independently

## 7.0.0 - 2018-04-25
* [#559](https://github.com/stripe/stripe-android/pull/559) Remove Bitcoin source support. See MIGRATING.md.
* [#549](https://github.com/stripe/stripe-android/pull/549) Add create Masterpass source support 
* [#548](https://github.com/stripe/stripe-android/pull/548) Add support for 3 digit American Express CVC
* [#547](https://github.com/stripe/stripe-android/pull/547) Fix crash when JCB icon is shown

## 6.1.2 - 2018-03-16
* Handle soft enter key in AddSourceActivity
* Add translations for ” ending in ” in each supported language.
* Add API bindings for removing a source from a customer.
* Update Android support library to 27.1.0.
* Fix invalid response from stripe api error
* Fix proguard minification error
* Add ability to create a source with extra parameters to support SEPA debit sources.
* Catch possible ClassCastException when formatting currency string

## 6.1.1 - 2018-01-30
* Fix Dutch Translation for MM/YY
* Set the CardNumberEditText TextWatcher to the correct EditText

## 6.1.0 - 2017-12-19
* Add binding to support custom Stripe Connect onboarding in Europe
* Expose interface to add text input listeners on the Card Widgets
* Updating Android support library version to 27.0.2
* Updating gradle 3.0.1
* Fix typo in docs

## 6.0.0 - 2017-11-10
* Updating gradle and wrapper to 4.3, using android build tools 3.0.0
* Fixed double-notification bug on error in AddSourceActivity
* Fixed compile error issue with Google support libraries 27.0.0

## 5.1.1 - 2017-10-24
* Adding P24 support
* Upgrades Gradle wrapper version to 4.2.1
* Surfaces error handling in API errors from Stripe
* Make resource namespaces private to prevent collisions
* Fixing a bug for PaymentFlowActivity not returning success when collecting shipping info without method

## 5.1.0 - 2017-09-22
* Adding the PaymentSession for end-to-end session handling
* Adding Alipay source handling
* Adding controls to enter customer shipping address and custom shipping methods

## 5.0.0 - 2017-08-25
* Adding the CustomerSession and EphemeralKeyProvider classes
* Adding CardMultilineWidget class for adding Card data in material design
* Adding AddSourceActivity and PaymentMethodsActivity for selecting customer payment
* Stability and efficiency improvements
* **BREAKING** Moving networking and utils classes to be package-private instead of public
* **BREAKING** Upgrading Gradle wrapper version
* **BREAKING** Upgrading Android support library versions
* **BREAKING** Upgrading build tools version

## 4.1.6 - 2017-07-31
* Fixing Android Pay string translation crash for decimal comma languages

## 4.1.5 - 2017-07-24
* Fixing a display bug for dates in certain locales

## 4.1.4 - 2017-07-17
* Adding ability to specify countries for shipping in the Android Pay MaskedWalletRequest
* Adding ability to specify card networks in the Android Pay MaskedWalletRequest

## 4.1.3 - 2017-07-13
* Adding Stripe-Account optional header for integration with Connect merchant accounts
* Adding AndroidPayConfiguration.setCountryCode optional method to specify transaction country

## 4.1.2 - 2017-06-27
* Fixing a missing method call in android pay
* Removing the android support V4 libraries

## 4.1.1 - 2017-06-15
* Fixing a preference default in android pay

## 4.1.0 - 2017-06-14
* Added a token field to SourceParams. You can use this to create a source from an existing token.
* https://stripe.com/docs/api#create_source-token

## 4.0.3 - 2017-06-05
* Added support for PII tokens
* Added ability to clear the card input widget
* Upgraded fraud detection tools

## 4.0.2 - 2017-05-15
* Added StripePaymentSource interface, extended by both Source and Token
* Upgraded for compatibility with stripe:stripe-android-pay
* Released stripe:stripe-android-pay library, dependent on stripe:stripe-android

## 4.0.1 - 2017-04-17
* Added setters for the card number, expiration date, and cvc fields in the CardInputWidget
* Added a new example project with back end integration
* Added the ability to set a listener on the CardInputWidget for various events
* Made the card brand icon show in the widget when the CVC entry is complete

## 4.0.0 - 2017-04-10
* Fixed issue #179, where certain pasted in credit cards would be incorrectly read as invalid
* **BREAKING** Removed the try/catch required around Stripe instance creation.

## 3.1.1 - 2017-04-04
* Fixed design tab display bug on card input widget
* Upgraded to Gradle version 3.4.1
* SEPA Debit address is now optional

## 3.1.0 - 2017-03-28
* Added support for creating and retrieving Source objects
* Added support for redirect flow and polling to update Source status
* Restyled the example project, added secondary activity to demonstrate 3DS support

## 3.0.1 - 2017-02-27
* Removed `@Deprecated` tag from most setters on the Card object

## 3.0.0 - 2017-02-25
* Added a card input widget to allow easy UI for collecting card data.
* **BREAKING** Increased the minimum SDK version to 11 (needed for animation classes).
* **BREAKING** Added required Context argument to Stripe constructor for resolving resources

## 2.1.0 - 2017-01-19
* Added bindings to allow creation of bank account tokens.

## 2.0.3 - 2017-01-09
* Updated OS version logging to be relevant for Android.

## 2.0.2 - 2016-12-22
* Made the StripeApiHandler.VERSION constant public.

## 2.0.1 - 2016-12-22
* Made the Token, Card, and Error parsing functions public.

## 2.0.0 - 2016-12-20
* Removed the dependency on stripe-java and gson
* Added a synchronous version of requestToken (still deprecated)
* Removed the (previously deprecated) requestToken methods

## 1.1.1 - 2016-12-09
* Refactored the bundled example project
* Reverted change in StripeTextUtils to exclude reference to framework classes

## 1.1.0 - 2016-12-01
* Exposed funding property on Card object
* Updated getType() to getBrand() to match Stripe API (getType() is still supported)
* Added synchronous method to create tokens which allows integration with RxJava
* Updated example application to include RxJava integration example
* Flattened example project structure for clarity

## 1.0.6 - 2016-11-15
* Updated to stripe-java 3.2.0
* Fixed American Express number validation problem
* Updated build target sdk version, build tools
* Moved tests out of example project and into stripe project

## 1.0.5 - 2016-08-26
* Modified Java bindings dependency
* Updated Card model to reflect recent changes
* Updated proguard and dependency versions

## 1.0.4 - 2016-01-29
* Remove incorrect Diner's Club card prefix
* Add Fabric properties file<|MERGE_RESOLUTION|>--- conflicted
+++ resolved
@@ -1,13 +1,9 @@
 # CHANGELOG
 ## x.x.x - xxxx-xx-xx
 
-<<<<<<< HEAD
-### Payments
-* [FIXED] [4875](https://github.com/stripe/stripe-android/pull/4875) fix postal code callback not firing when enabled
-=======
 ### Payments (`com.stripe:stripe-android`)
 * [ADDED] [4874](https://github.com/stripe/stripe-android/pull/4874) `us_bank_account` PaymentMethod is now available for ACH Direct Debit payments, including APIs to collect customer bank information (requires Connections SDK) and verify microdeposits.
->>>>>>> 6bfeeb34
+* [FIXED] [4875](https://github.com/stripe/stripe-android/pull/4875) fix postal code callback not firing when enabled
 
 ### PaymentSheet
 * [FIXED] [4861](https://github.com/stripe/stripe-android/pull/4861) Remove font resource to save space and default to system default
