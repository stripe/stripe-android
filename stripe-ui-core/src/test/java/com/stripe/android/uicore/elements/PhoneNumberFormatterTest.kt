package com.stripe.android.uicore.elements

import androidx.compose.ui.text.AnnotatedString
import com.google.common.truth.Truth.assertThat
import org.junit.Test

internal class PhoneNumberFormatterTest {

    @Test
    fun `Phone number is correctly formatted for US locale`() {
        val formatter = PhoneNumberFormatter.forCountry("US") // "(###) ###-####"

        assertThat(formatter.format("123")).isEqualTo("(123")
        assertThat(formatter.format("1234")).isEqualTo("(123) 4")
        assertThat(formatter.format("123456")).isEqualTo("(123) 456")
        assertThat(formatter.format("1234567")).isEqualTo("(123) 456-7")
        assertThat(formatter.format("1234567890")).isEqualTo("(123) 456-7890")
        // prefix has 1 digit so full number must be at most 14 digits
        assertThat(formatter.format("12345asdfg678901234567890"))
            .isEqualTo("(123) 456-7890")
    }

    @Test
    fun `Phone number is correctly formatted for FI locale`() {
        val formatter = PhoneNumberFormatter.forCountry("FI") // "## ### ## ##"

        assertThat(formatter.format("123")).isEqualTo("12 3")
        assertThat(formatter.format("1234")).isEqualTo("12 34")
        assertThat(formatter.format("123456")).isEqualTo("12 345 6")
        assertThat(formatter.format("1234567")).isEqualTo("12 345 67")
        assertThat(formatter.format("1234567890")).isEqualTo("12 345 67 89")
        // prefix has 3 digits so full number must be at most 12 digits
        assertThat(formatter.format("12345asdfg678901234567890"))
            .isEqualTo("12 345 67 89")
    }

    @Test
    fun `Phone number is correctly formatted when locale does not exist`() {
        val formatter = PhoneNumberFormatter.forCountry("ZZ")

        assertThat(formatter.format("123asdf+")).isEqualTo("+123")
        assertThat(formatter.format("+abc12+34")).isEqualTo("+1234")
        assertThat(formatter.format("+12345asdfg6+++789012345ð6789"))
            .isEqualTo("+123456789012345")
    }

    @Test
    fun `WithRegion correctly formats with pattern`() {
        val pattern = "(###)-###+#####!#"
        val formatter = PhoneNumberFormatter.WithRegion(
            PhoneNumberFormatter.Metadata(
                "prefix",
                "regionCode",
                pattern
            )
        )

        assertThat(formatter.format("123")).isEqualTo("(123")
        assertThat(formatter.format("1234567")).isEqualTo("(123)-456+7")
        assertThat(formatter.format("123456789012")).isEqualTo("(123)-456+78901!2")
        assertThat(formatter.format("123456789012456")).isEqualTo("(123)-456+78901!2")
    }

    @Test
    fun `WithRegion doesn't format when pattern is missing`() {
        val pattern = ""
        val formatter = PhoneNumberFormatter.WithRegion(
            PhoneNumberFormatter.Metadata(
                "prefix",
                "regionCode",
                pattern
            )
        )

<<<<<<< HEAD
        // visualTransformation appends a space to the beginning of the filtered string
=======
        // visualTransformation appends a space to the beginning of the filter string
>>>>>>> 916eb9ef
        assertThat(formatter.format("123")).isEqualTo(" 123")
        assertThat(formatter.format("1234567")).isEqualTo(" 1234567")
        assertThat(formatter.format("123456789012")).isEqualTo(" 123456789012")
        assertThat(formatter.format("123456789012456")).isEqualTo(" 123456789012456")
    }

    @Test
    fun `WithRegion removes chars when pattern is missing`() {
        val pattern = ""
        val formatter = PhoneNumberFormatter.WithRegion(
            PhoneNumberFormatter.Metadata(
                "prefix",
                "regionCode",
                pattern
            )
        )

<<<<<<< HEAD
        // visualTransformation appends a space to the beginning of the filtered string
=======
        // visualTransformation appends a space to the beginning of the filter string
>>>>>>> 916eb9ef
        assertThat(formatter.format("123ABC")).isEqualTo(" 123")
    }

    private fun PhoneNumberFormatter.format(input: String) =
        visualTransformation.filter(AnnotatedString(userInputFilter(input))).text.text
}<|MERGE_RESOLUTION|>--- conflicted
+++ resolved
@@ -72,11 +72,7 @@
             )
         )
 
-<<<<<<< HEAD
-        // visualTransformation appends a space to the beginning of the filtered string
-=======
         // visualTransformation appends a space to the beginning of the filter string
->>>>>>> 916eb9ef
         assertThat(formatter.format("123")).isEqualTo(" 123")
         assertThat(formatter.format("1234567")).isEqualTo(" 1234567")
         assertThat(formatter.format("123456789012")).isEqualTo(" 123456789012")
@@ -94,11 +90,7 @@
             )
         )
 
-<<<<<<< HEAD
-        // visualTransformation appends a space to the beginning of the filtered string
-=======
         // visualTransformation appends a space to the beginning of the filter string
->>>>>>> 916eb9ef
         assertThat(formatter.format("123ABC")).isEqualTo(" 123")
     }
 
