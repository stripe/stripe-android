--- conflicted
+++ resolved
@@ -93,11 +93,7 @@
     element: OTPElement,
     modifier: Modifier = Modifier,
     boxShape: Shape = MaterialTheme.shapes.medium,
-<<<<<<< HEAD
-    boxTextStyle: TextStyle = defaultTextStyle(),
-=======
     boxTextStyle: TextStyle = OTPElementUI.defaultTextStyle(),
->>>>>>> a0b61862
     boxSpacing: Dp = 8.dp,
     middleSpacing: Dp = 20.dp,
     otpInputPlaceholder: String = "●",
@@ -234,35 +230,6 @@
             onDone = { focusManager.clearFocus(true) }
         ),
         singleLine = true,
-<<<<<<< HEAD
-        decorationBox = @Composable { innerTextField ->
-            TextFieldDefaults.TextFieldDecorationBox(
-                value = value,
-                visualTransformation = VisualTransformation.None,
-                innerTextField = innerTextField,
-                placeholder = {
-                    Text(
-                        text = if (!isSelected) placeholder else "",
-                        modifier = Modifier.fillMaxWidth(),
-                        textAlign = TextAlign.Center
-                    )
-                },
-                singleLine = true,
-                enabled = enabled,
-                interactionSource = remember { MutableInteractionSource() },
-                colors = TextFieldDefaults.textFieldColors(
-                    textColor = MaterialTheme.stripeColors.onComponent,
-                    backgroundColor = Color.Transparent,
-                    cursorColor = MaterialTheme.stripeColors.textCursor,
-                    focusedIndicatorColor = Color.Transparent,
-                    disabledIndicatorColor = Color.Transparent,
-                    unfocusedIndicatorColor = Color.Transparent,
-                    placeholderColor = colors.placeholder,
-                    disabledPlaceholderColor = colors.placeholder
-                ),
-                // TextField has a default padding, here we are specifying 0.dp padding
-                contentPadding = PaddingValues()
-=======
         decorationBox = OTPInputDecorationBox(value, isSelected, placeholder, enabled, colors)
     )
 }
@@ -285,7 +252,6 @@
                 text = if (!isSelected) placeholder else "",
                 modifier = Modifier.fillMaxWidth(),
                 textAlign = TextAlign.Center
->>>>>>> a0b61862
             )
         },
         singleLine = true,
@@ -318,15 +284,6 @@
     )
 }
 
-@Composable
-private fun defaultTextStyle() = TextStyle(
-    fontFamily = FontFamily.Default,
-    fontWeight = FontWeight.SemiBold,
-    fontSize = 24.sp,
-    color = MaterialTheme.stripeColors.onComponent,
-    textAlign = TextAlign.Center
-)
-
 @RestrictTo(RestrictTo.Scope.LIBRARY_GROUP)
 data class OTPElementColors(
     val selectedBorder: Color,
