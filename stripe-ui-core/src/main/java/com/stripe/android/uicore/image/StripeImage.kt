--- conflicted
+++ resolved
@@ -101,10 +101,6 @@
     return Pair(width, height)
 }
 
-<<<<<<< HEAD
-@RestrictTo(RestrictTo.Scope.LIBRARY_GROUP)
-=======
->>>>>>> dc9a7043
 private sealed class StripeImageState {
     object Loading : StripeImageState()
     data class Success(val painter: Painter) : StripeImageState()
