package com.stripe.android.connect.example.data

import android.content.Context
import androidx.activity.ComponentActivity
import com.github.kittinunf.fuel.core.FuelError
import com.stripe.android.connect.EmbeddedComponentManager
import com.stripe.android.connect.FetchClientSecretCallback.ClientSecretResultCallback
import com.stripe.android.connect.PrivateBetaConnectSDK
import com.stripe.android.connect.appearance.Appearance
import com.stripe.android.connect.appearance.fonts.CustomFontSource
import com.stripe.android.connect.example.ui.appearance.AppearanceInfo
import com.stripe.android.core.BuildConfig
import com.stripe.android.core.Logger
import dagger.hilt.android.qualifiers.ApplicationContext
import kotlinx.coroutines.CoroutineScope
import kotlinx.coroutines.Dispatchers
import kotlinx.coroutines.Job
import kotlinx.coroutines.flow.collectLatest
import kotlinx.coroutines.launch
import java.io.IOException
import javax.inject.Inject
import javax.inject.Singleton

@OptIn(PrivateBetaConnectSDK::class)
@Singleton
class EmbeddedComponentManagerProvider @Inject constructor(
    @ApplicationContext private val context: Context,
    private val embeddedComponentService: EmbeddedComponentService,
    private val settingsService: SettingsService,
) {

    // this factory manages the EmbeddedComponentManager instance, since it needs to wait for
    // a publishable key to be received from the backend before building it.
    // In the future it may manage multiple instances if needed.
    private var embeddedComponentManager: EmbeddedComponentManager? = null

    private val loggingTag = this::class.java.simpleName
    private val logger: Logger = Logger.getInstance(enableLogging = BuildConfig.DEBUG)
    private val ioScope: CoroutineScope by lazy { CoroutineScope(Dispatchers.IO) }

    fun initialize(scope: CoroutineScope): Job = scope.launch {
        // Update appearance in the SDK whenever the appearance setting changes.
        settingsService.getAppearanceIdFlow()
            .collectLatest { appearanceId ->
                embeddedComponentManager?.update(getAppearance(context, appearanceId))
            }
    }

    /**
     * Provides the EmbeddedComponentManager instance, creating it if it doesn't exist.
     * Throws [IllegalStateException] if an EmbeddedComponentManager cannot be created at this time.
     */
<<<<<<< HEAD
    fun provideEmbeddedComponentManager(activity: ComponentActivity): EmbeddedComponentManager {
        if (embeddedComponentManager != null) {
            return embeddedComponentManager!!
        }

        // TODO - handle app restoration where publishableKey may be null when this is called
        val publishableKey = embeddedComponentService.publishableKey.value
            ?: throw IllegalStateException("Publishable key must be set before creating EmbeddedComponentManager")
=======
    fun provideEmbeddedComponentManager(): EmbeddedComponentManager? {
        embeddedComponentManager?.let { return it } // return the embedded component manager if it already exists
>>>>>>> 0f3628c5

        val publishableKey = embeddedComponentService.publishableKey.value ?: return null
        return EmbeddedComponentManager(
            activity = activity,
            configuration = EmbeddedComponentManager.Configuration(
                publishableKey = publishableKey,
            ),
            fetchClientSecretCallback = ::fetchClientSecret,
            appearance = getAppearance(context, settingsService.getAppearanceId()),
            customFonts = listOf(
                CustomFontSource(
                    "fonts/doto.ttf",
                    "doto",
                    weight = 1000,
                )
            )
        ).also {
            embeddedComponentManager = it
        }
    }

    /**
     * Helper wrapper around [fetchClientSecret] that fetches the client secret
     */
    @OptIn(PrivateBetaConnectSDK::class)
    private fun fetchClientSecret(clientSecretResultCallback: ClientSecretResultCallback) {
        val account: String = settingsService.getSelectedMerchant()
            ?: return clientSecretResultCallback.onResult(null)

        ioScope.launch {
            try {
                val clientSecret = embeddedComponentService.fetchClientSecret(account)
                clientSecretResultCallback.onResult(clientSecret)
            } catch (e: FuelError) {
                logger.error("($loggingTag) Failed to fetch client secret", e)
                clientSecretResultCallback.onResult(null)
            } catch (e: IOException) {
                logger.error("($loggingTag) Failed to fetch client secret", e)
                clientSecretResultCallback.onResult(null)
            }
        }
    }

    private fun getAppearance(context: Context, appearanceId: AppearanceInfo.AppearanceId?): Appearance {
        return appearanceId
            ?.let { AppearanceInfo.getAppearance(it, context).appearance }
            ?: Appearance()
    }
}<|MERGE_RESOLUTION|>--- conflicted
+++ resolved
@@ -50,19 +50,8 @@
      * Provides the EmbeddedComponentManager instance, creating it if it doesn't exist.
      * Throws [IllegalStateException] if an EmbeddedComponentManager cannot be created at this time.
      */
-<<<<<<< HEAD
-    fun provideEmbeddedComponentManager(activity: ComponentActivity): EmbeddedComponentManager {
-        if (embeddedComponentManager != null) {
-            return embeddedComponentManager!!
-        }
-
-        // TODO - handle app restoration where publishableKey may be null when this is called
-        val publishableKey = embeddedComponentService.publishableKey.value
-            ?: throw IllegalStateException("Publishable key must be set before creating EmbeddedComponentManager")
-=======
-    fun provideEmbeddedComponentManager(): EmbeddedComponentManager? {
+    fun provideEmbeddedComponentManager(activity: ComponentActivity): EmbeddedComponentManager? {
         embeddedComponentManager?.let { return it } // return the embedded component manager if it already exists
->>>>>>> 0f3628c5
 
         val publishableKey = embeddedComponentService.publishableKey.value ?: return null
         return EmbeddedComponentManager(
