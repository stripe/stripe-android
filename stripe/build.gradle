--- conflicted
+++ resolved
@@ -44,13 +44,8 @@
     javadocDeps 'com.google.android.material:material:1.1.0'
 
     testImplementation 'junit:junit:4.13'
-<<<<<<< HEAD
-    testImplementation "org.mockito:mockito-core:3.5.2"
+    testImplementation "org.mockito:mockito-core:3.5.7"
     testImplementation 'org.robolectric:robolectric:4.4'
-=======
-    testImplementation "org.mockito:mockito-core:3.5.7"
-    testImplementation 'org.robolectric:robolectric:4.3.1'
->>>>>>> 493eb346
     testImplementation "androidx.test:core:$androidTestVersion"
     testImplementation 'org.json:json:20200518'
     testImplementation "com.nhaarman.mockitokotlin2:mockito-kotlin:2.2.0"
