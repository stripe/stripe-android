apply plugin: 'com.android.library'
apply plugin: 'checkstyle'
// make sure this line comes *after* you apply the Android plugin
apply plugin: 'com.getkeepsafe.dexcount'

assemble.dependsOn('lint')
check.dependsOn('checkstyle')

configurations {
    javadocDeps
}

dependencies {
    implementation "com.android.support:support-annotations:28.0.0"
    implementation "com.android.support:appcompat-v7:28.0.0"
    implementation "com.android.support:recyclerview-v7:28.0.0"
    // Api for this import because we use reflection to alter TextInputLayout
    api "com.android.support:design:28.0.0"

<<<<<<< HEAD
    implementation "com.stripe:stripe-3ds2-android:0.0.14"
=======
    api "com.stripe:stripe-3ds2-android:0.0.15"
>>>>>>> 892e1da4

    javadocDeps "com.android.support:support-annotations:28.0.0"
    javadocDeps "com.android.support:appcompat-v7:28.0.0"
    javadocDeps "com.android.support:design:28.0.0"
    compileOnly "javax.annotation:jsr250-api:${rootProject.ext.javaAnnotationVersion}"

    testImplementation 'junit:junit:4.13-beta-3'
    testImplementation "org.mockito:mockito-core:2.28.2"
    testImplementation 'org.robolectric:robolectric:4.3'
    testImplementation 'androidx.test:core:1.2.0'
    testImplementation 'org.json:json:20180813'

    androidTestImplementation 'com.android.support.test.espresso:espresso-core:3.0.2'
    androidTestImplementation 'com.android.support.test:rules:1.0.2'
    androidTestImplementation 'androidx.test:runner:1.2.0'
    androidTestUtil 'androidx.test:orchestrator:1.2.0'

    testAnnotationProcessor 'com.google.auto.service:auto-service:1.0-rc4'
}

android {
    compileSdkVersion rootProject.ext.compileSdkVersion
    buildToolsVersion rootProject.ext.buildToolsVersion
    defaultConfig {
        minSdkVersion 19
        targetSdkVersion rootProject.ext.compileSdkVersion
        consumerProguardFiles 'proguard-rules.txt'

        testInstrumentationRunner "androidx.test.runner.AndroidJUnitRunner"
        testInstrumentationRunnerArguments clearPackageData: 'true'
    }
    sourceSets {
        main {
            manifest.srcFile 'AndroidManifest.xml'
            res.srcDirs = ['res']
            assets.srcDirs = ['assets']
        }
        test {

        }
    }
    testOptions {
        unitTests {
            // Note: without this, all Robolectric tests using BuildConfig will fail.
            includeAndroidResources = true
        }
    }
    productFlavors {
    }
}

apply from: 'deploy.gradle'<|MERGE_RESOLUTION|>--- conflicted
+++ resolved
@@ -17,11 +17,7 @@
     // Api for this import because we use reflection to alter TextInputLayout
     api "com.android.support:design:28.0.0"
 
-<<<<<<< HEAD
-    implementation "com.stripe:stripe-3ds2-android:0.0.14"
-=======
-    api "com.stripe:stripe-3ds2-android:0.0.15"
->>>>>>> 892e1da4
+    implementation "com.stripe:stripe-3ds2-android:0.0.15"
 
     javadocDeps "com.android.support:support-annotations:28.0.0"
     javadocDeps "com.android.support:appcompat-v7:28.0.0"
