plugins {
    id 'com.android.library'
    id 'kotlin-android'
    id 'kotlin-android-extensions'
    id 'checkstyle'
    id 'org.jetbrains.dokka'

    id 'maven'
    id 'signing'
    id 'maven-publish'

    // make sure this line comes *after* you apply the Android plugin
    id 'com.getkeepsafe.dexcount'
}

assemble.dependsOn('lint')
check.dependsOn('checkstyle')

configurations {
    javadocDeps
    ktlint
}

dependencies {
    implementation 'androidx.annotation:annotation:1.1.0'
    implementation 'androidx.appcompat:appcompat:1.2.0'
    implementation 'androidx.recyclerview:recyclerview:1.1.0'
    implementation "androidx.lifecycle:lifecycle-livedata-ktx:$androidLifecycleVersion"
    implementation "androidx.lifecycle:lifecycle-viewmodel-ktx:$androidLifecycleVersion"
    implementation "androidx.lifecycle:lifecycle-viewmodel-savedstate:$androidLifecycleVersion"
    implementation 'androidx.localbroadcastmanager:localbroadcastmanager:1.0.0'
<<<<<<< HEAD
    implementation "androidx.fragment:fragment-ktx:1.3.0-alpha08"
    implementation "androidx.activity:activity-ktx:1.2.0-alpha08"
=======
    implementation "androidx.fragment:fragment-ktx:1.2.5"
>>>>>>> 25c083a1

    // Api for this import because we use reflection to alter TextInputLayout
    api 'com.google.android.material:material:1.1.0'

    implementation "com.stripe:stripe-3ds2-android:4.0.5"

    implementation "org.jetbrains.kotlin:kotlin-stdlib-jdk7:$kotlinVersion"
    implementation "org.jetbrains.kotlinx:kotlinx-coroutines-core:$kotlinCoroutinesVersion"
    implementation "org.jetbrains.kotlinx:kotlinx-coroutines-android:$kotlinCoroutinesVersion"

    javadocDeps 'androidx.annotation:annotation:1.1.0'
    javadocDeps 'androidx.appcompat:appcompat:1.2.0'
    javadocDeps 'com.google.android.material:material:1.1.0'

    testImplementation 'junit:junit:4.13'
    testImplementation "org.mockito:mockito-core:3.5.7"
    testImplementation 'org.robolectric:robolectric:4.4'
    testImplementation "androidx.test:core:$androidTestVersion"
    testImplementation 'org.json:json:20200518'
    testImplementation "com.nhaarman.mockitokotlin2:mockito-kotlin:2.2.0"
    testImplementation "org.jetbrains.kotlin:kotlin-test-junit:$kotlinVersion"
    testImplementation "org.jetbrains.kotlin:kotlin-test-annotations-common:$kotlinVersion"
    testImplementation "org.jetbrains.kotlinx:kotlinx-coroutines-test:$kotlinCoroutinesVersion"
    testImplementation 'com.google.truth:truth:1.0.1'

    androidTestImplementation "androidx.test.espresso:espresso-core:$espressoVersion"
    androidTestImplementation "androidx.test:rules:$androidTestVersion"
    androidTestImplementation "androidx.test:runner:$androidTestVersion"
    androidTestUtil "androidx.test:orchestrator:$androidTestVersion"

    ktlint "com.pinterest:ktlint:$ktlintVersion"

    dokkaHtmlPlugin("org.jetbrains.dokka:dokka-base:$dokkaVersion")
}

android {
    compileSdkVersion rootProject.ext.compileSdkVersion
    buildToolsVersion rootProject.ext.buildToolsVersion
    defaultConfig {
        minSdkVersion 21
        targetSdkVersion rootProject.ext.compileSdkVersion
        consumerProguardFiles 'proguard-rules.txt'

        vectorDrawables.useSupportLibrary = true

        testInstrumentationRunner "androidx.test.runner.AndroidJUnitRunner"
        testInstrumentationRunnerArguments clearPackageData: 'true'
    }
    sourceSets {
        main {
            manifest.srcFile 'AndroidManifest.xml'
            res.srcDirs = ['res']
            assets.srcDirs = ['assets']
        }
        main.kotlin.srcDirs += 'src/main/java'
        main.java.srcDirs += 'src/main/java'

        test {

        }
    }
    testOptions {
        unitTests {
            // Note: without this, all Robolectric tests using BuildConfig will fail.
            includeAndroidResources = true
        }
    }
    productFlavors {
    }

    lintOptions {
        enable "Interoperability"
        lintConfig file("../settings/lint.xml")
    }

    dokkaHtml {
        outputDirectory = "${project.rootDir}/docs/"
    }

    buildFeatures {
        viewBinding true
    }

    compileOptions {
        sourceCompatibility JavaVersion.VERSION_1_8
        targetCompatibility JavaVersion.VERSION_1_8
    }
    kotlinOptions {
        jvmTarget = "1.8"
    }
}

androidExtensions {
    features = ['parcelize']
    experimental = true
}

task ktlint(type: JavaExec, group: "verification") {
    description = "Check Kotlin code style."
    main = "com.pinterest.ktlint.Main"
    classpath = configurations.ktlint
    args "src/**/*.kt"
    // to generate report in checkstyle format prepend following args:
    // "--reporter=plain", "--reporter=checkstyle,output=${buildDir}/ktlint.xml"
    // see https://github.com/pinterest/ktlint#usage for more
}
check.dependsOn ktlint

task ktlintFormat(type: JavaExec, group: "formatting") {
    description = "Fix Kotlin code style deviations."
    main = "com.pinterest.ktlint.Main"
    classpath = configurations.ktlint
    args "-F", "src/**/*.kt"
}

apply from: 'deploy.gradle'<|MERGE_RESOLUTION|>--- conflicted
+++ resolved
@@ -29,12 +29,7 @@
     implementation "androidx.lifecycle:lifecycle-viewmodel-ktx:$androidLifecycleVersion"
     implementation "androidx.lifecycle:lifecycle-viewmodel-savedstate:$androidLifecycleVersion"
     implementation 'androidx.localbroadcastmanager:localbroadcastmanager:1.0.0'
-<<<<<<< HEAD
-    implementation "androidx.fragment:fragment-ktx:1.3.0-alpha08"
-    implementation "androidx.activity:activity-ktx:1.2.0-alpha08"
-=======
     implementation "androidx.fragment:fragment-ktx:1.2.5"
->>>>>>> 25c083a1
 
     // Api for this import because we use reflection to alter TextInputLayout
     api 'com.google.android.material:material:1.1.0'
