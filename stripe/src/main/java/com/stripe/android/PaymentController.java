package com.stripe.android;

import android.app.Activity;
import android.app.ProgressDialog;
import android.content.BroadcastReceiver;
import android.content.Context;
import android.content.Intent;
import android.content.IntentFilter;
import android.os.Handler;
import android.os.HandlerThread;
import android.support.annotation.NonNull;
import android.support.annotation.Nullable;
import android.support.annotation.VisibleForTesting;
import android.support.v4.content.LocalBroadcastManager;
import android.support.v7.app.AppCompatActivity;

import com.stripe.android.exception.StripeException;
import com.stripe.android.model.PaymentIntent;
import com.stripe.android.model.PaymentIntentParams;
import com.stripe.android.model.Stripe3ds2AuthResult;
import com.stripe.android.model.Stripe3ds2Fingerprint;
import com.stripe.android.model.StripeIntent;
import com.stripe.android.stripe3ds2.init.StripeConfigParameters;
import com.stripe.android.stripe3ds2.service.StripeThreeDs2Service;
import com.stripe.android.stripe3ds2.service.StripeThreeDs2ServiceImpl;
import com.stripe.android.stripe3ds2.transaction.AuthenticationRequestParameters;
import com.stripe.android.stripe3ds2.transaction.CompletionEvent;
import com.stripe.android.stripe3ds2.transaction.MessageVersionRegistry;
import com.stripe.android.stripe3ds2.transaction.ProtocolErrorEvent;
import com.stripe.android.stripe3ds2.transaction.RuntimeErrorEvent;
import com.stripe.android.stripe3ds2.transaction.StripeChallengeParameters;
import com.stripe.android.stripe3ds2.transaction.StripeChallengeStatusReceiver;
import com.stripe.android.stripe3ds2.transaction.Transaction;
import com.stripe.android.stripe3ds2.views.ChallengeActivity;
import com.stripe.android.stripe3ds2.views.ChallengeProgressDialogActivity;
import com.stripe.android.view.ActivityStarter;
import com.stripe.android.view.StripeIntentResultExtras;

import java.lang.ref.WeakReference;
import java.util.Objects;
import java.util.concurrent.TimeUnit;

import static com.ults.listeners.SdkChallengeInterface.UL_HANDLE_CHALLENGE_ACTION;

/**
 * A controller responsible for confirming and authenticating payment (typically through resolving
 * any required customer action). The payment authentication mechanism (e.g. 3DS) will be determined
 * by the {@link PaymentIntent} object.
 */
class PaymentController {
    static final int REQUEST_CODE = 50000;

    @NonNull private final StripeThreeDs2Service mThreeDs2Service;
    @NonNull private final StripeApiHandler mApiHandler;
    @NonNull private final MessageVersionRegistry mMessageVersionRegistry;
    @NonNull private final PaymentAuthConfig mConfig;
    @NonNull private final ApiKeyValidator mApiKeyValidator;

    PaymentController(@NonNull Context context,
                      @NonNull StripeApiHandler apiHandler) {
        this(context, new StripeThreeDs2ServiceImpl(context), apiHandler,
                new MessageVersionRegistry(),
                PaymentAuthConfig.get());
    }

    @VisibleForTesting
    PaymentController(@NonNull Context context,
                      @NonNull StripeThreeDs2Service threeDs2Service,
                      @NonNull StripeApiHandler apiHandler,
                      @NonNull MessageVersionRegistry messageVersionRegistry,
                      @NonNull PaymentAuthConfig config) {
        mConfig = config;
        mThreeDs2Service = threeDs2Service;
        mThreeDs2Service.initialize(context, new StripeConfigParameters(), null,
                config.stripe3ds2Config.uiCustomization.getUiCustomization());
        mApiHandler = apiHandler;
        mMessageVersionRegistry = messageVersionRegistry;
        mApiKeyValidator = new ApiKeyValidator();
    }

    /**
     * Confirm the PaymentIntent and resolve any next actions
     */
    void startConfirmAndAuth(@NonNull Stripe stripe,
                             @NonNull Activity activity,
                             @NonNull PaymentIntentParams paymentIntentParams,
                             @NonNull String publishableKey) {
        mApiKeyValidator.requireValid(publishableKey);
        new ConfirmStripeIntentTask(stripe, paymentIntentParams, publishableKey,
                new ConfirmPaymentIntentCallback(activity, publishableKey, this))
                .execute();
    }

    void startAuth(@NonNull Activity activity,
                   @NonNull StripeIntent stripeIntent,
                   @NonNull String publishableKey) {
        handleNextAction(activity, stripeIntent, mApiKeyValidator.requireValid(publishableKey));
    }

    /**
     * Decide whether {@link #handleResult(Stripe, Intent, String, ApiResultCallback)} should be
     * called.
     */
    boolean shouldHandleResult(int requestCode, int resultCode, @Nullable Intent data) {
        return requestCode == REQUEST_CODE &&
                resultCode == Activity.RESULT_OK &&
                data != null;
    }

    /**
     * If payment authentication triggered an exception, get the exception object and pass to
     * {@link ApiResultCallback#onError(Exception)}.
     *
     * Otherwise, get the PaymentIntent's client_secret from {@param data} and use to retrieve the
     * PaymentIntent object with updated status.
     *
     * @param data the result Intent
     */
    void handleResult(@NonNull Stripe stripe, @NonNull Intent data, @NonNull String publishableKey,
                      @NonNull final ApiResultCallback<PaymentIntentResult> callback) {
        final Exception authException = (Exception) data.getSerializableExtra(
                StripeIntentResultExtras.AUTH_EXCEPTION);
        if (authException != null) {
            callback.onError(authException);
            return;
        }

        @StripeIntentResult.Status final int authStatus = data.getIntExtra(
                StripeIntentResultExtras.AUTH_STATUS, StripeIntentResult.Status.UNKNOWN);
        new RetrieveIntentTask(stripe, createPaymentIntentParams(data), publishableKey,
                new ApiResultCallback<StripeIntent>() {
                    @Override
                    public void onSuccess(@NonNull StripeIntent stripeIntent) {
                        if (stripeIntent instanceof PaymentIntent) {
                            callback.onSuccess(new PaymentIntentResult.Builder<>()
                                    .setPaymentIntent((PaymentIntent) stripeIntent)
                                    .setStatus(authStatus)
                                    .build());
                        }
                    }

                    @Override
                    public void onError(@NonNull Exception e) {
                        callback.onError(e);
                    }
                })
                .execute();
    }

    @NonNull
    private PaymentIntentParams createPaymentIntentParams(@NonNull Intent data) {
        final String clientSecret = data.getStringExtra(StripeIntentResultExtras.CLIENT_SECRET);
        return PaymentIntentParams.createRetrievePaymentIntentParams(clientSecret);
    }

    /**
     * Determine which authentication mechanism should be used, or bypass authentication
     * if it is not needed.
     */
    @VisibleForTesting
    void handleNextAction(@NonNull Activity activity,
                          @NonNull StripeIntent stripeIntent,
                          @NonNull String publishableKey) {
        if (stripeIntent.requiresAction()) {
            final StripeIntent.NextActionType nextActionType = stripeIntent.getNextActionType();
            if (StripeIntent.NextActionType.UseStripeSdk == nextActionType) {
                final StripeIntent.SdkData sdkData =
                        Objects.requireNonNull(stripeIntent.getStripeSdkData());
                if (sdkData.is3ds2()) {
                    begin3ds2Auth(activity, stripeIntent,
                            Stripe3ds2Fingerprint.create(sdkData), publishableKey);
                } else {
                    // authentication type is not supported
                    bypassAuth(activity, stripeIntent);
                }
            } else if (StripeIntent.NextActionType.RedirectToUrl == nextActionType) {
                begin3ds1Auth(activity,
                        Objects.requireNonNull(stripeIntent.getRedirectData()));
            } else {
                // next action type is not supported, so bypass authentication
                bypassAuth(activity, stripeIntent);
            }
        } else {
            // no action required, so bypass authentication
            bypassAuth(activity, stripeIntent);
        }
    }

    private void bypassAuth(@NonNull Activity activity, @NonNull StripeIntent stripeIntent) {
        new PaymentRelayStarter(activity, REQUEST_CODE)
                .start(new PaymentRelayStarter.Data(stripeIntent));
    }

    private void begin3ds2Auth(@NonNull Activity activity,
                               @NonNull StripeIntent stripeIntent,
                               @NonNull Stripe3ds2Fingerprint stripe3ds2Fingerprint,
                               @NonNull String publishableKey) {
        final Transaction transaction =
                mThreeDs2Service.createTransaction(stripe3ds2Fingerprint.directoryServer.id,
                        mMessageVersionRegistry.getCurrent(), false,
<<<<<<< HEAD
                        stripe3ds2Fingerprint.directoryServerName);
=======
                        stripe3ds2Fingerprint.directoryServer.name);
        final ProgressDialog dialog = transaction.getProgressView(activity);
        dialog.show();
>>>>>>> 5b6e589c

        ChallengeProgressDialogActivity.show(activity, stripe3ds2Fingerprint.directoryServerName);

        final AuthenticationRequestParameters areqParams =
                transaction.getAuthenticationRequestParameters();
        final int timeout = mConfig.stripe3ds2Config.timeout;
        final Stripe3ds2AuthParams authParams = new Stripe3ds2AuthParams(
                stripe3ds2Fingerprint.source,
                areqParams.getSDKAppID(),
                areqParams.getSDKReferenceNumber(),
                areqParams.getSDKTransactionID(),
                areqParams.getDeviceData(),
                areqParams.getSDKEphemeralPublicKey(),
                areqParams.getMessageVersion(),
                timeout
        );
        mApiHandler.start3ds2Auth(authParams, publishableKey,
                new Stripe3ds2AuthCallback(activity, mApiHandler, transaction, timeout,
                        stripeIntent, stripe3ds2Fingerprint.source, publishableKey));
    }

    /**
     * Start in-app WebView activity.
     *
     * @param activity the payment authentication result will be returned as a result to this
     *         {@link Activity}
     */
    private void begin3ds1Auth(@NonNull Activity activity,
                               @NonNull StripeIntent.RedirectData redirectData) {
        new PaymentAuthWebViewStarter(activity, REQUEST_CODE).start(redirectData);
    }

    private static void handleError(@NonNull Activity activity,
                                    @NonNull Exception exception) {
        new PaymentRelayStarter(activity, REQUEST_CODE)
                .start(new PaymentRelayStarter.Data(exception));
    }

    private static final class RetrieveIntentTask extends ApiOperation<StripeIntent> {
        @NonNull private final Stripe mStripe;
        @NonNull private final PaymentIntentParams mParams;
        @NonNull private final String mPublishableKey;

        private RetrieveIntentTask(@NonNull Stripe stripe,
                                   @NonNull PaymentIntentParams params,
                                   @NonNull String publishableKey,
                                   @NonNull ApiResultCallback<StripeIntent> callback) {
            super(callback);
            mStripe = stripe;
            mParams = params;
            mPublishableKey = publishableKey;
        }

        @Nullable
        @Override
        PaymentIntent getResult() throws StripeException {
            return mStripe.retrievePaymentIntentSynchronous(mParams, mPublishableKey);
        }
    }

    private static final class ConfirmStripeIntentTask extends ApiOperation<StripeIntent> {
        @NonNull private final Stripe mStripe;
        @NonNull private final PaymentIntentParams mParams;
        @NonNull private final String mPublishableKey;

        private ConfirmStripeIntentTask(@NonNull Stripe stripe,
                                        @NonNull PaymentIntentParams params,
                                        @NonNull String publishableKey,
                                        @NonNull ApiResultCallback<StripeIntent> callback) {
            super(callback);
            mStripe = stripe;
            mParams = params;
            mPublishableKey = publishableKey;
        }

        @Nullable
        @Override
        PaymentIntent getResult() throws StripeException {
            return mStripe.confirmPaymentIntentSynchronous(mParams, mPublishableKey);
        }
    }

    private static final class ConfirmPaymentIntentCallback
            implements ApiResultCallback<StripeIntent> {
        @NonNull private final WeakReference<Activity> mActivityRef;
        @NonNull private final String mPublishableKey;
        @NonNull private final PaymentController mPaymentController;

        private ConfirmPaymentIntentCallback(
                @NonNull Activity activity,
                @NonNull String publishableKey,
                @NonNull PaymentController paymentController) {
            mActivityRef = new WeakReference<>(activity);
            mPublishableKey = publishableKey;
            mPaymentController = paymentController;
        }

        @Override
        public void onSuccess(@NonNull StripeIntent stripeIntent) {
            final Activity activity = mActivityRef.get();
            if (activity != null) {
                mPaymentController.handleNextAction(activity, stripeIntent, mPublishableKey);
            }
        }

        @Override
        public void onError(@NonNull Exception e) {
            final Activity activity = mActivityRef.get();
            if (activity != null) {
                handleError(activity, e);
            }
        }
    }

    static final class Stripe3ds2AuthCallback
            implements ApiResultCallback<Stripe3ds2AuthResult> {
        @NonNull private final WeakReference<Activity> mActivityRef;
        @NonNull private final StripeApiHandler mApiHandler;
        @NonNull private final Transaction mTransaction;
        private final int mMaxTimeout;
        @NonNull private final StripeIntent mStripeIntent;
        @NonNull private final String mSourceId;
        @NonNull private final String mPublishableKey;
        @NonNull private final PaymentRelayStarter mPaymentRelayStarter;
        @NonNull private final Handler mBackgroundHandler;

        private Stripe3ds2AuthCallback(
                @NonNull Activity activity,
                @NonNull StripeApiHandler apiHandler,
                @NonNull Transaction transaction,
                int maxTimeout,
                @NonNull StripeIntent stripeIntent,
                @NonNull String sourceId,
                @NonNull String publishableKey) {
            this(activity, apiHandler, transaction, maxTimeout, stripeIntent,
                    sourceId, publishableKey, new PaymentRelayStarter(activity, REQUEST_CODE));
        }

        @VisibleForTesting
        Stripe3ds2AuthCallback(
                @NonNull Activity activity,
                @NonNull StripeApiHandler apiHandler,
                @NonNull Transaction transaction,
                int maxTimeout,
                @NonNull StripeIntent stripeIntent,
                @NonNull String sourceId,
                @NonNull String publishableKey,
                @NonNull PaymentRelayStarter paymentRelayStarter) {
            mActivityRef = new WeakReference<>(activity);
            mApiHandler = apiHandler;
            mTransaction = transaction;
            mMaxTimeout = maxTimeout;
            mStripeIntent = stripeIntent;
            mSourceId = sourceId;
            mPublishableKey = publishableKey;
            mPaymentRelayStarter = paymentRelayStarter;

            // create Handler to notifyCompletion challenge flow on background thread
            final HandlerThread handlerThread =
                    new HandlerThread(Stripe3ds2AuthCallback.class.getSimpleName());
            handlerThread.start();
            mBackgroundHandler = new Handler(handlerThread.getLooper());
        }

        @Override
        public void onSuccess(@NonNull Stripe3ds2AuthResult result) {
            final Activity activity = mActivityRef.get();
            if (activity == null) {
                return;
            }

            final Stripe3ds2AuthResult.Ares ares = result.ares;
            if (ares != null) {
                if (ares.shouldChallenge()) {
                    startChallengeFlow(activity, ares);
                } else {
                    startFrictionlessFlow();
                }
            } else {
                final Stripe3ds2AuthResult.ThreeDS2Error error = result.error;
                final String errorMessage;
                if (error != null) {
                    errorMessage = "Code: " + error.errorCode +
                            ", Detail: " + error.errorDetail +
                            ", Description: " + error.errorDescription +
                            ", Component: " + error.errorComponent;
                } else {
                    errorMessage = "Invalid 3DS2 authentication response";
                }

                onError(new RuntimeException(
                        "Error encountered during 3DS2 authentication request. " + errorMessage));
            }
        }

        @Override
        public void onError(@NonNull Exception e) {
            final Activity activity = mActivityRef.get();
            if (activity != null) {
                mPaymentRelayStarter.start(new PaymentRelayStarter.Data(e));
            }
        }

        private void startFrictionlessFlow() {
            mPaymentRelayStarter.start(new PaymentRelayStarter.Data(mStripeIntent));
        }

        private void startChallengeFlow(@NonNull final Activity activity,
                                        @NonNull Stripe3ds2AuthResult.Ares ares) {
            final StripeChallengeParameters challengeParameters =
                    new StripeChallengeParameters();
            challengeParameters.setAcsSignedContent(ares.acsSignedContent);
            challengeParameters.set3DSServerTransactionID(ares.threeDSServerTransId);
            challengeParameters.setAcsTransactionID(ares.acsTransId);

            mBackgroundHandler.postDelayed(new Runnable() {
                @Override
                public void run() {
                    mTransaction.doChallenge(activity,
                            challengeParameters,
                            PaymentAuth3ds2ChallengeStatusReceiver.create(activity, mApiHandler,
                                    mStripeIntent, mSourceId, mPublishableKey),
                            mMaxTimeout);
                }
            }, TimeUnit.SECONDS.toMillis(2));
        }
    }

    static final class PaymentAuth3ds2ChallengeStatusReceiver
            extends StripeChallengeStatusReceiver {
        @NonNull private final WeakReference<Activity> mActivityRef;
        @NonNull private final ActivityStarter<Stripe3ds2CompletionStarter.StartData> mStarter;
        @NonNull private final StripeApiHandler mApiHandler;
        @NonNull private final StripeIntent mStripeIntent;
        @NonNull private final String mSourceId;
        @NonNull private final String mPublishableKey;

        @NonNull
        static PaymentAuth3ds2ChallengeStatusReceiver create(
                @NonNull Activity activity,
                @NonNull StripeApiHandler apiHandler,
                @NonNull StripeIntent stripeIntent,
                @NonNull String sourceId,
                @NonNull String publishableKey) {
            return new PaymentAuth3ds2ChallengeStatusReceiver(
                    activity,
                    new Stripe3ds2CompletionStarter(activity, REQUEST_CODE),
                    apiHandler,
                    stripeIntent,
                    sourceId,
                    publishableKey);
        }

        PaymentAuth3ds2ChallengeStatusReceiver(
                @NonNull Activity activity,
                @NonNull ActivityStarter<Stripe3ds2CompletionStarter.StartData> starter,
                @NonNull StripeApiHandler apiHandler,
                @NonNull StripeIntent stripeIntent,
                @NonNull String sourceId,
                @NonNull String publishableKey) {
            mActivityRef = new WeakReference<>(activity);
            mStarter = starter;
            mApiHandler = apiHandler;
            mStripeIntent = stripeIntent;
            mSourceId = sourceId;
            mPublishableKey = publishableKey;
        }

        @Override
        public void completed(@NonNull CompletionEvent completionEvent) {
            super.completed(completionEvent);
            notifyCompletion(Stripe3ds2CompletionStarter.StartData.createForComplete(mStripeIntent,
                    completionEvent.getTransactionStatus()));
        }

        @Override
        public void cancelled() {
            super.cancelled();
            notifyCompletion(new Stripe3ds2CompletionStarter.StartData(mStripeIntent,
                    Stripe3ds2CompletionStarter.ChallengeFlowOutcome.CANCEL));
        }

        @Override
        public void timedout() {
            super.timedout();
            notifyCompletion(new Stripe3ds2CompletionStarter.StartData(mStripeIntent,
                    Stripe3ds2CompletionStarter.ChallengeFlowOutcome.TIMEOUT));
        }

        @Override
        public void protocolError(@NonNull ProtocolErrorEvent protocolErrorEvent) {
            super.protocolError(protocolErrorEvent);
            notifyCompletion(new Stripe3ds2CompletionStarter.StartData(mStripeIntent,
                    Stripe3ds2CompletionStarter.ChallengeFlowOutcome.PROTOCOL_ERROR));
        }

        @Override
        public void runtimeError(@NonNull RuntimeErrorEvent runtimeErrorEvent) {
            super.runtimeError(runtimeErrorEvent);
            notifyCompletion(new Stripe3ds2CompletionStarter.StartData(mStripeIntent,
                    Stripe3ds2CompletionStarter.ChallengeFlowOutcome.RUNTIME_ERROR));
        }

        private void notifyCompletion(
                @NonNull final Stripe3ds2CompletionStarter.StartData startData) {
            mApiHandler.complete3ds2Auth(mSourceId, mPublishableKey,
                    new ApiResultCallback<Boolean>() {
                        @Override
                        public void onSuccess(@NonNull Boolean result) {
                            mStarter.start(startData);
                        }

                        @Override
                        public void onError(@NonNull Exception e) {
                            final Activity activity = mActivityRef.get();
                            if (activity != null) {
                                handleError(activity, e);
                            }
                        }
                    });
        }
    }
}<|MERGE_RESOLUTION|>--- conflicted
+++ resolved
@@ -198,15 +198,9 @@
         final Transaction transaction =
                 mThreeDs2Service.createTransaction(stripe3ds2Fingerprint.directoryServer.id,
                         mMessageVersionRegistry.getCurrent(), false,
-<<<<<<< HEAD
-                        stripe3ds2Fingerprint.directoryServerName);
-=======
                         stripe3ds2Fingerprint.directoryServer.name);
-        final ProgressDialog dialog = transaction.getProgressView(activity);
-        dialog.show();
->>>>>>> 5b6e589c
-
-        ChallengeProgressDialogActivity.show(activity, stripe3ds2Fingerprint.directoryServerName);
+
+        ChallengeProgressDialogActivity.show(activity, stripe3ds2Fingerprint.directoryServer.name);
 
         final AuthenticationRequestParameters areqParams =
                 transaction.getAuthenticationRequestParameters();
