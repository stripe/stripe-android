package com.stripe.android

import android.content.Context
import android.content.Intent
import androidx.activity.result.ActivityResultLauncher
import androidx.annotation.VisibleForTesting
import com.stripe.android.auth.PaymentAuthWebViewContract
import com.stripe.android.exception.APIConnectionException
import com.stripe.android.exception.APIException
import com.stripe.android.exception.AuthenticationException
import com.stripe.android.exception.InvalidRequestException
import com.stripe.android.exception.StripeException
import com.stripe.android.model.ConfirmPaymentIntentParams
import com.stripe.android.model.ConfirmSetupIntentParams
import com.stripe.android.model.ConfirmStripeIntentParams
import com.stripe.android.model.PaymentIntent
import com.stripe.android.model.SetupIntent
import com.stripe.android.model.Source
import com.stripe.android.model.Stripe3ds2AuthParams
import com.stripe.android.model.Stripe3ds2AuthResult
import com.stripe.android.model.Stripe3ds2Fingerprint
import com.stripe.android.model.StripeIntent
import com.stripe.android.networking.AlipayRepository
import com.stripe.android.networking.AnalyticsDataFactory
import com.stripe.android.networking.AnalyticsRequest
import com.stripe.android.networking.AnalyticsRequestExecutor
import com.stripe.android.networking.ApiRequest
import com.stripe.android.networking.DefaultAlipayRepository
import com.stripe.android.networking.StripeRepository
import com.stripe.android.payments.DefaultPaymentFlowResultProcessor
import com.stripe.android.payments.DefaultReturnUrl
import com.stripe.android.payments.DefaultStripeChallengeStatusReceiver
import com.stripe.android.payments.PaymentFlowFailureMessageFactory
import com.stripe.android.payments.PaymentFlowResult
import com.stripe.android.payments.Stripe3ds2CompletionStarter
import com.stripe.android.stripe3ds2.init.ui.StripeUiCustomization
import com.stripe.android.stripe3ds2.service.StripeThreeDs2Service
import com.stripe.android.stripe3ds2.service.StripeThreeDs2ServiceImpl
import com.stripe.android.stripe3ds2.transaction.ChallengeParameters
import com.stripe.android.stripe3ds2.transaction.MessageVersionRegistry
import com.stripe.android.stripe3ds2.transaction.SdkTransactionId
import com.stripe.android.stripe3ds2.transaction.Stripe3ds2ActivityStarterHost
import com.stripe.android.stripe3ds2.transaction.Transaction
import com.stripe.android.stripe3ds2.views.ChallengeProgressActivity
import com.stripe.android.view.AuthActivityStarter
import kotlinx.coroutines.CoroutineScope
import kotlinx.coroutines.Dispatchers
import kotlinx.coroutines.delay
import kotlinx.coroutines.launch
import kotlinx.coroutines.withContext
import java.security.cert.CertificateException
import java.util.concurrent.TimeUnit
import kotlin.coroutines.CoroutineContext

/**
 * A controller responsible for confirming and authenticating payment (typically through resolving
 * any required customer action). The payment authentication mechanism (e.g. 3DS) will be determined
 * by the [PaymentIntent] or [SetupIntent] object.
 */
internal class StripePaymentController internal constructor(
    context: Context,
    private val publishableKey: String,
    private val stripeRepository: StripeRepository,
    private val enableLogging: Boolean = false,
    private val messageVersionRegistry: MessageVersionRegistry =
        MessageVersionRegistry(),
    private val config: PaymentAuthConfig =
        PaymentAuthConfig.get(),
    private val threeDs2Service: StripeThreeDs2Service =
        StripeThreeDs2ServiceImpl(context, enableLogging),
    private val analyticsRequestExecutor: AnalyticsRequestExecutor =
        AnalyticsRequestExecutor.Default(Logger.getInstance(enableLogging)),
    private val analyticsDataFactory: AnalyticsDataFactory =
        AnalyticsDataFactory(context.applicationContext, publishableKey),
    private val challengeProgressActivityStarter: ChallengeProgressActivityStarter =
        ChallengeProgressActivityStarter.Default(),
    private val alipayRepository: AlipayRepository = DefaultAlipayRepository(stripeRepository),
    private val paymentRelayLauncher: ActivityResultLauncher<PaymentRelayStarter.Args>? = null,
    private val paymentAuthWebViewLauncher: ActivityResultLauncher<PaymentAuthWebViewContract.Args>? = null,
    private val stripe3ds2ChallengeLauncher: ActivityResultLauncher<PaymentFlowResult.Unvalidated>? = null,
    private val workContext: CoroutineContext = Dispatchers.IO,
    private val uiContext: CoroutineContext = Dispatchers.Main
) : PaymentController {
    private val failureMessageFactory = PaymentFlowFailureMessageFactory(context)
    private val paymentFlowResultProcessor = DefaultPaymentFlowResultProcessor(
        context,
        publishableKey,
        stripeRepository,
        enableLogging,
        workContext
    )

    private val logger = Logger.getInstance(enableLogging)
    private val analyticsRequestFactory = AnalyticsRequest.Factory(logger)
    private val defaultReturnUrl = DefaultReturnUrl.create(context)

    private val paymentRelayStarterFactory = { host: AuthActivityStarter.Host ->
        paymentRelayLauncher?.let {
            PaymentRelayStarter.Modern(it)
        } ?: PaymentRelayStarter.Legacy(host)
    }

    private val paymentAuthWebViewStarterFactory = { host: AuthActivityStarter.Host ->
        paymentAuthWebViewLauncher?.let {
            PaymentAuthWebViewStarter.Modern(it)
        } ?: PaymentAuthWebViewStarter.Legacy(
            host,
            defaultReturnUrl
        )
    }

    private val stripe3ds2CompletionStarterFactory =
        { host: AuthActivityStarter.Host, requestCode: Int ->
            stripe3ds2ChallengeLauncher?.let {
                Stripe3ds2CompletionStarter.Modern(it)
            } ?: Stripe3ds2CompletionStarter.Legacy(host, requestCode)
        }

    init {
        threeDs2Service.initialize(
            config.stripe3ds2Config.uiCustomization.uiCustomization
        )
    }

    /**
     * Confirm the Stripe Intent and resolve any next actions
     */
    override suspend fun startConfirmAndAuth(
        host: AuthActivityStarter.Host,
        confirmStripeIntentParams: ConfirmStripeIntentParams,
        requestOptions: ApiRequest.Options
    ) {
<<<<<<< HEAD
        runCatching {
            when (confirmStripeIntentParams) {
                is ConfirmPaymentIntentParams -> {
                    confirmPaymentIntent(
                        confirmStripeIntentParams,
                        requestOptions
                    )
=======
        CoroutineScope(workContext).launch {
            val returnUrl = confirmStripeIntentParams.returnUrl.takeUnless { it.isNullOrBlank() }
                ?: defaultReturnUrl.value

            val result = runCatching {
                when (confirmStripeIntentParams) {
                    is ConfirmPaymentIntentParams -> {
                        confirmPaymentIntent(
                            confirmStripeIntentParams.also {
                                it.returnUrl = returnUrl
                            },
                            requestOptions
                        )
                    }
                    is ConfirmSetupIntentParams -> {
                        confirmSetupIntent(
                            confirmStripeIntentParams.also {
                                it.returnUrl = returnUrl
                            },
                            requestOptions
                        )
                    }
                    else -> error("Confirmation params must be ConfirmPaymentIntentParams or ConfirmSetupIntentParams")
>>>>>>> 6758e30c
                }
                is ConfirmSetupIntentParams -> {
                    confirmSetupIntent(
                        confirmStripeIntentParams,
                        requestOptions
                    )
                }
                else -> error("Confirmation params must be ConfirmPaymentIntentParams or ConfirmSetupIntentParams")
            }
<<<<<<< HEAD
        }.fold(
            onSuccess = { intent ->
                handleNextAction(host, intent, requestOptions)
            },
            onFailure = {
                handleError(
                    host,
                    getRequestCode(confirmStripeIntentParams),
                    it
=======

            withContext(Dispatchers.Main) {
                result.fold(
                    onSuccess = { intent ->
                        handleNextAction(
                            host,
                            intent,
                            returnUrl,
                            requestOptions
                        )
                    },
                    onFailure = {
                        handleError(
                            host,
                            getRequestCode(confirmStripeIntentParams),
                            it
                        )
                    }
>>>>>>> 6758e30c
                )
            }
        )
    }

    override suspend fun confirmAndAuthenticateAlipay(
        confirmPaymentIntentParams: ConfirmPaymentIntentParams,
        authenticator: AlipayAuthenticator,
        requestOptions: ApiRequest.Options
    ): PaymentIntentResult {
        return authenticateAlipay(
            confirmPaymentIntent(
                confirmPaymentIntentParams,
                requestOptions
            ),
            authenticator,
            requestOptions
        )
    }

    private suspend fun confirmPaymentIntent(
        confirmStripeIntentParams: ConfirmPaymentIntentParams,
        requestOptions: ApiRequest.Options
    ): PaymentIntent {
        return requireNotNull(
            stripeRepository.confirmPaymentIntent(
                // mark this request as `use_stripe_sdk=true`
                confirmStripeIntentParams
                    .withShouldUseStripeSdk(shouldUseStripeSdk = true),
                requestOptions,
                expandFields = EXPAND_PAYMENT_METHOD
            )
        ) {
            REQUIRED_ERROR
        }
    }

    private suspend fun confirmSetupIntent(
        confirmStripeIntentParams: ConfirmSetupIntentParams,
        requestOptions: ApiRequest.Options
    ): SetupIntent {
        return requireNotNull(
            stripeRepository.confirmSetupIntent(
                // mark this request as `use_stripe_sdk=true`
                confirmStripeIntentParams
                    .withShouldUseStripeSdk(shouldUseStripeSdk = true),
                requestOptions,
                expandFields = EXPAND_PAYMENT_METHOD
            )
        ) {
            REQUIRED_ERROR
        }
    }

    override suspend fun startAuth(
        host: AuthActivityStarter.Host,
        clientSecret: String,
        requestOptions: ApiRequest.Options,
        type: PaymentController.StripeIntentType
    ) {
        runCatching {
            val stripeIntent = when (type) {
                PaymentController.StripeIntentType.PaymentIntent -> {
                    stripeRepository.retrievePaymentIntent(
                        clientSecret,
                        requestOptions
                    )
                }
                PaymentController.StripeIntentType.SetupIntent -> {
                    stripeRepository.retrieveSetupIntent(
                        clientSecret,
                        requestOptions
                    )
                }
            }
<<<<<<< HEAD
            requireNotNull(stripeIntent)
        }.fold(
            onSuccess = { stripeIntent ->
                handleNextAction(host, stripeIntent, requestOptions)
            },
            onFailure = {
                handleError(
                    host,
                    when (type) {
                        PaymentController.StripeIntentType.PaymentIntent -> {
                            PAYMENT_REQUEST_CODE
                        }
                        PaymentController.StripeIntentType.SetupIntent -> {
                            SETUP_REQUEST_CODE
                        }
=======

            withContext(Dispatchers.Main) {
                stripeIntentResult.fold(
                    onSuccess = { stripeIntent ->
                        handleNextAction(
                            host = host,
                            stripeIntent = stripeIntent,
                            returnUrl = null,
                            requestOptions = requestOptions
                        )
>>>>>>> 6758e30c
                    },
                    it
                )
            }
        )
    }

    override suspend fun startAuthenticateSource(
        host: AuthActivityStarter.Host,
        source: Source,
        requestOptions: ApiRequest.Options
    ) {
        analyticsRequestExecutor.executeAsync(
            analyticsRequestFactory.create(
                analyticsDataFactory.createAuthSourceParams(
                    AnalyticsEvent.AuthSourceStart,
                    source.id
                )
            )
        )

        runCatching {
            requireNotNull(
                stripeRepository.retrieveSource(
                    sourceId = source.id.orEmpty(),
                    clientSecret = source.clientSecret.orEmpty(),
                    options = requestOptions
                )
            )
        }.fold(
            onSuccess = { retrievedSourced ->
                onSourceRetrieved(host, retrievedSourced, requestOptions)
            },
            onFailure = {
                handleError(
                    host,
                    SOURCE_REQUEST_CODE,
                    it
                )
            }
        )
    }

    private suspend fun onSourceRetrieved(
        host: AuthActivityStarter.Host,
        source: Source,
        requestOptions: ApiRequest.Options
    ) {
        if (source.flow == Source.Flow.Redirect) {
            startSourceAuth(
                paymentAuthWebViewStarterFactory(host),
                source,
                requestOptions
            )
        } else {
            bypassAuth(host, source, requestOptions.stripeAccount)
        }
    }

    private suspend fun startSourceAuth(
        paymentAuthWebViewStarter: PaymentAuthWebViewStarter,
        source: Source,
        requestOptions: ApiRequest.Options
    ) = withContext(uiContext) {
        analyticsRequestExecutor.executeAsync(
            analyticsRequestFactory.create(
                analyticsDataFactory.createAuthSourceParams(
                    AnalyticsEvent.AuthSourceRedirect,
                    source.id
                )
            )
        )

        paymentAuthWebViewStarter.start(
            PaymentAuthWebViewContract.Args(
                objectId = source.id.orEmpty(),
                requestCode = SOURCE_REQUEST_CODE,
                clientSecret = source.clientSecret.orEmpty(),
                url = source.redirect?.url.orEmpty(),
                returnUrl = source.redirect?.returnUrl,
                enableLogging = enableLogging,
                stripeAccountId = requestOptions.stripeAccount
            )
        )
    }

    /**
     * Decide whether [getPaymentIntentResult] should be called.
     */
    override fun shouldHandlePaymentResult(requestCode: Int, data: Intent?): Boolean {
        return requestCode == PAYMENT_REQUEST_CODE && data != null
    }

    /**
     * Decide whether [getSetupIntentResult] should be called.
     */
    override fun shouldHandleSetupResult(requestCode: Int, data: Intent?): Boolean {
        return requestCode == SETUP_REQUEST_CODE && data != null
    }

    override fun shouldHandleSourceResult(requestCode: Int, data: Intent?): Boolean {
        return requestCode == SOURCE_REQUEST_CODE && data != null
    }

    /**
     * Get the PaymentIntent's client_secret from {@param data} and use to retrieve
     * the PaymentIntent object with updated status.
     *
     * @param data the result Intent
     * @return the [PaymentIntentResult] object
     *
     * @throws AuthenticationException failure to properly authenticate yourself (check your key)
     * @throws InvalidRequestException your request has invalid parameters
     * @throws APIConnectionException failure to connect to Stripe's API
     * @throws APIException any other type of problem (for instance, a temporary issue with Stripe's servers)
     * @throws IllegalArgumentException if the response's JsonParser returns null
     */
    @Throws(
        AuthenticationException::class,
        InvalidRequestException::class,
        APIConnectionException::class,
        APIException::class,
        IllegalArgumentException::class
    )
    override suspend fun getPaymentIntentResult(data: Intent) =
        paymentFlowResultProcessor.processPaymentIntent(
            PaymentFlowResult.Unvalidated.fromIntent(data)
        )

    /**
     * Get the SetupIntent's client_secret from {@param data} and use to retrieve
     * the PaymentIntent object with updated status.
     *
     * @param data the result Intent
     * @return the [SetupIntentResult] object
     *
     * @throws AuthenticationException failure to properly authenticate yourself (check your key)
     * @throws InvalidRequestException your request has invalid parameters
     * @throws APIConnectionException failure to connect to Stripe's API
     * @throws APIException any other type of problem (for instance, a temporary issue with Stripe's servers)
     * @throws IllegalArgumentException if the response's JsonParser returns null
     */
    @Throws(
        AuthenticationException::class,
        InvalidRequestException::class,
        APIConnectionException::class,
        APIException::class,
        IllegalArgumentException::class
    )
    override suspend fun getSetupIntentResult(data: Intent) =
        paymentFlowResultProcessor.processSetupIntent(
            PaymentFlowResult.Unvalidated.fromIntent(data)
        )

    /**
     * Get the Source's client_secret from {@param data} and use to retrieve
     * the Source object with updated status.
     *
     * @param data the result Intent
     * @return the [Source] object
     *
     * @throws AuthenticationException failure to properly authenticate yourself (check your key)
     * @throws InvalidRequestException your request has invalid parameters
     * @throws APIConnectionException failure to connect to Stripe's API
     * @throws APIException any other type of problem (for instance, a temporary issue with Stripe's servers)
     * @throws IllegalArgumentException if the Source response's JsonParser returns null
     */
    @Throws(
        AuthenticationException::class,
        InvalidRequestException::class,
        APIConnectionException::class,
        APIException::class,
        IllegalArgumentException::class
    )
    override suspend fun getAuthenticateSourceResult(data: Intent): Source {
        val result = PaymentFlowResult.Unvalidated.fromIntent(data)
        val sourceId = result.sourceId.orEmpty()
        val clientSecret = result.clientSecret.orEmpty()

        val requestOptions = ApiRequest.Options(
            apiKey = publishableKey,
            stripeAccount = result.stripeAccountId
        )

        analyticsRequestExecutor.executeAsync(
            analyticsRequestFactory.create(
                analyticsDataFactory.createAuthSourceParams(
                    AnalyticsEvent.AuthSourceResult,
                    sourceId
                )
            )
        )

        return requireNotNull(
            stripeRepository.retrieveSource(
                sourceId,
                clientSecret,
                requestOptions
            )
        )
    }

    private suspend fun authenticateAlipay(
        paymentIntent: PaymentIntent,
        authenticator: AlipayAuthenticator,
        requestOptions: ApiRequest.Options
    ): PaymentIntentResult {
        val outcome =
            alipayRepository.authenticate(paymentIntent, authenticator, requestOptions).outcome
        val refreshedPaymentIntent = requireNotNull(
            stripeRepository.retrievePaymentIntent(
                paymentIntent.clientSecret.orEmpty(),
                requestOptions,
                expandFields = EXPAND_PAYMENT_METHOD
            )
        )
<<<<<<< HEAD
    }

    private suspend fun dispatchPaymentIntentResult(
        paymentIntentResult: PaymentIntentResult,
        callback: ApiResultCallback<PaymentIntentResult>
    ) = withContext(uiContext) {
        logger.debug("Dispatching PaymentIntentResult for ${paymentIntentResult.intent.id}")
        callback.onSuccess(paymentIntentResult)
    }

    private suspend fun dispatchError(
        throwable: Throwable,
        callback: ApiResultCallback<*>
    ) = withContext(uiContext) {
        callback.onError(StripeException.create(throwable))
=======
        return PaymentIntentResult(
            refreshedPaymentIntent,
            outcome,
            failureMessageFactory.create(refreshedPaymentIntent, outcome)
        )
>>>>>>> 6758e30c
    }

    private suspend fun handleError(
        host: AuthActivityStarter.Host,
        requestCode: Int,
        throwable: Throwable
    ) = withContext(uiContext) {
        paymentRelayStarterFactory(host)
            .start(
                PaymentRelayStarter.Args.ErrorArgs(
                    StripeException.create(throwable),
                    requestCode
                )
            )
    }

    /**
     * Determine which authentication mechanism should be used, or bypass authentication
     * if it is not needed.
     *
     * @param returnUrl in some cases, the return URL is not provided in
     * [StripeIntent.NextActionData]. Specifically, it is not available in
     * [StripeIntent.NextActionData.SdkData.Use3DS1]. Wire it through so that we can correctly
     * determine how we should handle authentication.
     */
    @VisibleForTesting
    override suspend fun handleNextAction(
        host: AuthActivityStarter.Host,
        stripeIntent: StripeIntent,
        returnUrl: String?,
        requestOptions: ApiRequest.Options
    ) {
        if (stripeIntent.requiresAction()) {
            when (val nextActionData = stripeIntent.nextActionData) {
                is StripeIntent.NextActionData.SdkData.Use3DS2 -> {
                    handle3ds2Auth(
                        host,
                        stripeIntent,
                        requestOptions,
                        nextActionData
                    )
                }
                is StripeIntent.NextActionData.SdkData.Use3DS1 -> {
                    // can only triggered when `use_stripe_sdk=true`
                    handle3ds1Auth(
                        host,
                        stripeIntent,
                        requestOptions,
                        nextActionData,
                        returnUrl
                    )
                }
                is StripeIntent.NextActionData.RedirectToUrl -> {
                    // can only triggered when `use_stripe_sdk=false`
                    handleRedirectToUrlAuth(
                        host,
                        stripeIntent,
                        requestOptions,
                        nextActionData
                    )
                }
                is StripeIntent.NextActionData.AlipayRedirect -> {
                    handleAlipayAuth(
                        host,
                        stripeIntent,
                        requestOptions,
                        nextActionData
                    )
                }
                is StripeIntent.NextActionData.DisplayOxxoDetails -> {
                    handleOxxoAuth(
                        host,
                        stripeIntent,
                        requestOptions,
                        nextActionData
                    )
                }
                else -> bypassAuth(host, stripeIntent, requestOptions.stripeAccount)
            }
        } else {
            // no action required, so bypass authentication
            bypassAuth(host, stripeIntent, requestOptions.stripeAccount)
        }
    }

    private suspend fun handle3ds2Auth(
        host: AuthActivityStarter.Host,
        stripeIntent: StripeIntent,
        requestOptions: ApiRequest.Options,
        nextActionData: StripeIntent.NextActionData.SdkData.Use3DS2
    ) {
        analyticsRequestExecutor.executeAsync(
            analyticsRequestFactory.create(
                analyticsDataFactory.createAuthParams(
                    AnalyticsEvent.Auth3ds2Fingerprint,
                    stripeIntent.id.orEmpty()
                )
            )
        )
        try {
            begin3ds2Auth(
                host,
                stripeIntent,
                Stripe3ds2Fingerprint(nextActionData),
                requestOptions
            )
        } catch (e: CertificateException) {
            handleError(
                host,
                getRequestCode(stripeIntent),
                e
            )
        }
    }

    private suspend fun handle3ds1Auth(
        host: AuthActivityStarter.Host,
        stripeIntent: StripeIntent,
        requestOptions: ApiRequest.Options,
        nextActionData: StripeIntent.NextActionData.SdkData.Use3DS1,
        returnUrl: String?
    ) {
        analyticsRequestExecutor.executeAsync(
            analyticsRequestFactory.create(
                analyticsDataFactory.createAuthParams(
                    AnalyticsEvent.Auth3ds1Sdk,
                    stripeIntent.id.orEmpty()
                )
            )
        )
        beginWebAuth(
            paymentAuthWebViewStarterFactory(host),
            stripeIntent,
            getRequestCode(stripeIntent),
            stripeIntent.clientSecret.orEmpty(),
            nextActionData.url,
            requestOptions.stripeAccount,
<<<<<<< HEAD
=======
            returnUrl = returnUrl,
            enableLogging = enableLogging,
>>>>>>> 6758e30c
            // 3D-Secure requires cancelling the source when the user cancels auth (AUTHN-47)
            shouldCancelSource = true
        )
    }

    private suspend fun handleRedirectToUrlAuth(
        host: AuthActivityStarter.Host,
        stripeIntent: StripeIntent,
        requestOptions: ApiRequest.Options,
        nextActionData: StripeIntent.NextActionData.RedirectToUrl
    ) {
        analyticsRequestExecutor.executeAsync(
            analyticsRequestFactory.create(
                analyticsDataFactory.createAuthParams(
                    AnalyticsEvent.AuthRedirect,
                    stripeIntent.id.orEmpty()
                )
            )
        )

        beginWebAuth(
            paymentAuthWebViewStarterFactory(host),
            stripeIntent,
            getRequestCode(stripeIntent),
            stripeIntent.clientSecret.orEmpty(),
            nextActionData.url.toString(),
            requestOptions.stripeAccount,
            nextActionData.returnUrl
        )
    }

    /**
     * If using the standard confirmation path, handle Alipay the same as
     * a standard webview redirect.
     * Alipay Native SDK use case is handled by [Stripe.confirmAlipayPayment]
     * outside of the standard confirmation path.
     */
    private suspend fun handleAlipayAuth(
        host: AuthActivityStarter.Host,
        stripeIntent: StripeIntent,
        requestOptions: ApiRequest.Options,
        nextActionData: StripeIntent.NextActionData.AlipayRedirect
    ) {
        analyticsRequestExecutor.executeAsync(
            analyticsRequestFactory.create(
                analyticsDataFactory.createAuthParams(
                    AnalyticsEvent.AuthRedirect,
                    stripeIntent.id.orEmpty()
                )
            )
        )

        beginWebAuth(
            paymentAuthWebViewStarterFactory(host),
            stripeIntent,
            getRequestCode(stripeIntent),
            stripeIntent.clientSecret.orEmpty(),
            nextActionData.webViewUrl.toString(),
            requestOptions.stripeAccount,
            nextActionData.returnUrl
        )
    }

    private suspend fun handleOxxoAuth(
        host: AuthActivityStarter.Host,
        stripeIntent: StripeIntent,
        requestOptions: ApiRequest.Options,
        nextActionData: StripeIntent.NextActionData.DisplayOxxoDetails
    ) {
        // TODO(smaskell): add analytics event
        if (nextActionData.hostedVoucherUrl != null) {
            beginWebAuth(
                paymentAuthWebViewStarterFactory(host),
                stripeIntent,
                getRequestCode(stripeIntent),
                stripeIntent.clientSecret.orEmpty(),
                nextActionData.hostedVoucherUrl,
                requestOptions.stripeAccount,
                shouldCancelIntentOnUserNavigation = false
            )
        } else {
            // TODO(smaskell): Determine how to handle missing URL
            bypassAuth(host, stripeIntent, requestOptions.stripeAccount)
        }
    }

    @JvmSynthetic
    internal suspend fun bypassAuth(
        host: AuthActivityStarter.Host,
        stripeIntent: StripeIntent,
        stripeAccountId: String?
    ) = withContext(uiContext) {
        paymentRelayStarterFactory(host)
            .start(
                PaymentRelayStarter.Args.create(stripeIntent, stripeAccountId)
            )
    }

    private suspend fun bypassAuth(
        host: AuthActivityStarter.Host,
        source: Source,
        stripeAccountId: String?
    ) = withContext(uiContext) {
        paymentRelayStarterFactory(host)
            .start(
                PaymentRelayStarter.Args.SourceArgs(source, stripeAccountId)
            )
    }

    private suspend fun begin3ds2Auth(
        host: AuthActivityStarter.Host,
        stripeIntent: StripeIntent,
        stripe3ds2Fingerprint: Stripe3ds2Fingerprint,
        requestOptions: ApiRequest.Options
    ) {
        val activity = host.activity ?: return

        val transaction = threeDs2Service.createTransaction(
            stripe3ds2Fingerprint.directoryServerEncryption.directoryServerId,
            messageVersionRegistry.current, stripeIntent.isLiveMode,
            stripe3ds2Fingerprint.directoryServerName,
            stripe3ds2Fingerprint.directoryServerEncryption.rootCerts,
            stripe3ds2Fingerprint.directoryServerEncryption.directoryServerPublicKey,
            stripe3ds2Fingerprint.directoryServerEncryption.keyId
        )

        challengeProgressActivityStarter.start(
            activity,
            stripe3ds2Fingerprint.directoryServerName,
            false,
            config.stripe3ds2Config.uiCustomization.uiCustomization,
            transaction.sdkTransactionId
        )

        CoroutineScope(workContext).launch {
            val areqParams = transaction.createAuthenticationRequestParameters()

            val timeout = config.stripe3ds2Config.timeout
            val authParams = Stripe3ds2AuthParams(
                stripe3ds2Fingerprint.source,
                areqParams.sdkAppId,
                areqParams.sdkReferenceNumber,
                areqParams.sdkTransactionId.value,
                areqParams.deviceData,
                areqParams.sdkEphemeralPublicKey,
                areqParams.messageVersion,
                timeout,
                // We do not currently have a fallback url
                // TODO(smaskell-stripe): Investigate more robust error handling
                returnUrl = null
            )

            val start3ds2AuthResult = runCatching {
                requireNotNull(
                    stripeRepository.start3ds2Auth(
                        authParams,
                        stripeIntent.id.orEmpty(),
                        requestOptions
                    )
                )
            }

            val paymentRelayStarter = paymentRelayStarterFactory(host)
            start3ds2AuthResult.fold(
                onSuccess = { authResult ->
                    on3ds2AuthSuccess(
                        authResult,
                        transaction,
                        stripe3ds2Fingerprint.source,
                        timeout,
                        paymentRelayStarter,
                        getRequestCode(stripeIntent),
                        host,
                        stripeIntent,
                        requestOptions
                    )
                },
                onFailure = { throwable ->
                    on3ds2AuthFailure(
                        throwable,
                        getRequestCode(stripeIntent),
                        paymentRelayStarter
                    )
                }
            )
        }
    }

    @VisibleForTesting
    internal suspend fun on3ds2AuthSuccess(
        result: Stripe3ds2AuthResult,
        transaction: Transaction,
        sourceId: String,
        timeout: Int,
        paymentRelayStarter: PaymentRelayStarter,
        requestCode: Int,
        host: AuthActivityStarter.Host,
        stripeIntent: StripeIntent,
        requestOptions: ApiRequest.Options
    ) {
        val ares = result.ares
        if (ares != null) {
            if (ares.isChallenge) {
                startChallengeFlow(
                    ares,
                    transaction,
                    sourceId,
                    timeout,
                    paymentRelayStarter,
                    host,
                    stripeIntent,
                    requestOptions
                )
            } else {
                startFrictionlessFlow(
                    paymentRelayStarter,
                    stripeIntent
                )
            }
        } else if (result.fallbackRedirectUrl != null) {
            on3ds2AuthFallback(
                result.fallbackRedirectUrl,
                host,
                stripeIntent,
                requestOptions
            )
        } else {
            val errorMessage = result.error?.let { error ->
                listOf(
                    "Code: ${error.errorCode}",
                    "Detail: ${error.errorDetail}",
                    "Description: ${error.errorDescription}",
                    "Component: ${error.errorComponent}"
                ).joinToString(separator = ", ")
            } ?: "Invalid 3DS2 authentication response"

            on3ds2AuthFailure(
                RuntimeException(
                    "Error encountered during 3DS2 authentication request. $errorMessage"
                ),
                requestCode,
                paymentRelayStarter
            )
        }
    }

    /**
     * Used when standard 3DS2 authentication mechanisms are unavailable.
     */
    internal suspend fun on3ds2AuthFallback(
        fallbackRedirectUrl: String,
        host: AuthActivityStarter.Host,
        stripeIntent: StripeIntent,
        requestOptions: ApiRequest.Options
    ) {
        analyticsRequestExecutor.executeAsync(
            analyticsRequestFactory.create(
                analyticsDataFactory.createAuthParams(
                    AnalyticsEvent.Auth3ds2Fallback,
                    stripeIntent.id.orEmpty()
                )
            )
        )
        beginWebAuth(
            paymentAuthWebViewStarterFactory(host),
            stripeIntent,
            getRequestCode(stripeIntent),
            stripeIntent.clientSecret.orEmpty(),
            fallbackRedirectUrl,
            requestOptions.stripeAccount,
            // 3D-Secure requires cancelling the source when the user cancels auth (AUTHN-47)
            shouldCancelSource = true
        )
    }

    private suspend fun startFrictionlessFlow(
        paymentRelayStarter: PaymentRelayStarter,
        stripeIntent: StripeIntent
    ) = withContext(uiContext) {
        analyticsRequestExecutor.executeAsync(
            analyticsRequestFactory.create(
                analyticsDataFactory.createAuthParams(
                    AnalyticsEvent.Auth3ds2Frictionless,
                    stripeIntent.id.orEmpty()
                )
            )
        )
        paymentRelayStarter.start(
            PaymentRelayStarter.Args.create(stripeIntent)
        )
    }

    @VisibleForTesting
    internal suspend fun startChallengeFlow(
        ares: Stripe3ds2AuthResult.Ares,
        transaction: Transaction,
        sourceId: String,
        maxTimeout: Int,
        paymentRelayStarter: PaymentRelayStarter,
        host: AuthActivityStarter.Host,
        stripeIntent: StripeIntent,
        requestOptions: ApiRequest.Options
    ) = withContext(workContext) {
        runCatching {
            requireNotNull(
                host.fragment?.let { fragment ->
                    Stripe3ds2ActivityStarterHost(fragment)
                } ?: host.activity?.let { activity ->
                    Stripe3ds2ActivityStarterHost(activity)
                }
            ) {
                "Error while attempting to start 3DS2 challenge flow."
            }
        }.fold(
            onSuccess = { stripe3ds2Host ->
                delay(CHALLENGE_DELAY)

                transaction.doChallenge(
                    stripe3ds2Host,
                    ChallengeParameters(
                        acsSignedContent = ares.acsSignedContent,
                        threeDsServerTransactionId = ares.threeDSServerTransId,
                        acsTransactionId = ares.acsTransId
                    ),
                    DefaultStripeChallengeStatusReceiver(
                        stripe3ds2CompletionStarterFactory(host, getRequestCode(stripeIntent)),
                        stripeRepository,
                        stripeIntent,
                        sourceId,
                        requestOptions,
                        analyticsRequestExecutor,
                        analyticsDataFactory,
                        transaction,
                        analyticsRequestFactory,
                        workContext = workContext
                    ),
                    maxTimeout
                )
            },
            onFailure = {
                on3ds2AuthFailure(
                    it,
                    getRequestCode(stripeIntent),
                    paymentRelayStarter
                )
            }
        )
    }

    private suspend fun on3ds2AuthFailure(
        throwable: Throwable,
        requestCode: Int,
        paymentRelayStarter: PaymentRelayStarter
    ) = withContext(uiContext) {
        paymentRelayStarter.start(
            PaymentRelayStarter.Args.ErrorArgs(
                StripeException.create(throwable),
                requestCode
            )
        )
    }

    /**
     * Start in-app WebView activity.
     */
    private suspend fun beginWebAuth(
        paymentWebWebViewStarter: PaymentAuthWebViewStarter,
        stripeIntent: StripeIntent,
        requestCode: Int,
        clientSecret: String,
        authUrl: String,
        stripeAccount: String?,
        returnUrl: String? = null,
        shouldCancelSource: Boolean = false,
        shouldCancelIntentOnUserNavigation: Boolean = true
    ) = withContext(uiContext) {
        logger.debug("PaymentAuthWebViewStarter#start()")
        paymentWebWebViewStarter.start(
            PaymentAuthWebViewContract.Args(
                objectId = stripeIntent.id.orEmpty(),
                requestCode,
                clientSecret,
                authUrl,
                returnUrl,
                enableLogging,
                stripeAccountId = stripeAccount,
                shouldCancelSource = shouldCancelSource,
                shouldCancelIntentOnUserNavigation = shouldCancelIntentOnUserNavigation
            )
        )
    }

    internal interface ChallengeProgressActivityStarter {
        fun start(
            context: Context,
            directoryServerName: String,
            cancelable: Boolean,
            uiCustomization: StripeUiCustomization,
            sdkTransactionId: SdkTransactionId
        )

        class Default : ChallengeProgressActivityStarter {
            override fun start(
                context: Context,
                directoryServerName: String,
                cancelable: Boolean,
                uiCustomization: StripeUiCustomization,
                sdkTransactionId: SdkTransactionId
            ) {
                ChallengeProgressActivity.show(
                    context,
                    directoryServerName,
                    cancelable,
                    uiCustomization,
                    sdkTransactionId
                )
            }
        }
    }

    internal companion object {
        internal const val PAYMENT_REQUEST_CODE = 50000
        internal const val SETUP_REQUEST_CODE = 50001
        internal const val SOURCE_REQUEST_CODE = 50002

        /**
         * Get the appropriate request code for the given stripe intent type
         *
         * @param intent the [StripeIntent] to get the request code for
         * @return PAYMENT_REQUEST_CODE or SETUP_REQUEST_CODE
         */
        @JvmSynthetic
        internal fun getRequestCode(intent: StripeIntent): Int {
            return if (intent is PaymentIntent) {
                PAYMENT_REQUEST_CODE
            } else {
                SETUP_REQUEST_CODE
            }
        }

        /**
         * Get the appropriate request code for the given stripe intent params type
         *
         * @param params the [ConfirmStripeIntentParams] to get the request code for
         * @return PAYMENT_REQUEST_CODE or SETUP_REQUEST_CODE
         */
        @JvmSynthetic
        internal fun getRequestCode(params: ConfirmStripeIntentParams): Int {
            return if (params is ConfirmPaymentIntentParams) {
                PAYMENT_REQUEST_CODE
            } else {
                SETUP_REQUEST_CODE
            }
        }

        @JvmStatic
        @JvmOverloads
        fun create(
            context: Context,
            publishableKey: String,
            stripeRepository: StripeRepository,
            enableLogging: Boolean = false
        ): PaymentController {
            return StripePaymentController(
                context.applicationContext,
                publishableKey,
                stripeRepository,
                enableLogging
            )
        }

        internal val EXPAND_PAYMENT_METHOD = listOf("payment_method")
        internal val CHALLENGE_DELAY = TimeUnit.SECONDS.toMillis(2L)

        private const val REQUIRED_ERROR = "API request returned an invalid response."
    }
}<|MERGE_RESOLUTION|>--- conflicted
+++ resolved
@@ -130,78 +130,43 @@
         confirmStripeIntentParams: ConfirmStripeIntentParams,
         requestOptions: ApiRequest.Options
     ) {
-<<<<<<< HEAD
+        val returnUrl = confirmStripeIntentParams.returnUrl.takeUnless { it.isNullOrBlank() }
+            ?: defaultReturnUrl.value
+
         runCatching {
             when (confirmStripeIntentParams) {
                 is ConfirmPaymentIntentParams -> {
                     confirmPaymentIntent(
-                        confirmStripeIntentParams,
+                        confirmStripeIntentParams.also {
+                            it.returnUrl = returnUrl
+                        },
                         requestOptions
                     )
-=======
-        CoroutineScope(workContext).launch {
-            val returnUrl = confirmStripeIntentParams.returnUrl.takeUnless { it.isNullOrBlank() }
-                ?: defaultReturnUrl.value
-
-            val result = runCatching {
-                when (confirmStripeIntentParams) {
-                    is ConfirmPaymentIntentParams -> {
-                        confirmPaymentIntent(
-                            confirmStripeIntentParams.also {
-                                it.returnUrl = returnUrl
-                            },
-                            requestOptions
-                        )
-                    }
-                    is ConfirmSetupIntentParams -> {
-                        confirmSetupIntent(
-                            confirmStripeIntentParams.also {
-                                it.returnUrl = returnUrl
-                            },
-                            requestOptions
-                        )
-                    }
-                    else -> error("Confirmation params must be ConfirmPaymentIntentParams or ConfirmSetupIntentParams")
->>>>>>> 6758e30c
                 }
                 is ConfirmSetupIntentParams -> {
                     confirmSetupIntent(
-                        confirmStripeIntentParams,
+                        confirmStripeIntentParams.also {
+                            it.returnUrl = returnUrl
+                        },
                         requestOptions
                     )
                 }
                 else -> error("Confirmation params must be ConfirmPaymentIntentParams or ConfirmSetupIntentParams")
             }
-<<<<<<< HEAD
         }.fold(
             onSuccess = { intent ->
-                handleNextAction(host, intent, requestOptions)
+                handleNextAction(
+                    host,
+                    intent,
+                    returnUrl,
+                    requestOptions
+                )
             },
             onFailure = {
                 handleError(
                     host,
                     getRequestCode(confirmStripeIntentParams),
                     it
-=======
-
-            withContext(Dispatchers.Main) {
-                result.fold(
-                    onSuccess = { intent ->
-                        handleNextAction(
-                            host,
-                            intent,
-                            returnUrl,
-                            requestOptions
-                        )
-                    },
-                    onFailure = {
-                        handleError(
-                            host,
-                            getRequestCode(confirmStripeIntentParams),
-                            it
-                        )
-                    }
->>>>>>> 6758e30c
                 )
             }
         )
@@ -277,11 +242,15 @@
                     )
                 }
             }
-<<<<<<< HEAD
             requireNotNull(stripeIntent)
         }.fold(
             onSuccess = { stripeIntent ->
-                handleNextAction(host, stripeIntent, requestOptions)
+                handleNextAction(
+                    host = host,
+                    stripeIntent = stripeIntent,
+                    returnUrl = null,
+                    requestOptions = requestOptions
+                )
             },
             onFailure = {
                 handleError(
@@ -293,18 +262,6 @@
                         PaymentController.StripeIntentType.SetupIntent -> {
                             SETUP_REQUEST_CODE
                         }
-=======
-
-            withContext(Dispatchers.Main) {
-                stripeIntentResult.fold(
-                    onSuccess = { stripeIntent ->
-                        handleNextAction(
-                            host = host,
-                            stripeIntent = stripeIntent,
-                            returnUrl = null,
-                            requestOptions = requestOptions
-                        )
->>>>>>> 6758e30c
                     },
                     it
                 )
@@ -521,29 +478,12 @@
                 expandFields = EXPAND_PAYMENT_METHOD
             )
         )
-<<<<<<< HEAD
-    }
-
-    private suspend fun dispatchPaymentIntentResult(
-        paymentIntentResult: PaymentIntentResult,
-        callback: ApiResultCallback<PaymentIntentResult>
-    ) = withContext(uiContext) {
-        logger.debug("Dispatching PaymentIntentResult for ${paymentIntentResult.intent.id}")
-        callback.onSuccess(paymentIntentResult)
-    }
-
-    private suspend fun dispatchError(
-        throwable: Throwable,
-        callback: ApiResultCallback<*>
-    ) = withContext(uiContext) {
-        callback.onError(StripeException.create(throwable))
-=======
+
         return PaymentIntentResult(
             refreshedPaymentIntent,
             outcome,
             failureMessageFactory.create(refreshedPaymentIntent, outcome)
         )
->>>>>>> 6758e30c
     }
 
     private suspend fun handleError(
@@ -681,11 +621,7 @@
             stripeIntent.clientSecret.orEmpty(),
             nextActionData.url,
             requestOptions.stripeAccount,
-<<<<<<< HEAD
-=======
             returnUrl = returnUrl,
-            enableLogging = enableLogging,
->>>>>>> 6758e30c
             // 3D-Secure requires cancelling the source when the user cancels auth (AUTHN-47)
             shouldCancelSource = true
         )
