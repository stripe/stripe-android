--- conflicted
+++ resolved
@@ -386,14 +386,8 @@
         requestOptions: ApiRequest.Options
     ) {
         if (stripeIntent.requiresAction()) {
-<<<<<<< HEAD
-            when (stripeIntent.nextActionData) {
-                is StripeIntent.NextActionData.SdkData.`3DS2` -> {
-                    val sdkData = stripeIntent.nextActionData as StripeIntent.NextActionData.SdkData.`3DS2`
-=======
             when (val nextActionData = stripeIntent.nextActionData) {
                 is StripeIntent.NextActionData.SdkData.Use3DS2 -> {
->>>>>>> ddff169a
                     analyticsRequestExecutor.executeAsync(
                         analyticsRequestFactory.create(
                             analyticsDataFactory.createAuthParams(
@@ -407,23 +401,14 @@
                         begin3ds2Auth(
                             host,
                             stripeIntent,
-<<<<<<< HEAD
-                            Stripe3ds2Fingerprint.create(sdkData),
-=======
-                            Stripe3ds2Fingerprint.create(stripeIntent.stripeSdkData!!),
->>>>>>> ddff169a
+                            Stripe3ds2Fingerprint.create(nextActionData),
                             requestOptions
                         )
                     } catch (e: CertificateException) {
                         handleError(host, getRequestCode(stripeIntent), e)
                     }
                 }
-<<<<<<< HEAD
-                is StripeIntent.NextActionData.SdkData.`3DS1` -> {
-                    val sdkData = stripeIntent.nextActionData as StripeIntent.NextActionData.SdkData.`3DS1`
-=======
                 is StripeIntent.NextActionData.SdkData.Use3DS1 -> {
->>>>>>> ddff169a
                     analyticsRequestExecutor.executeAsync(
                         analyticsRequestFactory.create(
                             analyticsDataFactory.createAuthParams(
@@ -437,11 +422,7 @@
                         host,
                         getRequestCode(stripeIntent),
                         stripeIntent.clientSecret.orEmpty(),
-<<<<<<< HEAD
-                        sdkData.url,
-=======
                         nextActionData.url,
->>>>>>> ddff169a
                         requestOptions.stripeAccount,
                         enableLogging = enableLogging
                     )
