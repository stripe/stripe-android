--- conflicted
+++ resolved
@@ -386,14 +386,8 @@
         requestOptions: ApiRequest.Options
     ) {
         if (stripeIntent.requiresAction()) {
-<<<<<<< HEAD
-            when (stripeIntent.nextActionData) {
-                is StripeIntent.NextActionData.SdkData.`3DS2` -> {
-                    val sdkData = stripeIntent.nextActionData as StripeIntent.NextActionData.SdkData.`3DS2`
-=======
             when (val nextActionData = stripeIntent.nextActionData) {
                 is StripeIntent.NextActionData.SdkData.Use3DS2 -> {
->>>>>>> 9f8ef6c7
                     analyticsRequestExecutor.executeAsync(
                         analyticsRequestFactory.create(
                             analyticsDataFactory.createAuthParams(
@@ -407,23 +401,14 @@
                         begin3ds2Auth(
                             host,
                             stripeIntent,
-<<<<<<< HEAD
-                            Stripe3ds2Fingerprint.create(sdkData),
-=======
                             Stripe3ds2Fingerprint(nextActionData),
->>>>>>> 9f8ef6c7
                             requestOptions
                         )
                     } catch (e: CertificateException) {
                         handleError(host, getRequestCode(stripeIntent), e)
                     }
                 }
-<<<<<<< HEAD
-                is StripeIntent.NextActionData.SdkData.`3DS1` -> {
-                    val sdkData = stripeIntent.nextActionData as StripeIntent.NextActionData.SdkData.`3DS1`
-=======
                 is StripeIntent.NextActionData.SdkData.Use3DS1 -> {
->>>>>>> 9f8ef6c7
                     analyticsRequestExecutor.executeAsync(
                         analyticsRequestFactory.create(
                             analyticsDataFactory.createAuthParams(
@@ -437,11 +422,7 @@
                         host,
                         getRequestCode(stripeIntent),
                         stripeIntent.clientSecret.orEmpty(),
-<<<<<<< HEAD
-                        sdkData.url,
-=======
                         nextActionData.url,
->>>>>>> 9f8ef6c7
                         requestOptions.stripeAccount,
                         enableLogging = enableLogging
                     )
@@ -457,23 +438,13 @@
                         )
                     )
 
-<<<<<<< HEAD
-                    val redirectData = stripeIntent.nextActionData as StripeIntent.NextActionData.RedirectToUrl
-=======
->>>>>>> 9f8ef6c7
                     beginWebAuth(
                         host,
                         getRequestCode(stripeIntent),
                         stripeIntent.clientSecret.orEmpty(),
-<<<<<<< HEAD
-                        redirectData.url.toString(),
-                        requestOptions.stripeAccount,
-                        redirectData.returnUrl,
-=======
                         nextActionData.url.toString(),
                         requestOptions.stripeAccount,
                         nextActionData.returnUrl,
->>>>>>> 9f8ef6c7
                         enableLogging = enableLogging
                     )
                 }
@@ -549,13 +520,9 @@
             areqParams.sdkEphemeralPublicKey,
             areqParams.messageVersion,
             timeout,
-<<<<<<< HEAD
-            null
-=======
             // We do not currently have a fallback url
             // TODO(smaskell-stripe): Investigate more robust error handling
             returnUrl = null
->>>>>>> 9f8ef6c7
         )
         stripeRepository.start3ds2Auth(
             authParams,
