--- conflicted
+++ resolved
@@ -237,11 +237,8 @@
                 .setIsPaymentSessionActive(true)
                 .setPaymentConfiguration(PaymentConfiguration.getInstance(context))
                 .setPaymentMethodTypes(config?.paymentMethodTypes.orEmpty())
-<<<<<<< HEAD
                 .setWindowFlags(config?.windowFlags)
-=======
                 .setBillingAddressFields(config?.billingAddressFields ?: BillingAddressFields.None)
->>>>>>> bd8b13e0
                 .build()
         )
     }
