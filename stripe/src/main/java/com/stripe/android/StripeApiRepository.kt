--- conflicted
+++ resolved
@@ -800,11 +800,7 @@
 
     override suspend fun getFpxBankStatus(
         options: ApiRequest.Options
-<<<<<<< HEAD
-    ) = liveData(workDispatcher) {
-=======
     ) = withContext(workDispatcher) {
->>>>>>> 4fcc193c
         makeApiRequest(
             apiRequestFactory.createGet(
                 getApiUrl("fpx/bank_statuses"),
@@ -819,8 +815,8 @@
         }
     }
 
-    override suspend fun getCardMetadata(binPrefix: String, options: ApiRequest.Options): CardMetadata {
-        return withContext(workDispatcher) {
+    override suspend fun getCardMetadata(binPrefix: String, options: ApiRequest.Options) =
+        withContext(workDispatcher) {
             makeApiRequest(
                 apiRequestFactory.createGet(
                     getEdgeUrl("card-metadata"),
@@ -831,7 +827,6 @@
                 CardMetadataJsonParser(binPrefix).parse(it.responseJson)
             }
         }
-    }
 
     /**
      * Analytics event: [AnalyticsEvent.Auth3ds2Start]
