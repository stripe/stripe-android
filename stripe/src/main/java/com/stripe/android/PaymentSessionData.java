package com.stripe.android;

import android.os.Parcel;
import android.os.Parcelable;
import android.support.annotation.NonNull;
import android.support.annotation.Nullable;

import com.stripe.android.model.PaymentMethod;
import com.stripe.android.model.ShippingInformation;
import com.stripe.android.model.ShippingMethod;
import com.stripe.android.utils.ObjectUtils;

import java.util.Objects;

/**
 * A data class representing the state of the associated {@link PaymentSession}.
 */
public class PaymentSessionData implements Parcelable {

    private long mCartTotal = 0L;
    private boolean mIsPaymentReadyToCharge;
    private long mShippingTotal = 0L;
    @Nullable private ShippingInformation mShippingInformation;
    @Nullable private ShippingMethod mShippingMethod;
    @Nullable private PaymentMethod mPaymentMethod;

    public PaymentSessionData() { }

    /**
     * @return the selected payment method for the associated {@link PaymentSession}
     */
    @Nullable
    public PaymentMethod getPaymentMethod() {
        return mPaymentMethod;
    }

    /**
     * Get the cart total value, excluding shipping and tax items.
     *
     * @return the current value of the items in the cart
     */
    public long getCartTotal() {
        return mCartTotal;
    }

    /**
     * Get the whether the all the payment data is ready for making a charge. This can be used to
     * set a buy button to enabled for prompt a user to fill in more information.
     *
     * @return whether the payment data is ready for making a charge.
     */
    public boolean isPaymentReadyToCharge() {
        return mIsPaymentReadyToCharge;
    }

    /**
     * Set whether the payment data is ready for making a charge.
     *
     * @param paymentReadyToCharge whether the payment data is ready for making a charge.
     */
    public void setPaymentReadyToCharge(boolean paymentReadyToCharge) {
        mIsPaymentReadyToCharge = paymentReadyToCharge;
    }

    /**
     * Get the value of shipping items in the associated {@link PaymentSession}
     *
     * @return the current value of the shipping items in the cart
     */
    public long getShippingTotal() {
        return mShippingTotal;
    }

    /**
     * Get the {@link ShippingInformation} collected as part of the associated
     * {@link PaymentSession}
     * payment flow.
     *
     * @return {@link ShippingInformation} where the items being purchased should be shipped.
     */
    @Nullable
    public ShippingInformation getShippingInformation() {
        return mShippingInformation;
    }

    /**
     * Set the {@link ShippingInformation} for the associated {@link PaymentSession}
     *
     * @param shippingInformation where the items being purchased should be shipped.
     */
    public void setShippingInformation(@Nullable ShippingInformation shippingInformation) {
        mShippingInformation = shippingInformation;
    }

    /**
     * Get the {@link ShippingMethod} collected as part of the associated {@link PaymentSession}
     * payment flow.
     *
     * @return {@link ShippingMethod} how the items being purchased should be shipped.
     */
    @Nullable
    public ShippingMethod getShippingMethod() {
        return mShippingMethod;
    }

    /**
     * Set the {@link ShippingMethod} for the associated {@link PaymentSession}
     *
     * @param shippingMethod how the items being purchased should be shipped.
     */
    public void setShippingMethod(@Nullable ShippingMethod shippingMethod) {
        mShippingMethod = shippingMethod;
    }

    void setCartTotal(long cartTotal) {
        mCartTotal = cartTotal;
    }

    void setPaymentMethod(@Nullable PaymentMethod paymentMethod) {
        mPaymentMethod = paymentMethod;
    }

    void setShippingTotal(long shippingTotal) {
        mShippingTotal = shippingTotal;
    }

    /**
     * Function that looks at the {@link PaymentSessionConfig} and determines whether the data is
     * ready to charge.
     *
     * @param config specifies what data is required
     * @return whether the data is ready to charge
     */
    public boolean updateIsPaymentReadyToCharge(@NonNull PaymentSessionConfig config) {
        if (getPaymentMethod() == null ||
                (config.isShippingInfoRequired() && getShippingInformation() == null) ||
                (config.isShippingMethodRequired() && getShippingMethod() == null)) {
            setPaymentReadyToCharge(false);
            return false;
        }
        setPaymentReadyToCharge(true);
        return true;
    }

    @Override
    public boolean equals(Object obj) {
        return this == obj || (obj instanceof PaymentSessionData && typedEquals(
                (PaymentSessionData) obj));
    }

    private boolean typedEquals(@NonNull PaymentSessionData data) {
        return ObjectUtils.equals(mCartTotal, data.mCartTotal)
                && ObjectUtils.equals(mIsPaymentReadyToCharge, data.mIsPaymentReadyToCharge)
                && ObjectUtils.equals(mShippingTotal, data.mShippingTotal)
                && ObjectUtils.equals(mShippingInformation, data.mShippingInformation)
                && ObjectUtils.equals(mShippingMethod, data.mShippingMethod)
                && ObjectUtils.equals(mPaymentMethod, data.mPaymentMethod);
    }

    @Override
    public int hashCode() {
        return ObjectUtils.hash(mCartTotal, mIsPaymentReadyToCharge, mPaymentMethod,
                mShippingTotal, mShippingInformation, mShippingMethod);
    }

    /************** Parcelable *********************/
    @Override
    public int describeContents() {
        return 0;
    }

    @Override
    public void writeToParcel(Parcel parcel, int i) {
        parcel.writeLong(mCartTotal);
        parcel.writeInt(mIsPaymentReadyToCharge ? 1 : 0);
        parcel.writeParcelable(mPaymentMethod, i);
        parcel.writeParcelable(mShippingInformation, i);
        parcel.writeParcelable(mShippingMethod, i);
        parcel.writeLong(mShippingTotal);

    }

    public static final Parcelable.Creator<PaymentSessionData> CREATOR
            = new Parcelable.Creator<PaymentSessionData>() {
        public PaymentSessionData createFromParcel(Parcel in) {
            return new PaymentSessionData(in);
        }

        public PaymentSessionData[] newArray(int size) {
            return new PaymentSessionData[size];
        }
    };

    private PaymentSessionData(@NonNull Parcel in) {
        mCartTotal = in.readLong();
        mIsPaymentReadyToCharge = in.readInt() == 1;
<<<<<<< HEAD
=======
        mPaymentResult = PaymentSessionUtils.paymentResultFromString(
                Objects.requireNonNull(in.readString()));
>>>>>>> fbc00d7b
        mPaymentMethod = in.readParcelable(PaymentMethod.class.getClassLoader());
        mShippingInformation = in.readParcelable(ShippingInformation.class.getClassLoader());
        mShippingMethod = in.readParcelable(ShippingMethod.class.getClassLoader());
        mShippingTotal = in.readLong();
    }
}<|MERGE_RESOLUTION|>--- conflicted
+++ resolved
@@ -194,11 +194,6 @@
     private PaymentSessionData(@NonNull Parcel in) {
         mCartTotal = in.readLong();
         mIsPaymentReadyToCharge = in.readInt() == 1;
-<<<<<<< HEAD
-=======
-        mPaymentResult = PaymentSessionUtils.paymentResultFromString(
-                Objects.requireNonNull(in.readString()));
->>>>>>> fbc00d7b
         mPaymentMethod = in.readParcelable(PaymentMethod.class.getClassLoader());
         mShippingInformation = in.readParcelable(ShippingInformation.class.getClassLoader());
         mShippingMethod = in.readParcelable(ShippingMethod.class.getClassLoader());
