--- conflicted
+++ resolved
@@ -171,12 +171,7 @@
     public void writeToParcel(Parcel parcel, int i) {
         parcel.writeLong(mCartTotal);
         parcel.writeInt(mIsPaymentReadyToCharge ? 1 : 0);
-<<<<<<< HEAD
-        parcel.writeString(mPaymentMethod != null ? mPaymentMethod.toJson().toString() : null);
-=======
-        parcel.writeString(mPaymentResult);
         parcel.writeParcelable(mPaymentMethod, i);
->>>>>>> b505dfee
         parcel.writeParcelable(mShippingInformation, i);
         parcel.writeParcelable(mShippingMethod, i);
         parcel.writeLong(mShippingTotal);
@@ -197,12 +192,7 @@
     private PaymentSessionData(@NonNull Parcel in) {
         mCartTotal = in.readLong();
         mIsPaymentReadyToCharge = in.readInt() == 1;
-<<<<<<< HEAD
-        mPaymentMethod = PaymentMethod.fromString(in.readString());
-=======
-        mPaymentResult = PaymentSessionUtils.paymentResultFromString(in.readString());
         mPaymentMethod = in.readParcelable(PaymentMethod.class.getClassLoader());
->>>>>>> b505dfee
         mShippingInformation = in.readParcelable(ShippingInformation.class.getClassLoader());
         mShippingMethod = in.readParcelable(ShippingMethod.class.getClassLoader());
         mShippingTotal = in.readLong();
