package com.stripe.android.view

import android.content.Context
import android.content.res.ColorStateList
import android.util.AttributeSet
import android.view.KeyEvent
import android.view.accessibility.AccessibilityNodeInfo
import android.view.inputmethod.EditorInfo
import android.view.inputmethod.InputConnection
import android.view.inputmethod.InputConnectionWrapper
import androidx.annotation.ColorInt
import androidx.annotation.VisibleForTesting
import androidx.core.content.ContextCompat
import androidx.core.widget.doAfterTextChanged
import com.google.android.material.textfield.TextInputEditText
import com.stripe.android.R

/**
 * Extension of [TextInputEditText] that listens for users pressing the delete key when
 * there is no text present. Google has actually made this
 * [somewhat difficult](https://code.google.com/p/android/issues/detail?id=42904),
 * but we listen here for hardware key presses, older Android soft keyboard delete presses,
 * and modern Google Keyboard delete key presses.
 */
open class StripeEditText @JvmOverloads constructor(
    context: Context,
    attrs: AttributeSet? = null,
    defStyleAttr: Int = androidx.appcompat.R.attr.editTextStyle
) : TextInputEditText(context, attrs, defStyleAttr) {
    protected var isLastKeyDelete: Boolean = false

    private var afterTextChangedListener: AfterTextChangedListener? = null
    private var deleteEmptyListener: DeleteEmptyListener? = null

    internal var defaultColorStateList: ColorStateList
        @VisibleForTesting
        internal set
    @Deprecated("Will be removed in upcoming major release.")
    val cachedColorStateList: ColorStateList
        get() = defaultColorStateList
    private var externalColorStateList: ColorStateList? = null
    @ColorInt
    private var defaultErrorColor: Int = 0
    @ColorInt
    private var externalErrorColor: Int? = null

    /**
     * Gets whether or not the text should be displayed in error mode.
     *
     * Sets whether or not the text should be put into "error mode," which displays
     * the text in an error color determined by the original text color.
     */
    var shouldShowError: Boolean = false
        set(shouldShowError) {
            errorMessage?.let {
                errorMessageListener?.displayErrorMessage(it.takeIf { shouldShowError })
            }

            if (field != shouldShowError) {
                // only update the view's UI if the property's value is changing
                if (shouldShowError) {
                    super.setTextColor(externalErrorColor ?: defaultErrorColor)
                } else {
                    super.setTextColor(externalColorStateList ?: defaultColorStateList)
                }
                refreshDrawableState()
            }

            field = shouldShowError
        }

    internal var errorMessage: String? = null

    internal val fieldText: String
        get() {
            return text?.toString().orEmpty()
        }

    private var errorMessageListener: ErrorMessageListener? = null

    /**
     * The color used for error text.
     */
    // It's possible that we need to verify this value again
    // in case the user programmatically changes the text color.
    val defaultErrorColorInt: Int
        @ColorInt
        get() {
            determineDefaultErrorColor()
            return defaultErrorColor
        }

    init {
        maxLines = 1
        listenForTextChanges()
        listenForDeleteEmpty()
        defaultColorStateList = textColors
        determineDefaultErrorColor()
<<<<<<< HEAD
        cachedColorStateList = textColors

        // This will initialize a listener that calls the internal listeners then the external one
        onFocusChangeListener = null
=======
>>>>>>> e017a2d8
    }

    protected open val accessibilityText: String? = null

    override fun setTextColor(colors: ColorStateList?) {
        super.setTextColor(colors)

        // This will only use textColors and not colors because textColor is never null
        externalColorStateList = textColors
    }

    override fun setTextColor(color: Int) = setTextColor(ColorStateList.valueOf(color))

    override fun onCreateInputConnection(outAttrs: EditorInfo): InputConnection? {
        val inputConnection = super.onCreateInputConnection(outAttrs)
        return inputConnection?.let {
            SoftDeleteInputConnection(it, true, deleteEmptyListener)
        }
    }

    /**
     * Sets a listener that can react to changes in text, but only by reflecting the new
     * text in the field.
     *
     * @param afterTextChangedListener the [AfterTextChangedListener] to attach to this view
     */
    fun setAfterTextChangedListener(afterTextChangedListener: AfterTextChangedListener?) {
        this.afterTextChangedListener = afterTextChangedListener
    }

    /**
     * Sets a listener that can react to the user attempting to delete the empty string.
     *
     * @param deleteEmptyListener the [DeleteEmptyListener] to attach to this view
     */
    fun setDeleteEmptyListener(deleteEmptyListener: DeleteEmptyListener?) {
        this.deleteEmptyListener = deleteEmptyListener
    }

    fun setErrorMessageListener(errorMessageListener: ErrorMessageListener?) {
        this.errorMessageListener = errorMessageListener
    }

    fun setErrorMessage(errorMessage: String?) {
        this.errorMessage = errorMessage
    }

    /**
     * Sets the error text color on this [StripeEditText].
     *
     * @param errorColor a [ColorInt]
     */
    fun setErrorColor(@ColorInt errorColor: Int) {
        this.externalErrorColor = errorColor
    }

    override fun onInitializeAccessibilityNodeInfo(info: AccessibilityNodeInfo) {
        super.onInitializeAccessibilityNodeInfo(info)
        info.isContentInvalid = shouldShowError
        accessibilityText?.let { info.text = it }
        info.error = errorMessage.takeIf { shouldShowError }
    }

    private fun determineDefaultErrorColor() {
        defaultErrorColor = ContextCompat.getColor(
            context,
            if (StripeColorUtils.isColorDark(defaultColorStateList.defaultColor)) {
                // Note: if the _text_ color is dark, then this is a
                // light theme, and vice-versa.
                R.color.stripe_error_text_light_theme
            } else {
                R.color.stripe_error_text_dark_theme
            }
        )
    }

    private fun listenForTextChanges() {
        doAfterTextChanged { editable ->
            afterTextChangedListener?.onTextChanged(editable?.toString().orEmpty())
        }
    }

    private fun listenForDeleteEmpty() {
        // This method works for hard keyboards and older phones.
        setOnKeyListener { _, keyCode, event ->
            isLastKeyDelete = isDeleteKey(keyCode, event)
            if (isLastKeyDelete && length() == 0) {
                deleteEmptyListener?.onDeleteEmpty()
            }
            false
        }
    }

    private fun isDeleteKey(keyCode: Int, event: KeyEvent): Boolean {
        return keyCode == KeyEvent.KEYCODE_DEL && event.action == KeyEvent.ACTION_DOWN
    }

    fun interface DeleteEmptyListener {
        fun onDeleteEmpty()
    }

    fun interface AfterTextChangedListener {
        fun onTextChanged(text: String)
    }

    fun interface ErrorMessageListener {
        fun displayErrorMessage(message: String?)
    }

    private class SoftDeleteInputConnection constructor(
        target: InputConnection,
        mutable: Boolean,
        private val deleteEmptyListener: DeleteEmptyListener?
    ) : InputConnectionWrapper(target, mutable) {
        override fun deleteSurroundingText(beforeLength: Int, afterLength: Int): Boolean {
            // This method works on modern versions of Android with soft keyboard delete.
            if (getTextBeforeCursor(1, 0).isEmpty()) {
                deleteEmptyListener?.onDeleteEmpty()
            }
            return super.deleteSurroundingText(beforeLength, afterLength)
        }
    }

    internal val internalFocusChangeListeners = mutableListOf<OnFocusChangeListener>()
    private var externalFocusChangeListener: OnFocusChangeListener? = null

    final override fun setOnFocusChangeListener(listener: OnFocusChangeListener?) {
        super.setOnFocusChangeListener { view, hasFocus ->
            internalFocusChangeListeners.forEach {
                it.onFocusChange(view, hasFocus)
            }

            externalFocusChangeListener?.onFocusChange(view, hasFocus)
        }

        externalFocusChangeListener = listener
    }

    override fun getOnFocusChangeListener(): OnFocusChangeListener? {
        return externalFocusChangeListener
    }
}<|MERGE_RESOLUTION|>--- conflicted
+++ resolved
@@ -96,13 +96,9 @@
         listenForDeleteEmpty()
         defaultColorStateList = textColors
         determineDefaultErrorColor()
-<<<<<<< HEAD
-        cachedColorStateList = textColors
 
         // This will initialize a listener that calls the internal listeners then the external one
         onFocusChangeListener = null
-=======
->>>>>>> e017a2d8
     }
 
     protected open val accessibilityText: String? = null
