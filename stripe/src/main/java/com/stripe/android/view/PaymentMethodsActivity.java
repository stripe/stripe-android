--- conflicted
+++ resolved
@@ -21,13 +21,10 @@
 import com.stripe.android.PaymentConfiguration;
 import com.stripe.android.R;
 import com.stripe.android.StripeError;
-<<<<<<< HEAD
 import com.stripe.android.model.Address;
 import com.stripe.android.model.Customer;
 import com.stripe.android.model.CustomerSource;
-=======
 import com.stripe.android.model.PaymentMethod;
->>>>>>> fd692e38
 import com.stripe.android.view.i18n.TranslatorManager;
 
 import java.util.List;
@@ -79,15 +76,11 @@
         addCardView.setOnClickListener(new View.OnClickListener() {
             @Override
             public void onClick(@NonNull View view) {
-<<<<<<< HEAD
                 boolean showZip = false;
                 int address = PaymentConfiguration.getInstance().getRequiredBillingAddressFields();
                 if (address == Address.RequiredBillingAddressFields.ZIP)
                     showZip = true;
-                final Intent addSourceIntent = AddSourceActivity.newIntent(
-=======
                 final Intent addSourceIntent = AddPaymentMethodActivity.newIntent(
->>>>>>> fd692e38
                         PaymentMethodsActivity.this,
                          showZip,
                         true);
@@ -160,64 +153,10 @@
         }
     }
 
-<<<<<<< HEAD
-    @VisibleForTesting
-    void initializeCustomerSourceData() {
-        final Customer cachedCustomer = mCustomerSession.getCachedCustomer();
-
-        if (cachedCustomer != null) {
-            mCustomer = cachedCustomer;
-            createListFromCustomerSources();
-        } else {
-            getCustomerFromSession();
-        }
-    }
-
-    private void initLoggingTokens() {
-        if (mStartedFromPaymentSession) {
-            mCustomerSession.addProductUsageTokenIfValid(TOKEN_PAYMENT_SESSION);
-        }
-        mCustomerSession.addProductUsageTokenIfValid(PAYMENT_METHODS_ACTIVITY);
-    }
-
-    /**
-     * Update our currently displayed customer data. If the customer only has one
-     * {@link CustomerSource} and does not have a
-     *
-     * @param customer the new {@link Customer} object whose sources should be displayed
-     * @link Customer#getDefaultSource()} defaultSource}, then set that one source to be the
-     * default source before updating displayed source data.
-     */
-    private void updateCustomerAndSetDefaultSourceIfNecessary(@NonNull Customer customer) {
-        // An inverted early return - we don't need to talk to the CustomerSession if there is
-        // already a default source selected or we have no or more than one customer sources in our
-        // list.
-        if (!TextUtils.isEmpty(customer.getDefaultSource()) || customer.getSources().size() != 1) {
-            updateAdapterWithCustomer(customer);
-            return;
-        }
-
-        // We only activate this if there is a single source in the list
-        final CustomerSource customerSource = customer.getSources().get(0);
-        if (customerSource == null || customerSource.getId() == null) {
-            // If the source ID is null for the only source we have, then there is nothing
-            // we can do but update the display. This should not happen.
-            // It is only possible for a CustomerSource to have null ID
-            // because a Card is a customer source, and
-            // before those are sent to Stripe, they haven't yet been assigned an ID.
-            updateAdapterWithCustomer(customer);
-            return;
-        }
-
-        mCustomerSession.setCustomerDefaultSource(customerSource.getId(),
-                customerSource.getSourceType(),
-                new PostUpdateCustomerRetrievalListener(this));
-=======
     private void getCustomerPaymentMethods(@Nullable String selectPaymentMethodId) {
         setCommunicatingProgress(true);
         mCustomerSession.getPaymentMethods(PaymentMethod.Type.Card,
                 new GetPaymentMethodsRetrievalListener(this, selectPaymentMethodId));
->>>>>>> fd692e38
     }
 
     private void updatePaymentMethods(@NonNull List<PaymentMethod> paymentMethods) {
