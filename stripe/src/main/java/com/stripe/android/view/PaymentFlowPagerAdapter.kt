package com.stripe.android.view

import android.content.Context
import android.view.LayoutInflater
import android.view.View
import android.view.ViewGroup
import com.stripe.android.CustomerSession
import com.stripe.android.PaymentSessionConfig
import com.stripe.android.R
import com.stripe.android.model.ShippingMethod
import java.util.ArrayList

internal class PaymentFlowPagerAdapter(
    private val context: Context,
<<<<<<< HEAD
    private val paymentSessionConfig: PaymentSessionConfig,
    private val customerSession: CustomerSession
) : PagerAdapter() {
=======
    private val paymentSessionConfig: PaymentSessionConfig
) : androidx.viewpager.widget.PagerAdapter() {
>>>>>>> 9b22c50e
    private val pages: MutableList<PaymentFlowPagerEnum>

    private var shippingInfoSaved: Boolean = false
    private var validShippingMethods: List<ShippingMethod>? = ArrayList()
    private var defaultShippingMethod: ShippingMethod? = null

    init {
        pages = ArrayList()
        if (paymentSessionConfig.isShippingInfoRequired) {
            pages.add(PaymentFlowPagerEnum.SHIPPING_INFO)
        }
        if (shouldAddShippingScreen()) {
            pages.add(PaymentFlowPagerEnum.SHIPPING_METHOD)
        }
    }

    private fun shouldAddShippingScreen(): Boolean {
        return paymentSessionConfig.isShippingMethodRequired &&
            (!paymentSessionConfig.isShippingInfoRequired || shippingInfoSaved) &&
            !pages.contains(PaymentFlowPagerEnum.SHIPPING_METHOD)
    }

    fun setShippingInfoSaved(addressSaved: Boolean) {
        shippingInfoSaved = addressSaved
        if (shouldAddShippingScreen()) {
            pages.add(PaymentFlowPagerEnum.SHIPPING_METHOD)
        }
        notifyDataSetChanged()
    }

    fun setShippingMethods(
        validShippingMethods: List<ShippingMethod>?,
        defaultShippingMethod: ShippingMethod?
    ) {
        this.validShippingMethods = validShippingMethods
        this.defaultShippingMethod = defaultShippingMethod
    }

    fun hideShippingPage() {
        pages.remove(PaymentFlowPagerEnum.SHIPPING_METHOD)
        notifyDataSetChanged()
    }

    override fun instantiateItem(collection: ViewGroup, position: Int): Any {
        val paymentFlowPagerEnum = pages[position]
        val inflater = LayoutInflater.from(context)
        val layout = inflater
            .inflate(paymentFlowPagerEnum.layoutResId, collection, false) as ViewGroup
        if (paymentFlowPagerEnum == PaymentFlowPagerEnum.SHIPPING_METHOD) {
            customerSession
                .addProductUsageTokenIfValid(PaymentFlowActivity.TOKEN_SHIPPING_METHOD_SCREEN)
            val selectShippingMethodWidget =
                layout.findViewById<SelectShippingMethodWidget>(R.id.select_shipping_method_widget)
            selectShippingMethodWidget
                .setShippingMethods(validShippingMethods, defaultShippingMethod)
        }
        if (paymentFlowPagerEnum == PaymentFlowPagerEnum.SHIPPING_INFO) {
            customerSession
                .addProductUsageTokenIfValid(PaymentFlowActivity.TOKEN_SHIPPING_INFO_SCREEN)
            val shippingInfoWidget =
                layout.findViewById<ShippingInfoWidget>(R.id.shipping_info_widget)
            shippingInfoWidget.setHiddenFields(paymentSessionConfig.hiddenShippingInfoFields)
            shippingInfoWidget.setOptionalFields(paymentSessionConfig.optionalShippingInfoFields)
            shippingInfoWidget.populateShippingInfo(paymentSessionConfig.prepopulatedShippingInfo)
        }
        collection.addView(layout)
        return layout
    }

    override fun destroyItem(collection: ViewGroup, position: Int, view: Any) {
        collection.removeView(view as View)
    }

    override fun getCount(): Int {
        return pages.size
    }

    fun getPageAt(position: Int): PaymentFlowPagerEnum? {
        return if (position < pages.size) {
            pages[position]
        } else null
    }

    override fun isViewFromObject(view: View, o: Any): Boolean {
        return view === o
    }

    override fun getPageTitle(position: Int): CharSequence? {
        return context.getString(pages[position].titleResId)
    }
}<|MERGE_RESOLUTION|>--- conflicted
+++ resolved
@@ -4,6 +4,7 @@
 import android.view.LayoutInflater
 import android.view.View
 import android.view.ViewGroup
+import androidx.viewpager.widget.PagerAdapter
 import com.stripe.android.CustomerSession
 import com.stripe.android.PaymentSessionConfig
 import com.stripe.android.R
@@ -12,14 +13,9 @@
 
 internal class PaymentFlowPagerAdapter(
     private val context: Context,
-<<<<<<< HEAD
     private val paymentSessionConfig: PaymentSessionConfig,
     private val customerSession: CustomerSession
 ) : PagerAdapter() {
-=======
-    private val paymentSessionConfig: PaymentSessionConfig
-) : androidx.viewpager.widget.PagerAdapter() {
->>>>>>> 9b22c50e
     private val pages: MutableList<PaymentFlowPagerEnum>
 
     private var shippingInfoSaved: Boolean = false
