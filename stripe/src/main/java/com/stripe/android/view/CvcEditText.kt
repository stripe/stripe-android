--- conflicted
+++ resolved
@@ -66,11 +66,7 @@
         }
 
         internalFocusChangeListeners.add { _, hasFocus ->
-<<<<<<< HEAD
-            if (!hasFocus && unvalidatedCvc.isIncomplete(cardBrand.maxCvcLength)) {
-=======
             if (!hasFocus && unvalidatedCvc.isPartialEntry(cardBrand.maxCvcLength)) {
->>>>>>> 4d81cf7a
                 // TODO (michelleb-stripe) Should set error message to incomplete
                 shouldShowError = true
             }
