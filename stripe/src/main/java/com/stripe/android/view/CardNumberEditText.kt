package com.stripe.android.view

import android.content.Context
import android.os.Build
import android.text.Editable
import android.text.InputFilter
import android.text.InputType
import android.util.AttributeSet
import android.view.View
import androidx.annotation.VisibleForTesting
import com.stripe.android.R
import com.stripe.android.cards.CardAccountRangeRepository
import com.stripe.android.cards.CardNumber
import com.stripe.android.cards.DefaultCardAccountRangeRepositoryFactory
import com.stripe.android.cards.DefaultStaticCardAccountRanges
import com.stripe.android.cards.LegacyCardAccountRangeRepository
import com.stripe.android.cards.StaticCardAccountRangeSource
import com.stripe.android.cards.StaticCardAccountRanges
import com.stripe.android.model.AccountRange
import com.stripe.android.model.CardBrand
import kotlinx.coroutines.CoroutineScope
import kotlinx.coroutines.Dispatchers
import kotlinx.coroutines.Job
import kotlinx.coroutines.flow.collect
import kotlinx.coroutines.launch
import kotlinx.coroutines.withContext
import kotlin.coroutines.CoroutineContext

/**
 * A [StripeEditText] that handles spacing out the digits of a credit card.
 */
class CardNumberEditText internal constructor(
    context: Context,
    attrs: AttributeSet? = null,
    defStyleAttr: Int = androidx.appcompat.R.attr.editTextStyle,

    // TODO(mshafrir-stripe): make immutable after `CardWidgetViewModel` is integrated in `CardWidget` subclasses
    internal var workContext: CoroutineContext,

    private val cardAccountRangeRepository: CardAccountRangeRepository,
    private val staticCardAccountRanges: StaticCardAccountRanges = DefaultStaticCardAccountRanges()
) : StripeEditText(context, attrs, defStyleAttr) {

    @JvmOverloads
    constructor(
        context: Context,
        attrs: AttributeSet? = null,
        defStyleAttr: Int = androidx.appcompat.R.attr.editTextStyle
    ) : this(
        context,
        attrs,
        defStyleAttr,
        Dispatchers.IO,

        when (USE_DEFAULT_CARD_ACCOUNT_RANGE_REPO) {
            true -> DefaultCardAccountRangeRepositoryFactory(context).create()
            false -> LegacyCardAccountRangeRepository(StaticCardAccountRangeSource())
        },

        DefaultStaticCardAccountRanges()
    )

    @VisibleForTesting
    var cardBrand: CardBrand = CardBrand.Unknown
        internal set(value) {
            val prevBrand = field
            field = value
            if (value != prevBrand) {
                brandChangeCallback(cardBrand)
                updateLengthFilter()
            }
        }

    @JvmSynthetic
    internal var brandChangeCallback: (CardBrand) -> Unit = {}
        set(callback) {
            field = callback

            // Immediately display the brand if known, in case this method is invoked when
            // partial data already exists.
            callback(cardBrand)
        }

    // invoked when a valid card has been entered
    @JvmSynthetic
    internal var completionCallback: () -> Unit = {}

    @Deprecated("Will be removed in upcoming major release.")
    val lengthMax: Int
        get() {
            return cardBrand.getMaxLengthWithSpacesForCardNumber(fieldText)
        }

    private var accountRange: AccountRange? = null
        set(value) {
            field = value
            updateLengthFilter()
        }

    internal val panLength: Int
        get() = accountRange?.panLength
            ?: staticCardAccountRanges.match(unvalidatedCardNumber)?.panLength
            ?: CardNumber.DEFAULT_PAN_LENGTH

    private val formattedPanLength: Int
        get() = panLength + CardNumber.getSpacePositions(panLength).size

    /**
     * Check whether or not the card number is valid
     */
    var isCardNumberValid: Boolean = false
        private set

    /**
     * A normalized form of the card number. If the entered card number is "4242 4242 4242 4242",
     * this will be "4242424242424242". If the entered card number is invalid, this is `null`.
     */
    @Deprecated("Will be removed in next major release.")
    val cardNumber: String?
        get() = if (isCardNumberValid) {
            unvalidatedCardNumber.normalized
        } else {
            null
        }

    internal val validatedCardNumber: CardNumber.Validated?
        get() = unvalidatedCardNumber.validate(panLength)

    private val unvalidatedCardNumber: CardNumber.Unvalidated
        get() = CardNumber.Unvalidated(fieldText)

    private val isValid: Boolean
        get() = validatedCardNumber != null

    @VisibleForTesting
    internal var accountRangeRepositoryJob: Job? = null

    @JvmSynthetic
    internal var isLoadingCallback: (Boolean) -> Unit = {}

    private val loadingJob: Job

    init {
        inputType = InputType.TYPE_CLASS_NUMBER
        setErrorMessage(resources.getString(R.string.invalid_card_number))
        addTextChangedListener(CardNumberTextWatcher())

        if (Build.VERSION.SDK_INT >= Build.VERSION_CODES.O) {
            setAutofillHints(View.AUTOFILL_HINT_CREDIT_CARD_NUMBER)
        }

        updateLengthFilter()

        loadingJob = CoroutineScope(workContext).launch {
            cardAccountRangeRepository.loading.collect {
                isLoadingCallback(it)
            }
        }
    }

    override val accessibilityText: String?
        get() {
            return resources.getString(R.string.acc_label_card_number_node, text)
        }

    override fun onDetachedFromWindow() {
        loadingJob.cancel()
        cancelAccountRangeRepositoryJob()

        super.onDetachedFromWindow()
    }

    @JvmSynthetic
    internal fun updateLengthFilter(maxLength: Int = formattedPanLength) {
        filters = arrayOf<InputFilter>(InputFilter.LengthFilter(maxLength))
    }

    /**
     * Updates the selection index based on the current (pre-edit) index, and
     * the size change of the number being input.
     *
     * @param newLength the post-edit length of the string
     * @param editActionStart the position in the string at which the edit action starts
     * @param editActionAddition the number of new characters going into the string (zero for
     * delete)
     * @param panLength the maximum normalized length of the PAN
     * @return an index within the string at which to put the cursor
     */
    @JvmSynthetic
    internal fun updateSelectionIndex(
        newLength: Int,
        editActionStart: Int,
        editActionAddition: Int,
        panLength: Int = this.panLength
    ): Int {
        var gapsJumped = 0
        val gapSet = CardNumber.getSpacePositions(panLength)

        var skipBack = false
        gapSet.forEach { gap ->
            if (editActionStart <= gap && editActionStart + editActionAddition > gap) {
                gapsJumped++
            }

            // editActionAddition can only be 0 if we are deleting,
            // so we need to check whether or not to skip backwards one space
            if (editActionAddition == 0 && editActionStart == gap + 1) {
                skipBack = true
            }
        }

        var newPosition: Int = editActionStart + editActionAddition + gapsJumped
        if (skipBack && newPosition > 0) {
            newPosition--
        }

        return if (newPosition <= newLength) {
            newPosition
        } else {
            newLength
        }
    }

<<<<<<< HEAD
=======
    private fun listenForTextChanges() {
        addTextChangedListener(
            object : StripeTextWatcher() {
                private var latestChangeStart: Int = 0
                private var latestInsertionSize: Int = 0

                private var newCursorPosition: Int? = null
                private var formattedNumber: String? = null

                private var beforeCardNumber = unvalidatedCardNumber

                private var isPastedPan = false

                override fun beforeTextChanged(s: CharSequence?, start: Int, count: Int, after: Int) {
                    if (!ignoreChanges) {
                        isPastedPan = false
                        beforeCardNumber = unvalidatedCardNumber

                        latestChangeStart = start
                        latestInsertionSize = after
                    }
                }

                override fun onTextChanged(s: CharSequence?, start: Int, before: Int, count: Int) {
                    if (ignoreChanges) {
                        return
                    }

                    val cardNumber = CardNumber.Unvalidated(s?.toString().orEmpty())
                    updateAccountRange(cardNumber)

                    isPastedPan = isPastedPan(start, cardNumber)

                    if (isPastedPan) {
                        updateLengthFilter(cardNumber.getFormatted(cardNumber.length).length)
                    }

                    if (isPastedPan) {
                        cardNumber.length
                    } else {
                        panLength
                    }.let { maxPanLength ->
                        val formattedNumber = cardNumber.getFormatted(maxPanLength)
                        newCursorPosition = updateSelectionIndex(
                            formattedNumber.length,
                            latestChangeStart,
                            latestInsertionSize,
                            maxPanLength
                        )
                        this.formattedNumber = formattedNumber
                    }
                }

                override fun afterTextChanged(s: Editable?) {
                    if (ignoreChanges) {
                        return
                    }

                    ignoreChanges = true

                    if (shouldUpdateAfterChange) {
                        setText(formattedNumber)
                        newCursorPosition?.let {
                            setSelection(it.coerceIn(0, fieldText.length))
                        }
                    }

                    formattedNumber = null
                    newCursorPosition = null

                    ignoreChanges = false

                    if (unvalidatedCardNumber.length == panLength) {
                        val wasCardNumberValid = isCardNumberValid
                        isCardNumberValid = isValid
                        shouldShowError = !isValid

                        if (isComplete(wasCardNumberValid)) {
                            completionCallback()
                        }
                    } else {
                        isCardNumberValid = isValid
                        // Don't show errors if we aren't full-length.
                        shouldShowError = false
                    }
                }

                private val shouldUpdateAfterChange: Boolean
                    get() = (digitsAdded || !isLastKeyDelete) && formattedNumber != null

                /**
                 * Have digits been added in this text change.
                 */
                private val digitsAdded: Boolean
                    get() = unvalidatedCardNumber.length > beforeCardNumber.length

                /**
                 * If `true`, [completionCallback] will be invoked.
                 */
                private fun isComplete(
                    wasCardNumberValid: Boolean
                ) = !wasCardNumberValid && (
                    unvalidatedCardNumber.isMaxLength ||
                        (isValid && accountRange != null)
                    )

                private fun isPastedPan(start: Int, cardNumber: CardNumber.Unvalidated): Boolean {
                    return start == 0 && cardNumber.normalized.length >= CardNumber.MIN_PAN_LENGTH
                }
            }
        )
    }

>>>>>>> 8bdf96f6
    @JvmSynthetic
    internal fun updateAccountRange(cardNumber: CardNumber.Unvalidated) {
        if (shouldUpdateAccountRange(cardNumber)) {
            // cancel in-flight job
            cancelAccountRangeRepositoryJob()

            // invalidate accountRange before fetching
            accountRange = null

            accountRangeRepositoryJob = CoroutineScope(workContext).launch {
                val bin = cardNumber.bin
                if (bin != null) {
                    onAccountRangeResult(
                        cardAccountRangeRepository.getAccountRange(cardNumber)
                    )
                } else {
                    onAccountRangeResult(null)
                }
            }
        }
    }

    private fun cancelAccountRangeRepositoryJob() {
        accountRangeRepositoryJob?.cancel()
        accountRangeRepositoryJob = null
    }

    @JvmSynthetic
    internal suspend fun onAccountRangeResult(
        newAccountRange: AccountRange?
    ) = withContext(Dispatchers.Main) {
        accountRange = newAccountRange
        cardBrand = newAccountRange?.brand ?: CardBrand.Unknown
    }

    private fun shouldUpdateAccountRange(cardNumber: CardNumber.Unvalidated): Boolean {
        return accountRange == null ||
            cardNumber.bin == null ||
            accountRange?.binRange?.matches(cardNumber) == false
    }

    private inner class CardNumberTextWatcher : StripeTextWatcher() {
        private var ignoreChanges = false
        private var latestChangeStart: Int = 0
        private var latestInsertionSize: Int = 0

        private var newCursorPosition: Int? = null
        private var formattedNumber: String? = null

        private var beforeCardNumber = unvalidatedCardNumber

        private var isPastedPan = false

        override fun beforeTextChanged(s: CharSequence?, start: Int, count: Int, after: Int) {
            if (!ignoreChanges) {
                isPastedPan = false
                beforeCardNumber = unvalidatedCardNumber

                latestChangeStart = start
                latestInsertionSize = after
            }
        }

        override fun onTextChanged(s: CharSequence?, start: Int, before: Int, count: Int) {
            if (ignoreChanges) {
                return
            }

            val cardNumber = CardNumber.Unvalidated(s?.toString().orEmpty())
            updateAccountRange(cardNumber)

            isPastedPan = isPastedPan(start, cardNumber)

            if (isPastedPan) {
                updateLengthFilter(cardNumber.getFormatted(cardNumber.length).length)
            }

            if (isPastedPan) {
                cardNumber.length
            } else {
                panLength
            }.let { maxPanLength ->
                val formattedNumber = cardNumber.getFormatted(maxPanLength)
                newCursorPosition = updateSelectionIndex(
                    formattedNumber.length,
                    latestChangeStart,
                    latestInsertionSize,
                    maxPanLength
                )
                this.formattedNumber = formattedNumber
            }
        }

        override fun afterTextChanged(s: Editable?) {
            if (ignoreChanges) {
                return
            }

            ignoreChanges = true

            if (shouldUpdateAfterChange) {
                setText(formattedNumber)
                newCursorPosition?.let {
                    setSelection(it.coerceIn(0, fieldText.length))
                }
            }

            formattedNumber = null
            newCursorPosition = null

            ignoreChanges = false

            if (unvalidatedCardNumber.length == panLength) {
                val wasCardNumberValid = isCardNumberValid
                isCardNumberValid = isValid
                shouldShowError = !isValid

                if (isComplete(wasCardNumberValid)) {
                    completionCallback()
                }
            } else {
                isCardNumberValid = isValid
                // Don't show errors if we aren't full-length.
                shouldShowError = false
            }
        }

        private val shouldUpdateAfterChange: Boolean
            get() = (digitsAdded || !isLastKeyDelete) && formattedNumber != null

        /**
         * Have digits been added in this text change.
         */
        private val digitsAdded: Boolean
            get() = unvalidatedCardNumber.length > beforeCardNumber.length

        /**
         * If `true`, [completionCallback] will be invoked.
         */
        private fun isComplete(
            wasCardNumberValid: Boolean
        ) = !wasCardNumberValid && (
            unvalidatedCardNumber.isMaxLength ||
                (isValid && accountRange != null)
            )

        private fun isPastedPan(start: Int, cardNumber: CardNumber.Unvalidated): Boolean {
            return start == 0 && cardNumber.normalized.length >= CardNumber.MIN_PAN_LENGTH
        }
    }

    private companion object {
        private const val USE_DEFAULT_CARD_ACCOUNT_RANGE_REPO = false
    }
}<|MERGE_RESOLUTION|>--- conflicted
+++ resolved
@@ -221,122 +221,6 @@
         }
     }
 
-<<<<<<< HEAD
-=======
-    private fun listenForTextChanges() {
-        addTextChangedListener(
-            object : StripeTextWatcher() {
-                private var latestChangeStart: Int = 0
-                private var latestInsertionSize: Int = 0
-
-                private var newCursorPosition: Int? = null
-                private var formattedNumber: String? = null
-
-                private var beforeCardNumber = unvalidatedCardNumber
-
-                private var isPastedPan = false
-
-                override fun beforeTextChanged(s: CharSequence?, start: Int, count: Int, after: Int) {
-                    if (!ignoreChanges) {
-                        isPastedPan = false
-                        beforeCardNumber = unvalidatedCardNumber
-
-                        latestChangeStart = start
-                        latestInsertionSize = after
-                    }
-                }
-
-                override fun onTextChanged(s: CharSequence?, start: Int, before: Int, count: Int) {
-                    if (ignoreChanges) {
-                        return
-                    }
-
-                    val cardNumber = CardNumber.Unvalidated(s?.toString().orEmpty())
-                    updateAccountRange(cardNumber)
-
-                    isPastedPan = isPastedPan(start, cardNumber)
-
-                    if (isPastedPan) {
-                        updateLengthFilter(cardNumber.getFormatted(cardNumber.length).length)
-                    }
-
-                    if (isPastedPan) {
-                        cardNumber.length
-                    } else {
-                        panLength
-                    }.let { maxPanLength ->
-                        val formattedNumber = cardNumber.getFormatted(maxPanLength)
-                        newCursorPosition = updateSelectionIndex(
-                            formattedNumber.length,
-                            latestChangeStart,
-                            latestInsertionSize,
-                            maxPanLength
-                        )
-                        this.formattedNumber = formattedNumber
-                    }
-                }
-
-                override fun afterTextChanged(s: Editable?) {
-                    if (ignoreChanges) {
-                        return
-                    }
-
-                    ignoreChanges = true
-
-                    if (shouldUpdateAfterChange) {
-                        setText(formattedNumber)
-                        newCursorPosition?.let {
-                            setSelection(it.coerceIn(0, fieldText.length))
-                        }
-                    }
-
-                    formattedNumber = null
-                    newCursorPosition = null
-
-                    ignoreChanges = false
-
-                    if (unvalidatedCardNumber.length == panLength) {
-                        val wasCardNumberValid = isCardNumberValid
-                        isCardNumberValid = isValid
-                        shouldShowError = !isValid
-
-                        if (isComplete(wasCardNumberValid)) {
-                            completionCallback()
-                        }
-                    } else {
-                        isCardNumberValid = isValid
-                        // Don't show errors if we aren't full-length.
-                        shouldShowError = false
-                    }
-                }
-
-                private val shouldUpdateAfterChange: Boolean
-                    get() = (digitsAdded || !isLastKeyDelete) && formattedNumber != null
-
-                /**
-                 * Have digits been added in this text change.
-                 */
-                private val digitsAdded: Boolean
-                    get() = unvalidatedCardNumber.length > beforeCardNumber.length
-
-                /**
-                 * If `true`, [completionCallback] will be invoked.
-                 */
-                private fun isComplete(
-                    wasCardNumberValid: Boolean
-                ) = !wasCardNumberValid && (
-                    unvalidatedCardNumber.isMaxLength ||
-                        (isValid && accountRange != null)
-                    )
-
-                private fun isPastedPan(start: Int, cardNumber: CardNumber.Unvalidated): Boolean {
-                    return start == 0 && cardNumber.normalized.length >= CardNumber.MIN_PAN_LENGTH
-                }
-            }
-        )
-    }
-
->>>>>>> 8bdf96f6
     @JvmSynthetic
     internal fun updateAccountRange(cardNumber: CardNumber.Unvalidated) {
         if (shouldUpdateAccountRange(cardNumber)) {
