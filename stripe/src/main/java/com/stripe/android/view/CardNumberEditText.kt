package com.stripe.android.view

import android.content.Context
import android.os.Build
import android.text.Editable
import android.text.InputFilter
import android.text.InputType
import android.util.AttributeSet
import android.view.View
import androidx.annotation.VisibleForTesting
import com.stripe.android.AnalyticsEvent
import com.stripe.android.PaymentConfiguration
import com.stripe.android.R
import com.stripe.android.cards.CardAccountRangeRepository
import com.stripe.android.cards.CardNumber
import com.stripe.android.cards.DefaultCardAccountRangeRepositoryFactory
import com.stripe.android.cards.DefaultStaticCardAccountRanges
import com.stripe.android.cards.StaticCardAccountRanges
import com.stripe.android.model.AccountRange
import com.stripe.android.model.CardBrand
import com.stripe.android.networking.AnalyticsDataFactory
import com.stripe.android.networking.AnalyticsRequest
import com.stripe.android.networking.AnalyticsRequestExecutor
import kotlinx.coroutines.CoroutineScope
import kotlinx.coroutines.Dispatchers
import kotlinx.coroutines.Job
import kotlinx.coroutines.flow.collect
import kotlinx.coroutines.launch
import kotlinx.coroutines.withContext
import kotlin.coroutines.CoroutineContext

/**
 * A [StripeEditText] that handles spacing out the digits of a credit card.
 */
class CardNumberEditText internal constructor(
    context: Context,
    attrs: AttributeSet? = null,
    defStyleAttr: Int = androidx.appcompat.R.attr.editTextStyle,

    // TODO(mshafrir-stripe): make immutable after `CardWidgetViewModel` is integrated in `CardWidget` subclasses
    internal var workContext: CoroutineContext,

    private val cardAccountRangeRepository: CardAccountRangeRepository,
    private val staticCardAccountRanges: StaticCardAccountRanges = DefaultStaticCardAccountRanges(),
    private val analyticsRequestExecutor: AnalyticsRequestExecutor,
    private val analyticsRequestFactory: AnalyticsRequest.Factory,
    private val analyticsDataFactory: AnalyticsDataFactory
) : StripeEditText(context, attrs, defStyleAttr) {

    @JvmOverloads
    constructor(
        context: Context,
        attrs: AttributeSet? = null,
        defStyleAttr: Int = androidx.appcompat.R.attr.editTextStyle
    ) : this(
        context,
        attrs,
        defStyleAttr,
        Dispatchers.IO,
        { PaymentConfiguration.getInstance(context).publishableKey }
    )

    private constructor(
        context: Context,
        attrs: AttributeSet?,
        defStyleAttr: Int,
        workContext: CoroutineContext,
        publishableKeySupplier: () -> String
    ) : this(
        context,
        attrs,
        defStyleAttr,
        workContext,
        DefaultCardAccountRangeRepositoryFactory(context).create(),
        DefaultStaticCardAccountRanges(),
        AnalyticsRequestExecutor.Default(),
        AnalyticsRequest.Factory(),
        AnalyticsDataFactory(
            context,
            publishableKeySupplier = publishableKeySupplier
        )
    )

    @VisibleForTesting
    var cardBrand: CardBrand = CardBrand.Unknown
        internal set(value) {
            val prevBrand = field
            field = value
            if (value != prevBrand) {
                brandChangeCallback(cardBrand)
                updateLengthFilter()
            }
        }

    @JvmSynthetic
    internal var brandChangeCallback: (CardBrand) -> Unit = {}
        set(callback) {
            field = callback

            // Immediately display the brand if known, in case this method is invoked when
            // partial data already exists.
            callback(cardBrand)
        }

    // invoked when a valid card has been entered
    @JvmSynthetic
    internal var completionCallback: () -> Unit = {}

    @Deprecated("Will be removed in upcoming major release.")
    val lengthMax: Int
        get() {
            return cardBrand.getMaxLengthWithSpacesForCardNumber(fieldText)
        }

    private var accountRange: AccountRange? = null
        set(value) {
            field = value
            updateLengthFilter()
        }

    internal val panLength: Int
        get() = accountRange?.panLength
            ?: staticCardAccountRanges.first(unvalidatedCardNumber)?.panLength
            ?: CardNumber.DEFAULT_PAN_LENGTH

    private val formattedPanLength: Int
        get() = panLength + CardNumber.getSpacePositions(panLength).size

    /**
     * Check whether or not the card number is valid
     */
    var isCardNumberValid: Boolean = false
        private set

    /**
     * A normalized form of the card number. If the entered card number is "4242 4242 4242 4242",
     * this will be "4242424242424242". If the entered card number is invalid, this is `null`.
     */
    @Deprecated("Will be removed in next major release.")
    val cardNumber: String?
        get() = if (isCardNumberValid) {
            unvalidatedCardNumber.normalized
        } else {
            null
        }

    internal val validatedCardNumber: CardNumber.Validated?
        get() = unvalidatedCardNumber.validate(panLength)

    private val unvalidatedCardNumber: CardNumber.Unvalidated
        get() = CardNumber.Unvalidated(fieldText)

    private val isValid: Boolean
        get() = validatedCardNumber != null

    @VisibleForTesting
    internal var accountRangeRepositoryJob: Job? = null

    @JvmSynthetic
    internal var isLoadingCallback: (Boolean) -> Unit = {}

    private var loadingJob: Job? = null

    init {
        inputType = InputType.TYPE_CLASS_NUMBER
        setErrorMessage(resources.getString(R.string.invalid_card_number))
        addTextChangedListener(CardNumberTextWatcher())

        internalFocusChangeListeners.add { _, hasFocus ->
<<<<<<< HEAD
            if (!hasFocus && unvalidatedCardNumber.isIncomplete(panLength)) {
=======
            if (!hasFocus && unvalidatedCardNumber.isPartialEntry(panLength)) {
>>>>>>> 4d81cf7a
                shouldShowError = true
            }
        }

        if (Build.VERSION.SDK_INT >= Build.VERSION_CODES.O) {
            setAutofillHints(View.AUTOFILL_HINT_CREDIT_CARD_NUMBER)
        }

        updateLengthFilter()
    }

    override fun onAttachedToWindow() {
        super.onAttachedToWindow()
        loadingJob = CoroutineScope(workContext).launch {
            cardAccountRangeRepository.loading.collect {
                withContext(Dispatchers.Main) {
                    isLoadingCallback(it)
                }
            }
        }
    }

    override val accessibilityText: String?
        get() {
            return resources.getString(R.string.acc_label_card_number_node, text)
        }

    override fun onDetachedFromWindow() {
        loadingJob?.cancel()
        loadingJob = null

        cancelAccountRangeRepositoryJob()

        super.onDetachedFromWindow()
    }

    @JvmSynthetic
    internal fun updateLengthFilter(maxLength: Int = formattedPanLength) {
        filters = arrayOf<InputFilter>(InputFilter.LengthFilter(maxLength))
    }

    /**
     * Updates the selection index based on the current (pre-edit) index, and
     * the size change of the number being input.
     *
     * @param newFormattedLength the post-edit length of the string
     * @param start the position in the string at which the edit action starts
     * @param addedDigits the number of new characters going into the string (zero for
     * delete)
     * @param panLength the maximum normalized length of the PAN
     * @return an index within the string at which to put the cursor
     */
    @JvmSynthetic
    internal fun calculateCursorPosition(
        newFormattedLength: Int,
        start: Int,
        addedDigits: Int,
        panLength: Int = this.panLength
    ): Int {
        val gapSet = CardNumber.getSpacePositions(panLength)

        val gapsJumped = gapSet.count { gap ->
            start <= gap && start + addedDigits >= gap
        }

        val skipBack = gapSet.any { gap ->
            // addedDigits can only be 0 if we are deleting,
            // so we need to check whether or not to skip backwards one space
            addedDigits == 0 && start == gap + 1
        }

        var newPosition = start + addedDigits + gapsJumped
        if (skipBack && newPosition > 0) {
            newPosition--
        }

        return if (newPosition <= newFormattedLength) {
            newPosition
        } else {
            newFormattedLength
        }
    }

    @JvmSynthetic
    internal fun queryAccountRangeRepository(cardNumber: CardNumber.Unvalidated) {
        if (shouldQueryAccountRange(cardNumber)) {
            // cancel in-flight job
            cancelAccountRangeRepositoryJob()

            // invalidate accountRange before fetching
            accountRange = null

            accountRangeRepositoryJob = CoroutineScope(workContext).launch {
                val bin = cardNumber.bin
                val accountRange = if (bin != null) {
                    cardAccountRangeRepository.getAccountRange(cardNumber)
                } else {
                    null
                }

                withContext(Dispatchers.Main) {
                    onAccountRangeResult(accountRange)
                }
            }
        }
    }

    private fun cancelAccountRangeRepositoryJob() {
        accountRangeRepositoryJob?.cancel()
        accountRangeRepositoryJob = null
    }

    @JvmSynthetic
    internal fun onAccountRangeResult(
        newAccountRange: AccountRange?
    ) {
        accountRange = newAccountRange
        cardBrand = newAccountRange?.brand ?: CardBrand.Unknown
    }

    private fun shouldQueryAccountRange(cardNumber: CardNumber.Unvalidated): Boolean {
        return accountRange == null ||
            cardNumber.bin == null ||
            accountRange?.binRange?.matches(cardNumber) == false
    }

    @JvmSynthetic
    internal fun onCardMetadataLoadedTooSlow() {
        analyticsRequestExecutor.executeAsync(
            analyticsRequestFactory.create(
                analyticsDataFactory.createParams(AnalyticsEvent.CardMetadataLoadedTooSlow)
            )
        )
    }

    private inner class CardNumberTextWatcher : StripeTextWatcher() {
        private var ignoreChanges = false
        private var latestChangeStart: Int = 0
        private var latestInsertionSize: Int = 0

        private var newCursorPosition: Int? = null
        private var formattedNumber: String? = null

        private var beforeCardNumber = unvalidatedCardNumber

        private var isPastedPan = false

        override fun beforeTextChanged(s: CharSequence?, start: Int, count: Int, after: Int) {
            if (!ignoreChanges) {
                isPastedPan = false
                beforeCardNumber = unvalidatedCardNumber

                latestChangeStart = start
                latestInsertionSize = after
            }
        }

        override fun onTextChanged(s: CharSequence?, start: Int, before: Int, count: Int) {
            if (ignoreChanges) {
                return
            }

            val cardNumber = CardNumber.Unvalidated(s?.toString().orEmpty())
            val staticAccountRange = staticCardAccountRanges.filter(cardNumber)
                .let { accountRanges ->
                    if (accountRanges.size == 1) {
                        accountRanges.first()
                    } else {
                        null
                    }
                }
            if (staticAccountRange == null || shouldQueryRepository(staticAccountRange)) {
                // query for AccountRange data
                queryAccountRangeRepository(cardNumber)
            } else {
                // use static AccountRange data
                onAccountRangeResult(staticAccountRange)
            }

            isPastedPan = isPastedPan(start, before, count, cardNumber)

            if (isPastedPan) {
                updateLengthFilter(cardNumber.getFormatted(cardNumber.length).length)
            }

            if (isPastedPan) {
                cardNumber.length
            } else {
                panLength
            }.let { maxPanLength ->
                val formattedNumber = cardNumber.getFormatted(maxPanLength)
                newCursorPosition = calculateCursorPosition(
                    formattedNumber.length,
                    latestChangeStart,
                    latestInsertionSize,
                    maxPanLength
                )
                this.formattedNumber = formattedNumber
            }
        }

        override fun afterTextChanged(s: Editable?) {
            if (ignoreChanges) {
                return
            }

            ignoreChanges = true

            if (shouldUpdateAfterChange) {
                setText(formattedNumber)
                newCursorPosition?.let {
                    setSelection(it.coerceIn(0, fieldText.length))
                }
            }

            formattedNumber = null
            newCursorPosition = null

            ignoreChanges = false

            if (unvalidatedCardNumber.length == panLength) {
                val wasCardNumberValid = isCardNumberValid
                isCardNumberValid = isValid
                shouldShowError = !isValid

                if (accountRange == null && unvalidatedCardNumber.isValidLuhn) {
                    // a complete PAN was inputted before the card service returned results
                    onCardMetadataLoadedTooSlow()
                }

                if (isComplete(wasCardNumberValid)) {
                    completionCallback()
                }
<<<<<<< HEAD
            }
            // Partial card and brand is unknown.  CardBrand is set if we know definitively
            // we want to see if there are any possible cards that would match
            else if (isPossible(unvalidatedCardNumber.normalized)) {
=======
            } else if (!unvalidatedCardNumber.isPossibleCardBrand()) {
                // Partial card number entered and brand is not yet determine, but possible.
>>>>>>> 4d81cf7a
                isCardNumberValid = isValid
                shouldShowError = true
            } else {
                isCardNumberValid = isValid
                // Don't show errors if we aren't full-length and the brand is known.
                // TODO (michelleb-stripe) Should set error message to incomplete, then in focus change if it isn't complete it will update it.
                shouldShowError = false
            }
        }

        private fun isPossible(cardNumber: String): Boolean {
            return cardNumber.isNotBlank() &&
                CardBrand.getCardBrands(cardNumber).first() == CardBrand.Unknown
        }

        private val shouldUpdateAfterChange: Boolean
            get() = (digitsAdded || !isLastKeyDelete) && formattedNumber != null

        /**
         * Have digits been added in this text change.
         */
        private val digitsAdded: Boolean
            get() = unvalidatedCardNumber.length > beforeCardNumber.length

        /**
         * If `true`, [completionCallback] will be invoked.
         */
        private fun isComplete(
            wasCardNumberValid: Boolean
        ) = !wasCardNumberValid && (
            unvalidatedCardNumber.isMaxLength ||
                (isValid && accountRange != null)
            )

        /**
         * The [currentCount] characters beginning at [startPosition] have just replaced old text
         * that had length [previousCount]. If [currentCount] < [previousCount], digits were
         * deleted.
         */
        private fun isPastedPan(
            startPosition: Int,
            previousCount: Int,
            currentCount: Int,
            cardNumber: CardNumber.Unvalidated
        ): Boolean {
            return currentCount > previousCount && startPosition == 0 &&
                cardNumber.normalized.length >= CardNumber.MIN_PAN_LENGTH
        }

        private fun shouldQueryRepository(
            accountRange: AccountRange
        ) = when (accountRange.brand) {
            CardBrand.Unknown,
            CardBrand.UnionPay -> true
            else -> false
        }
    }
}<|MERGE_RESOLUTION|>--- conflicted
+++ resolved
@@ -167,11 +167,7 @@
         addTextChangedListener(CardNumberTextWatcher())
 
         internalFocusChangeListeners.add { _, hasFocus ->
-<<<<<<< HEAD
-            if (!hasFocus && unvalidatedCardNumber.isIncomplete(panLength)) {
-=======
             if (!hasFocus && unvalidatedCardNumber.isPartialEntry(panLength)) {
->>>>>>> 4d81cf7a
                 shouldShowError = true
             }
         }
@@ -405,15 +401,8 @@
                 if (isComplete(wasCardNumberValid)) {
                     completionCallback()
                 }
-<<<<<<< HEAD
-            }
-            // Partial card and brand is unknown.  CardBrand is set if we know definitively
-            // we want to see if there are any possible cards that would match
-            else if (isPossible(unvalidatedCardNumber.normalized)) {
-=======
             } else if (!unvalidatedCardNumber.isPossibleCardBrand()) {
                 // Partial card number entered and brand is not yet determine, but possible.
->>>>>>> 4d81cf7a
                 isCardNumberValid = isValid
                 shouldShowError = true
             } else {
@@ -422,11 +411,6 @@
                 // TODO (michelleb-stripe) Should set error message to incomplete, then in focus change if it isn't complete it will update it.
                 shouldShowError = false
             }
-        }
-
-        private fun isPossible(cardNumber: String): Boolean {
-            return cardNumber.isNotBlank() &&
-                CardBrand.getCardBrands(cardNumber).first() == CardBrand.Unknown
         }
 
         private val shouldUpdateAfterChange: Boolean
