package com.stripe.android.view

import java.util.Locale

internal fun Locale.getCountryCode(): CountryCode = CountryCode(this.country)

internal object CountryUtils {

    internal val NO_POSTAL_CODE_COUNTRIES = setOf(
        "AE", "AG", "AN", "AO", "AW", "BF", "BI", "BJ", "BO", "BS", "BW", "BZ", "CD", "CF", "CG",
        "CI", "CK", "CM", "DJ", "DM", "ER", "FJ", "GD", "GH", "GM", "GN", "GQ", "GY", "HK", "IE",
        "JM", "KE", "KI", "KM", "KN", "KP", "LC", "ML", "MO", "MR", "MS", "MU", "MW", "NR", "NU",
        "PA", "QA", "RW", "SB", "SC", "SL", "SO", "SR", "ST", "SY", "TF", "TK", "TL", "TO", "TT",
        "TV", "TZ", "UG", "VU", "YE", "ZA", "ZW"
    )

    private fun localizedCountries(currentLocale: Locale) =
        Locale.getISOCountries().map { code ->
<<<<<<< HEAD
            Country(
                CountryCode(code),
                Locale("", code).getDisplayCountry(currentLocale)
            )
        }

    @JvmSynthetic
    fun getDisplayCountry(countryCode: CountryCode, currentLocale: Locale): String =
        getCountryByCode(countryCode, currentLocale)?.name
            ?: Locale("", countryCode.twoLetters).getDisplayCountry(currentLocale)

    @JvmSynthetic

    internal fun getCountryCodeByName(countryName: String, currentLocale: Locale): CountryCode? {
        return localizedCountries(currentLocale).firstOrNull { it.name == countryName }?.code
    }

    @JvmSynthetic
    internal fun getCountryByCode(countryCode: CountryCode?, currentLocale: Locale): Country? {
        return localizedCountries(currentLocale).firstOrNull {
            it.code == countryCode
        }
=======
            Country(CountryCode(code), Locale("", code).displayCountry)
        }

    @JvmSynthetic
    fun getDisplayCountry(countryCode: CountryCode): String =
        getCountryByCode(countryCode)?.name
            ?: Locale("", countryCode.twoLetters).displayCountry

    @JvmSynthetic
    internal fun getCountryCodeByName(countryName: String): CountryCode? {
        return COUNTRIES.firstOrNull { it.name == countryName }?.code
    }

    @JvmSynthetic
    internal fun getCountryByCode(countryCode: CountryCode): Country? {
        return COUNTRIES.firstOrNull { it.code == countryCode }
>>>>>>> 7685721f
    }

    @JvmSynthetic
    internal fun getOrderedCountries(currentLocale: Locale): List<Country> {
        // Show user's current locale first, followed by countries alphabetized by display name
<<<<<<< HEAD
        return listOfNotNull(getCountryByCode(currentLocale.getCountryCode(), currentLocale))
=======
        return listOfNotNull(getCountryByCode(currentLocale.getCountryCode()))
>>>>>>> 7685721f
            .plus(
                localizedCountries(currentLocale)
                    .sortedBy { it.name.toLowerCase(Locale.ROOT) }
<<<<<<< HEAD
                    .filterNot {
                        it.code == currentLocale.getCountryCode()
                    }
=======
                    .filterNot { it.code == currentLocale.getCountryCode() }
>>>>>>> 7685721f
            )
    }

    @JvmSynthetic
    internal fun doesCountryUsePostalCode(countryCode: CountryCode): Boolean {
        return !NO_POSTAL_CODE_COUNTRIES.contains(countryCode.twoLetters.toUpperCase(Locale.ROOT))
    }
}<|MERGE_RESOLUTION|>--- conflicted
+++ resolved
@@ -16,7 +16,6 @@
 
     private fun localizedCountries(currentLocale: Locale) =
         Locale.getISOCountries().map { code ->
-<<<<<<< HEAD
             Country(
                 CountryCode(code),
                 Locale("", code).getDisplayCountry(currentLocale)
@@ -39,44 +38,16 @@
         return localizedCountries(currentLocale).firstOrNull {
             it.code == countryCode
         }
-=======
-            Country(CountryCode(code), Locale("", code).displayCountry)
-        }
-
-    @JvmSynthetic
-    fun getDisplayCountry(countryCode: CountryCode): String =
-        getCountryByCode(countryCode)?.name
-            ?: Locale("", countryCode.twoLetters).displayCountry
-
-    @JvmSynthetic
-    internal fun getCountryCodeByName(countryName: String): CountryCode? {
-        return COUNTRIES.firstOrNull { it.name == countryName }?.code
-    }
-
-    @JvmSynthetic
-    internal fun getCountryByCode(countryCode: CountryCode): Country? {
-        return COUNTRIES.firstOrNull { it.code == countryCode }
->>>>>>> 7685721f
     }
 
     @JvmSynthetic
     internal fun getOrderedCountries(currentLocale: Locale): List<Country> {
         // Show user's current locale first, followed by countries alphabetized by display name
-<<<<<<< HEAD
         return listOfNotNull(getCountryByCode(currentLocale.getCountryCode(), currentLocale))
-=======
-        return listOfNotNull(getCountryByCode(currentLocale.getCountryCode()))
->>>>>>> 7685721f
             .plus(
                 localizedCountries(currentLocale)
                     .sortedBy { it.name.toLowerCase(Locale.ROOT) }
-<<<<<<< HEAD
-                    .filterNot {
-                        it.code == currentLocale.getCountryCode()
-                    }
-=======
                     .filterNot { it.code == currentLocale.getCountryCode() }
->>>>>>> 7685721f
             )
     }
 
