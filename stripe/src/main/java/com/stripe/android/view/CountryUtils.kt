package com.stripe.android.view

import com.stripe.android.model.CountryCode
import com.stripe.android.model.getCountryCode
import java.util.Locale

internal object CountryUtils {

    internal val NO_POSTAL_CODE_COUNTRIES = setOf(
        "AE", "AG", "AN", "AO", "AW", "BF", "BI", "BJ", "BO", "BS", "BW", "BZ", "CD", "CF", "CG",
        "CI", "CK", "CM", "DJ", "DM", "ER", "FJ", "GD", "GH", "GM", "GN", "GQ", "GY", "HK", "IE",
        "JM", "KE", "KI", "KM", "KN", "KP", "LC", "ML", "MO", "MR", "MS", "MU", "MW", "NR", "NU",
        "PA", "QA", "RW", "SB", "SC", "SL", "SO", "SR", "ST", "SY", "TF", "TK", "TL", "TO", "TT",
        "TV", "TZ", "UG", "VU", "YE", "ZA", "ZW"
    )

    private fun localizedCountries(currentLocale: Locale) =
        Locale.getISOCountries().map { code ->
            Country(
                CountryCode.create(code),
                Locale("", code).getDisplayCountry(currentLocale)
            )
        }

    @JvmSynthetic
<<<<<<< HEAD
    fun getDisplayCountry(countryCode: CountryCode, currentLocale: Locale): String =
        getCountryByCode(countryCode, currentLocale)?.name
            ?: Locale("", countryCode.twoLetters).getDisplayCountry(currentLocale)
=======
    fun getDisplayCountry(countryCode: CountryCode): String =
        getCountryByCode(countryCode)?.name
            ?: Locale("", countryCode.value).displayCountry
>>>>>>> 8ccccd93

    @JvmSynthetic

    internal fun getCountryCodeByName(countryName: String, currentLocale: Locale): CountryCode? {
        return localizedCountries(currentLocale).firstOrNull { it.name == countryName }?.code
    }

    @JvmSynthetic
    internal fun getCountryByCode(countryCode: CountryCode?, currentLocale: Locale): Country? {
        return localizedCountries(currentLocale).firstOrNull {
            it.code == countryCode
        }
    }

    @JvmSynthetic
    internal fun getOrderedCountries(currentLocale: Locale): List<Country> {
        // Show user's current locale first, followed by countries alphabetized by display name
        return listOfNotNull(getCountryByCode(currentLocale.getCountryCode(), currentLocale))
            .plus(
                localizedCountries(currentLocale)
                    .sortedBy { it.name.toLowerCase(Locale.ROOT) }
                    .filterNot { it.code == currentLocale.getCountryCode() }
            )
    }

    @Deprecated(
        message = "Use with parameter CountryCode",
        replaceWith = ReplaceWith(
            expression = "CountryUtils.doesCountryUsePostalCode(CountryCode.create(countryCode))",
            imports = ["com.stripe.android.model.CountryCode"]
        )
    )
    @JvmSynthetic
    internal fun doesCountryUsePostalCode(countryCode: String): Boolean {
        return !NO_POSTAL_CODE_COUNTRIES.contains(countryCode.toUpperCase(Locale.ROOT))
    }

    @JvmSynthetic
    internal fun doesCountryUsePostalCode(countryCode: CountryCode): Boolean {
        return !NO_POSTAL_CODE_COUNTRIES.contains(countryCode.value)
    }
}<|MERGE_RESOLUTION|>--- conflicted
+++ resolved
@@ -23,15 +23,9 @@
         }
 
     @JvmSynthetic
-<<<<<<< HEAD
     fun getDisplayCountry(countryCode: CountryCode, currentLocale: Locale): String =
         getCountryByCode(countryCode, currentLocale)?.name
-            ?: Locale("", countryCode.twoLetters).getDisplayCountry(currentLocale)
-=======
-    fun getDisplayCountry(countryCode: CountryCode): String =
-        getCountryByCode(countryCode)?.name
-            ?: Locale("", countryCode.value).displayCountry
->>>>>>> 8ccccd93
+            ?: Locale("", countryCode.value).getDisplayCountry(currentLocale)
 
     @JvmSynthetic
 
