--- conflicted
+++ resolved
@@ -17,14 +17,10 @@
 
     private fun localizedCountries(currentLocale: Locale) =
         Locale.getISOCountries().map { code ->
-<<<<<<< HEAD
             Country(
-                CountryCode(code),
+                CountryCode.create(code),
                 Locale("", code).getDisplayCountry(currentLocale)
             )
-=======
-            Country(CountryCode.create(code), Locale("", code).displayCountry)
->>>>>>> 722988a0
         }
 
     @JvmSynthetic
