package com.stripe.android.paymentsheet

import android.os.Bundle
import android.view.View
import androidx.fragment.app.Fragment
import androidx.fragment.app.activityViewModels
import androidx.fragment.app.viewModels
import androidx.lifecycle.ViewModel
import androidx.recyclerview.widget.LinearLayoutManager
import com.stripe.android.R
import com.stripe.android.databinding.FragmentPaymentsheetPaymentMethodsListBinding
import com.stripe.android.paymentsheet.PaymentSheetViewModel.SheetMode
import com.stripe.android.paymentsheet.model.PaymentSelection

internal class PaymentSheetPaymentMethodsListFragment : Fragment(R.layout.fragment_paymentsheet_payment_methods_list) {
    private val activityViewModel by activityViewModels<PaymentSheetViewModel> {
        PaymentSheetViewModel.Factory {
            requireActivity().application
        }
    }

    private val fragmentViewModel by viewModels<VM>()

    override fun onViewCreated(view: View, savedInstanceState: Bundle?) {
        super.onViewCreated(view, savedInstanceState)

        if (activity == null) {
            return
        }

        // If we're returning to this fragment from elsewhere, we need to reset the selection to whatever
        // the user had selected previously
        activityViewModel.updateSelection(fragmentViewModel.selectedPaymentMethod)
        // reset the mode in case we're returning from the back stack
<<<<<<< HEAD
        activityViewModel.updateMode(SheetMode.WRAPPED)
=======
        activityViewModel.updateMode(SheetMode.Wrapped)
>>>>>>> 8052fdca

        val binding = FragmentPaymentsheetPaymentMethodsListBinding.bind(view)
        binding.recycler.layoutManager = LinearLayoutManager(requireContext(), LinearLayoutManager.HORIZONTAL, false)

        activityViewModel.paymentMethods.observe(viewLifecycleOwner) { paymentMethods ->
            binding.recycler.adapter = PaymentSheetPaymentMethodsAdapter(
                paymentMethods,
                fragmentViewModel.selectedPaymentMethod,
                paymentMethodSelectedListener = {
                    fragmentViewModel.selectedPaymentMethod = it
                    activityViewModel.updateSelection(it)
                },
                addCardClickListener = {
                    activityViewModel.transitionTo(PaymentSheetViewModel.TransitionTarget.AddPaymentMethodFull)
                }
            )
        }

        // Only fetch the payment methods list if we haven't already
        if (activityViewModel.paymentMethods.value == null) {
            activityViewModel.updatePaymentMethods(requireActivity().intent)
        }
    }

    internal class VM : ViewModel() {
        internal var selectedPaymentMethod: PaymentSelection? = null
    }
}<|MERGE_RESOLUTION|>--- conflicted
+++ resolved
@@ -32,11 +32,7 @@
         // the user had selected previously
         activityViewModel.updateSelection(fragmentViewModel.selectedPaymentMethod)
         // reset the mode in case we're returning from the back stack
-<<<<<<< HEAD
-        activityViewModel.updateMode(SheetMode.WRAPPED)
-=======
         activityViewModel.updateMode(SheetMode.Wrapped)
->>>>>>> 8052fdca
 
         val binding = FragmentPaymentsheetPaymentMethodsListBinding.bind(view)
         binding.recycler.layoutManager = LinearLayoutManager(requireContext(), LinearLayoutManager.HORIZONTAL, false)
