package com.stripe.android.paymentsheet.model

import com.stripe.android.StripeIntentResult
import com.stripe.android.model.StripeIntent
import com.stripe.android.paymentsheet.PaymentOptionResult

internal sealed class ViewState {
    /**
     * The PaymentSheet view state is a little different from the PaymentOptions because the
     * PaymentSheet must always go through the processing state.
     * The states always progress as follows: Ready -> StartProcessing -> FinishProcessing -> ProcessResult
     */
    internal sealed class PaymentSheet : ViewState() {
<<<<<<< HEAD
        data class Ready(
            val primaryButtonLabel: String
        ) : PaymentSheet()
=======
        object Ready : PaymentSheet()
>>>>>>> ed668278

        object StartProcessing : PaymentSheet()

        data class FinishProcessing(
            val onComplete: () -> Unit
        ) : PaymentSheet()

        data class ProcessResult<T : StripeIntent>(
            val result: StripeIntentResult<T>
        ) : PaymentSheet()
    }

    /**
     * The PaymentOptions may or may not go through a processing state. The possible state transitions are:
     * Ready -> ProcessResult, if no save card is required
     * Ready -> StartProcessing -> FinishProcessing -> ProcessResult, if requested to save a new card
     */
    internal sealed class PaymentOptions : ViewState() {
        object Ready : PaymentOptions()

        object StartProcessing : PaymentOptions()

        data class FinishProcessing(
            val onComplete: () -> Unit
        ) : PaymentOptions()

        data class ProcessResult(
            val result: PaymentOptionResult
        ) : PaymentOptions()
    }
}<|MERGE_RESOLUTION|>--- conflicted
+++ resolved
@@ -11,13 +11,7 @@
      * The states always progress as follows: Ready -> StartProcessing -> FinishProcessing -> ProcessResult
      */
     internal sealed class PaymentSheet : ViewState() {
-<<<<<<< HEAD
-        data class Ready(
-            val primaryButtonLabel: String
-        ) : PaymentSheet()
-=======
         object Ready : PaymentSheet()
->>>>>>> ed668278
 
         object StartProcessing : PaymentSheet()
 
