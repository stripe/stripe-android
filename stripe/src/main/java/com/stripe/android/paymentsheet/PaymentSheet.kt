package com.stripe.android.paymentsheet

import android.content.Intent
import android.os.Parcelable
import androidx.activity.ComponentActivity
import com.stripe.android.ApiResultCallback
import com.stripe.android.PaymentIntentResult
import com.stripe.android.paymentsheet.model.PaymentOption
import kotlinx.parcelize.Parcelize

<<<<<<< HEAD
class PaymentSheet internal constructor(
    private val args: PaymentSheetContract.Args
=======
internal class PaymentSheet internal constructor(
    private val paymentSheetLauncher: PaymentSheetLauncher
>>>>>>> 8877a4b7
) {
    constructor(
        activity: ComponentActivity,
        callback: PaymentSheetResultCallback
    ) : this(
        DefaultPaymentSheetLauncher(activity, callback)
    )

    /**
     * Create PaymentSheet with a Customer
     */
    fun present(
        paymentIntentClientSecret: String,
        configuration: Configuration
    ) {
        paymentSheetLauncher.present(paymentIntentClientSecret, configuration)
    }

    /**
     * Create PaymentSheet without a Customer
     */
    fun present(
        paymentIntentClientSecret: String
    ) {
        paymentSheetLauncher.present(paymentIntentClientSecret)
    }

    @Parcelize
    data class Configuration(
        /**
         * Your customer-facing business name.
         *
         * The default value is the name of your app.
         */
        var merchantDisplayName: String,

        /**
         * Configuration related to the Stripe Customer making a payment.
         *
         * If set, PaymentSheet displays Google Pay as a payment option.
         */
        var googlePay: GooglePayConfiguration? = null,

        /**
         * The amount of billing address details to collect.
         *
         * See [BillingAddressCollectionLevel]
         */
        var billingAddressCollection: BillingAddressCollectionLevel = BillingAddressCollectionLevel.Automatic,

        /**
         * If set, the customer can select a previously saved payment method within PaymentSheet.
         */
        var customer: CustomerConfiguration? = null
    ) : Parcelable

    enum class BillingAddressCollectionLevel {
        /**
         * (Default) PaymentSheet will only collect the necessary billing address information.
         */
        Automatic,

        /**
         * PaymentSheet will always collect full billing address details.
         */
        Required
    }

    @Parcelize
    data class CustomerConfiguration(
        /**
         * The identifier of the Stripe Customer object.
         * See https://stripe.com/docs/api/customers/object#customer_object-id
         */
        val id: String,

        /**
         * A short-lived token that allows the SDK to access a Customer's payment methods.
         */
        val ephemeralKeySecret: String
    ) : Parcelable

    @Parcelize
    data class GooglePayConfiguration(
        /**
         * The Google Pay environment to use.
         *
         * See https://developers.google.com/android/reference/com/google/android/gms/wallet/Wallet.WalletOptions#environment for more information.
         */
        val environment: Environment,
        /**
         * The two-letter ISO 3166 code of the country of your business, e.g. "US"
         * See your account's country value here https://dashboard.stripe.com/settings/account
         */
        val countryCode: String
    ) : Parcelable {
        enum class Environment {
            Production,
            Test
        }
    }

<<<<<<< HEAD
    @Parcelize
    data class Result(val status: PaymentResult) : ActivityStarter.Result {
        override fun toBundle(): Bundle {
            return bundleOf(ActivityStarter.Result.EXTRA to this)
        }

        companion object {
            @JvmStatic
            fun fromIntent(intent: Intent?): Result? {
                return intent?.getParcelableExtra(ActivityStarter.Result.EXTRA)
            }
        }
    }

=======
>>>>>>> 8877a4b7
    interface FlowController {
        fun getPaymentOption(): PaymentOption?

        fun presentPaymentOptions(activity: ComponentActivity)

        fun isPaymentOptionResult(
            requestCode: Int
        ): Boolean

        fun onPaymentOptionResult(intent: Intent?): PaymentOption?

        fun confirmPayment(activity: ComponentActivity)

        fun isPaymentResult(
            requestCode: Int,
            data: Intent?
        ): Boolean

        fun onPaymentResult(
            requestCode: Int,
            data: Intent?,
            callback: ApiResultCallback<PaymentIntentResult>
        )

        sealed class Result {
            class Success(
                val flowController: FlowController
            ) : Result()

            class Failure(
                val error: Throwable
            ) : Result()
        }

        companion object {
            fun create(
                activity: ComponentActivity,
                clientSecret: String,
                configuration: Configuration,
                onComplete: (Result) -> Unit
            ) {
                PaymentSheetFlowControllerFactory(activity).create(
                    clientSecret,
                    configuration,
                    onComplete
                )
            }

            fun create(
                activity: ComponentActivity,
                clientSecret: String,
                onComplete: (Result) -> Unit
            ) {
                PaymentSheetFlowControllerFactory(activity).create(
                    clientSecret,
                    onComplete
                )
            }
        }
    }
}<|MERGE_RESOLUTION|>--- conflicted
+++ resolved
@@ -8,13 +8,8 @@
 import com.stripe.android.paymentsheet.model.PaymentOption
 import kotlinx.parcelize.Parcelize
 
-<<<<<<< HEAD
 class PaymentSheet internal constructor(
-    private val args: PaymentSheetContract.Args
-=======
-internal class PaymentSheet internal constructor(
     private val paymentSheetLauncher: PaymentSheetLauncher
->>>>>>> 8877a4b7
 ) {
     constructor(
         activity: ComponentActivity,
@@ -117,23 +112,6 @@
         }
     }
 
-<<<<<<< HEAD
-    @Parcelize
-    data class Result(val status: PaymentResult) : ActivityStarter.Result {
-        override fun toBundle(): Bundle {
-            return bundleOf(ActivityStarter.Result.EXTRA to this)
-        }
-
-        companion object {
-            @JvmStatic
-            fun fromIntent(intent: Intent?): Result? {
-                return intent?.getParcelableExtra(ActivityStarter.Result.EXTRA)
-            }
-        }
-    }
-
-=======
->>>>>>> 8877a4b7
     interface FlowController {
         fun getPaymentOption(): PaymentOption?
 
