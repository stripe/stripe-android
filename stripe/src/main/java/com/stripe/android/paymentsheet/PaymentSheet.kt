--- conflicted
+++ resolved
@@ -34,15 +34,9 @@
      * @param[paymentIntentClientSecret] the client secret for the [PaymentIntent]
      * @param[configuration] optional [PaymentSheet] settings
      */
-<<<<<<< HEAD
-    fun present(
-        intentClientSecret: String,
-        configuration: Configuration
-=======
-    internal fun presentWithPaymentIntent(
+    fun presentWithPaymentIntent(
         paymentIntentClientSecret: String,
         configuration: Configuration? = null
->>>>>>> 8d66ab27
     ) {
         paymentSheetLauncher.presentWithPaymentIntent(paymentIntentClientSecret, configuration)
     }
@@ -55,14 +49,9 @@
      * @param[setupIntentClientSecret] the client secret for the [SetupIntent]
      * @param[configuration] optional [PaymentSheet] settings
      */
-<<<<<<< HEAD
-    fun present(
-        intentClientSecret: String
-=======
-    internal fun presentWithSetupIntent(
+    fun presentWithSetupIntent(
         setupIntentClientSecret: String,
         configuration: Configuration? = null
->>>>>>> 8d66ab27
     ) {
         paymentSheetLauncher.presentWithSetupIntent(setupIntentClientSecret, configuration)
     }
