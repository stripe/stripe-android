--- conflicted
+++ resolved
@@ -81,23 +81,10 @@
             config.publishableKey
         )
 
-<<<<<<< HEAD
-        val paymentControllerFactory = PaymentControllerFactory { paymentRelayLauncher, paymentAuthWebViewLauncher, stripe3ds2ChallengeLauncher ->
-            StripePaymentController(
-                appContext,
-                config.publishableKey,
-                stripeRepository,
-                enableLogging = true,
-                paymentRelayLauncher = paymentRelayLauncher,
-                paymentAuthWebViewLauncher = paymentAuthWebViewLauncher,
-                stripe3ds2ChallengeLauncher = stripe3ds2ChallengeLauncher
-            )
-        }
-=======
         val paymentControllerFactory =
             PaymentControllerFactory { paymentRelayLauncher, paymentAuthWebViewLauncher, stripe3ds2ChallengeLauncher ->
                 StripePaymentController(
-                    activity,
+                    appContext,
                     config.publishableKey,
                     stripeRepository,
                     enableLogging = true,
@@ -106,7 +93,6 @@
                     stripe3ds2ChallengeLauncher = stripe3ds2ChallengeLauncher
                 )
             }
->>>>>>> e5b06751
 
         val paymentFlowResultProcessor = DefaultPaymentFlowResultProcessor(
             appContext,
@@ -116,28 +102,16 @@
             Dispatchers.IO
         )
 
-<<<<<<< HEAD
-        val isGooglePayReadySupplier: suspend (PaymentSheet.GooglePayConfiguration.Environment?) -> Boolean = { environment ->
-            val googlePayRepository = environment?.let {
-                DefaultGooglePayRepository(
-                    appContext,
-                    it
-                )
-            } ?: GooglePayRepository.Disabled
-            googlePayRepository.isReady().first()
-        }
-=======
         val isGooglePayReadySupplier: suspend (PaymentSheet.GooglePayConfiguration.Environment?) -> Boolean =
             { environment ->
                 val googlePayRepository = environment?.let {
                     DefaultGooglePayRepository(
-                        activity,
+                        appContext,
                         it
                     )
                 } ?: GooglePayRepository.Disabled
                 googlePayRepository.isReady().first()
             }
->>>>>>> e5b06751
 
         val prefsRepositoryFactory = { customerId: String, isGooglePayReady: Boolean ->
             DefaultPrefsRepository(
