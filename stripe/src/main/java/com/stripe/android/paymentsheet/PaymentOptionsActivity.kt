package com.stripe.android.paymentsheet

import android.content.Intent
import android.os.Bundle
import android.util.Log
import android.view.View
import android.widget.TextView
import android.widget.Toast
import androidx.activity.viewModels
import androidx.annotation.IdRes
import androidx.annotation.VisibleForTesting
import androidx.constraintlayout.widget.ConstraintLayout
import androidx.core.os.bundleOf
import androidx.core.view.isVisible
import androidx.fragment.app.commit
import androidx.lifecycle.ViewModelProvider
import androidx.lifecycle.lifecycleScope
import com.google.android.material.appbar.AppBarLayout
import com.google.android.material.bottomsheet.BottomSheetBehavior
import com.stripe.android.databinding.StripeActivityPaymentOptionsBinding
import com.stripe.android.paymentsheet.analytics.DefaultEventReporter
import com.stripe.android.paymentsheet.analytics.EventReporter
import com.stripe.android.paymentsheet.model.ViewState
import com.stripe.android.paymentsheet.ui.AnimationConstants
import com.stripe.android.paymentsheet.ui.BaseSheetActivity
import com.stripe.android.paymentsheet.ui.PrimaryButton
import com.stripe.android.paymentsheet.ui.Toolbar

/**
 * An `Activity` for selecting a payment option.
 */
internal class PaymentOptionsActivity : BaseSheetActivity<PaymentOptionResult>() {
    @VisibleForTesting
    internal val viewBinding by lazy {
        StripeActivityPaymentOptionsBinding.inflate(layoutInflater)
    }

    @VisibleForTesting
    internal var viewModelFactory: ViewModelProvider.Factory =
        PaymentOptionsViewModel.Factory(
            { application },
            { requireNotNull(starterArgs) }
        )

    override val viewModel: PaymentOptionsViewModel by viewModels { viewModelFactory }

    private val starterArgs: PaymentOptionContract.Args? by lazy {
        PaymentOptionContract.Args.fromIntent(intent)
    }

    @VisibleForTesting
    internal val bottomSheetBehavior by lazy { BottomSheetBehavior.from(bottomSheet) }

    override val bottomSheetController: BottomSheetController by lazy {
        BottomSheetController(
            bottomSheetBehavior = bottomSheetBehavior,
            sheetModeLiveData = viewModel.sheetMode,
            lifecycleScope
        )
    }

    private val fragmentContainerId: Int
        @IdRes
        get() = viewBinding.fragmentContainer.id

    override val rootView: View by lazy { viewBinding.root }
    override val bottomSheet: ConstraintLayout by lazy { viewBinding.bottomSheet }
    override val appbar: AppBarLayout by lazy { viewBinding.appbar }
    override val toolbar: Toolbar by lazy { viewBinding.toolbar }
    override val messageView: TextView by lazy { viewBinding.message }

    override val eventReporter: EventReporter by lazy {
        DefaultEventReporter(
            mode = EventReporter.Mode.Custom,
            starterArgs?.sessionId,
            application
        )
    }

    @VisibleForTesting
    private val viewStateObserver = { viewState: ViewState.PaymentOptions? ->
        val addButton = viewBinding.addButton
        when (viewState) {
            is ViewState.PaymentOptions.Ready -> addButton.updateState(
                PrimaryButton.State.Ready()
            )
            is ViewState.PaymentOptions.StartProcessing -> addButton.updateState(
                PrimaryButton.State.StartProcessing
            )
            is ViewState.PaymentOptions.FinishProcessing -> addButton.updateState(
                PrimaryButton.State.FinishProcessing(viewState.onComplete)
            )
            is ViewState.PaymentOptions.ProcessResult -> processResult(
                viewState.result
            )
        }
    }

    override fun onCreate(savedInstanceState: Bundle?) {
        super.onCreate(savedInstanceState)

        val starterArgs = this.starterArgs
        if (starterArgs == null) {
            finish()
            return
        }

        starterArgs.statusBarColor?.let {
            window.statusBarColor = it
        }
        setContentView(viewBinding.root)

        viewModel.fatal.observe(this) {
            closeSheet(
                PaymentOptionResult.Failed(it)
            )
        }
        bottomSheetController.shouldFinish.observe(this) { shouldFinish ->
            if (shouldFinish) {
                finish()
            }
        }
        bottomSheetController.setup()

        setupAddButton(viewBinding.addButton)

        viewModel.transition.observe(this) { transitionTarget ->
            if (transitionTarget != null) {
                onTransitionTarget(
                    transitionTarget,
                    bundleOf(
                        EXTRA_STARTER_ARGS to starterArgs,
                        EXTRA_FRAGMENT_CONFIG to transitionTarget.fragmentConfig
                    )
                )
            }
        }

        viewModel.fetchFragmentConfig().observe(this) { config ->
            if (config != null) {
                viewModel.transitionTo(
                    // It would be nice to see this condition move into the PaymentOptionsListFragment
                    // where we also jump to a new unsaved card. However this move require
                    // the transition target to specify when to and when not to add things to the
                    // backstack.
                    if (starterArgs.paymentMethods.isEmpty()) {
                        PaymentOptionsViewModel.TransitionTarget.AddPaymentMethodSheet(config)
                    } else {
                        PaymentOptionsViewModel.TransitionTarget.SelectSavedPaymentMethod(config)
                    }
                )
            }
        }

        viewBinding.toolbar.action.observe(this) { action ->
            if (action != null) {
                when (action) {
                    Toolbar.Action.Close -> {
                        onUserCancel()
                    }
                    Toolbar.Action.Back -> {
                        onUserBack()
                    }
                }
            }
        }
    }

    private fun setupAddButton(addButton: PrimaryButton) {
        viewModel.viewState.observe(this, viewStateObserver)

        addButton.setOnClickListener {
            viewModel.onUserSelection()
        }

        viewModel.processing.observe(this) { isProcessing ->
            viewBinding.toolbar.updateProcessing(isProcessing)
        }

        viewModel.ctaEnabled.observe(this) { isEnabled ->
            addButton.isEnabled = isEnabled
        }
    }

    private fun onTransitionTarget(
        transitionTarget: PaymentOptionsViewModel.TransitionTarget,
        fragmentArgs: Bundle
    ) {
        supportFragmentManager.commit {
            when (transitionTarget) {
                is PaymentOptionsViewModel.TransitionTarget.AddPaymentMethodFull -> {
                    setCustomAnimations(
                        AnimationConstants.FADE_IN,
                        AnimationConstants.FADE_OUT,
                        AnimationConstants.FADE_IN,
                        AnimationConstants.FADE_OUT
                    )
                    addToBackStack(null)

                    replace(
                        fragmentContainerId,
                        PaymentOptionsAddCardFragment::class.java,
                        fragmentArgs
                    )
                }
                is PaymentOptionsViewModel.TransitionTarget.SelectSavedPaymentMethod -> {
                    replace(
                        fragmentContainerId,
                        PaymentOptionsListFragment::class.java,
                        fragmentArgs
                    )
                }
                is PaymentOptionsViewModel.TransitionTarget.AddPaymentMethodSheet -> {
                    replace(
                        fragmentContainerId,
                        PaymentOptionsAddCardFragment::class.java,
                        fragmentArgs
                    )
                }
            }
        }

        // When using commit on the fragments, the fragment transaction happens
        // at some later time. In order to get an accurate backstack count
        // we need to make sure the transactions have completed. In API 24+ you can use commitNow
        // By using commitNow, only the items in the runnable will be committed,
        // executePendingTransactions will run all the transactions even ones that were not just
        // committed.
        supportFragmentManager.executePendingTransactions()
        viewBinding.addButton.isVisible =
            transitionTarget !is PaymentOptionsViewModel.TransitionTarget.SelectSavedPaymentMethod
        viewModel.updateMode(transitionTarget.sheetMode)
    }

<<<<<<< HEAD
    private fun handleResult(result: PaymentOptionResult) {
        when (result) {
            is PaymentOptionResult.Succeeded -> {
                closeSheet(result)
            }
            else -> {
                // TODO(michelleb-stripe): handle other outcomes
            }
        }
=======
    private fun processResult(result: PaymentOptionResult) {
        closeSheet(result)
>>>>>>> 549fbaf6
    }

    override fun setActivityResult(result: PaymentOptionResult) {
        setResult(
            result.resultCode,
            Intent()
                .putExtras(result.toBundle())
        )
    }

    override fun onUserCancel() {
        closeSheet(viewModel.getPaymentOptionResult())
    }

    internal companion object {
        internal const val EXTRA_FRAGMENT_CONFIG = BaseSheetActivity.EXTRA_FRAGMENT_CONFIG
        internal const val EXTRA_STARTER_ARGS = BaseSheetActivity.EXTRA_STARTER_ARGS
    }
}<|MERGE_RESOLUTION|>--- conflicted
+++ resolved
@@ -2,10 +2,8 @@
 
 import android.content.Intent
 import android.os.Bundle
-import android.util.Log
 import android.view.View
 import android.widget.TextView
-import android.widget.Toast
 import androidx.activity.viewModels
 import androidx.annotation.IdRes
 import androidx.annotation.VisibleForTesting
@@ -232,8 +230,7 @@
         viewModel.updateMode(transitionTarget.sheetMode)
     }
 
-<<<<<<< HEAD
-    private fun handleResult(result: PaymentOptionResult) {
+    private fun processResult(result: PaymentOptionResult) {
         when (result) {
             is PaymentOptionResult.Succeeded -> {
                 closeSheet(result)
@@ -242,10 +239,6 @@
                 // TODO(michelleb-stripe): handle other outcomes
             }
         }
-=======
-    private fun processResult(result: PaymentOptionResult) {
-        closeSheet(result)
->>>>>>> 549fbaf6
     }
 
     override fun setActivityResult(result: PaymentOptionResult) {
