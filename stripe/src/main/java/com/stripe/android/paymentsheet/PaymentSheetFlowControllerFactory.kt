--- conflicted
+++ resolved
@@ -99,22 +99,7 @@
         ephemeralKey: String,
         customerId: String
     ): Result {
-<<<<<<< HEAD
         // load default payment option
-=======
-        val result = runCatching {
-            stripeRepository.getPaymentMethods(
-                ListPaymentMethodsParams(
-                    customerId = customerId,
-                    paymentMethodType = PaymentMethod.Type.Card
-                ),
-                publishableKey,
-                PRODUCT_USAGE,
-                ApiRequest.Options(ephemeralKey, stripeAccountId)
-            )
-        }
-
->>>>>>> edc6d73a
         val defaultPaymentMethodId = paymentSessionPrefs.getPaymentMethodId(customerId)
 
         return runCatching {
@@ -131,11 +116,14 @@
                 ).let { paymentMethods ->
                     Result.Success(
                         DefaultPaymentSheetFlowController(
+                            paymentController = createPaymentController(),
                             args = DefaultPaymentSheetFlowController.Args.Default(
                                 clientSecret,
                                 ephemeralKey,
                                 customerId
                             ),
+                            publishableKey = publishableKey,
+                            stripeAccountId = stripeAccountId,
                             paymentMethodTypes = paymentMethodTypes,
                             paymentMethods = paymentMethods,
                             defaultPaymentMethodId = defaultPaymentMethodId
@@ -163,18 +151,11 @@
 
                 Result.Success(
                     DefaultPaymentSheetFlowController(
-<<<<<<< HEAD
-                        DefaultPaymentSheetFlowController.Args.Guest(
-                            clientSecret
-=======
                         createPaymentController(),
                         publishableKey,
                         stripeAccountId,
-                        DefaultPaymentSheetFlowController.Args.Default(
-                            clientSecret,
-                            ephemeralKey,
-                            customerId
->>>>>>> edc6d73a
+                        DefaultPaymentSheetFlowController.Args.Guest(
+                            clientSecret
                         ),
                         paymentMethodTypes = paymentMethodTypes,
                         paymentMethods = emptyList(),
@@ -188,7 +169,6 @@
         )
     }
 
-<<<<<<< HEAD
     private suspend fun retrieveAllPaymentMethods(
         types: List<PaymentMethod.Type>,
         customerId: String,
@@ -216,22 +196,10 @@
                 ListPaymentMethodsParams(
                     customerId = customerId,
                     paymentMethodType = type
-=======
-    private suspend fun createWithGuestArgs(
-        clientSecret: String
-    ): Result {
-        return Result.Success(
-            DefaultPaymentSheetFlowController(
-                createPaymentController(),
+                ),
                 publishableKey,
-                stripeAccountId,
-                DefaultPaymentSheetFlowController.Args.Guest(
-                    clientSecret
->>>>>>> edc6d73a
-                ),
-                config.publishableKey,
                 PRODUCT_USAGE,
-                ApiRequest.Options(ephemeralKey, config.stripeAccountId)
+                ApiRequest.Options(ephemeralKey, stripeAccountId)
             )
         }.getOrDefault(emptyList())
     }
@@ -242,8 +210,8 @@
         return stripeRepository.retrievePaymentIntent(
             clientSecret,
             ApiRequest.Options(
-                config.publishableKey,
-                config.stripeAccountId
+                publishableKey,
+                stripeAccountId
             )
         )
     }
