package com.stripe.android.paymentsheet

import android.os.Bundle
import android.view.View
import androidx.fragment.app.Fragment
import androidx.recyclerview.widget.LinearLayoutManager
import com.stripe.android.R
import com.stripe.android.databinding.FragmentPaymentsheetPaymentMethodsListBinding
import com.stripe.android.paymentsheet.analytics.EventReporter
import com.stripe.android.paymentsheet.model.FragmentConfig
import com.stripe.android.paymentsheet.model.PaymentSelection
import com.stripe.android.paymentsheet.ui.BaseSheetActivity
import com.stripe.android.paymentsheet.viewmodels.BaseSheetViewModel

internal abstract class BasePaymentMethodsListFragment(
    private val canClickSelectedItem: Boolean,
    private val eventReporter: EventReporter
) : Fragment(
    R.layout.fragment_paymentsheet_payment_methods_list
) {
    abstract val sheetViewModel: BaseSheetViewModel<*>

    protected lateinit var config: FragmentConfig

    override fun onViewCreated(view: View, savedInstanceState: Bundle?) {
        super.onViewCreated(view, savedInstanceState)

        val nullableConfig = arguments?.getParcelable<FragmentConfig>(
            BaseSheetActivity.EXTRA_FRAGMENT_CONFIG
        )
        if (nullableConfig == null) {
            sheetViewModel.onFatal(
                IllegalArgumentException("Failed to start existing payment options fragment.")
            )
            return
        }

        this.config = nullableConfig

        val viewBinding = FragmentPaymentsheetPaymentMethodsListBinding.bind(view)
        val layoutManager = object : LinearLayoutManager(
            activity,
            HORIZONTAL,
            false
        ) {
            var canScroll = true

            override fun canScrollHorizontally(): Boolean {
                return canScroll && super.canScrollHorizontally()
            }
        }.also {
            viewBinding.recycler.layoutManager = it
        }

        val adapter = PaymentOptionsAdapter(
            canClickSelectedItem,
            paymentOptionSelectedListener = ::onPaymentOptionSelected,
            addCardClickListener = {
                transitionToAddPaymentMethod()
            }
        ).also {
            viewBinding.recycler.adapter = it
        }

        adapter.update(
            config
        )

        eventReporter.onShowExistingPaymentOptions()
<<<<<<< HEAD

        viewBinding.header.text = createHeaderText()

        sheetViewModel.processing.observe(viewLifecycleOwner) { isProcessing ->
            adapter.interactionEnabled = !isProcessing
            layoutManager.canScroll = !isProcessing
        }
=======
>>>>>>> 64b42e26
    }

    abstract fun transitionToAddPaymentMethod()

    open fun onPaymentOptionSelected(
        paymentSelection: PaymentSelection,
        isClick: Boolean
    ) {
        sheetViewModel.updateSelection(paymentSelection)
    }
}<|MERGE_RESOLUTION|>--- conflicted
+++ resolved
@@ -67,16 +67,11 @@
         )
 
         eventReporter.onShowExistingPaymentOptions()
-<<<<<<< HEAD
-
-        viewBinding.header.text = createHeaderText()
 
         sheetViewModel.processing.observe(viewLifecycleOwner) { isProcessing ->
             adapter.interactionEnabled = !isProcessing
             layoutManager.canScroll = !isProcessing
         }
-=======
->>>>>>> 64b42e26
     }
 
     abstract fun transitionToAddPaymentMethod()
