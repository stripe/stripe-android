--- conflicted
+++ resolved
@@ -62,13 +62,8 @@
 
         // If we're launched in full expanded mode, focus the card number field
         // and show the keyboard automatically
-<<<<<<< HEAD
-        if (activityViewModel.sheetMode.value == PaymentSheetViewModel.SheetMode.Full) {
+        if (activityViewModel.sheetMode.value == SheetMode.Full) {
             cardMultilineWidget.cardNumberEditText.requestFocus()
-=======
-        if (activityViewModel.sheetMode.value == SheetMode.Full) {
-            binding.cardMultilineWidget.cardNumberEditText.requestFocus()
->>>>>>> c9e92410
             getSystemService(requireContext(), InputMethodManager::class.java)?.apply {
                 showSoftInput(cardMultilineWidget.cardNumberEditText, InputMethodManager.SHOW_IMPLICIT)
             }
