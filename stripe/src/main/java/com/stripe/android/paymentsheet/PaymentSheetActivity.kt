package com.stripe.android.paymentsheet

import android.app.Activity
import android.content.Intent
import android.os.Bundle
import android.view.ViewGroup
import android.widget.ScrollView
import android.widget.TextView
import androidx.activity.viewModels
import androidx.annotation.IdRes
import androidx.annotation.VisibleForTesting
import androidx.core.os.bundleOf
import androidx.core.view.doOnNextLayout
import androidx.core.view.isVisible
import androidx.fragment.app.commit
import androidx.lifecycle.ViewModelProvider
import com.google.android.material.appbar.AppBarLayout
import com.google.android.material.appbar.MaterialToolbar
import com.google.android.material.bottomsheet.BottomSheetBehavior
import com.stripe.android.PaymentConfiguration
import com.stripe.android.PaymentController
import com.stripe.android.PaymentRelayContract
import com.stripe.android.StripeIntentResult
import com.stripe.android.StripePaymentController
import com.stripe.android.auth.PaymentAuthWebViewContract
import com.stripe.android.databinding.ActivityPaymentSheetBinding
import com.stripe.android.googlepay.StripeGooglePayContract
import com.stripe.android.networking.ApiRequest
import com.stripe.android.networking.StripeApiRepository
import com.stripe.android.payments.DefaultReturnUrl
import com.stripe.android.payments.Stripe3ds2CompletionContract
import com.stripe.android.paymentsheet.PaymentSheetViewModel.Amount
import com.stripe.android.paymentsheet.PaymentSheetViewModel.CheckoutIdentifier
import com.stripe.android.paymentsheet.analytics.DefaultEventReporter
import com.stripe.android.paymentsheet.analytics.EventReporter
import com.stripe.android.paymentsheet.model.PaymentSelection
import com.stripe.android.paymentsheet.model.ViewState
import com.stripe.android.paymentsheet.ui.AnimationConstants
import com.stripe.android.paymentsheet.ui.BaseSheetActivity
import com.stripe.android.view.AuthActivityStarter

internal class PaymentSheetActivity : BaseSheetActivity<PaymentSheetResult>() {
    @VisibleForTesting
    internal var viewModelFactory: ViewModelProvider.Factory =
        PaymentSheetViewModel.Factory(
            { application },
            { requireNotNull(starterArgs) }
        )

    @VisibleForTesting
    internal val bottomSheetBehavior by lazy { BottomSheetBehavior.from(bottomSheet) }

    override val bottomSheetController: BottomSheetController by lazy {
        BottomSheetController(bottomSheetBehavior = bottomSheetBehavior)
    }

    @VisibleForTesting
    internal val viewBinding by lazy {
        ActivityPaymentSheetBinding.inflate(layoutInflater)
    }

    override val viewModel: PaymentSheetViewModel by viewModels { viewModelFactory }

    private val fragmentContainerId: Int
        @IdRes
        get() = viewBinding.fragmentContainer.id

    private val starterArgs: PaymentSheetContract.Args? by lazy {
        PaymentSheetContract.Args.fromIntent(intent)
    }

    override val rootView: ViewGroup by lazy { viewBinding.root }
    override val bottomSheet: ViewGroup by lazy { viewBinding.bottomSheet }
    override val appbar: AppBarLayout by lazy { viewBinding.appbar }
    override val toolbar: MaterialToolbar by lazy { viewBinding.toolbar }
    override val scrollView: ScrollView by lazy { viewBinding.scrollView }
    override val messageView: TextView by lazy { viewBinding.message }
    override val fragmentContainerParent: ViewGroup by lazy { viewBinding.fragmentContainerParent }

    override val eventReporter: EventReporter by lazy {
        DefaultEventReporter(
            mode = EventReporter.Mode.Complete,
            starterArgs?.sessionId,
            application
        )
    }

    private lateinit var paymentController: PaymentController

    private val paymentConfig: PaymentConfiguration by lazy {
        PaymentConfiguration.getInstance(application)
    }

<<<<<<< HEAD
    private val viewStateObserver = { viewState: ViewState.PaymentSheet? ->
        when (viewState) {
            is ViewState.PaymentSheet.Ready -> viewBinding.buyButton.updateState(
                PrimaryButton.State.Ready(viewState.primaryButtonLabel)
            )
            is ViewState.PaymentSheet.StartProcessing -> viewBinding.buyButton.updateState(
                PrimaryButton.State.StartProcessing
            )
            is ViewState.PaymentSheet.FinishProcessing -> viewBinding.buyButton.updateState(
                PrimaryButton.State.FinishProcessing(viewState.onComplete)
            )
            is ViewState.PaymentSheet.ProcessResult<*> -> processResult(
                viewState.result
            )
        }
=======
    private val currencyFormatter = CurrencyFormatter()

    private val buyButtonStateObserver = { viewState: ViewState.PaymentSheet? ->
        viewBinding.buyButton.updateState(viewState?.convert())
    }

    private val googlePayButtonStateObserver = { viewState: ViewState.PaymentSheet? ->
        viewBinding.googlePayButton.updateState(viewState?.convert())
>>>>>>> ed668278
    }

    override fun onCreate(savedInstanceState: Bundle?) {
        super.onCreate(savedInstanceState)

        val starterArgs = this.starterArgs
        if (starterArgs == null) {
            setActivityResult(
                PaymentSheetResult.Failed(
                    IllegalArgumentException("PaymentSheet started without arguments.")
                )
            )
            finish()
            return
        }

        val paymentRelayLauncher = registerForActivityResult(
            PaymentRelayContract()
        ) {
            viewModel.onPaymentFlowResult(it)
        }
        val paymentAuthWebViewLauncher = registerForActivityResult(
            PaymentAuthWebViewContract(
                DefaultReturnUrl.create(application)
            )
        ) {
            viewModel.onPaymentFlowResult(it)
        }
        val stripe3ds2ChallengeLauncher = registerForActivityResult(
            Stripe3ds2CompletionContract()
        ) {
            viewModel.onPaymentFlowResult(it)
        }
        paymentController = StripePaymentController(
            application,
            paymentConfig.publishableKey,
            StripeApiRepository(
                application,
                paymentConfig.publishableKey
            ),
            true,
            paymentRelayLauncher = paymentRelayLauncher,
            paymentAuthWebViewLauncher = paymentAuthWebViewLauncher,
            stripe3ds2ChallengeLauncher = stripe3ds2ChallengeLauncher
        )

        val googlePayLauncher = registerForActivityResult(
            StripeGooglePayContract()
        ) {
            viewModel.onGooglePayResult(it)
        }
        viewModel.launchGooglePay.observe(this) { event ->
            val args = event.getContentIfNotHandled()
            if (args != null) {
                googlePayLauncher.launch(args)
            }
        }

        viewModel.updatePaymentMethods()
        viewModel.fetchStripeIntent()

        starterArgs.statusBarColor?.let {
            window.statusBarColor = it
        }
        setContentView(viewBinding.root)

        viewModel.fatal.observe(this) {
            closeSheet(PaymentSheetResult.Failed(it))
        }

        rootView.doOnNextLayout {
            // Show bottom sheet only after the Activity has been laid out so that it animates in
            bottomSheetController.expand()
        }

        setupBuyButton()

        viewModel.transition.observe(this) { event ->
            val transitionTarget = event.getContentIfNotHandled()
            if (transitionTarget != null) {
                onTransitionTarget(
                    transitionTarget,
                    bundleOf(
                        EXTRA_STARTER_ARGS to starterArgs,
                        EXTRA_FRAGMENT_CONFIG to transitionTarget.fragmentConfig
                    )
                )
            }
        }

        if (savedInstanceState == null) {
            // Only fetch initial state if the activity is being created for the first time.
            // Otherwise the FragmentManager will correctly restore the previous state.
            fetchConfig()
        }

        viewModel.startConfirm.observe(this) { event ->
            val confirmParams = event.getContentIfNotHandled()
            if (confirmParams != null) {
                paymentController.startConfirmAndAuth(
                    AuthActivityStarter.Host.create(this),
                    confirmParams,
                    ApiRequest.Options(
                        apiKey = paymentConfig.publishableKey,
                        stripeAccount = paymentConfig.stripeAccountId
                    )
                )
            }
        }

        // This needs to be handled in the case where the google pay button on the add
        // fragment is listening for events.  The page still needs to know to close the sheet.
        viewModel.viewState.observe(this) { viewState ->
            if (viewState is ViewState.PaymentSheet.ProcessResult<*>) {
                processResult(viewState.result)
            }
        }
    }

    private fun fetchConfig() {
        viewModel.fetchFragmentConfig().observe(this) { config ->
            if (config != null) {
                val target = if (config.paymentMethods.isEmpty()) {
                    PaymentSheetViewModel.TransitionTarget.AddPaymentMethodSheet(config)
                } else {
                    PaymentSheetViewModel.TransitionTarget.SelectSavedPaymentMethod(config)
                }
                viewModel.transitionTo(target)
            }
        }
    }

    private fun onTransitionTarget(
        transitionTarget: PaymentSheetViewModel.TransitionTarget,
        fragmentArgs: Bundle
    ) {
        supportFragmentManager.commit {
            when (transitionTarget) {
                is PaymentSheetViewModel.TransitionTarget.AddPaymentMethodFull -> {
                    setCustomAnimations(
                        AnimationConstants.FADE_IN,
                        AnimationConstants.FADE_OUT,
                        AnimationConstants.FADE_IN,
                        AnimationConstants.FADE_OUT
                    )
                    addToBackStack(null)
                    replace(
                        fragmentContainerId,
                        PaymentSheetAddCardFragment::class.java,
                        fragmentArgs
                    )
                }
                is PaymentSheetViewModel.TransitionTarget.SelectSavedPaymentMethod -> {
                    setCustomAnimations(
                        AnimationConstants.FADE_IN,
                        AnimationConstants.FADE_OUT,
                        AnimationConstants.FADE_IN,
                        AnimationConstants.FADE_OUT
                    )
                    replace(
                        fragmentContainerId,
                        PaymentSheetListFragment::class.java,
                        fragmentArgs
                    )
                }
                is PaymentSheetViewModel.TransitionTarget.AddPaymentMethodSheet -> {
                    setCustomAnimations(
                        AnimationConstants.FADE_IN,
                        AnimationConstants.FADE_OUT,
                        AnimationConstants.FADE_IN,
                        AnimationConstants.FADE_OUT
                    )
                    replace(
                        fragmentContainerId,
                        PaymentSheetAddCardFragment::class.java,
                        fragmentArgs
                    )
                }
            }
        }

        fragmentContainerParent.doOnNextLayout {
            // Update visibility on next layout to avoid a two-step UI update
            appbar.isVisible = true
        }
    }

    private fun setupBuyButton() {
        viewModel.amount.observe(this) {
            viewBinding.buyButton.setLabel(getLabelText(it))
        }

        viewModel.getButtonStateObservable(CheckoutIdentifier.SheetBottomBuy)
            .observe(this, buyButtonStateObserver)
        viewModel.getButtonStateObservable(CheckoutIdentifier.SheetBottomGooglePay)
            .observe(this, googlePayButtonStateObserver)

        viewModel.selection.observe(this) { paymentSelection ->
            val shouldShowGooglePay =
                paymentSelection == PaymentSelection.GooglePay && supportFragmentManager.findFragmentById(
                    fragmentContainerId
                ) is PaymentSheetListFragment

            viewBinding.googlePayButton.isVisible = shouldShowGooglePay
            viewBinding.buyButton.isVisible = !shouldShowGooglePay
        }

        viewBinding.googlePayButton.setOnClickListener {
            viewModel.checkout(CheckoutIdentifier.SheetBottomGooglePay)
        }

        viewModel.config?.primaryButtonColor?.let {
            viewBinding.buyButton.backgroundTintList = it
        }

        viewBinding.buyButton.setOnClickListener {
            viewModel.checkout(CheckoutIdentifier.SheetBottomBuy)
        }

        viewModel.ctaEnabled.observe(this) { isEnabled ->
            viewBinding.buyButton.isEnabled = isEnabled
        }
    }

    private fun getLabelText(amount: Amount): String {
        return resources.getString(
            R.string.stripe_paymentsheet_pay_button_amount,
            currencyFormatter.format(amount.value, amount.currencyCode)
        )
    }

    private fun processResult(stripeIntentResult: StripeIntentResult<*>) {
        when (stripeIntentResult.outcome) {
            StripeIntentResult.Outcome.SUCCEEDED -> {
                closeSheet(PaymentSheetResult.Completed)
            }
            else -> {
                // TODO(mshafrir-stripe): handle other outcomes
            }
        }
    }

    override fun setActivityResult(result: PaymentSheetResult) {
        setResult(
            Activity.RESULT_OK,
            Intent()
                .putExtras(PaymentSheetContract.Result(result).toBundle())
        )
    }

    override fun onUserCancel() {
        closeSheet(PaymentSheetResult.Canceled)
    }

    internal companion object {
        internal const val EXTRA_FRAGMENT_CONFIG = BaseSheetActivity.EXTRA_FRAGMENT_CONFIG
        internal const val EXTRA_STARTER_ARGS = BaseSheetActivity.EXTRA_STARTER_ARGS
    }
}<|MERGE_RESOLUTION|>--- conflicted
+++ resolved
@@ -91,7 +91,16 @@
         PaymentConfiguration.getInstance(application)
     }
 
-<<<<<<< HEAD
+    private val currencyFormatter = CurrencyFormatter()
+
+    private val buyButtonStateObserver = { viewState: ViewState.PaymentSheet? ->
+        viewBinding.buyButton.updateState(viewState?.convert())
+    }
+
+    private val googlePayButtonStateObserver = { viewState: ViewState.PaymentSheet? ->
+        viewBinding.googlePayButton.updateState(viewState?.convert())
+
+
     private val viewStateObserver = { viewState: ViewState.PaymentSheet? ->
         when (viewState) {
             is ViewState.PaymentSheet.Ready -> viewBinding.buyButton.updateState(
@@ -107,16 +116,6 @@
                 viewState.result
             )
         }
-=======
-    private val currencyFormatter = CurrencyFormatter()
-
-    private val buyButtonStateObserver = { viewState: ViewState.PaymentSheet? ->
-        viewBinding.buyButton.updateState(viewState?.convert())
-    }
-
-    private val googlePayButtonStateObserver = { viewState: ViewState.PaymentSheet? ->
-        viewBinding.googlePayButton.updateState(viewState?.convert())
->>>>>>> ed668278
     }
 
     override fun onCreate(savedInstanceState: Bundle?) {
