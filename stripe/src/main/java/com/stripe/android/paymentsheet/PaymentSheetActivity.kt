--- conflicted
+++ resolved
@@ -75,11 +75,6 @@
 
         setupBottomSheet()
         setupBuyButton()
-
-<<<<<<< HEAD
-=======
-        // TODO: Add loading state
->>>>>>> 7793dfed
         supportFragmentManager.commit {
             replace(fragmentContainerId, PaymentSheetLoadingFragment())
         }
@@ -191,12 +186,7 @@
         )
     }
 
-<<<<<<< HEAD
     internal companion object {
         internal const val ANIMATE_IN_DELAY = 300L
-=======
-    private companion object {
-        private const val ANIMATE_IN_DELAY = 300L
->>>>>>> 7793dfed
     }
 }