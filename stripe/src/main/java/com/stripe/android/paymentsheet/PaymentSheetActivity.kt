package com.stripe.android.paymentsheet

import android.app.Activity
import android.content.Intent
import android.os.Bundle
import android.view.ViewGroup
import android.widget.ScrollView
import android.widget.TextView
import androidx.activity.viewModels
import androidx.annotation.IdRes
import androidx.annotation.VisibleForTesting
import androidx.core.os.bundleOf
import androidx.core.view.doOnNextLayout
import androidx.core.view.isVisible
import androidx.fragment.app.commit
import androidx.lifecycle.ViewModelProvider
import androidx.lifecycle.lifecycleScope
import com.google.android.material.appbar.AppBarLayout
import com.google.android.material.appbar.MaterialToolbar
import com.google.android.material.bottomsheet.BottomSheetBehavior
import com.stripe.android.PaymentConfiguration
import com.stripe.android.PaymentController
import com.stripe.android.PaymentIntentResult
import com.stripe.android.PaymentRelayContract
import com.stripe.android.R
import com.stripe.android.StripeIntentResult
import com.stripe.android.StripePaymentController
import com.stripe.android.auth.PaymentAuthWebViewContract
import com.stripe.android.databinding.ActivityPaymentSheetBinding
import com.stripe.android.googlepay.StripeGooglePayContract
import com.stripe.android.networking.ApiRequest
import com.stripe.android.networking.StripeApiRepository
import com.stripe.android.payments.Stripe3ds2CompletionContract
import com.stripe.android.paymentsheet.analytics.DefaultEventReporter
import com.stripe.android.paymentsheet.analytics.EventReporter
import com.stripe.android.paymentsheet.model.PaymentSelection
import com.stripe.android.paymentsheet.model.ViewState
import com.stripe.android.paymentsheet.ui.AnimationConstants
import com.stripe.android.paymentsheet.ui.BaseSheetActivity
import com.stripe.android.paymentsheet.ui.PrimaryButton
import com.stripe.android.view.AuthActivityStarter
import kotlinx.coroutines.launch

internal class PaymentSheetActivity : BaseSheetActivity<PaymentResult>() {
    @VisibleForTesting
    internal var viewModelFactory: ViewModelProvider.Factory =
        PaymentSheetViewModel.Factory(
            { application },
            { requireNotNull(starterArgs) }
        )

    @VisibleForTesting
    internal val bottomSheetBehavior by lazy { BottomSheetBehavior.from(bottomSheet) }

    override val bottomSheetController: BottomSheetController by lazy {
        BottomSheetController(bottomSheetBehavior = bottomSheetBehavior)
    }

    @VisibleForTesting
    internal val viewBinding by lazy {
        ActivityPaymentSheetBinding.inflate(layoutInflater)
    }

    override val viewModel: PaymentSheetViewModel by viewModels { viewModelFactory }

    private val fragmentContainerId: Int
        @IdRes
        get() = viewBinding.fragmentContainer.id

    private val starterArgs: PaymentSheetContract.Args? by lazy {
        PaymentSheetContract.Args.fromIntent(intent)
    }

    override val rootView: ViewGroup by lazy { viewBinding.root }
    override val bottomSheet: ViewGroup by lazy { viewBinding.bottomSheet }
    override val appbar: AppBarLayout by lazy { viewBinding.appbar }
    override val toolbar: MaterialToolbar by lazy { viewBinding.toolbar }
    override val scrollView: ScrollView by lazy { viewBinding.scrollView }
    override val messageView: TextView by lazy { viewBinding.message }
    override val fragmentContainerParent: ViewGroup by lazy { viewBinding.fragmentContainerParent }

    override val eventReporter: EventReporter by lazy {
        DefaultEventReporter(
            mode = EventReporter.Mode.Complete,
            starterArgs?.sessionId,
            application
        )
    }

    private lateinit var paymentController: PaymentController

    private val paymentConfig: PaymentConfiguration by lazy {
        PaymentConfiguration.getInstance(application)
    }

    private val currencyFormatter = CurrencyFormatter()
    private fun getLabelText(viewState: ViewState.PaymentSheet.Ready): String {
        return resources.getString(
            R.string.stripe_paymentsheet_pay_button_amount,
            currencyFormatter.format(viewState.amount, viewState.currencyCode)
        )
    }

    private val viewStateObserver = { viewState: ViewState.PaymentSheet? ->
        when (viewState) {
            is ViewState.PaymentSheet.Ready -> viewBinding.buyButton.updateState(
                PrimaryButton.State.Ready(getLabelText(viewState))
            )
            is ViewState.PaymentSheet.StartProcessing -> viewBinding.buyButton.updateState(
                PrimaryButton.State.StartProcessing
            )
            is ViewState.PaymentSheet.FinishProcessing -> viewBinding.buyButton.updateState(
                PrimaryButton.State.FinishProcessing(viewState.onComplete)
            )
            is ViewState.PaymentSheet.ProcessResult -> processResult(
                viewState.result
            )
        }
    }

    override fun onCreate(savedInstanceState: Bundle?) {
        super.onCreate(savedInstanceState)

        val starterArgs = this.starterArgs
        if (starterArgs == null) {
            setActivityResult(
                PaymentResult.Failed(
                    IllegalArgumentException("PaymentSheet started without arguments."),
                    null
                )
            )
            finish()
            return
        }

        val paymentRelayLauncher = registerForActivityResult(
            PaymentRelayContract()
        ) {
            viewModel.onPaymentFlowResult(it)
        }
        val paymentAuthWebViewLauncher = registerForActivityResult(
            PaymentAuthWebViewContract()
        ) {
            viewModel.onPaymentFlowResult(it)
        }
        val stripe3ds2ChallengeLauncher = registerForActivityResult(
            Stripe3ds2CompletionContract()
        ) {
            viewModel.onPaymentFlowResult(it)
        }
        paymentController = StripePaymentController(
            application,
            paymentConfig.publishableKey,
            StripeApiRepository(
                application,
                paymentConfig.publishableKey
            ),
            true,
            paymentRelayLauncher = paymentRelayLauncher,
            paymentAuthWebViewLauncher = paymentAuthWebViewLauncher,
            stripe3ds2ChallengeLauncher = stripe3ds2ChallengeLauncher
        )

        val googlePayLauncher = registerForActivityResult(
            StripeGooglePayContract()
        ) {
            viewModel.onGooglePayResult(it)
        }
        viewModel.launchGooglePay.observe(this) { event ->
            val args = event.getContentIfNotHandled()
            if (args != null) {
                googlePayLauncher.launch(args)
            }
        }

        viewModel.updatePaymentMethods()
        viewModel.fetchPaymentIntent()

        starterArgs.statusBarColor?.let {
            window.statusBarColor = it
        }
        setContentView(viewBinding.root)

        viewModel.fatal.observe(this) {
            closeSheet(
                PaymentResult.Failed(
                    it,
                    paymentIntent = viewModel.paymentIntent.value
                )
            )
        }

        rootView.doOnNextLayout {
            // Show bottom sheet only after the Activity has been laid out so that it animates in
            bottomSheetController.expand()
        }

        setupBuyButton()

        viewModel.transition.observe(this) { event ->
            val transitionTarget = event.getContentIfNotHandled()
            if (transitionTarget != null) {
                onTransitionTarget(
                    transitionTarget,
                    bundleOf(
                        EXTRA_STARTER_ARGS to starterArgs,
                        EXTRA_FRAGMENT_CONFIG to transitionTarget.fragmentConfig
                    )
                )
            }
        }

        if (savedInstanceState == null) {
            // Only fetch initial state if the activity is being created for the first time.
            // Otherwise the FragmentManager will correctly restore the previous state.
            fetchConfig()
        }

        viewModel.startConfirm.observe(this) { event ->
            val confirmParams = event.getContentIfNotHandled()
            if (confirmParams != null) {
                paymentController.startConfirmAndAuth(
                    AuthActivityStarter.Host.create(this),
                    confirmParams,
                    ApiRequest.Options(
                        apiKey = paymentConfig.publishableKey,
                        stripeAccount = paymentConfig.stripeAccountId
                    )
                )
            }
        }
    }

    private fun fetchConfig() {
        viewModel.fetchFragmentConfig().observe(this) { config ->
            if (config != null) {
                val target = if (config.paymentMethods.isEmpty()) {
                    PaymentSheetViewModel.TransitionTarget.AddPaymentMethodSheet(config)
                } else {
                    PaymentSheetViewModel.TransitionTarget.SelectSavedPaymentMethod(config)
                }
                viewModel.transitionTo(target)
            }
        }
<<<<<<< HEAD

        viewModel.startConfirm.observe(this) { confirmParams ->
            lifecycleScope.launch {
                paymentController.startConfirmAndAuth(
                    AuthActivityStarter.Host.create(this@PaymentSheetActivity),
                    confirmParams,
                    ApiRequest.Options(
                        apiKey = paymentConfig.publishableKey,
                        stripeAccount = paymentConfig.stripeAccountId
                    )
                )
            }
        }
=======
>>>>>>> 60c1d0a0
    }

    private fun onTransitionTarget(
        transitionTarget: PaymentSheetViewModel.TransitionTarget,
        fragmentArgs: Bundle
    ) {
        supportFragmentManager.commit {
            when (transitionTarget) {
                is PaymentSheetViewModel.TransitionTarget.AddPaymentMethodFull -> {
                    setCustomAnimations(
                        AnimationConstants.FADE_IN,
                        AnimationConstants.FADE_OUT,
                        AnimationConstants.FADE_IN,
                        AnimationConstants.FADE_OUT
                    )
                    addToBackStack(null)
                    replace(
                        fragmentContainerId,
                        PaymentSheetAddCardFragment::class.java,
                        fragmentArgs
                    )
                }
                is PaymentSheetViewModel.TransitionTarget.SelectSavedPaymentMethod -> {
                    setCustomAnimations(
                        AnimationConstants.FADE_IN,
                        AnimationConstants.FADE_OUT,
                        AnimationConstants.FADE_IN,
                        AnimationConstants.FADE_OUT
                    )
                    replace(
                        fragmentContainerId,
                        PaymentSheetListFragment::class.java,
                        fragmentArgs
                    )
                }
                is PaymentSheetViewModel.TransitionTarget.AddPaymentMethodSheet -> {
                    setCustomAnimations(
                        AnimationConstants.FADE_IN,
                        AnimationConstants.FADE_OUT,
                        AnimationConstants.FADE_IN,
                        AnimationConstants.FADE_OUT
                    )
                    replace(
                        fragmentContainerId,
                        PaymentSheetAddCardFragment::class.java,
                        fragmentArgs
                    )
                }
            }
        }

        fragmentContainerParent.doOnNextLayout {
            // Update visibility on next layout to avoid a two-step UI update
            appbar.isVisible = true
        }
    }

    private fun setupBuyButton() {
        viewModel.viewState.observe(this, viewStateObserver)

        viewModel.selection.observe(this) { paymentSelection ->
            val shouldShowGooglePay =
                paymentSelection == PaymentSelection.GooglePay && supportFragmentManager.findFragmentById(
                    fragmentContainerId
                ) is PaymentSheetListFragment

            viewBinding.googlePayButton.isVisible = shouldShowGooglePay
            viewBinding.buyButton.isVisible = !shouldShowGooglePay
        }

        viewBinding.googlePayButton.setOnClickListener {
            viewModel.checkout()
        }

        viewBinding.buyButton.setOnClickListener {
            viewModel.checkout()
        }

        viewModel.ctaEnabled.observe(this) { isEnabled ->
            viewBinding.buyButton.isEnabled = isEnabled
        }
    }

    private fun processResult(paymentIntentResult: PaymentIntentResult) {
        when (paymentIntentResult.outcome) {
            StripeIntentResult.Outcome.SUCCEEDED -> {
                closeSheet(
                    PaymentResult.Completed(paymentIntentResult.intent)
                )
            }
            else -> {
                // TODO(mshafrir-stripe): handle other outcomes
            }
        }
    }

    override fun setActivityResult(result: PaymentResult) {
        setResult(
            Activity.RESULT_OK,
            Intent()
                .putExtras(PaymentSheetContract.Result(result).toBundle())
        )
    }

    override fun onUserCancel() {
        closeSheet(
            PaymentResult.Canceled(
                viewModel.fatal.value,
                paymentIntent = viewModel.paymentIntent.value
            )
        )
    }

    internal companion object {
        internal const val EXTRA_FRAGMENT_CONFIG = BaseSheetActivity.EXTRA_FRAGMENT_CONFIG
        internal const val EXTRA_STARTER_ARGS = BaseSheetActivity.EXTRA_STARTER_ARGS
    }
}<|MERGE_RESOLUTION|>--- conflicted
+++ resolved
@@ -219,14 +219,16 @@
         viewModel.startConfirm.observe(this) { event ->
             val confirmParams = event.getContentIfNotHandled()
             if (confirmParams != null) {
-                paymentController.startConfirmAndAuth(
-                    AuthActivityStarter.Host.create(this),
-                    confirmParams,
-                    ApiRequest.Options(
-                        apiKey = paymentConfig.publishableKey,
-                        stripeAccount = paymentConfig.stripeAccountId
-                    )
-                )
+                lifecycleScope.launch {
+                    paymentController.startConfirmAndAuth(
+                        AuthActivityStarter.Host.create(this@PaymentSheetActivity),
+                        confirmParams,
+                        ApiRequest.Options(
+                            apiKey = paymentConfig.publishableKey,
+                            stripeAccount = paymentConfig.stripeAccountId
+                        )
+                    )
+                }
             }
         }
     }
@@ -242,22 +244,6 @@
                 viewModel.transitionTo(target)
             }
         }
-<<<<<<< HEAD
-
-        viewModel.startConfirm.observe(this) { confirmParams ->
-            lifecycleScope.launch {
-                paymentController.startConfirmAndAuth(
-                    AuthActivityStarter.Host.create(this@PaymentSheetActivity),
-                    confirmParams,
-                    ApiRequest.Options(
-                        apiKey = paymentConfig.publishableKey,
-                        stripeAccount = paymentConfig.stripeAccountId
-                    )
-                )
-            }
-        }
-=======
->>>>>>> 60c1d0a0
     }
 
     private fun onTransitionTarget(
