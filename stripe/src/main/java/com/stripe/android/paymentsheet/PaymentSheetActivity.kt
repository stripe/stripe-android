--- conflicted
+++ resolved
@@ -96,21 +96,13 @@
 
     private val currencyFormatter = CurrencyFormatter()
 
-<<<<<<< HEAD
-    private val buyButtonStateObserver = { viewState: ViewState.PaymentSheet? ->
+    private val buyButtonStateObserver = { viewState: PaymentSheetViewState? ->
         updateErrorMessage(viewState?.errorMessage)
         viewBinding.buyButton.updateState(viewState?.convert())
     }
 
-    private val googlePayButtonStateObserver = { viewState: ViewState.PaymentSheet? ->
+    private val googlePayButtonStateObserver = { viewState: PaymentSheetViewState? ->
         updateErrorMessage(viewState?.errorMessage)
-=======
-    private val buyButtonStateObserver = { viewState: PaymentSheetViewState? ->
-        viewBinding.buyButton.updateState(viewState?.convert())
-    }
-
-    private val googlePayButtonStateObserver = { viewState: PaymentSheetViewState? ->
->>>>>>> 9b0996ff
         viewBinding.googlePayButton.updateState(viewState?.convert())
     }
 
