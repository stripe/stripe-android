package com.stripe.android.paymentsheet

import android.app.Activity
import android.content.Intent
import android.os.Bundle
import android.view.ViewGroup
import android.widget.ScrollView
import android.widget.TextView
import androidx.activity.viewModels
import androidx.annotation.IdRes
import androidx.annotation.VisibleForTesting
import androidx.core.os.bundleOf
import androidx.core.view.doOnNextLayout
import androidx.core.view.isVisible
import androidx.fragment.app.commit
import androidx.lifecycle.ViewModelProvider
import com.google.android.material.appbar.AppBarLayout
import com.google.android.material.appbar.MaterialToolbar
import com.google.android.material.bottomsheet.BottomSheetBehavior
import com.stripe.android.PaymentConfiguration
import com.stripe.android.PaymentController
import com.stripe.android.PaymentRelayContract
import com.stripe.android.R
import com.stripe.android.StripeIntentResult
import com.stripe.android.StripePaymentController
import com.stripe.android.auth.PaymentAuthWebViewContract
import com.stripe.android.databinding.ActivityPaymentSheetBinding
import com.stripe.android.googlepay.StripeGooglePayContract
import com.stripe.android.networking.ApiRequest
import com.stripe.android.networking.StripeApiRepository
import com.stripe.android.payments.Stripe3ds2CompletionContract
import com.stripe.android.paymentsheet.analytics.DefaultEventReporter
import com.stripe.android.paymentsheet.analytics.EventReporter
import com.stripe.android.paymentsheet.model.PaymentSelection
import com.stripe.android.paymentsheet.model.ViewState
import com.stripe.android.paymentsheet.ui.AnimationConstants
import com.stripe.android.paymentsheet.ui.BaseSheetActivity
import com.stripe.android.paymentsheet.ui.PrimaryButton
import com.stripe.android.view.AuthActivityStarter

internal class PaymentSheetActivity : BaseSheetActivity<PaymentSheetResult>() {
    @VisibleForTesting
    internal var viewModelFactory: ViewModelProvider.Factory =
        PaymentSheetViewModel.Factory(
            { application },
            { requireNotNull(starterArgs) }
        )

    @VisibleForTesting
    internal val bottomSheetBehavior by lazy { BottomSheetBehavior.from(bottomSheet) }

    override val bottomSheetController: BottomSheetController by lazy {
        BottomSheetController(bottomSheetBehavior = bottomSheetBehavior)
    }

    @VisibleForTesting
    internal val viewBinding by lazy {
        ActivityPaymentSheetBinding.inflate(layoutInflater)
    }

    override val viewModel: PaymentSheetViewModel by viewModels { viewModelFactory }

    private val fragmentContainerId: Int
        @IdRes
        get() = viewBinding.fragmentContainer.id

    private val starterArgs: PaymentSheetContract.Args? by lazy {
        PaymentSheetContract.Args.fromIntent(intent)
    }

    override val rootView: ViewGroup by lazy { viewBinding.root }
    override val bottomSheet: ViewGroup by lazy { viewBinding.bottomSheet }
    override val appbar: AppBarLayout by lazy { viewBinding.appbar }
    override val toolbar: MaterialToolbar by lazy { viewBinding.toolbar }
    override val scrollView: ScrollView by lazy { viewBinding.scrollView }
    override val messageView: TextView by lazy { viewBinding.message }
    override val fragmentContainerParent: ViewGroup by lazy { viewBinding.fragmentContainerParent }

    override val eventReporter: EventReporter by lazy {
        DefaultEventReporter(
            mode = EventReporter.Mode.Complete,
            starterArgs?.sessionId,
            application
        )
    }

    private lateinit var paymentController: PaymentController

    private val paymentConfig: PaymentConfiguration by lazy {
        PaymentConfiguration.getInstance(application)
    }

    private val currencyFormatter = CurrencyFormatter()
    private fun getLabelText(viewState: ViewState.PaymentSheet.Ready): String {
        return resources.getString(
            R.string.stripe_paymentsheet_pay_button_amount,
            currencyFormatter.format(viewState.amount, viewState.currencyCode)
        )
    }

    private val buyButtonStateObserver = { viewState: ViewState.PaymentSheet? ->
        when (viewState) {
            is ViewState.PaymentSheet.Ready -> viewBinding.buyButton.updateState(
                PrimaryButton.State.Ready(getLabelText(viewState))
            )
            is ViewState.PaymentSheet.StartProcessing -> viewBinding.buyButton.updateState(
                PrimaryButton.State.StartProcessing
            )
            is ViewState.PaymentSheet.FinishProcessing -> viewBinding.buyButton.updateState(
                PrimaryButton.State.FinishProcessing(viewState.onComplete)
            )
<<<<<<< HEAD
            is ViewState.PaymentSheet.ProcessResult -> {
            }
        }
    }

    private val googlePayButtonStateObserver = { viewState: ViewState.PaymentSheet? ->
        when (viewState) {
            is ViewState.PaymentSheet.Ready -> viewBinding.googlePayButton.updateState(
                PrimaryButton.State.Ready()
            )
            is ViewState.PaymentSheet.StartProcessing -> viewBinding.googlePayButton.updateState(
                PrimaryButton.State.StartProcessing
=======
            is ViewState.PaymentSheet.ProcessResult<*> -> processResult(
                viewState.result
>>>>>>> 54362b2a
            )
            is ViewState.PaymentSheet.FinishProcessing -> viewBinding.googlePayButton.updateState(
                PrimaryButton.State.FinishProcessing(viewState.onComplete)
            )
            is ViewState.PaymentSheet.ProcessResult -> {
            }
        }
    }

    override fun onCreate(savedInstanceState: Bundle?) {
        super.onCreate(savedInstanceState)

        val starterArgs = this.starterArgs
        if (starterArgs == null) {
            setActivityResult(
                PaymentSheetResult.Failed(
                    IllegalArgumentException("PaymentSheet started without arguments.")
                )
            )
            finish()
            return
        }

        val paymentRelayLauncher = registerForActivityResult(
            PaymentRelayContract()
        ) {
            viewModel.onPaymentFlowResult(it)
        }
        val paymentAuthWebViewLauncher = registerForActivityResult(
            PaymentAuthWebViewContract()
        ) {
            viewModel.onPaymentFlowResult(it)
        }
        val stripe3ds2ChallengeLauncher = registerForActivityResult(
            Stripe3ds2CompletionContract()
        ) {
            viewModel.onPaymentFlowResult(it)
        }
        paymentController = StripePaymentController(
            application,
            paymentConfig.publishableKey,
            StripeApiRepository(
                application,
                paymentConfig.publishableKey
            ),
            true,
            paymentRelayLauncher = paymentRelayLauncher,
            paymentAuthWebViewLauncher = paymentAuthWebViewLauncher,
            stripe3ds2ChallengeLauncher = stripe3ds2ChallengeLauncher
        )

        val googlePayLauncher = registerForActivityResult(
            StripeGooglePayContract()
        ) {
            viewModel.onGooglePayResult(it)
        }
        viewModel.launchGooglePay.observe(this) { event ->
            val args = event.getContentIfNotHandled()
            if (args != null) {
                googlePayLauncher.launch(args)
            }
        }

        viewModel.updatePaymentMethods()
        viewModel.fetchStripeIntent()

        starterArgs.statusBarColor?.let {
            window.statusBarColor = it
        }
        setContentView(viewBinding.root)

        viewModel.fatal.observe(this) {
            closeSheet(PaymentSheetResult.Failed(it))
        }

        rootView.doOnNextLayout {
            // Show bottom sheet only after the Activity has been laid out so that it animates in
            bottomSheetController.expand()
        }

        setupBuyButton()

        viewModel.transition.observe(this) { event ->
            val transitionTarget = event.getContentIfNotHandled()
            if (transitionTarget != null) {
                onTransitionTarget(
                    transitionTarget,
                    bundleOf(
                        EXTRA_STARTER_ARGS to starterArgs,
                        EXTRA_FRAGMENT_CONFIG to transitionTarget.fragmentConfig
                    )
                )
            }
        }

        if (savedInstanceState == null) {
            // Only fetch initial state if the activity is being created for the first time.
            // Otherwise the FragmentManager will correctly restore the previous state.
            fetchConfig()
        }

        viewModel.startConfirm.observe(this) { event ->
            val confirmParams = event.getContentIfNotHandled()
            if (confirmParams != null) {
                paymentController.startConfirmAndAuth(
                    AuthActivityStarter.Host.create(this),
                    confirmParams,
                    ApiRequest.Options(
                        apiKey = paymentConfig.publishableKey,
                        stripeAccount = paymentConfig.stripeAccountId
                    )
                )
            }
        }

        // This needs to be handled in the case where the google pay button on the add
        // fragment is listening for events.  The page still needs to know to close the sheet.
        viewModel.viewState.observe(this) { viewState ->
            if (viewState is ViewState.PaymentSheet.ProcessResult) {
                processResult(viewState.result)
            }
        }
    }

    private fun fetchConfig() {
        viewModel.fetchFragmentConfig().observe(this) { config ->
            if (config != null) {
                val target = if (config.paymentMethods.isEmpty()) {
                    PaymentSheetViewModel.TransitionTarget.AddPaymentMethodSheet(config)
                } else {
                    PaymentSheetViewModel.TransitionTarget.SelectSavedPaymentMethod(config)
                }
                viewModel.transitionTo(target)
            }
        }
    }

    private fun onTransitionTarget(
        transitionTarget: PaymentSheetViewModel.TransitionTarget,
        fragmentArgs: Bundle
    ) {
        supportFragmentManager.commit {
            when (transitionTarget) {
                is PaymentSheetViewModel.TransitionTarget.AddPaymentMethodFull -> {
                    setCustomAnimations(
                        AnimationConstants.FADE_IN,
                        AnimationConstants.FADE_OUT,
                        AnimationConstants.FADE_IN,
                        AnimationConstants.FADE_OUT
                    )
                    addToBackStack(null)
                    replace(
                        fragmentContainerId,
                        PaymentSheetAddCardFragment::class.java,
                        fragmentArgs
                    )
                }
                is PaymentSheetViewModel.TransitionTarget.SelectSavedPaymentMethod -> {
                    setCustomAnimations(
                        AnimationConstants.FADE_IN,
                        AnimationConstants.FADE_OUT,
                        AnimationConstants.FADE_IN,
                        AnimationConstants.FADE_OUT
                    )
                    replace(
                        fragmentContainerId,
                        PaymentSheetListFragment::class.java,
                        fragmentArgs
                    )
                }
                is PaymentSheetViewModel.TransitionTarget.AddPaymentMethodSheet -> {
                    setCustomAnimations(
                        AnimationConstants.FADE_IN,
                        AnimationConstants.FADE_OUT,
                        AnimationConstants.FADE_IN,
                        AnimationConstants.FADE_OUT
                    )
                    replace(
                        fragmentContainerId,
                        PaymentSheetAddCardFragment::class.java,
                        fragmentArgs
                    )
                }
            }
        }

        fragmentContainerParent.doOnNextLayout {
            // Update visibility on next layout to avoid a two-step UI update
            appbar.isVisible = true
        }
    }

    private fun setupBuyButton() {
        viewModel.initViewState(CheckoutIdentifier.SheetBottomBuy)
        viewModel.getViewStateObservable(CheckoutIdentifier.SheetBottomGooglePay)
            .observe(this, googlePayButtonStateObserver)

        viewModel.getViewStateObservable(CheckoutIdentifier.SheetBottomBuy)
            .observe(this, buyButtonStateObserver)

        viewModel.selection.observe(this) { paymentSelection ->
            val shouldShowGooglePay =
                paymentSelection == PaymentSelection.GooglePay && supportFragmentManager.findFragmentById(
                    fragmentContainerId
                ) is PaymentSheetListFragment

            viewBinding.googlePayButton.isVisible = shouldShowGooglePay
            viewBinding.buyButton.isVisible = !shouldShowGooglePay
        }

        viewBinding.googlePayButton.setOnClickListener {
            viewModel.checkout(CheckoutIdentifier.SheetBottomGooglePay)
        }

        viewModel.config?.primaryButtonColor?.let {
            viewBinding.buyButton.backgroundTintList = it
        }

        viewBinding.buyButton.setOnClickListener {
            viewModel.checkout(CheckoutIdentifier.SheetBottomBuy)
        }

        viewModel.ctaEnabled.observe(this) { isEnabled ->
            viewBinding.buyButton.isEnabled = isEnabled
        }
    }

    private fun processResult(stripeIntentResult: StripeIntentResult<*>) {
        when (stripeIntentResult.outcome) {
            StripeIntentResult.Outcome.SUCCEEDED -> {
                closeSheet(PaymentSheetResult.Completed)
            }
            else -> {
                // TODO(mshafrir-stripe): handle other outcomes
            }
        }
    }

    override fun setActivityResult(result: PaymentSheetResult) {
        setResult(
            Activity.RESULT_OK,
            Intent()
                .putExtras(PaymentSheetContract.Result(result).toBundle())
        )
    }

    override fun onUserCancel() {
        closeSheet(PaymentSheetResult.Canceled)
    }

    internal companion object {
        internal const val EXTRA_FRAGMENT_CONFIG = BaseSheetActivity.EXTRA_FRAGMENT_CONFIG
        internal const val EXTRA_STARTER_ARGS = BaseSheetActivity.EXTRA_STARTER_ARGS
    }
}<|MERGE_RESOLUTION|>--- conflicted
+++ resolved
@@ -109,8 +109,7 @@
             is ViewState.PaymentSheet.FinishProcessing -> viewBinding.buyButton.updateState(
                 PrimaryButton.State.FinishProcessing(viewState.onComplete)
             )
-<<<<<<< HEAD
-            is ViewState.PaymentSheet.ProcessResult -> {
+            is ViewState.PaymentSheet.ProcessResult<*> -> {
             }
         }
     }
@@ -122,15 +121,11 @@
             )
             is ViewState.PaymentSheet.StartProcessing -> viewBinding.googlePayButton.updateState(
                 PrimaryButton.State.StartProcessing
-=======
-            is ViewState.PaymentSheet.ProcessResult<*> -> processResult(
-                viewState.result
->>>>>>> 54362b2a
             )
             is ViewState.PaymentSheet.FinishProcessing -> viewBinding.googlePayButton.updateState(
                 PrimaryButton.State.FinishProcessing(viewState.onComplete)
             )
-            is ViewState.PaymentSheet.ProcessResult -> {
+            is ViewState.PaymentSheet.ProcessResult<*> -> {
             }
         }
     }
@@ -244,7 +239,7 @@
         // This needs to be handled in the case where the google pay button on the add
         // fragment is listening for events.  The page still needs to know to close the sheet.
         viewModel.viewState.observe(this) { viewState ->
-            if (viewState is ViewState.PaymentSheet.ProcessResult) {
+            if (viewState is ViewState.PaymentSheet.ProcessResult<*>) {
                 processResult(viewState.result)
             }
         }
