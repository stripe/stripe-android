package com.stripe.android.paymentsheet

import androidx.fragment.app.activityViewModels
import com.stripe.android.paymentsheet.analytics.EventReporter

internal class PaymentOptionsAddCardFragment(
    eventReporter: EventReporter
) : BaseAddCardFragment(eventReporter) {
    override val sheetViewModel by activityViewModels<PaymentOptionsViewModel> {
        PaymentOptionsViewModel.Factory(
            { requireActivity().application },
            {
                requireNotNull(
                    requireArguments().getParcelable(PaymentOptionsActivity.EXTRA_STARTER_ARGS)
                )
            }
        )
    }

<<<<<<< HEAD
    override fun onGooglePaySelected() {
        sheetViewModel.onUserSelection()
=======
    override fun createHeaderText(
        config: FragmentConfig
    ): String {
        return getString(R.string.stripe_paymentsheet_add_payment_method_title)
>>>>>>> 862a7852
    }
}<|MERGE_RESOLUTION|>--- conflicted
+++ resolved
@@ -16,15 +16,4 @@
             }
         )
     }
-
-<<<<<<< HEAD
-    override fun onGooglePaySelected() {
-        sheetViewModel.onUserSelection()
-=======
-    override fun createHeaderText(
-        config: FragmentConfig
-    ): String {
-        return getString(R.string.stripe_paymentsheet_add_payment_method_title)
->>>>>>> 862a7852
-    }
 }