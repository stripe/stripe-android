package com.stripe.android.paymentsheet

import android.app.Activity
import android.app.Application
import android.content.Intent
import android.view.ViewGroup.LayoutParams.MATCH_PARENT
import android.view.ViewGroup.LayoutParams.WRAP_CONTENT
import androidx.annotation.VisibleForTesting
import androidx.lifecycle.LiveData
import androidx.lifecycle.MutableLiveData
import androidx.lifecycle.ViewModel
import androidx.lifecycle.ViewModelProvider
import androidx.lifecycle.distinctUntilChanged
import androidx.lifecycle.viewModelScope
import com.google.android.material.bottomsheet.BottomSheetBehavior
import com.google.android.material.bottomsheet.BottomSheetBehavior.STATE_COLLAPSED
import com.google.android.material.bottomsheet.BottomSheetBehavior.STATE_EXPANDED
import com.google.android.material.bottomsheet.BottomSheetBehavior.State
import com.stripe.android.ApiRequest
import com.stripe.android.ApiResultCallback
import com.stripe.android.PaymentConfiguration
import com.stripe.android.PaymentController
import com.stripe.android.PaymentIntentResult
import com.stripe.android.StripeApiRepository
import com.stripe.android.StripePaymentController
import com.stripe.android.StripeRepository
import com.stripe.android.model.ConfirmPaymentIntentParams
import com.stripe.android.model.ListPaymentMethodsParams
import com.stripe.android.model.PaymentMethod
import com.stripe.android.paymentsheet.model.PaymentSelection
import com.stripe.android.view.AuthActivityStarter
import kotlinx.coroutines.launch
import java.lang.IllegalStateException

internal class PaymentSheetViewModel internal constructor(
    private val publishableKey: String,
    private val stripeAccountId: String?,
    private val stripeRepository: StripeRepository,
    private val paymentController: PaymentController
) : ViewModel() {
    private val mutableError = MutableLiveData<Throwable>()
    private val mutableTransition = MutableLiveData<TransitionTarget>()
    private val mutableSheetMode = MutableLiveData<SheetMode>()
    private val mutablePaymentMethods = MutableLiveData<List<PaymentMethod>>()
    private val mutableSelection = MutableLiveData<PaymentSelection?>()
    private val mutablePaymentIntentResult = MutableLiveData<PaymentIntentResult>()
    internal val paymentMethods: LiveData<List<PaymentMethod>> = mutablePaymentMethods
    internal val error: LiveData<Throwable> = mutableError
    internal val transition: LiveData<TransitionTarget> = mutableTransition
    internal val selection: LiveData<PaymentSelection?> = mutableSelection
    internal val paymentIntentResult: LiveData<PaymentIntentResult> = mutablePaymentIntentResult
    internal val sheetMode: LiveData<SheetMode> = mutableSheetMode.distinctUntilChanged()

    fun onError(throwable: Throwable) {
        mutableError.postValue(throwable)
    }

    fun transitionTo(target: TransitionTarget) {
        mutableTransition.postValue(target)
    }

    fun updateSelection(selection: PaymentSelection?) {
        mutableSelection.postValue(selection)
    }

    fun updatePaymentMethods(intent: Intent) {
        getPaymentSheetActivityArgs(intent)?.let { args ->
            updatePaymentMethods(
                args.ephemeralKey,
                args.customerId
            )
        }
    }

    fun updateMode(mode: SheetMode) {
        mutableSheetMode.postValue(mode)
    }

    fun checkout(activity: Activity) {
        val args = getPaymentSheetActivityArgs(activity.intent) ?: return
        // TODO(smaskell): Show processing indicator
        val confirmParams = when (val selection = selection.value) {
            PaymentSelection.GooglePay -> TODO("smaskell: handle Google Pay confirmation")
            is PaymentSelection.Saved -> {
                // TODO(smaskell): Properly set savePaymentMethod/setupFutureUsage
                ConfirmPaymentIntentParams.createWithPaymentMethodId(
                    selection.paymentMethodId,
                    args.clientSecret
                )
            }
            is PaymentSelection.New -> {
                ConfirmPaymentIntentParams.createWithPaymentMethodCreateParams(
                    selection.paymentMethodCreateParams,
                    args.clientSecret
                )
            }
            null -> {
                onError(IllegalStateException("checkout called when no payment method selected"))
                null
            }
        }
        confirmParams?.let {
            paymentController.startConfirmAndAuth(
                AuthActivityStarter.Host.create(activity),
                it,
                ApiRequest.Options(
                    apiKey = publishableKey,
                    stripeAccount = stripeAccountId
                )
            )
        }
    }

    fun onActivityResult(requestCode: Int, resultCode: Int, data: Intent?) {
        data?.takeIf { paymentController.shouldHandlePaymentResult(requestCode, it) }?.let {
            paymentController.handlePaymentResult(
                it,
                object : ApiResultCallback<PaymentIntentResult> {
                    override fun onSuccess(result: PaymentIntentResult) {
                        mutablePaymentIntentResult.postValue(result)
                    }

                    override fun onError(e: Exception) {
                        this@PaymentSheetViewModel.onError(e)
                    }
                }
            )
        }
    }

    @VisibleForTesting
    internal fun setPaymentMethods(paymentMethods: List<PaymentMethod>) {
        mutablePaymentMethods.postValue(paymentMethods)
    }

    private fun getPaymentSheetActivityArgs(intent: Intent): PaymentSheetActivityStarter.Args? {
        val args: PaymentSheetActivityStarter.Args? = PaymentSheetActivityStarter.Args.fromIntent(intent)
        if (args == null) {
            onError(IllegalStateException("Missing activity args"))
        }
        return args
    }

    private fun updatePaymentMethods(
        ephemeralKey: String,
        customerId: String,
        stripeAccountId: String? = this.stripeAccountId
    ) {
        viewModelScope.launch {
            val result = kotlin.runCatching {
                stripeRepository.getPaymentMethods(
                    ListPaymentMethodsParams(
                        customerId = customerId,
                        paymentMethodType = PaymentMethod.Type.Card
                    ),
                    publishableKey,
                    setOf(), // TODO: Add product usage tokens
                    ApiRequest.Options(ephemeralKey, stripeAccountId)
                )
            }
            result.fold(
                onSuccess = this@PaymentSheetViewModel::setPaymentMethods,
                onFailure = {
                    onError(it)
                }
            )
        }
    }

    internal enum class TransitionTarget {
        // User has saved PM's and is selected
        SelectSavedPaymentMethod,
        // User has saved PM's and is adding a new one
        AddPaymentMethodFull,
        // User has no saved PM's
        AddPaymentMethodSheet
    }

    internal enum class SheetMode(val height: Int, @BottomSheetBehavior.State val behaviourState: Int) {
<<<<<<< HEAD
        FULL(MATCH_PARENT, STATE_EXPANDED),
        FULL_COLLAPSED(MATCH_PARENT, STATE_COLLAPSED),
        WRAPPED(WRAP_CONTENT, STATE_COLLAPSED)
=======
        Full(MATCH_PARENT, STATE_EXPANDED),
        FullCollapsed(MATCH_PARENT, STATE_COLLAPSED),
        Wrapped(WRAP_CONTENT, STATE_COLLAPSED)
>>>>>>> 8052fdca
    }

    internal class Factory(
        private val applicationProvider: () -> Application
    ) : ViewModelProvider.Factory {
        override fun <T : ViewModel?> create(modelClass: Class<T>): T {
            val application = applicationProvider()
            val config = PaymentConfiguration.getInstance(application)
            val publishableKey = config.publishableKey
            val stripeAccountId = config.stripeAccountId
            val stripeRepository = StripeApiRepository(
                application,
                publishableKey
            )
            val paymentController = StripePaymentController(
                application.applicationContext,
                publishableKey,
                stripeRepository,
                true
            )

            return PaymentSheetViewModel(publishableKey, stripeAccountId, stripeRepository, paymentController) as T
        }
    }
}<|MERGE_RESOLUTION|>--- conflicted
+++ resolved
@@ -177,15 +177,9 @@
     }
 
     internal enum class SheetMode(val height: Int, @BottomSheetBehavior.State val behaviourState: Int) {
-<<<<<<< HEAD
-        FULL(MATCH_PARENT, STATE_EXPANDED),
-        FULL_COLLAPSED(MATCH_PARENT, STATE_COLLAPSED),
-        WRAPPED(WRAP_CONTENT, STATE_COLLAPSED)
-=======
         Full(MATCH_PARENT, STATE_EXPANDED),
         FullCollapsed(MATCH_PARENT, STATE_COLLAPSED),
         Wrapped(WRAP_CONTENT, STATE_COLLAPSED)
->>>>>>> 8052fdca
     }
 
     internal class Factory(
