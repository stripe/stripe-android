--- conflicted
+++ resolved
@@ -44,11 +44,7 @@
     private val stripeRepository: StripeRepository,
     private val paymentController: PaymentController,
     private val googlePayRepository: GooglePayRepository,
-<<<<<<< HEAD
     internal val args: PaymentSheetActivityStarter.Args,
-=======
-    private val args: PaymentSheetActivityStarter.Args,
->>>>>>> 8c9482ce
     private val workContext: CoroutineContext
 ) : ViewModel() {
     private val mutableError = MutableLiveData<Throwable>()
