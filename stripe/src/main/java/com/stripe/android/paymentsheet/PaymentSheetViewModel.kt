--- conflicted
+++ resolved
@@ -11,6 +11,7 @@
 import androidx.lifecycle.ViewModel
 import androidx.lifecycle.ViewModelProvider
 import androidx.lifecycle.distinctUntilChanged
+import androidx.lifecycle.viewModelScope
 import com.google.android.material.bottomsheet.BottomSheetBehavior
 import com.google.android.material.bottomsheet.BottomSheetBehavior.STATE_COLLAPSED
 import com.google.android.material.bottomsheet.BottomSheetBehavior.STATE_EXPANDED
@@ -28,16 +29,11 @@
 import com.stripe.android.model.PaymentMethod
 import com.stripe.android.paymentsheet.model.PaymentSelection
 import com.stripe.android.view.AuthActivityStarter
-<<<<<<< HEAD
 import kotlinx.coroutines.CoroutineScope
 import kotlinx.coroutines.Dispatchers
 import kotlinx.coroutines.launch
-=======
-import kotlinx.coroutines.Dispatchers
-import kotlinx.coroutines.launch
+import kotlin.coroutines.CoroutineContext
 import kotlinx.coroutines.withContext
->>>>>>> 9154cc14
-import kotlin.coroutines.CoroutineContext
 
 internal class PaymentSheetViewModel internal constructor(
     private val publishableKey: String,
@@ -169,18 +165,6 @@
         customerId: String,
         stripeAccountId: String? = this.stripeAccountId
     ) {
-<<<<<<< HEAD
-        CoroutineScope(workContext).launch {
-            val result = kotlin.runCatching {
-                stripeRepository.getPaymentMethods(
-                    ListPaymentMethodsParams(
-                        customerId = customerId,
-                        paymentMethodType = PaymentMethod.Type.Card
-                    ),
-                    publishableKey,
-                    setOf(), // TODO: Add product usage tokens
-                    ApiRequest.Options(ephemeralKey, stripeAccountId)
-=======
         viewModelScope.launch {
             withContext(workContext) {
                 val result = runCatching {
@@ -199,7 +183,6 @@
                     onFailure = {
                         onError(it)
                     }
->>>>>>> 9154cc14
                 )
             }
         }
