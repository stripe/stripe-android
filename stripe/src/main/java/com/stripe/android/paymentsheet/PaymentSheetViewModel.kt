--- conflicted
+++ resolved
@@ -48,11 +48,7 @@
  * This is used by both the [PaymentSheetActivity] and the [PaymentSheetAddCardFragment] classes
  * to convert a [PaymentSheetViewState] to a [PrimaryButton.State]
  */
-<<<<<<< HEAD
-internal fun ViewState.PaymentSheet.convert(): PrimaryButton.State {
-=======
 internal fun PaymentSheetViewState.convert(): PrimaryButton.State {
->>>>>>> 9b0996ff
     return when (this) {
         is PaymentSheetViewState.Ready ->
             PrimaryButton.State.Ready
@@ -218,13 +214,8 @@
         _processing.value = false
         if (amount != null && currencyCode != null) {
             _amount.value = Amount(amount, currencyCode)
-<<<<<<< HEAD
             _viewState.value =
-                ViewState.PaymentSheet.Ready(userErrorMessage?.let { UserErrorMessage(it) })
-=======
-            _viewState.value = PaymentSheetViewState.Ready
-            _processing.value = false
->>>>>>> 9b0996ff
+                PaymentSheetViewState.Ready(userErrorMessage?.let { UserErrorMessage(it) })
             checkoutIdentifier = CheckoutIdentifier.None
         } else {
             _processing.value = false
