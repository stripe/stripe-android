package com.stripe.android.paymentsheet

import android.app.Activity
import android.content.Intent
import com.stripe.android.model.PaymentIntent
import com.stripe.android.model.PaymentMethod
import com.stripe.android.view.ActivityStarter
import kotlinx.parcelize.Parcelize

internal class PaymentOptionsActivityStarter internal constructor(
    activity: Activity
) : ActivityStarter<PaymentOptionsActivity, PaymentOptionsActivityStarter.Args>(
    activity,
    PaymentOptionsActivity::class.java,
    REQUEST_CODE
) {
    sealed class Args : ActivityStarter.Args {
        abstract val paymentIntent: PaymentIntent
        abstract val paymentMethods: List<PaymentMethod>
        abstract val googlePayConfig: PaymentSheet.GooglePayConfiguration?

        val isGooglePayEnabled: Boolean get() = googlePayConfig != null

        @Parcelize
        data class Default(
            override val paymentIntent: PaymentIntent,
            override val paymentMethods: List<PaymentMethod>,
<<<<<<< HEAD
            val customerConfiguration: PaymentSheet.CustomerConfiguration,
            override val googlePayConfig: PaymentSheetGooglePayConfig?
=======
            val ephemeralKey: String,
            val customerId: String,
            override val googlePayConfig: PaymentSheet.GooglePayConfiguration?
>>>>>>> 9bb170f3
        ) : Args()

        @Parcelize
        data class Guest(
            override val paymentIntent: PaymentIntent,
            override val googlePayConfig: PaymentSheet.GooglePayConfiguration?
        ) : Args() {
            override val paymentMethods: List<PaymentMethod>
                get() = emptyList()
        }

        internal companion object {
            internal fun fromIntent(intent: Intent): Args? {
                return intent.getParcelableExtra(ActivityStarter.Args.EXTRA)
            }
        }
    }

    internal companion object {
        const val REQUEST_CODE: Int = 6004
    }
}<|MERGE_RESOLUTION|>--- conflicted
+++ resolved
@@ -25,14 +25,8 @@
         data class Default(
             override val paymentIntent: PaymentIntent,
             override val paymentMethods: List<PaymentMethod>,
-<<<<<<< HEAD
             val customerConfiguration: PaymentSheet.CustomerConfiguration,
-            override val googlePayConfig: PaymentSheetGooglePayConfig?
-=======
-            val ephemeralKey: String,
-            val customerId: String,
             override val googlePayConfig: PaymentSheet.GooglePayConfiguration?
->>>>>>> 9bb170f3
         ) : Args()
 
         @Parcelize
