package com.stripe.android.paymentsheet

import android.os.Bundle
import android.view.LayoutInflater
import android.view.View
import android.view.ViewGroup
import android.view.inputmethod.InputMethodManager
import android.widget.CheckBox
import androidx.annotation.VisibleForTesting
import androidx.appcompat.view.ContextThemeWrapper
import androidx.core.content.ContextCompat.getSystemService
import androidx.core.view.isGone
import androidx.core.view.isVisible
import androidx.fragment.app.Fragment
import com.stripe.android.R
import com.stripe.android.databinding.FragmentPaymentsheetAddCardBinding
import com.stripe.android.model.PaymentMethodCreateParams
import com.stripe.android.paymentsheet.model.AddPaymentMethodConfig
import com.stripe.android.paymentsheet.model.PaymentSelection
import com.stripe.android.paymentsheet.ui.BillingAddressView
import com.stripe.android.paymentsheet.ui.SheetMode
import com.stripe.android.paymentsheet.viewmodels.SheetViewModel
import com.stripe.android.view.CardInputListener
import com.stripe.android.view.CardMultilineWidget

/**
 * A `Fragment` for adding new card payment method.
 */
internal abstract class BaseAddCardFragment : Fragment() {
    abstract val sheetViewModel: SheetViewModel<*, *>

    private var _viewBinding: FragmentPaymentsheetAddCardBinding? = null
    protected val viewBinding get() = requireNotNull(_viewBinding)

    @VisibleForTesting
    internal val cardMultilineWidget: CardMultilineWidget by lazy {
        viewBinding.cardMultilineWidget
    }

    @VisibleForTesting
    internal val billingAddressView: BillingAddressView by lazy {
        viewBinding.billingAddress
    }

    @VisibleForTesting
    internal val paymentMethodParams: PaymentMethodCreateParams?
        get() {
            val cardParams = cardMultilineWidget.cardParams?.also { cardParams ->
                cardParams.address = billingAddressView.address
            }

            return cardParams?.let {
                PaymentMethodCreateParams.createCard(it)
            }
        }

    @VisibleForTesting
    internal val googlePayButton: View by lazy { viewBinding.googlePayButton }

    @VisibleForTesting
    internal val saveCardCheckbox: CheckBox by lazy { viewBinding.saveCardCheckbox }

    abstract fun onGooglePaySelected()

    override fun onCreateView(
        inflater: LayoutInflater,
        container: ViewGroup?,
        savedInstanceState: Bundle?
    ): View? {
        val themedInflater = inflater.cloneInContext(
            ContextThemeWrapper(requireActivity(), R.style.StripePaymentSheetAddCardTheme)
        )
        return themedInflater.inflate(
            R.layout.fragment_paymentsheet_add_card,
            container,
            false
        )
    }

    override fun onViewCreated(view: View, savedInstanceState: Bundle?) {
        super.onViewCreated(view, savedInstanceState)

        if (activity == null) {
            return
        }

        _viewBinding = FragmentPaymentsheetAddCardBinding.bind(view)

        cardMultilineWidget.setCardValidCallback { isValid, _ ->
            val selection = if (isValid) {
                paymentMethodParams?.let { params ->
                    PaymentSelection.New.Card(
                        params,
                        cardMultilineWidget.brand,
                        shouldSavePaymentMethod = shouldSaveCard()
                    )
                }
            } else {
                null
            }
            sheetViewModel.updateSelection(selection)
        }

        cardMultilineWidget.setCardInputListener(object : CardInputListener {
            override fun onFocusChange(focusField: CardInputListener.FocusField) {
                // If the user focuses any card field, expand to full screen
                sheetViewModel.updateMode(SheetMode.Full)
            }

            override fun onCardComplete() {}

            override fun onExpirationComplete() {}

            override fun onCvcComplete() {}
        })

        // If we're launched in full expanded mode, focus the card number field
        // and show the keyboard automatically
        if (sheetViewModel.sheetMode.value == SheetMode.Full) {
            cardMultilineWidget.cardNumberEditText.requestFocus()
            getSystemService(requireContext(), InputMethodManager::class.java)?.apply {
                showSoftInput(cardMultilineWidget.cardNumberEditText, InputMethodManager.SHOW_IMPLICIT)
            }
        }

        sheetViewModel.processing.observe(viewLifecycleOwner) { isProcessing ->
            saveCardCheckbox.isEnabled = !isProcessing
            cardMultilineWidget.isEnabled = !isProcessing
        }

        setupSaveCardCheckbox(saveCardCheckbox)

        sheetViewModel.fetchAddPaymentMethodConfig().observe(viewLifecycleOwner) { config ->
            if (config != null) {
                onConfigReady(config)
            }
        }

        sheetViewModel.selection.observe(viewLifecycleOwner) { paymentSelection ->
            if (paymentSelection == PaymentSelection.GooglePay) {
                onGooglePaySelected()
            }
        }
    }

    private fun setupSaveCardCheckbox(saveCardCheckbox: CheckBox) {
<<<<<<< HEAD
        saveCardCheckbox.isGone = sheetViewModel.isGuestMode

        saveCardCheckbox.setOnCheckedChangeListener { _, _ ->
            onSaveCardCheckboxChanged()
        }
    }
=======
        saveCardCheckbox.isVisible = sheetViewModel.customerConfig != null
>>>>>>> d2fbcaa5

    private fun onSaveCardCheckboxChanged() {
        val selection = sheetViewModel.selection.value
        if (selection is PaymentSelection.New.Card) {
            sheetViewModel.updateSelection(
                selection.copy(shouldSavePaymentMethod = shouldSaveCard())
            )
        }
    }

    override fun onDestroyView() {
        super.onDestroyView()
        _viewBinding = null
    }

    @VisibleForTesting
    fun onConfigReady(config: AddPaymentMethodConfig) {
        val shouldShowGooglePayButton = config.shouldShowGooglePayButton
        googlePayButton.setOnClickListener {
            sheetViewModel.updateSelection(PaymentSelection.GooglePay)
        }
        googlePayButton.isVisible = shouldShowGooglePayButton
        viewBinding.googlePayDivider.isVisible = shouldShowGooglePayButton
        viewBinding.addCardHeader.isVisible = !shouldShowGooglePayButton
    }

    private fun shouldSaveCard() = saveCardCheckbox.isShown && saveCardCheckbox.isChecked
}<|MERGE_RESOLUTION|>--- conflicted
+++ resolved
@@ -9,7 +9,6 @@
 import androidx.annotation.VisibleForTesting
 import androidx.appcompat.view.ContextThemeWrapper
 import androidx.core.content.ContextCompat.getSystemService
-import androidx.core.view.isGone
 import androidx.core.view.isVisible
 import androidx.fragment.app.Fragment
 import com.stripe.android.R
@@ -144,16 +143,12 @@
     }
 
     private fun setupSaveCardCheckbox(saveCardCheckbox: CheckBox) {
-<<<<<<< HEAD
-        saveCardCheckbox.isGone = sheetViewModel.isGuestMode
+        saveCardCheckbox.isVisible = sheetViewModel.customerConfig != null
 
         saveCardCheckbox.setOnCheckedChangeListener { _, _ ->
             onSaveCardCheckboxChanged()
         }
     }
-=======
-        saveCardCheckbox.isVisible = sheetViewModel.customerConfig != null
->>>>>>> d2fbcaa5
 
     private fun onSaveCardCheckboxChanged() {
         val selection = sheetViewModel.selection.value
