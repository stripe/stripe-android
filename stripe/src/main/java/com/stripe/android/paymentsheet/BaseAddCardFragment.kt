--- conflicted
+++ resolved
@@ -112,33 +112,7 @@
         billingAddressView.level = sheetViewModel.config?.billingAddressCollection
             ?: PaymentSheet.BillingAddressCollectionLevel.Automatic
 
-<<<<<<< HEAD
-        setOf(
-            cardMultilineWidget.cardNumberEditText,
-            cardMultilineWidget.expiryDateEditText,
-            cardMultilineWidget.cvcEditText
-        ).forEach { editText ->
-            editText.setTextSize(
-                TypedValue.COMPLEX_UNIT_PX,
-                resources.getDimension(R.dimen.stripe_paymentsheet_form_textsize)
-            )
-            editText.setTextColor(
-                ContextCompat.getColor(
-                    requireActivity(),
-                    R.color.stripe_paymentsheet_textinput_color
-                )
-            )
-
-            editText.setBackgroundResource(android.R.color.transparent)
-        }
-
-        cardMultilineWidget.expirationDateHintRes = R.string.stripe_paymentsheet_expiration_date_hint
-        cardMultilineWidget.expiryTextInputLayout.hint = getString(cardMultilineWidget.expirationDateHintRes)
-        cardMultilineWidget.cvcEditText.imeOptions = EditorInfo.IME_ACTION_NEXT
-        cardMultilineWidget.setBackgroundResource(R.drawable.stripe_paymentsheet_form_states)
-=======
         setupCardWidget()
->>>>>>> ca0daa77
 
         billingAddressView.address.observe(viewLifecycleOwner) {
             // update selection whenever billing address changes
@@ -235,7 +209,8 @@
             editText.setBackgroundResource(android.R.color.transparent)
         }
 
-        cardMultilineWidget.expiryTextInputLayout.hint = getString(R.string.expiry_date_hint)
+        cardMultilineWidget.expirationDateHintRes = R.string.stripe_paymentsheet_expiration_date_hint
+        cardMultilineWidget.expiryTextInputLayout.hint = getString(cardMultilineWidget.expirationDateHintRes)
         cardMultilineWidget.cvcEditText.imeOptions = EditorInfo.IME_ACTION_NEXT
         cardMultilineWidget.setBackgroundResource(R.drawable.stripe_paymentsheet_form_states)
 
