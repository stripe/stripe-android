package com.stripe.android.paymentsheet

import android.os.Bundle
import android.util.TypedValue
import android.view.LayoutInflater
import android.view.View
import android.view.ViewGroup
import android.view.inputmethod.EditorInfo
import android.widget.CheckBox
import android.widget.LinearLayout
import android.widget.TextView
import androidx.appcompat.view.ContextThemeWrapper
import androidx.core.content.ContextCompat
import androidx.core.view.isVisible
import androidx.core.view.updateLayoutParams
import androidx.fragment.app.Fragment
import androidx.fragment.app.viewModels
import androidx.lifecycle.ViewModel
import com.stripe.android.R
import com.stripe.android.databinding.FragmentPaymentsheetAddCardBinding
import com.stripe.android.databinding.StripeHorizontalDividerBinding
import com.stripe.android.databinding.StripeVerticalDividerBinding
import com.stripe.android.model.CardBrand
import com.stripe.android.model.PaymentMethodCreateParams
import com.stripe.android.paymentsheet.analytics.EventReporter
import com.stripe.android.paymentsheet.model.FragmentConfig
import com.stripe.android.paymentsheet.model.PaymentSelection
import com.stripe.android.paymentsheet.ui.BaseSheetActivity
import com.stripe.android.paymentsheet.ui.BillingAddressView
import com.stripe.android.paymentsheet.viewmodels.BaseSheetViewModel
import com.stripe.android.view.CardInputListener
import com.stripe.android.view.CardMultilineWidget
import com.stripe.android.view.Country
import com.stripe.android.view.CountryCode
import com.stripe.android.view.StripeEditText

/**
 * A `Fragment` for adding new card payment method.
 */
internal abstract class BaseAddCardFragment(
    private val eventReporter: EventReporter
) : Fragment() {
    abstract val sheetViewModel: BaseSheetViewModel<*>

    private lateinit var cardMultilineWidget: CardMultilineWidget
    private lateinit var billingAddressView: BillingAddressView
    private lateinit var cardErrors: TextView
    private lateinit var billingErrors: TextView
    private lateinit var saveCardCheckbox: CheckBox
    private lateinit var addCardHeader: TextView

    /**
     * A [PaymentMethodCreateParams] instance of card and billing address details are valid;
     * otherwise, `null`.
     */
    private val paymentMethodParams: PaymentMethodCreateParams?
        get() {
            val cardParams = billingAddressView.address.value?.let { billingAddress ->
                cardMultilineWidget.cardParams?.also { cardParams ->
                    cardParams.address = billingAddress
                }
            }

            return cardParams?.let {
                PaymentMethodCreateParams.createCard(it)
            }
        }

    private val addCardViewModel: AddCardViewModel by viewModels()

    override fun onCreateView(
        inflater: LayoutInflater,
        container: ViewGroup?,
        savedInstanceState: Bundle?
    ): View? {
        val themedInflater = inflater.cloneInContext(
            ContextThemeWrapper(requireActivity(), R.style.StripePaymentSheetAddCardTheme)
        )
        return themedInflater.inflate(
            R.layout.fragment_paymentsheet_add_card,
            container,
            false
        )
    }

    override fun onViewCreated(view: View, savedInstanceState: Bundle?) {
        super.onViewCreated(view, savedInstanceState)

        val config = arguments?.getParcelable<FragmentConfig>(
            BaseSheetActivity.EXTRA_FRAGMENT_CONFIG
        )
        if (activity == null || config == null) {
            sheetViewModel.onFatal(
                IllegalArgumentException("Failed to start add payment option fragment.")
            )
            return
        }

        val viewBinding = FragmentPaymentsheetAddCardBinding.bind(view)
        cardMultilineWidget = viewBinding.cardMultilineWidget
        billingAddressView = viewBinding.billingAddress
        cardErrors = viewBinding.cardErrors
        billingErrors = viewBinding.billingErrors
        saveCardCheckbox = viewBinding.saveCardCheckbox
        addCardHeader = viewBinding.addCardHeader

        billingAddressView.level = sheetViewModel.config?.billingAddressCollection
            ?: PaymentSheet.BillingAddressCollectionLevel.Automatic

        // This must be done prior to setting up the card widget or the save card checkbox won't
        // populate correctly.
        populateFieldsFromNewCard()
        setupCardWidget()

        billingAddressView.address.observe(viewLifecycleOwner) {
            // update selection whenever billing address changes
            updateSelection()
        }

        cardMultilineWidget.setCardValidCallback { isValid, _ ->
            // update selection whenever card details changes
            addCardViewModel.isCardValid = isValid
            updateSelection()
        }

        cardMultilineWidget.setCardInputListener(object : CardInputListener {
            override fun onFocusChange(focusField: CardInputListener.FocusField) {}

            override fun onCardComplete() {}

            override fun onExpirationComplete() {}

            override fun onCvcComplete() {
                // move to first field when CVC is complete
                billingAddressView.focusFirstField()
            }
        })

        sheetViewModel.processing.observe(viewLifecycleOwner) { isProcessing ->
            saveCardCheckbox.isEnabled = !isProcessing
            cardMultilineWidget.isEnabled = !isProcessing
            billingAddressView.isEnabled = !isProcessing
        }

        setupSaveCardCheckbox(saveCardCheckbox)

        eventReporter.onShowNewPaymentOptionForm()
    }

    protected fun updateSelection() {
        val validCard = if (addCardViewModel.isCardValid) {
            paymentMethodParams?.let { params ->
                PaymentSelection.New.Card(
                    params,
                    cardMultilineWidget.brand,
                    shouldSavePaymentMethod = shouldSaveCard()
                )
            }
        } else {
            null
        }

        // If you open a new unsaved card, edit it, go to the list view and come back the edited
        // card should be shown, this means that the new card must be updated
        validCard?.let {
            sheetViewModel.newCard = validCard
        }
        sheetViewModel.updateSelection(validCard)
    }

    private fun setupCardWidget() {
        setOf(
            cardMultilineWidget.cardNumberEditText,
            cardMultilineWidget.expiryDateEditText,
            cardMultilineWidget.cvcEditText
        ).forEach { editText ->
            editText.setTextSize(
                TypedValue.COMPLEX_UNIT_PX,
                resources.getDimension(R.dimen.stripe_paymentsheet_form_textsize)
            )
            editText.setTextColor(
                ContextCompat.getColor(
                    requireActivity(),
                    R.color.stripe_paymentsheet_textinput_color
                )
            )

            editText.setBackgroundResource(android.R.color.transparent)

            editText.setErrorColor(
                ContextCompat.getColor(requireActivity(), R.color.stripe_paymentsheet_form_error)
            )
        }

        cardMultilineWidget.expiryDateEditText.includeSeparatorGaps = true
        cardMultilineWidget.expirationDatePlaceholderRes = null
        cardMultilineWidget.expiryTextInputLayout.hint =
            getString(R.string.stripe_paymentsheet_expiration_date_hint)
        cardMultilineWidget.cardNumberTextInputLayout.placeholderText = null
        cardMultilineWidget.setCvcPlaceholderText("")

        cardMultilineWidget.cvcEditText.imeOptions = EditorInfo.IME_ACTION_NEXT
        cardMultilineWidget.setBackgroundResource(R.drawable.stripe_paymentsheet_form_states)

        // add vertical divider between expiry date and CVC
        cardMultilineWidget.secondRowLayout.addView(
            StripeVerticalDividerBinding.inflate(
                layoutInflater,
                cardMultilineWidget.secondRowLayout,
                false
            ).root,
            1
        )

        // add horizontal divider between card number and other fields
        cardMultilineWidget.addView(
            StripeHorizontalDividerBinding.inflate(
                layoutInflater,
                cardMultilineWidget,
                false
            ).root,
            1
        )

        val layoutMarginHorizontal =
            resources.getDimensionPixelSize(R.dimen.stripe_paymentsheet_cardwidget_margin_horizontal)
        val layoutMarginVertical =
            resources.getDimensionPixelSize(R.dimen.stripe_paymentsheet_cardwidget_margin_vertical)
        setOf(
            cardMultilineWidget.cardNumberTextInputLayout,
            cardMultilineWidget.expiryTextInputLayout,
            cardMultilineWidget.cvcInputLayout
        ).forEach { layout ->
            layout.updateLayoutParams<LinearLayout.LayoutParams> {
                marginStart = layoutMarginHorizontal
                marginEnd = layoutMarginHorizontal
                topMargin = layoutMarginVertical
                bottomMargin = layoutMarginVertical
            }
            layout.isErrorEnabled = false
            layout.error = null
        }

        cardMultilineWidget.setCvcIcon(R.drawable.stripe_ic_paymentsheet_cvc)

        cardMultilineWidget.cardBrandIconSupplier =
            CardMultilineWidget.CardBrandIconSupplier { cardBrand ->
                CardMultilineWidget.CardBrandIcon(
                    when (cardBrand) {
                        CardBrand.Visa -> R.drawable.stripe_ic_paymentsheet_card_visa
                        CardBrand.AmericanExpress -> R.drawable.stripe_ic_paymentsheet_card_amex
                        CardBrand.Discover -> R.drawable.stripe_ic_paymentsheet_card_discover
                        CardBrand.JCB -> R.drawable.stripe_ic_paymentsheet_card_jcb
                        CardBrand.DinersClub -> R.drawable.stripe_ic_paymentsheet_card_dinersclub
                        CardBrand.MasterCard -> R.drawable.stripe_ic_paymentsheet_card_mastercard
                        CardBrand.UnionPay -> R.drawable.stripe_ic_paymentsheet_card_unionpay
                        CardBrand.Unknown -> R.drawable.stripe_ic_paymentsheet_card_unknown
                    }
                )
            }

        cardMultilineWidget.cardNumberErrorListener =
            StripeEditText.ErrorMessageListener { errorMessage ->
                onCardError(
                    AddCardViewModel.Field.Number,
                    errorMessage
                )
            }
        cardMultilineWidget.expirationDateErrorListener =
            StripeEditText.ErrorMessageListener { errorMessage ->
                onCardError(
                    AddCardViewModel.Field.Date,
                    errorMessage
                )
            }
        cardMultilineWidget.cvcErrorListener =
            StripeEditText.ErrorMessageListener { errorMessage ->
                onCardError(
                    AddCardViewModel.Field.Cvc,
                    errorMessage
                )
            }
        cardMultilineWidget.postalCodeErrorListener = null

        billingAddressView.postalCodeViewListener =
            object : BillingAddressView.PostalCodeViewListener {
                override fun onLosingFocus(country: Country?, isPostalValid: Boolean) {
                    val shouldToggleBillingError =
                        !isPostalValid && !billingAddressView.postalCodeView.text.isNullOrEmpty()
                    billingErrors.text = if (shouldToggleBillingError) {
<<<<<<< HEAD
                        if (country == null || country.code.isUS()) {
=======
                        if (country == null || CountryCode.isUS(country.code)) {
>>>>>>> 7685721f
                            getString(R.string.address_zip_invalid)
                        } else {
                            getString(R.string.address_postal_code_invalid)
                        }
                    } else {
                        null
                    }
                    billingErrors.isVisible = !billingErrors.text.isNullOrEmpty()
                }

                override fun onGainingFocus(country: Country?, isPostalValid: Boolean) {
                    // Always hide error field when user starts editing postal code
                    billingErrors.isVisible = false
                }

                override fun onCountryChanged(country: Country?, isPostalValid: Boolean) {
                    billingErrors.text = null
                    billingErrors.isVisible = false
                }
            }
    }

    private fun populateFieldsFromNewCard() {
        val paymentMethodCreateParams = sheetViewModel.newCard?.paymentMethodCreateParams
        saveCardCheckbox.isChecked = sheetViewModel.newCard?.shouldSavePaymentMethod ?: true
        cardMultilineWidget.populate(paymentMethodCreateParams?.card)
        billingAddressView.populate(paymentMethodCreateParams?.billingDetails?.address)
    }

    private fun onCardError(
        field: AddCardViewModel.Field,
        errorMessage: String?
    ) {
        addCardViewModel.cardErrors[field] = errorMessage

        val error = AddCardViewModel.Field.values()
            .map { addCardViewModel.cardErrors[it] }
            .firstOrNull { !it.isNullOrBlank() }

        cardErrors.text = error
        cardErrors.isVisible = error != null
    }

    private fun setupSaveCardCheckbox(saveCardCheckbox: CheckBox) {
        val merchantDisplayName = sheetViewModel.config?.merchantDisplayName.takeUnless {
            it.isNullOrBlank()
        }
        saveCardCheckbox.text = merchantDisplayName?.let {
            getString(R.string.stripe_paymentsheet_save_this_card_with_merchant_name, it)
        } ?: getString(R.string.stripe_paymentsheet_save_this_card)

        saveCardCheckbox.isVisible = sheetViewModel.customerConfig != null

        saveCardCheckbox.setOnCheckedChangeListener { _, _ ->
            onSaveCardCheckboxChanged()
        }
    }

    private fun onSaveCardCheckboxChanged() {
        val selection = sheetViewModel.selection.value
        if (selection is PaymentSelection.New.Card) {
            val newCardSelection = selection.copy(shouldSavePaymentMethod = shouldSaveCard())
            sheetViewModel.updateSelection(newCardSelection)
            sheetViewModel.newCard = newCardSelection
        }
    }

    private fun shouldSaveCard() = saveCardCheckbox.isShown && saveCardCheckbox.isChecked

    internal class AddCardViewModel : ViewModel() {
        var isCardValid: Boolean = false

        val cardErrors = mutableMapOf<Field, String?>()

        enum class Field {
            Number,
            Date,
            Cvc
        }
    }
}<|MERGE_RESOLUTION|>--- conflicted
+++ resolved
@@ -288,11 +288,7 @@
                     val shouldToggleBillingError =
                         !isPostalValid && !billingAddressView.postalCodeView.text.isNullOrEmpty()
                     billingErrors.text = if (shouldToggleBillingError) {
-<<<<<<< HEAD
-                        if (country == null || country.code.isUS()) {
-=======
                         if (country == null || CountryCode.isUS(country.code)) {
->>>>>>> 7685721f
                             getString(R.string.address_zip_invalid)
                         } else {
                             getString(R.string.address_postal_code_invalid)
