--- conflicted
+++ resolved
@@ -538,7 +538,6 @@
         return Customer.fromString(response.getResponseBody());
     }
 
-<<<<<<< HEAD
     @NonNull
     static Map<String, Object> createVerificationParam(
             @NonNull String verificationId,
@@ -565,7 +564,7 @@
         paramsMap.put("verification", createVerificationParam(verificationId, userOneTimeCode));
 
         StripeResponse response = getStripeResponse(
-                GET,
+                RestMethod.GET,
                 getRetrieveIssuingCardPinUrl(cardId),
                 paramsMap,
                 RequestOptions.builder(ephemeralKeySecret).build());
@@ -592,7 +591,7 @@
         paramsMap.put("pin", newPin);
 
         StripeResponse response = getStripeResponse(
-                POST,
+                RestMethod.POST,
                 getUpdateIssuingCardPinUrl(cardId),
                 paramsMap,
                 RequestOptions.builder(ephemeralKeySecret).build());
@@ -600,21 +599,6 @@
         convertErrorsToExceptionsAndThrowIfNecessary(response);
     }
 
-    @NonNull
-    String createQuery(@Nullable Map<String, Object> params)
-            throws UnsupportedEncodingException, InvalidRequestException {
-        final StringBuilder queryStringBuffer = new StringBuilder();
-        final List<Parameter> flatParams = flattenParams(params);
-
-        for (Parameter flatParam : flatParams) {
-            if (queryStringBuffer.length() > 0) {
-                queryStringBuffer.append("&");
-            }
-            queryStringBuffer.append(urlEncodePair(flatParam.key, flatParam.value));
-        }
-
-        return queryStringBuffer.toString();
-=======
     @VisibleForTesting
     void start3ds2Auth(@NonNull Stripe3DS2AuthParams authParams,
                        @NonNull String publishableKey)
@@ -626,7 +610,6 @@
                 RequestOptions.builder(publishableKey).build()
         );
         convertErrorsToExceptionsAndThrowIfNecessary(response);
->>>>>>> f013ea83
     }
 
     @NonNull
