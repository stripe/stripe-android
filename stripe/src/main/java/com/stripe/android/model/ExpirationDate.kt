package com.stripe.android.model

import com.stripe.android.view.DateUtils

sealed class ExpirationDate {
    internal data class Unvalidated(
        val month: String,
        val year: String
    ) : ExpirationDate() {
        val isMonthValid = runCatching {
            month.toInt() in 1..12
        }.getOrDefault(false)

        constructor(
            month: Int,
            year: Int
        ) : this(
            month = month.toString(),
            year = year.toString()
        )

        fun validate(): Validated? {
            val month = this.month
            val year = this.year

            return runCatching {
                Validated(
                    month.toInt(),
                    DateUtils.convertTwoDigitYearToFour(year.toInt())
                )
            }.getOrNull()
        }

        /**
         * Creates a string value to be entered into an expiration date text field
         * without a divider. For instance, (1, 2020) => "0120". It doesn't matter if
         * the year is two-digit or four. (1, 20) => "0120".
         *
         * Note: A four-digit year will be truncated, so (1, 2720) => "0120". If the year
         * date is 3 digits, the data will be considered invalid and the empty string will be returned.
         * A one-digit date is valid (represents 2001, for instance).
         *
         * @return a length-four string representing the date, or an empty string if input is invalid
         */
        fun getDisplayString(): String {
            // Three-digit years are invalid.
            if (year.length == 3) {
                return ""
            }

            return listOf(
                month.padStart(2, '0'),
                year.takeLast(2).padStart(2, '0')
            ).joinToString(separator = "")
        }

        private val isComplete = (month.length + year.length) == 4

<<<<<<< HEAD
        internal val isIncomplete = !isComplete && ((month.length + year.length) > 0)
=======
        internal val isPartialEntry = !isComplete && ((month.length + year.length) > 0)
>>>>>>> 4d81cf7a

        internal companion object {
            /**
             * Converts raw string input of the format MMYY into a [ExpirationDate.Unvalidated].
             * The month and year fields may be incomplete. This method requires the input string
             * to have allowed characters, but does not validate the value of the string.
             *
             * "123" would result in ExpirationDate.Unvalidated(month = "12", year = "3")
             * "1" would result in ExpirationDate.Unvalidated(month = "1", year = "")
             *
             * @param input up to four characters of user input
             * @return a [ExpirationDate.Unvalidated] with the first two characters as the month and
             * the last two characters as the year.
             */
            fun create(
                input: String
            ): Unvalidated {
                return if (!input.all { it.isDigit() || it.isWhitespace() || it == '/' }) {
                    EMPTY
                } else {
                    input.filter { it.isDigit() }.let {
                        Unvalidated(
                            month = it.take(2),
                            year = it.drop(2)
                        )
                    }
                }
            }

            val EMPTY = Unvalidated("", "")
        }
    }

    data class Validated(
        val month: Int,
        val year: Int
    ) : ExpirationDate()
}<|MERGE_RESOLUTION|>--- conflicted
+++ resolved
@@ -56,11 +56,7 @@
 
         private val isComplete = (month.length + year.length) == 4
 
-<<<<<<< HEAD
-        internal val isIncomplete = !isComplete && ((month.length + year.length) > 0)
-=======
         internal val isPartialEntry = !isComplete && ((month.length + year.length) > 0)
->>>>>>> 4d81cf7a
 
         internal companion object {
             /**
