package com.stripe.android.model

import androidx.annotation.DrawableRes
import com.stripe.android.R
import com.stripe.android.cards.CardNumber
import java.util.regex.Pattern

/**
 * A representation of supported card brands and related data
 */
enum class CardBrand(
    val code: String,
    val displayName: String,
    @DrawableRes val icon: Int,
    @DrawableRes val cvcIcon: Int = R.drawable.stripe_ic_cvc,
    @DrawableRes val errorIcon: Int = R.drawable.stripe_ic_error,

    /**
     * Accepted CVC lengths
     */
    val cvcLength: Set<Int> = setOf(3),

    /**
     * The default max length when the card number is formatted without spaces (e.g. "4242424242424242")
     *
     * Note that [CardBrand.DinersClub]'s max length depends on the BIN (e.g. card number prefix).
     * In the case of a [CardBrand.DinersClub] card, use [getMaxLengthForCardNumber].
     */
    @Deprecated("Will be removed in upcoming major release.")
    val defaultMaxLength: Int = 16,

    /**
     * Based on [Issuer identification number table](http://en.wikipedia.org/wiki/Bank_card_number#Issuer_identification_number_.28IIN.29)
     */
    @Deprecated("Will be removed in upcoming major release.")
    val pattern: Pattern? = null,

    /**
     * Patterns for discrete lengths
     */
    @Deprecated("Will be removed in upcoming major release.")
    private val partialPatterns: Map<Int, Pattern>,

    /**
     * The position of spaces in a formatted card number. For example, "4242424242424242" is
     * formatted to "4242 4242 4242 4242".
     */
    @Deprecated("Will be removed in upcoming major release.")
    val defaultSpacePositions: Set<Int> = setOf(4, 9, 14),

    /**
     * By default, a [CardBrand] does not have variants.
     */
    @Deprecated("Will be removed in upcoming major release.")
    private val variantMaxLength: Map<Pattern, Int> = emptyMap(),

    @Deprecated("Will be removed in upcoming major release.")
    private val variantSpacePositions: Map<Pattern, Set<Int>> = emptyMap()
) {
    AmericanExpress(
        "amex",
        "American Express",
        R.drawable.stripe_ic_amex,
        cvcIcon = R.drawable.stripe_ic_cvc_amex,
        errorIcon = R.drawable.stripe_ic_error_amex,
        cvcLength = setOf(3, 4),
        defaultMaxLength = 15,
        pattern = Pattern.compile("^(34|37)[0-9]*$"),
        partialPatterns = mapOf(
            1 to Pattern.compile("^3$")
        ),
        defaultSpacePositions = setOf(4, 11)
    ),

    Discover(
        "discover",
        "Discover",
        R.drawable.stripe_ic_discover,
        pattern = Pattern.compile("^(60|64|65)[0-9]*$"),
        partialPatterns = mapOf(
            1 to Pattern.compile("^6$")
        ),
    ),

    /**
     * JCB
     *
     * BIN range: 352800 to 358999
     */
    JCB(
        "jcb",
        "JCB",
        R.drawable.stripe_ic_jcb,
        pattern = Pattern.compile("^(352[89]|35[3-8][0-9])[0-9]*$"),
        partialPatterns = mapOf(
            1 to Pattern.compile("^3$"),
            2 to Pattern.compile("^(35)$"),
            3 to Pattern.compile("^(35[2-8])$")
        )
    ),

    /**
     * Diners Club
     *
     * 14-digits: BINs starting with 36
     * 16-digits: BINs starting with 30, 38, 39
     */
    DinersClub(
        "diners",
        "Diners Club",
        R.drawable.stripe_ic_diners,
        defaultMaxLength = 16,
        pattern = Pattern.compile("^(36|30|38|39)[0-9]*$"),
        partialPatterns = mapOf(
            1 to Pattern.compile("^3$")
        ),
        variantMaxLength = mapOf(
            Pattern.compile("^(36)[0-9]*$") to 14
        ),
        variantSpacePositions = mapOf(
            Pattern.compile("^(36)[0-9]*$") to setOf(4, 11)
        )
    ),

    Visa(
        "visa",
        "Visa",
        R.drawable.stripe_ic_visa,
        pattern = Pattern.compile("^(4)[0-9]*$"),
        partialPatterns = mapOf(
            1 to Pattern.compile("^4$")
        ),
    ),

    MasterCard(
        "mastercard",
        "Mastercard",
        R.drawable.stripe_ic_mastercard,
        pattern = Pattern.compile("^(2221|2222|2223|2224|2225|2226|2227|2228|2229|222|223|224|225|226|227|228|229|23|24|25|26|270|271|2720|50|51|52|53|54|55|56|57|58|59|67)[0-9]*$"),
        partialPatterns = mapOf(
            1 to Pattern.compile("^2|5|6$"),
            2 to Pattern.compile("^(22|23|24|25|26|27|50|51|52|53|54|55|56|57|58|59|67)$")
        )
    ),

    UnionPay(
        "unionpay",
        "UnionPay",
        R.drawable.stripe_ic_unionpay,
        pattern = Pattern.compile("^(62|81)[0-9]*$"),
        partialPatterns = mapOf(
            1 to Pattern.compile("^6|8$"),
        )
    ),

    Unknown(
        "unknown",
        "Unknown",
        R.drawable.stripe_ic_unknown,
        cvcLength = setOf(3, 4),
        partialPatterns = emptyMap()
    );

    @Deprecated("Will be removed in upcoming major release.")
    val defaultMaxLengthWithSpaces: Int = defaultMaxLength + defaultSpacePositions.size

    val maxCvcLength: Int
        get() {
            return cvcLength.maxOrNull() ?: CVC_COMMON_LENGTH
        }

    /**
     * Checks to see whether the input number is of the correct length, given the assumed brand of
     * the card. This function does not perform a Luhn check.
     *
     * @param cardNumber the card number with no spaces or dashes
     * @return `true` if the card number is the correct length for the assumed brand
     */
    fun isValidCardNumberLength(cardNumber: String?): Boolean {
        return cardNumber != null && Unknown != this &&
            cardNumber.length == getMaxLengthForCardNumber(cardNumber)
    }

    fun isValidCvc(cvc: String): Boolean {
        return cvcLength.contains(cvc.length)
    }

    fun isMaxCvc(cvcText: String?): Boolean {
        val cvcLength = cvcText?.trim()?.length ?: 0
        return maxCvcLength == cvcLength
    }

    /**
     * If the [CardBrand] has variants, and the [cardNumber] starts with one of the variant
     * prefixes, return the length for that variant. Otherwise, return [defaultMaxLength].
     *
     * Note: currently only [CardBrand.DinersClub] has variants
     */
    @Deprecated("Will be replaced with AccountRange#panLength, which is internal.")
    fun getMaxLengthForCardNumber(cardNumber: String): Int {
        val normalizedCardNumber = CardNumber.Unvalidated(cardNumber).normalized
        return variantMaxLength.entries.firstOrNull { (pattern, _) ->
            pattern.matcher(normalizedCardNumber).matches()
        }?.value ?: defaultMaxLength
    }

    @Deprecated("Will be replaced with AccountRange#panLength, which is internal.")
    fun getMaxLengthWithSpacesForCardNumber(cardNumber: String): Int {
        return getMaxLengthForCardNumber(cardNumber) +
            getSpacePositionsForCardNumber(cardNumber).size
    }

    /**
     * If the [CardBrand] has variants, and the [cardNumber] starts with one of the variant
     * prefixes, return the length for that variant. Otherwise, return [defaultMaxLength].
     *
     * Note: currently only [CardBrand.DinersClub] has variants
     */
    @Deprecated("Will be replaced with CardNumber#getSpacePositions(), which is internal.")
    fun getSpacePositionsForCardNumber(cardNumber: String): Set<Int> {
        val normalizedCardNumber = CardNumber.Unvalidated(cardNumber).normalized
        return variantSpacePositions.entries.firstOrNull { (pattern, _) ->
            pattern.matcher(normalizedCardNumber).matches()
        }?.value ?: defaultSpacePositions
    }

    /**
     * Format a number according to brand requirements.
     *
     * e.g. `"4242424242424242"` will return `"4242 4242 4242 4242"`
     */
    @Deprecated("Will be replaced with CardNumber.Unverified#getFormatted(), which is internal.")
    fun formatNumber(cardNumber: String): String {
        return groupNumber(cardNumber)
            .takeWhile { it != null }
            .joinToString(" ")
    }

    /**
     * Separates a card number according to the brand requirements, including prefixes of card
     * numbers, so that the groups can be easily displayed if the user is typing them in.
     * Note that this does not verify that the card number is valid, or even that it is a number.
     *
     * e.g. `"4242424242424242"` will return `["4242", "4242", "4242", "4242"]`
     *
     * @param cardNumber the raw card number
     *
     * @return an array of strings with the number groups, in order. If the number is not complete,
     * some of the array entries may be `null`.
     */
    @Deprecated("Will be replaced with CardNumber.Unverified#getFormatted(), which is internal.")
    fun groupNumber(cardNumber: String): Array<String?> {
        val spacelessCardNumber = cardNumber.take(getMaxLengthForCardNumber(cardNumber))
        val spacePositions = getSpacePositionsForCardNumber(cardNumber)
        val groups = arrayOfNulls<String?>(spacePositions.size + 1)

        val length = spacelessCardNumber.length
        var lastUsedIndex = 0

        spacePositions
            .toList().sorted().forEachIndexed { idx, spacePosition ->
                val adjustedSpacePosition = spacePosition - idx
                if (length > adjustedSpacePosition) {
                    groups[idx] = spacelessCardNumber.substring(
                        lastUsedIndex,
                        adjustedSpacePosition
                    )
                    lastUsedIndex = adjustedSpacePosition
                }
            }

        // populate any remaining digits in the first index with a null value
        groups
            .indexOfFirst { it == null }
            .takeIf {
                it != -1
            }?.let {
                groups[it] = spacelessCardNumber.substring(lastUsedIndex)
            }

        return groups
    }

    private fun getPatternForLength(cardNumber: String): Pattern? {
        return partialPatterns[cardNumber.length] ?: pattern
    }

    companion object {
        /**
         * @param cardNumber a card number
         * @return the [CardBrand] that matches the [cardNumber]'s prefix, if one is found;
         * otherwise, [CardBrand.Unknown]
         */
        @Deprecated("Card brand matching logic will no longer be public in upcoming major release.")
        fun fromCardNumber(cardNumber: String?): CardBrand {
            if (cardNumber.isNullOrBlank()) {
                return Unknown
            }

            // Only return a card brand if we know exactly which one, if there is more than
            // one possibility return unknown
            return (
<<<<<<< HEAD
                values().filter { cardBrand ->
                    cardBrand.getPatternForLength(cardNumber)?.matcher(cardNumber)?.matches() == true
                }.takeIf {
=======
                getMatchingCards(cardNumber).takeIf {
>>>>>>> 4d81cf7a
                    it.size == 1
                } ?: listOf(Unknown)
                ).first()
        }

        internal fun getCardBrands(cardNumber: String?): List<CardBrand> {
            if (cardNumber.isNullOrBlank()) {
                return listOf(Unknown)
            }

<<<<<<< HEAD
            return values().filter { cardBrand ->
                cardBrand.getPatternForLength(cardNumber)?.matcher(cardNumber)
                    ?.matches() == true
            }.takeIf {
                it.isNotEmpty()
            } ?: listOf(Unknown)
=======
            return getMatchingCards(cardNumber).takeIf {
                it.isNotEmpty()
            } ?: listOf(Unknown)
        }

        private fun getMatchingCards(cardNumber: String) = values().filter { cardBrand ->
            cardBrand.getPatternForLength(cardNumber)?.matcher(cardNumber)
                ?.matches() == true
>>>>>>> 4d81cf7a
        }

        /**
         * @param code a brand code, such as `Visa` or `American Express`.
         * See [PaymentMethod.Card.brand].
         */
        fun fromCode(code: String?): CardBrand {
            return values().firstOrNull { it.code.equals(code, ignoreCase = true) } ?: Unknown
        }

        private const val CVC_COMMON_LENGTH: Int = 3
    }
}<|MERGE_RESOLUTION|>--- conflicted
+++ resolved
@@ -300,13 +300,7 @@
             // Only return a card brand if we know exactly which one, if there is more than
             // one possibility return unknown
             return (
-<<<<<<< HEAD
-                values().filter { cardBrand ->
-                    cardBrand.getPatternForLength(cardNumber)?.matcher(cardNumber)?.matches() == true
-                }.takeIf {
-=======
                 getMatchingCards(cardNumber).takeIf {
->>>>>>> 4d81cf7a
                     it.size == 1
                 } ?: listOf(Unknown)
                 ).first()
@@ -317,14 +311,6 @@
                 return listOf(Unknown)
             }
 
-<<<<<<< HEAD
-            return values().filter { cardBrand ->
-                cardBrand.getPatternForLength(cardNumber)?.matcher(cardNumber)
-                    ?.matches() == true
-            }.takeIf {
-                it.isNotEmpty()
-            } ?: listOf(Unknown)
-=======
             return getMatchingCards(cardNumber).takeIf {
                 it.isNotEmpty()
             } ?: listOf(Unknown)
@@ -333,7 +319,6 @@
         private fun getMatchingCards(cardNumber: String) = values().filter { cardBrand ->
             cardBrand.getPatternForLength(cardNumber)?.matcher(cardNumber)
                 ?.matches() == true
->>>>>>> 4d81cf7a
         }
 
         /**
