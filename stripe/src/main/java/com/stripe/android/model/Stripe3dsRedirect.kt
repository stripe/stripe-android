package com.stripe.android.model

internal data class Stripe3dsRedirect internal constructor(val url: String) {
    internal companion object {
        private const val FIELD_STRIPE_JS = "stripe_js"

        internal fun create(sdkData: StripeIntent.SdkData): Stripe3dsRedirect {
            require(sdkData.data is StripeIntent.Companion.NextActionData.SdkData.`3DS1`) {
                "Expected SdkData with type='three_d_secure_redirect'."
            }

<<<<<<< HEAD
            return Stripe3dsRedirect(sdkData.data.url)
=======
            return when (sdkData.data) {
                is Either.Left -> {
                    val data = sdkData.data.left
                    Stripe3dsRedirect(
                        data[FIELD_STRIPE_JS] as String
                    )
                }
                is Either.Right -> {
                    val data = sdkData.data.right
                    require(data is StripeIntent.NextActionData.SdkData.Use3DS1) {
                        "Expected SdkData with type='three_d_secure_redirect'."
                    }
                    Stripe3dsRedirect(data.url)
                }
            }
>>>>>>> 59d5f7bd
        }
    }
}<|MERGE_RESOLUTION|>--- conflicted
+++ resolved
@@ -2,32 +2,12 @@
 
 internal data class Stripe3dsRedirect internal constructor(val url: String) {
     internal companion object {
-        private const val FIELD_STRIPE_JS = "stripe_js"
-
         internal fun create(sdkData: StripeIntent.SdkData): Stripe3dsRedirect {
-            require(sdkData.data is StripeIntent.Companion.NextActionData.SdkData.`3DS1`) {
+            require(sdkData.data is StripeIntent.NextActionData.SdkData.Use3DS1) {
                 "Expected SdkData with type='three_d_secure_redirect'."
             }
 
-<<<<<<< HEAD
             return Stripe3dsRedirect(sdkData.data.url)
-=======
-            return when (sdkData.data) {
-                is Either.Left -> {
-                    val data = sdkData.data.left
-                    Stripe3dsRedirect(
-                        data[FIELD_STRIPE_JS] as String
-                    )
-                }
-                is Either.Right -> {
-                    val data = sdkData.data.right
-                    require(data is StripeIntent.NextActionData.SdkData.Use3DS1) {
-                        "Expected SdkData with type='three_d_secure_redirect'."
-                    }
-                    Stripe3dsRedirect(data.url)
-                }
-            }
->>>>>>> 59d5f7bd
         }
     }
 }