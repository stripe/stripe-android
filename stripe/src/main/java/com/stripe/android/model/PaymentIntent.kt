--- conflicted
+++ resolved
@@ -160,13 +160,8 @@
         replaceWith = ReplaceWith("nextActionData as? StripeIntent.NextActionData.SdkData"))
     override val stripeSdkData: StripeIntent.SdkData?
         get() = when (nextActionData) {
-<<<<<<< HEAD
-            is StripeIntent.NextActionData.SdkData.`3DS1` -> StripeIntent.SdkData(true, false, nextActionData)
-            is StripeIntent.NextActionData.SdkData.`3DS2` -> StripeIntent.SdkData(false, true, nextActionData)
-=======
             is StripeIntent.NextActionData.SdkData.Use3DS1 -> StripeIntent.SdkData(true, false, nextActionData)
             is StripeIntent.NextActionData.SdkData.Use3DS2 -> StripeIntent.SdkData(false, true, nextActionData)
->>>>>>> 291aec0b
             else -> null
         }
 
