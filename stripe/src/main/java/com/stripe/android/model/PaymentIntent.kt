--- conflicted
+++ resolved
@@ -158,13 +158,8 @@
 
     override val stripeSdkData: StripeIntent.SdkData?
         get() = when (nextActionData) {
-<<<<<<< HEAD
-            is StripeIntent.Companion.NextActionData.SdkData.`3DS1` -> StripeIntent.SdkData(true, false, Either.Right(nextActionData))
-            is StripeIntent.Companion.NextActionData.SdkData.`3DS2` -> StripeIntent.SdkData(false, true, Either.Right(nextActionData))
-=======
-            is NextActionData.SdkData.Use3D1 -> StripeIntent.SdkData(true, false, Either.Right(nextActionData))
-            is NextActionData.SdkData.Use3DS2 -> StripeIntent.SdkData(false, true, Either.Right(nextActionData))
->>>>>>> 7c7f7ef8
+            is StripeIntent.Companion.NextActionData.SdkData.Use3DS1 -> StripeIntent.SdkData(true, false, Either.Right(nextActionData))
+            is StripeIntent.Companion.NextActionData.SdkData.Use3DS2 -> StripeIntent.SdkData(false, true, Either.Right(nextActionData))
             else -> null
         }
 
@@ -335,53 +330,6 @@
         }
     }
 
-<<<<<<< HEAD
-=======
-    internal sealed class NextActionData : StripeModel {
-        @Parcelize
-        internal data class DisplayOxxoDetails(
-            /**
-             * The timestamp after which the OXXO expires.
-             */
-            val expiresAfter: Int = 0,
-
-            /**
-             * The OXXO number.
-             */
-            val number: String? = null
-        ) : NextActionData()
-
-        @Parcelize
-        internal data class RedirectToUrl(
-            val url: Uri,
-            val returnUrl: String?
-        ) : NextActionData()
-
-        internal sealed class SdkData : NextActionData() {
-            @Parcelize
-            internal data class Use3D1(
-                val url: String
-            ) : SdkData()
-
-            @Parcelize
-            internal data class Use3DS2(
-                val source: String,
-                val serverName: String,
-                val transactionId: String,
-                val serverEncryption: DirectoryServerEncryption
-            ) : SdkData() {
-                @Parcelize
-                internal data class DirectoryServerEncryption(
-                    val directoryServerId: String,
-                    val dsCertificateData: String,
-                    val rootCertsData: List<String>,
-                    val keyId: String?
-                ) : Parcelable
-            }
-        }
-    }
-
->>>>>>> 7c7f7ef8
     companion object {
         fun fromJson(jsonObject: JSONObject?): PaymentIntent? {
             return jsonObject?.let {
