package com.stripe.android.model

import android.net.Uri
import com.stripe.android.model.parsers.PaymentIntentJsonParser
import java.util.regex.Pattern
import kotlinx.android.parcel.Parcelize
import kotlinx.android.parcel.RawValue
import org.json.JSONObject

/**
 * A PaymentIntent tracks the process of collecting a payment from your customer.
 *
 * - [Payment Intents Overview](https://stripe.com/docs/payments/payment-intents)
 * - [PaymentIntents API](https://stripe.com/docs/api/payment_intents)
 */
@Parcelize
data class PaymentIntent internal constructor(
    /**
     * Unique identifier for the object.
     */
    override val id: String?,

    /**
     * The list of payment method types (e.g. card) that this [PaymentIntent] is allowed to
     * use.
     */
    override val paymentMethodTypes: List<String>,

    /**
     * Amount intended to be collected by this [PaymentIntent]. A positive integer
     * representing how much to charge in the smallest currency unit (e.g., 100 cents to charge
     * $1.00 or 100 to charge ¥100, a zero-decimal currency). The minimum amount is $0.50 US or
     * equivalent in charge currency. The amount value supports up to eight digits (e.g., a value
     * of 99999999 for a USD charge of $999,999.99).
     */
    val amount: Long?,

    /**
     * Populated when `status` is `canceled`, this is the time at which the [PaymentIntent]
     * was canceled. Measured in seconds since the Unix epoch. If unavailable, will return 0.
     */
    val canceledAt: Long = 0L,

    /**
     * Reason for cancellation of this [PaymentIntent].
     */
    val cancellationReason: CancellationReason? = null,

    /**
     * One of `automatic` (default) or `manual`.
     *
     * When the capture method is `automatic`,
     * Stripe automatically captures funds when the customer authorizes the payment.
     */
    val captureMethod: String?,

    /**
     * The client secret of this [PaymentIntent]. Used for client-side retrieval using a
     * publishable key.
     *
     * The client secret can be used to complete a payment from your frontend.
     * It should not be stored, logged, embedded in URLs, or exposed to anyone other than the
     * customer. Make sure that you have TLS enabled on any page that includes the client
     * secret.
     */
    override val clientSecret: String?,

    /**
     * One of automatic (default) or manual.
     *
     * When [confirmationMethod] is `automatic`, a [PaymentIntent] can be confirmed
     * using a publishable key. After `next_action`s are handled, no additional
     * confirmation is required to complete the payment.
     *
     * When [confirmationMethod] is `manual`, all payment attempts must be made
     * using a secret key. The [PaymentIntent] returns to the
     * [RequiresConfirmation][StripeIntent.Status.RequiresConfirmation]
     * state after handling `next_action`s, and requires your server to initiate each
     * payment attempt with an explicit confirmation.
     */
    val confirmationMethod: String? = null,

    /**
     * Time at which the object was created. Measured in seconds since the Unix epoch.
     */
    override val created: Long,

    /**
     * Three-letter ISO currency code, in lowercase. Must be a supported currency.
     */
    val currency: String?,

    /**
     * An arbitrary string attached to the object. Often useful for displaying to users.
     */
    override val description: String? = null,

    /**
     * Has the value `true` if the object exists in live mode or the value
     * `false` if the object exists in test mode.
     */
    override val isLiveMode: Boolean,

    /**
     * If present, this property tells you what actions you need to take in order for your
     * customer to fulfill a payment using the provided source.
     */
    val nextAction: Map<String, @RawValue Any?>? = null,

    override val paymentMethod: PaymentMethod? = null,

    /**
     * ID of the payment method (a PaymentMethod, Card, BankAccount, or saved Source object)
     * to attach to this [PaymentIntent].
     */
    override val paymentMethodId: String? = null,

    /**
     * Email address that the receipt for the resulting payment will be sent to.
     */
    val receiptEmail: String? = null,

    /**
     * Status of this [PaymentIntent].
     */
    override val status: StripeIntent.Status? = null,

    private val setupFutureUsage: StripeIntent.Usage? = null,

    /**
     * The payment error encountered in the previous [PaymentIntent] confirmation.
     */
    val lastPaymentError: Error? = null,

    /**
     * Shipping information for this [PaymentIntent].
     */
    val shipping: Shipping? = null,

    override val nextActionData: StripeIntent.NextActionData? = null
) : StripeIntent {
    override val nextActionType: StripeIntent.NextActionType?
        get() = when (nextActionData) {
                is StripeIntent.NextActionData.SdkData -> StripeIntent.NextActionType.UseStripeSdk
                is StripeIntent.NextActionData.RedirectToUrl -> StripeIntent.NextActionType.RedirectToUrl
                is StripeIntent.NextActionData.DisplayOxxoDetails -> StripeIntent.NextActionType.DisplayOxxoDetails
                else -> null
            }

    /**
     * The URL you must redirect your customer to in order to authenticate the payment.
     */
    val redirectUrl: Uri?
        get() {
            return redirectData?.url
        }

    override val stripeSdkData: StripeIntent.SdkData?
        get() = when (nextActionData) {
<<<<<<< HEAD
            is StripeIntent.NextActionData.SdkData.`3DS1` -> StripeIntent.SdkData(true, false, nextActionData)
            is StripeIntent.NextActionData.SdkData.`3DS2` -> StripeIntent.SdkData(false, true, nextActionData)
=======
            is StripeIntent.NextActionData.SdkData.Use3DS1 -> StripeIntent.SdkData(true, false, nextActionData)
            is StripeIntent.NextActionData.SdkData.Use3DS2 -> StripeIntent.SdkData(false, true, nextActionData)
>>>>>>> ddff169a
            else -> null
        }

    override val redirectData: StripeIntent.RedirectData?
        get() = when (nextActionData) {
                is StripeIntent.NextActionData.RedirectToUrl ->
                    StripeIntent.RedirectData(nextActionData.url, nextActionData.returnUrl)
                else -> null
            }

    override fun requiresAction(): Boolean {
        return status === StripeIntent.Status.RequiresAction
    }

    override fun requiresConfirmation(): Boolean {
        return status === StripeIntent.Status.RequiresConfirmation
    }

    /**
     * The payment error encountered in the previous [PaymentIntent] confirmation.
     *
     * See [last_payment_error](https://stripe.com/docs/api/payment_intents/object#payment_intent_object-last_payment_error).
     */
    @Parcelize
    data class Error internal constructor(
        /**
         * For card errors, the ID of the failed charge.
         */
        val charge: String?,

        /**
         * For some errors that could be handled programmatically, a short string indicating the
         * [error code](https://stripe.com/docs/error-codes) reported.
         */
        val code: String?,

        /**
         * For card errors resulting from a card issuer decline, a short string indicating the
         * [card issuer’s reason for the decline](https://stripe.com/docs/declines#issuer-declines)
         * if they provide one.
         */
        val declineCode: String?,

        /**
         * A URL to more information about the
         * [error code](https://stripe.com/docs/error-codes) reported.
         */
        val docUrl: String?,

        /**
         * A human-readable message providing more details about the error. For card errors,
         * these messages can be shown to your users.
         */
        val message: String?,

        /**
         * If the error is parameter-specific, the parameter related to the error.
         * For example, you can use this to display a message near the correct form field.
         */
        val param: String?,

        /**
         * The PaymentMethod object for errors returned on a request involving a PaymentMethod.
         */
        val paymentMethod: PaymentMethod?,

        /**
         * The type of error returned.
         */
        val type: Type?
    ) : StripeModel {
        enum class Type(val code: String) {
            ApiConnectionError("api_connection_error"),
            ApiError("api_error"),
            AuthenticationError("authentication_error"),
            CardError("card_error"),
            IdempotencyError("idempotency_error"),
            InvalidRequestError("invalid_request_error"),
            RateLimitError("rate_limit_error");

            internal companion object {
                internal fun fromCode(typeCode: String?): Type? {
                    return values().firstOrNull { it.code == typeCode }
                }
            }
        }
    }

    /**
     * Shipping information for this [PaymentIntent].
     *
     * See [shipping](https://stripe.com/docs/api/payment_intents/object#payment_intent_object-shipping)
     */
    @Parcelize
    data class Shipping(
        /**
         * Shipping address.
         *
         * See [shipping.address](https://stripe.com/docs/api/payment_intents/object#payment_intent_object-shipping-address)
         */
        val address: Address,

        /**
         * The delivery service that shipped a physical product, such as Fedex, UPS, USPS, etc.
         *
         * See [shipping.carrier](https://stripe.com/docs/api/payment_intents/object#payment_intent_object-shipping-carrier)
         */
        val carrier: String? = null,

        /**
         * Recipient name.
         *
         * See [shipping.name](https://stripe.com/docs/api/payment_intents/object#payment_intent_object-shipping-name)
         */
        val name: String? = null,

        /**
         * Recipient phone (including extension).
         *
         * See [shipping.phone](https://stripe.com/docs/api/payment_intents/object#payment_intent_object-shipping-phone)
         */
        val phone: String? = null,

        /**
         * The tracking number for a physical product, obtained from the delivery service.
         * If multiple tracking numbers were generated for this purchase, please separate them
         * with commas.
         *
         * See [shipping.tracking_number](https://stripe.com/docs/api/payment_intents/object#payment_intent_object-shipping-tracking_number)
         */
        val trackingNumber: String? = null
    ) : StripeModel

    internal data class ClientSecret(internal val value: String) {
        internal val paymentIntentId: String =
            value.split("_secret".toRegex())
                .dropLastWhile { it.isEmpty() }.toTypedArray()[0]

        init {
            require(PATTERN.matcher(value).matches()) {
                "Invalid client secret: $value"
            }
        }

        private companion object {
            private val PATTERN = Pattern.compile("^pi_[^_]+_secret_[^_]+$")
        }
    }

    /**
     * Reason for cancellation of this [PaymentIntent], either user-provided (duplicate, fraudulent,
     * requested_by_customer, or abandoned) or generated by Stripe internally (failed_invoice,
     * void_invoice, or automatic).
     */
    enum class CancellationReason(private val code: String) {
        Duplicate("duplicate"),
        Fraudulent("fraudulent"),
        RequestedByCustomer("requested_by_customer"),
        Abandoned("abandoned"),
        FailedInvoice("failed_invoice"),
        VoidInvoice("void_invoice"),
        Automatic("automatic");

        internal companion object {
            internal fun fromCode(code: String?): CancellationReason? {
                return values().firstOrNull { it.code == code }
            }
        }
    }

    companion object {
        fun fromJson(jsonObject: JSONObject?): PaymentIntent? {
            return jsonObject?.let {
                PaymentIntentJsonParser().parse(it)
            }
        }
    }
}<|MERGE_RESOLUTION|>--- conflicted
+++ resolved
@@ -157,13 +157,8 @@
 
     override val stripeSdkData: StripeIntent.SdkData?
         get() = when (nextActionData) {
-<<<<<<< HEAD
-            is StripeIntent.NextActionData.SdkData.`3DS1` -> StripeIntent.SdkData(true, false, nextActionData)
-            is StripeIntent.NextActionData.SdkData.`3DS2` -> StripeIntent.SdkData(false, true, nextActionData)
-=======
             is StripeIntent.NextActionData.SdkData.Use3DS1 -> StripeIntent.SdkData(true, false, nextActionData)
             is StripeIntent.NextActionData.SdkData.Use3DS2 -> StripeIntent.SdkData(false, true, nextActionData)
->>>>>>> ddff169a
             else -> null
         }
 
