--- conflicted
+++ resolved
@@ -147,10 +147,7 @@
      * depends on this property to invoke authentication flows. The shape of the contents is subject
      * to change and is only intended to be used by the Stripe SDK.
      */
-<<<<<<< HEAD
     @Deprecated("use {@link StripeIntent.NextActionData.SdkData}")
-=======
->>>>>>> ddff169a
     data class SdkData internal constructor(
         val is3ds1: Boolean,
         val is3ds2: Boolean,
@@ -199,11 +196,7 @@
 
     sealed class NextActionData : StripeModel {
         @Parcelize
-<<<<<<< HEAD
-        internal data class DisplayOxxoDetails(
-=======
         data class DisplayOxxoDetails(
->>>>>>> ddff169a
             /**
              * The timestamp after which the OXXO expires.
              */
@@ -216,44 +209,26 @@
         ) : NextActionData()
 
         @Parcelize
-<<<<<<< HEAD
-        internal data class RedirectToUrl(
-=======
         data class RedirectToUrl(
->>>>>>> ddff169a
             val url: Uri,
             val returnUrl: String?
         ) : NextActionData()
 
-<<<<<<< HEAD
-        internal sealed class SdkData : NextActionData() {
-            @Parcelize
-            internal data class `3DS1`(
-=======
         sealed class SdkData : NextActionData() {
             @Parcelize
             data class Use3DS1(
->>>>>>> ddff169a
                 val url: String
             ) : SdkData()
 
             @Parcelize
-<<<<<<< HEAD
-            internal data class `3DS2`(
-=======
             data class Use3DS2(
->>>>>>> ddff169a
                 val source: String,
                 val serverName: String,
                 val transactionId: String,
                 val serverEncryption: DirectoryServerEncryption
             ) : SdkData() {
                 @Parcelize
-<<<<<<< HEAD
-                internal data class DirectoryServerEncryption(
-=======
                 data class DirectoryServerEncryption(
->>>>>>> ddff169a
                     val directoryServerId: String,
                     val dsCertificateData: String,
                     val rootCertsData: List<String>,
