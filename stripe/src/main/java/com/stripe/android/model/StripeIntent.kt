package com.stripe.android.model

import android.net.Uri
import android.os.Parcelable
import kotlinx.android.parcel.Parcelize

/**
 * An interface for methods available in [PaymentIntent] and [SetupIntent]
 */
interface StripeIntent : StripeModel {
    /**
     * Unique identifier for the object.
     */
    val id: String?

    /**
     * Time at which the object was created. Measured in seconds since the Unix epoch.
     */
    val created: Long

    /**
     * An arbitrary string attached to the object. Often useful for displaying to users.
     */
    val description: String?

    /**
     * Has the value true if the object exists in live mode or the value false if the object exists
     * in test mode.
     */
    val isLiveMode: Boolean

    /**
     * The expanded [PaymentMethod] represented by [paymentMethodId].
     */
    val paymentMethod: PaymentMethod?

    val paymentMethodId: String?

    /**
     * The list of payment method types (e.g. card) that this PaymentIntent is allowed to use.
     */
    val paymentMethodTypes: List<String>

    val nextActionType: NextActionType?

    /**
     * @deprecated use {@link #nextActionData} instead
     *
     * Contains instructions for authenticating by redirecting your customer to another page
     * or application.
     */
<<<<<<< HEAD
    @Deprecated("use {@link #nextActionData}")
=======
    @Deprecated("use {@link #nextActionData}",
        replaceWith = ReplaceWith("nextActionData as? StripeIntent.NextActionData.RedirectToUrl"))
>>>>>>> 9f8ef6c7
    val redirectData: RedirectData?

    val clientSecret: String?

    /**
     * @deprecated use {@link #nextActionData} instead
     *
     * When confirming a PaymentIntent with the Stripe SDK, the Stripe SDK depends on this property
     * to invoke authentication flows. The shape of the contents is subject to change and is only
     * intended to be used by the Stripe SDK.
     */
<<<<<<< HEAD
    @Deprecated("use {@link #nextActionData}")
=======
    @Deprecated("use {@link #nextActionData}",
        replaceWith = ReplaceWith("nextActionData as? StripeIntent.NextActionData.SdkData"))
>>>>>>> 9f8ef6c7
    val stripeSdkData: SdkData?

    val status: Status?

    val nextActionData: NextActionData?

    fun requiresAction(): Boolean

    fun requiresConfirmation(): Boolean

    /**
     * Type of the next action to perform.
     */
    enum class NextActionType(val code: String) {
        RedirectToUrl("redirect_to_url"),
        UseStripeSdk("use_stripe_sdk"),
        DisplayOxxoDetails("display_oxxo_details");

        override fun toString(): String {
            return code
        }

        internal companion object {
            internal fun fromCode(code: String?): NextActionType? {
                return values().firstOrNull { it.code == code }
            }
        }
    }

    /**
     * - [The Intent State Machine - Intent statuses](https://stripe.com/docs/payments/intents#intent-statuses)
     * - [PaymentIntent.status API reference](https://stripe.com/docs/api/payment_intents/object#payment_intent_object-status)
     * - [SetupIntent.status API reference](https://stripe.com/docs/api/setup_intents/object#setup_intent_object-status)
     */
    enum class Status(val code: String) {
        Canceled("canceled"),
        Processing("processing"),
        RequiresAction("requires_action"),
        RequiresConfirmation("requires_confirmation"),
        RequiresPaymentMethod("requires_payment_method"),
        Succeeded("succeeded"),

        // only applies to Payment Intents
        RequiresCapture("requires_capture");

        override fun toString(): String {
            return code
        }

        internal companion object {
            internal fun fromCode(code: String?): Status? {
                return values().firstOrNull { it.code == code }
            }
        }
    }

    /**
     * See [setup_intent.usage](https://stripe.com/docs/api/setup_intents/object#setup_intent_object-usage) and
     * [Reusing Cards](https://stripe.com/docs/payments/cards/reusing-cards).
     */
    enum class Usage(val code: String) {
        /**
         * Use on_session if you intend to only reuse the payment method when your customer is
         * present in your checkout flow.
         */
        OnSession("on_session"),

        /**
         * Use off_session if your customer may or may not be in your checkout flow.
         */
        OffSession("off_session"),

        OneTime("one_time");

        override fun toString(): String {
            return code
        }

        internal companion object {
            internal fun fromCode(code: String?): Usage? {
                return values().firstOrNull { it.code == code }
            }
        }
    }

    /**
     * @deprecated use {@link StripeIntent.NextActionData.SdkData} instead
     *
     * When confirming a [PaymentIntent] or [SetupIntent] with the Stripe SDK, the Stripe SDK
     * depends on this property to invoke authentication flows. The shape of the contents is subject
     * to change and is only intended to be used by the Stripe SDK.
     */
<<<<<<< HEAD
    @Deprecated("use {@link StripeIntent.NextActionData.SdkData}")
    data class SdkData internal constructor(
        val is3ds1: Boolean,
        val is3ds2: Boolean
=======
    @Deprecated("use [StripeIntent.NextActionData.SdkData]")
    data class SdkData internal constructor(
        val is3ds1: Boolean,
        val is3ds2: Boolean,
        internal val data: NextActionData.SdkData
>>>>>>> 9f8ef6c7
    )

    /**
     * @deprecated use {@link StripeIntent.NextActionData.RedirectToUrl} instead
     *
     * Contains instructions for authenticating by redirecting your customer to another
     * page or application.
     */
    @Deprecated("use {@link StripeIntent.NextActionData.RedirectToUrl}")
    @Parcelize
    data class RedirectData internal constructor(
        /**
         * The URL you must redirect your customer to in order to authenticate.
         */
        val url: Uri,

        /**
         * If the customer does not exit their browser while authenticating, they will be redirected
         * to this specified URL after completion.
         */
        val returnUrl: String?
    ) : Parcelable {
        internal companion object {
            internal const val FIELD_URL = "url"
            internal const val FIELD_RETURN_URL = "return_url"

            @JvmSynthetic
            internal fun create(redirectToUrlHash: Map<*, *>): RedirectData? {
                val urlObj = redirectToUrlHash[FIELD_URL]
                val returnUrlObj = redirectToUrlHash[FIELD_RETURN_URL]
                val url = if (urlObj is String) {
                    urlObj.toString()
                } else {
                    null
                }
                val returnUrl = if (returnUrlObj is String) {
                    returnUrlObj.toString()
                } else {
                    null
                }
                return url?.let { RedirectData(Uri.parse(it), returnUrl) }
            }
        }
    }

    sealed class NextActionData : StripeModel {
        @Parcelize
<<<<<<< HEAD
        internal data class DisplayOxxoDetails(
=======
        data class DisplayOxxoDetails(
>>>>>>> 9f8ef6c7
            /**
             * The timestamp after which the OXXO expires.
             */
            val expiresAfter: Int = 0,

            /**
             * The OXXO number.
             */
            val number: String? = null
        ) : NextActionData()

<<<<<<< HEAD
        @Parcelize
        internal data class RedirectToUrl(
            val url: Uri,
            val returnUrl: String?
        ) : NextActionData()

        internal sealed class SdkData : NextActionData() {
            @Parcelize
            internal data class `3DS1`(
=======
        /**
         * Contains instructions for authenticating by redirecting your customer to another
         * page or application.
         */
        @Parcelize
        data class RedirectToUrl(
            /**
             * The URL you must redirect your customer to in order to authenticate.
             */
            val url: Uri,
            /**
             * If the customer does not exit their browser while authenticating, they will be redirected
             * to this specified URL after completion.
             */
            val returnUrl: String?
        ) : NextActionData()

        /**
         * When confirming a [PaymentIntent] or [SetupIntent] with the Stripe SDK, the Stripe SDK
         * depends on this property to invoke authentication flows. The shape of the contents is subject
         * to change and is only intended to be used by the Stripe SDK.
         */
        sealed class SdkData : NextActionData() {
            @Parcelize
            data class Use3DS1(
>>>>>>> 9f8ef6c7
                val url: String
            ) : SdkData()

            @Parcelize
<<<<<<< HEAD
            internal data class `3DS2`(
=======
            data class Use3DS2(
>>>>>>> 9f8ef6c7
                val source: String,
                val serverName: String,
                val transactionId: String,
                val serverEncryption: DirectoryServerEncryption
            ) : SdkData() {
                @Parcelize
<<<<<<< HEAD
                internal data class DirectoryServerEncryption(
=======
                data class DirectoryServerEncryption(
>>>>>>> 9f8ef6c7
                    val directoryServerId: String,
                    val dsCertificateData: String,
                    val rootCertsData: List<String>,
                    val keyId: String?
                ) : Parcelable
            }
        }
    }
}<|MERGE_RESOLUTION|>--- conflicted
+++ resolved
@@ -49,12 +49,8 @@
      * Contains instructions for authenticating by redirecting your customer to another page
      * or application.
      */
-<<<<<<< HEAD
-    @Deprecated("use {@link #nextActionData}")
-=======
     @Deprecated("use {@link #nextActionData}",
         replaceWith = ReplaceWith("nextActionData as? StripeIntent.NextActionData.RedirectToUrl"))
->>>>>>> 9f8ef6c7
     val redirectData: RedirectData?
 
     val clientSecret: String?
@@ -66,12 +62,8 @@
      * to invoke authentication flows. The shape of the contents is subject to change and is only
      * intended to be used by the Stripe SDK.
      */
-<<<<<<< HEAD
-    @Deprecated("use {@link #nextActionData}")
-=======
     @Deprecated("use {@link #nextActionData}",
         replaceWith = ReplaceWith("nextActionData as? StripeIntent.NextActionData.SdkData"))
->>>>>>> 9f8ef6c7
     val stripeSdkData: SdkData?
 
     val status: Status?
@@ -164,18 +156,10 @@
      * depends on this property to invoke authentication flows. The shape of the contents is subject
      * to change and is only intended to be used by the Stripe SDK.
      */
-<<<<<<< HEAD
-    @Deprecated("use {@link StripeIntent.NextActionData.SdkData}")
+    @Deprecated("use [StripeIntent.NextActionData.SdkData]")
     data class SdkData internal constructor(
         val is3ds1: Boolean,
         val is3ds2: Boolean
-=======
-    @Deprecated("use [StripeIntent.NextActionData.SdkData]")
-    data class SdkData internal constructor(
-        val is3ds1: Boolean,
-        val is3ds2: Boolean,
-        internal val data: NextActionData.SdkData
->>>>>>> 9f8ef6c7
     )
 
     /**
@@ -223,11 +207,7 @@
 
     sealed class NextActionData : StripeModel {
         @Parcelize
-<<<<<<< HEAD
-        internal data class DisplayOxxoDetails(
-=======
         data class DisplayOxxoDetails(
->>>>>>> 9f8ef6c7
             /**
              * The timestamp after which the OXXO expires.
              */
@@ -239,17 +219,6 @@
             val number: String? = null
         ) : NextActionData()
 
-<<<<<<< HEAD
-        @Parcelize
-        internal data class RedirectToUrl(
-            val url: Uri,
-            val returnUrl: String?
-        ) : NextActionData()
-
-        internal sealed class SdkData : NextActionData() {
-            @Parcelize
-            internal data class `3DS1`(
-=======
         /**
          * Contains instructions for authenticating by redirecting your customer to another
          * page or application.
@@ -275,27 +244,18 @@
         sealed class SdkData : NextActionData() {
             @Parcelize
             data class Use3DS1(
->>>>>>> 9f8ef6c7
                 val url: String
             ) : SdkData()
 
             @Parcelize
-<<<<<<< HEAD
-            internal data class `3DS2`(
-=======
             data class Use3DS2(
->>>>>>> 9f8ef6c7
                 val source: String,
                 val serverName: String,
                 val transactionId: String,
                 val serverEncryption: DirectoryServerEncryption
             ) : SdkData() {
                 @Parcelize
-<<<<<<< HEAD
-                internal data class DirectoryServerEncryption(
-=======
                 data class DirectoryServerEncryption(
->>>>>>> 9f8ef6c7
                     val directoryServerId: String,
                     val dsCertificateData: String,
                     val rootCertsData: List<String>,
