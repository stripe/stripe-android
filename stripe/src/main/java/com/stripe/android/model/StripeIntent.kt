package com.stripe.android.model

import android.net.Uri
import android.os.Parcelable
import com.stripe.android.utils.Either
import kotlinx.android.parcel.Parcelize

/**
 * An interface for methods available in [PaymentIntent] and [SetupIntent]
 */
interface StripeIntent : StripeModel {
    /**
     * Unique identifier for the object.
     */
    val id: String?

    /**
     * Time at which the object was created. Measured in seconds since the Unix epoch.
     */
    val created: Long

    /**
     * An arbitrary string attached to the object. Often useful for displaying to users.
     */
    val description: String?

    /**
     * Has the value true if the object exists in live mode or the value false if the object exists
     * in test mode.
     */
    val isLiveMode: Boolean

    /**
     * The expanded [PaymentMethod] represented by [paymentMethodId].
     */
    val paymentMethod: PaymentMethod?

    val paymentMethodId: String?

    /**
     * The list of payment method types (e.g. card) that this PaymentIntent is allowed to use.
     */
    val paymentMethodTypes: List<String>

    val nextActionType: NextActionType?

    /**
     * Contains instructions for authenticating by redirecting your customer to another page
     * or application.
     */
    val redirectData: RedirectData?

    val clientSecret: String?

    /**
     * When confirming a PaymentIntent with the Stripe SDK, the Stripe SDK depends on this property
     * to invoke authentication flows. The shape of the contents is subject to change and is only
     * intended to be used by the Stripe SDK.
     */
    val stripeSdkData: SdkData?

    val status: Status?

    fun requiresAction(): Boolean

    fun requiresConfirmation(): Boolean

    /**
     * Type of the next action to perform.
     */
    enum class NextActionType(val code: String) {
        RedirectToUrl("redirect_to_url"),
        UseStripeSdk("use_stripe_sdk"),
        DisplayOxxoDetails("display_oxxo_details");

        override fun toString(): String {
            return code
        }

        internal companion object {
            internal fun fromCode(code: String?): NextActionType? {
                return values().firstOrNull { it.code == code }
            }
        }
    }

    /**
     * - [The Intent State Machine - Intent statuses](https://stripe.com/docs/payments/intents#intent-statuses)
     * - [PaymentIntent.status API reference](https://stripe.com/docs/api/payment_intents/object#payment_intent_object-status)
     * - [SetupIntent.status API reference](https://stripe.com/docs/api/setup_intents/object#setup_intent_object-status)
     */
    enum class Status(val code: String) {
        Canceled("canceled"),
        Processing("processing"),
        RequiresAction("requires_action"),
        RequiresConfirmation("requires_confirmation"),
        RequiresPaymentMethod("requires_payment_method"),
        Succeeded("succeeded"),

        // only applies to Payment Intents
        RequiresCapture("requires_capture");

        override fun toString(): String {
            return code
        }

        internal companion object {
            internal fun fromCode(code: String?): Status? {
                return values().firstOrNull { it.code == code }
            }
        }
    }

    /**
     * See [setup_intent.usage](https://stripe.com/docs/api/setup_intents/object#setup_intent_object-usage) and
     * [Reusing Cards](https://stripe.com/docs/payments/cards/reusing-cards).
     */
    enum class Usage(val code: String) {
        /**
         * Use on_session if you intend to only reuse the payment method when your customer is
         * present in your checkout flow.
         */
        OnSession("on_session"),

        /**
         * Use off_session if your customer may or may not be in your checkout flow.
         */
        OffSession("off_session"),

        OneTime("one_time");

        override fun toString(): String {
            return code
        }

        internal companion object {
            internal fun fromCode(code: String?): Usage? {
                return values().firstOrNull { it.code == code }
            }
        }
    }

    /**
     * When confirming a [PaymentIntent] or [SetupIntent] with the Stripe SDK, the Stripe SDK
     * depends on this property to invoke authentication flows. The shape of the contents is subject
     * to change and is only intended to be used by the Stripe SDK.
     */
    data class SdkData internal constructor(
        val is3ds1: Boolean,
        val is3ds2: Boolean,
        internal val data: Either<Map<String, *>, NextActionData.SdkData>
<<<<<<< HEAD
    )
=======
    ) {

        internal companion object {
            internal fun fromMap(data: Map<String, *>): SdkData {
                val type: String = data[FIELD_TYPE] as String
                val is3ds2: Boolean = TYPE_3DS2 == type
                val is3ds1: Boolean = TYPE_3DS1 == type

                return SdkData(is3ds1, is3ds2, Either.Left(data))
            }

            private const val FIELD_TYPE = "type"

            private const val TYPE_3DS2 = "stripe_3ds2_fingerprint"
            private const val TYPE_3DS1 = "three_d_secure_redirect"
        }
    }
>>>>>>> 943ff3b0

    /**
     * Contains instructions for authenticating by redirecting your customer to another
     * page or application.
     */
    @Parcelize
    data class RedirectData internal constructor(
        /**
         * The URL you must redirect your customer to in order to authenticate.
         */
        val url: Uri,

        /**
         * If the customer does not exit their browser while authenticating, they will be redirected
         * to this specified URL after completion.
         */
        val returnUrl: String?
    ) : Parcelable {
        internal companion object {
            internal const val FIELD_URL = "url"
            internal const val FIELD_RETURN_URL = "return_url"

            @JvmSynthetic
            internal fun create(redirectToUrlHash: Map<*, *>): RedirectData? {
                val urlObj = redirectToUrlHash[FIELD_URL]
                val returnUrlObj = redirectToUrlHash[FIELD_RETURN_URL]
                val url = if (urlObj is String) {
                    urlObj.toString()
                } else {
                    null
                }
                val returnUrl = if (returnUrlObj is String) {
                    returnUrlObj.toString()
                } else {
                    null
                }
                return url?.let { RedirectData(Uri.parse(it), returnUrl) }
            }
        }
    }

    sealed class NextActionData : StripeModel {
        @Parcelize
        data class DisplayOxxoDetails(
            /**
             * The timestamp after which the OXXO expires.
             */
            val expiresAfter: Int = 0,

            /**
             * The OXXO number.
             */
            val number: String? = null
        ) : NextActionData()

        @Parcelize
        data class RedirectToUrl(
            val url: Uri,
            val returnUrl: String?
        ) : NextActionData()

        sealed class SdkData : NextActionData() {
            @Parcelize
            data class Use3DS1(
                val url: String
            ) : SdkData()

            @Parcelize
            data class Use3DS2(
                val source: String,
                val serverName: String,
                val transactionId: String,
                val serverEncryption: DirectoryServerEncryption
            ) : SdkData() {
                @Parcelize
                data class DirectoryServerEncryption(
                    val directoryServerId: String,
                    val dsCertificateData: String,
                    val rootCertsData: List<String>,
                    val keyId: String?
                ) : Parcelable
            }
        }
    }
}<|MERGE_RESOLUTION|>--- conflicted
+++ resolved
@@ -149,9 +149,6 @@
         val is3ds1: Boolean,
         val is3ds2: Boolean,
         internal val data: Either<Map<String, *>, NextActionData.SdkData>
-<<<<<<< HEAD
-    )
-=======
     ) {
 
         internal companion object {
@@ -169,7 +166,6 @@
             private const val TYPE_3DS1 = "three_d_secure_redirect"
         }
     }
->>>>>>> 943ff3b0
 
     /**
      * Contains instructions for authenticating by redirecting your customer to another
