--- conflicted
+++ resolved
@@ -167,11 +167,7 @@
         ) : NextActionData()
 
         @Parcelize
-<<<<<<< HEAD
-        data class AlipayRedirect constructor(
-=======
         internal data class AlipayRedirect constructor(
->>>>>>> 2fd4220a
             val data: String,
             val authCompleteUrl: String?,
             val webViewUrl: Uri,
