--- conflicted
+++ resolved
@@ -99,13 +99,8 @@
                     )
                 }
                 is Either.Right -> {
-<<<<<<< HEAD
                     val (data: StripeIntent.Companion.NextActionData.SdkData) = sdkData.data
-                    require(data is StripeIntent.Companion.NextActionData.SdkData.`3DS2`) {
-=======
-                    val (data: PaymentIntent.NextActionData.SdkData) = sdkData.data
-                    require(data is PaymentIntent.NextActionData.SdkData.Use3DS2) {
->>>>>>> 7c7f7ef8
+                    require(data is StripeIntent.Companion.NextActionData.SdkData.Use3DS2) {
                         "Expected SdkData with type='stripe_3ds2_fingerprint'."
                     }
                     return Stripe3ds2Fingerprint(
