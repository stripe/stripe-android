package com.stripe.android.model

import androidx.annotation.VisibleForTesting
import java.io.ByteArrayInputStream
import java.security.PublicKey
import java.security.cert.CertificateException
import java.security.cert.CertificateFactory
import java.security.cert.X509Certificate

internal class Stripe3ds2Fingerprint private constructor(
    val source: String,
    val directoryServer: DirectoryServer,
    val serverTransactionId: String,
    val directoryServerEncryption: DirectoryServerEncryption
) {
    class DirectoryServerEncryption @VisibleForTesting
    @Throws(CertificateException::class)
    internal constructor(
        val directoryServerId: String,
        dsCertificateData: String,
        rootCertsData: List<String>,
        val keyId: String?
    ) {
        val directoryServerPublicKey: PublicKey = generateCertificate(dsCertificateData).publicKey
        val rootCerts: List<X509Certificate> = generateCertificates(rootCertsData)

        @Throws(CertificateException::class)
        private fun generateCertificates(certificatesData: List<String>): List<X509Certificate> {
            return certificatesData.map { generateCertificate(it) }
        }

        @Throws(CertificateException::class)
        private fun generateCertificate(certificateData: String): X509Certificate {
            val certificate = CertificateFactory.getInstance("X.509")
                .generateCertificate(ByteArrayInputStream(certificateData.toByteArray()))
            return certificate as X509Certificate
        }

        internal companion object {
            private const val FIELD_DIRECTORY_SERVER_ID = "directory_server_id"
            private const val FIELD_CERTIFICATE = "certificate"
            private const val FIELD_KEY_ID = "key_id"
            private const val FIELD_ROOT_CAS = "root_certificate_authorities"

            @JvmSynthetic
            @Throws(CertificateException::class)
            internal fun create(data: Map<String, *>): DirectoryServerEncryption {
                val rootCertData: List<String> = if (data.containsKey(FIELD_ROOT_CAS)) {
                    data[FIELD_ROOT_CAS] as List<String>
                } else {
                    emptyList()
                }
                return DirectoryServerEncryption(
                    data[FIELD_DIRECTORY_SERVER_ID] as String,
                    data[FIELD_CERTIFICATE] as String,
                    rootCertData,
                    data[FIELD_KEY_ID] as String?
                )
            }
        }
    }

    internal enum class DirectoryServer constructor(val networkName: String, val id: String) {
        Visa("visa", "A000000003"),
        Mastercard("mastercard", "A000000004"),
        Amex("american_express", "A000000025");

        internal companion object {
            @JvmSynthetic
            internal fun lookup(networkName: String): DirectoryServer {
                return values().find { it.networkName == networkName }
                    ?: error("Invalid directory server networkName: '$networkName'")
            }
        }
    }

    internal companion object {

        @JvmSynthetic
        @Throws(CertificateException::class)
        internal fun create(sdkData: StripeIntent.SdkData): Stripe3ds2Fingerprint {
<<<<<<< HEAD
            require(sdkData.data is StripeIntent.NextActionData.SdkData.`3DS2`) {
=======
            require(sdkData.data is StripeIntent.NextActionData.SdkData.Use3DS2) {
>>>>>>> d8496ad0
                "Expected SdkData with type='stripe_3ds2_fingerprint'."
            }

            return Stripe3ds2Fingerprint(
                sdkData.data.source,
                DirectoryServer.lookup(sdkData.data.serverName),
                sdkData.data.transactionId,
                DirectoryServerEncryption(
                    sdkData.data.serverEncryption.directoryServerId,
                    sdkData.data.serverEncryption.dsCertificateData,
                    sdkData.data.serverEncryption.rootCertsData,
                    sdkData.data.serverEncryption.keyId
                )
            )
        }
    }
}<|MERGE_RESOLUTION|>--- conflicted
+++ resolved
@@ -79,11 +79,7 @@
         @JvmSynthetic
         @Throws(CertificateException::class)
         internal fun create(sdkData: StripeIntent.SdkData): Stripe3ds2Fingerprint {
-<<<<<<< HEAD
-            require(sdkData.data is StripeIntent.NextActionData.SdkData.`3DS2`) {
-=======
             require(sdkData.data is StripeIntent.NextActionData.SdkData.Use3DS2) {
->>>>>>> d8496ad0
                 "Expected SdkData with type='stripe_3ds2_fingerprint'."
             }
 
