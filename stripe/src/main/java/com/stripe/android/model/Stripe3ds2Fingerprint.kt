package com.stripe.android.model

import androidx.annotation.VisibleForTesting
import java.io.ByteArrayInputStream
import java.security.PublicKey
import java.security.cert.CertificateException
import java.security.cert.CertificateFactory
import java.security.cert.X509Certificate

internal class Stripe3ds2Fingerprint private constructor(
    val source: String,
    val directoryServer: DirectoryServer,
    val serverTransactionId: String,
    val directoryServerEncryption: DirectoryServerEncryption
) {
    class DirectoryServerEncryption @VisibleForTesting
    @Throws(CertificateException::class)
    internal constructor(
        val directoryServerId: String,
        dsCertificateData: String,
        rootCertsData: List<String>,
        val keyId: String?
    ) {
        val directoryServerPublicKey: PublicKey = generateCertificate(dsCertificateData).publicKey
        val rootCerts: List<X509Certificate> = generateCertificates(rootCertsData)

        @Throws(CertificateException::class)
        private fun generateCertificates(certificatesData: List<String>): List<X509Certificate> {
            return certificatesData.map { generateCertificate(it) }
        }

        @Throws(CertificateException::class)
        private fun generateCertificate(certificateData: String): X509Certificate {
            val certificate = CertificateFactory.getInstance("X.509")
                .generateCertificate(ByteArrayInputStream(certificateData.toByteArray()))
            return certificate as X509Certificate
        }

        internal companion object {
            private const val FIELD_DIRECTORY_SERVER_ID = "directory_server_id"
            private const val FIELD_CERTIFICATE = "certificate"
            private const val FIELD_KEY_ID = "key_id"
            private const val FIELD_ROOT_CAS = "root_certificate_authorities"

            @JvmSynthetic
            @Throws(CertificateException::class)
            internal fun create(data: Map<String, *>): DirectoryServerEncryption {
                val rootCertData: List<String> = if (data.containsKey(FIELD_ROOT_CAS)) {
                    data[FIELD_ROOT_CAS] as List<String>
                } else {
                    emptyList()
                }
                return DirectoryServerEncryption(
                    data[FIELD_DIRECTORY_SERVER_ID] as String,
                    data[FIELD_CERTIFICATE] as String,
                    rootCertData,
                    data[FIELD_KEY_ID] as String?
                )
            }
        }
    }

    internal enum class DirectoryServer constructor(val networkName: String, val id: String) {
        Visa("visa", "A000000003"),
        Mastercard("mastercard", "A000000004"),
        Amex("american_express", "A000000025");

        internal companion object {
            @JvmSynthetic
            internal fun lookup(networkName: String): DirectoryServer {
                return values().find { it.networkName == networkName }
                    ?: error("Invalid directory server networkName: '$networkName'")
            }
        }
    }

    internal companion object {

        @JvmSynthetic
        @Throws(CertificateException::class)
        internal fun create(sdkData: StripeIntent.SdkData): Stripe3ds2Fingerprint {
<<<<<<< HEAD
            require(sdkData.data is StripeIntent.Companion.NextActionData.SdkData.`3DS2`) {
                "Expected SdkData with type='stripe_3ds2_fingerprint'."
=======
            require(sdkData.is3ds2) { "Expected SdkData with type='stripe_3ds2_fingerprint'." }

            when (sdkData.data) {
                is Either.Left -> {
                    val data = sdkData.data.left
                    return Stripe3ds2Fingerprint(
                        (data[FIELD_THREE_D_SECURE_2_SOURCE] as String),
                        DirectoryServer.lookup((data[FIELD_DIRECTORY_SERVER_NAME] as String)),
                        (data[FIELD_SERVER_TRANSACTION_ID] as String),
                        DirectoryServerEncryption.create(
                            (data[FIELD_DIRECTORY_SERVER_ENCRYPTION] as Map<String, *>)
                        )
                    )
                }
                is Either.Right -> {
                    val data = sdkData.data.right
                    require(data is StripeIntent.NextActionData.SdkData.Use3DS2) {
                        "Expected SdkData with type='stripe_3ds2_fingerprint'."
                    }
                    return Stripe3ds2Fingerprint(
                        data.source,
                        DirectoryServer.lookup(data.serverName),
                        data.transactionId,
                        DirectoryServerEncryption(
                            data.serverEncryption.directoryServerId,
                            data.serverEncryption.dsCertificateData,
                            data.serverEncryption.rootCertsData,
                            data.serverEncryption.keyId
                        )
                    )
                }
>>>>>>> 59d5f7bd
            }

            return Stripe3ds2Fingerprint(
                sdkData.data.source,
                DirectoryServer.lookup(sdkData.data.serverName),
                sdkData.data.transactionId,
                DirectoryServerEncryption(
                    sdkData.data.serverEncryption.directoryServerId,
                    sdkData.data.serverEncryption.dsCertificateData,
                    sdkData.data.serverEncryption.rootCertsData,
                    sdkData.data.serverEncryption.keyId
                )
            )
        }
    }
}<|MERGE_RESOLUTION|>--- conflicted
+++ resolved
@@ -79,42 +79,8 @@
         @JvmSynthetic
         @Throws(CertificateException::class)
         internal fun create(sdkData: StripeIntent.SdkData): Stripe3ds2Fingerprint {
-<<<<<<< HEAD
-            require(sdkData.data is StripeIntent.Companion.NextActionData.SdkData.`3DS2`) {
+            require(sdkData.data is StripeIntent.NextActionData.SdkData.Use3DS2) {
                 "Expected SdkData with type='stripe_3ds2_fingerprint'."
-=======
-            require(sdkData.is3ds2) { "Expected SdkData with type='stripe_3ds2_fingerprint'." }
-
-            when (sdkData.data) {
-                is Either.Left -> {
-                    val data = sdkData.data.left
-                    return Stripe3ds2Fingerprint(
-                        (data[FIELD_THREE_D_SECURE_2_SOURCE] as String),
-                        DirectoryServer.lookup((data[FIELD_DIRECTORY_SERVER_NAME] as String)),
-                        (data[FIELD_SERVER_TRANSACTION_ID] as String),
-                        DirectoryServerEncryption.create(
-                            (data[FIELD_DIRECTORY_SERVER_ENCRYPTION] as Map<String, *>)
-                        )
-                    )
-                }
-                is Either.Right -> {
-                    val data = sdkData.data.right
-                    require(data is StripeIntent.NextActionData.SdkData.Use3DS2) {
-                        "Expected SdkData with type='stripe_3ds2_fingerprint'."
-                    }
-                    return Stripe3ds2Fingerprint(
-                        data.source,
-                        DirectoryServer.lookup(data.serverName),
-                        data.transactionId,
-                        DirectoryServerEncryption(
-                            data.serverEncryption.directoryServerId,
-                            data.serverEncryption.dsCertificateData,
-                            data.serverEncryption.rootCertsData,
-                            data.serverEncryption.keyId
-                        )
-                    )
-                }
->>>>>>> 59d5f7bd
             }
 
             return Stripe3ds2Fingerprint(
