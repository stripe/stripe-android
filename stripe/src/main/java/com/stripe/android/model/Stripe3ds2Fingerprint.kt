package com.stripe.android.model

import androidx.annotation.VisibleForTesting
import com.stripe.android.utils.Either
import java.io.ByteArrayInputStream
import java.security.PublicKey
import java.security.cert.CertificateException
import java.security.cert.CertificateFactory
import java.security.cert.X509Certificate

internal class Stripe3ds2Fingerprint private constructor(
    val source: String,
    val directoryServer: DirectoryServer,
    val serverTransactionId: String,
    val directoryServerEncryption: DirectoryServerEncryption
) {
    class DirectoryServerEncryption @VisibleForTesting
    @Throws(CertificateException::class)
    internal constructor(
        val directoryServerId: String,
        dsCertificateData: String,
        rootCertsData: List<String>,
        val keyId: String?
    ) {
        val directoryServerPublicKey: PublicKey = generateCertificate(dsCertificateData).publicKey
        val rootCerts: List<X509Certificate> = generateCertificates(rootCertsData)

        @Throws(CertificateException::class)
        private fun generateCertificates(certificatesData: List<String>): List<X509Certificate> {
            return certificatesData.map { generateCertificate(it) }
        }

        @Throws(CertificateException::class)
        private fun generateCertificate(certificateData: String): X509Certificate {
            val certificate = CertificateFactory.getInstance("X.509")
                .generateCertificate(ByteArrayInputStream(certificateData.toByteArray()))
            return certificate as X509Certificate
        }

        internal companion object {
            private const val FIELD_DIRECTORY_SERVER_ID = "directory_server_id"
            private const val FIELD_CERTIFICATE = "certificate"
            private const val FIELD_KEY_ID = "key_id"
            private const val FIELD_ROOT_CAS = "root_certificate_authorities"

            @JvmSynthetic
            @Throws(CertificateException::class)
            internal fun create(data: Map<String, *>): DirectoryServerEncryption {
                val rootCertData: List<String> = if (data.containsKey(FIELD_ROOT_CAS)) {
                    data[FIELD_ROOT_CAS] as List<String>
                } else {
                    emptyList()
                }
                return DirectoryServerEncryption(
                    data[FIELD_DIRECTORY_SERVER_ID] as String,
                    data[FIELD_CERTIFICATE] as String,
                    rootCertData,
                    data[FIELD_KEY_ID] as String?
                )
            }
        }
    }

    internal enum class DirectoryServer constructor(val networkName: String, val id: String) {
        Visa("visa", "A000000003"),
        Mastercard("mastercard", "A000000004"),
        Amex("american_express", "A000000025");

        internal companion object {
            @JvmSynthetic
            internal fun lookup(networkName: String): DirectoryServer {
                return values().find { it.networkName == networkName }
                    ?: error("Invalid directory server networkName: '$networkName'")
            }
        }
    }

    internal companion object {
        private const val FIELD_THREE_D_SECURE_2_SOURCE = "three_d_secure_2_source"
        private const val FIELD_DIRECTORY_SERVER_NAME = "directory_server_name"
        private const val FIELD_SERVER_TRANSACTION_ID = "server_transaction_id"
        private const val FIELD_DIRECTORY_SERVER_ENCRYPTION = "directory_server_encryption"

        @JvmSynthetic
        @Throws(CertificateException::class)
        internal fun create(sdkData: StripeIntent.SdkData): Stripe3ds2Fingerprint {
            require(sdkData.is3ds2) { "Expected SdkData with type='stripe_3ds2_fingerprint'." }

            when (sdkData.data) {
                is Either.Left -> {
<<<<<<< HEAD
                    val (data: Map<String, *>) = sdkData.data
=======
                    val data = sdkData.data.left
>>>>>>> 10cb2956
                    return Stripe3ds2Fingerprint(
                        (data[FIELD_THREE_D_SECURE_2_SOURCE] as String),
                        DirectoryServer.lookup((data[FIELD_DIRECTORY_SERVER_NAME] as String)),
                        (data[FIELD_SERVER_TRANSACTION_ID] as String),
                        DirectoryServerEncryption.create(
                            (data[FIELD_DIRECTORY_SERVER_ENCRYPTION] as Map<String, *>)
                        )
                    )
                }
                is Either.Right -> {
<<<<<<< HEAD
                    val (data: StripeIntent.NextActionData.SdkData) = sdkData.data
                    require(data is StripeIntent.NextActionData.SdkData.Use3DS2) {
=======
                    val data = sdkData.data.right
                    require(data is PaymentIntent.NextActionData.SdkData.Use3DS2) {
>>>>>>> 10cb2956
                        "Expected SdkData with type='stripe_3ds2_fingerprint'."
                    }
                    return Stripe3ds2Fingerprint(
                        data.source,
                        DirectoryServer.lookup(data.serverName),
                        data.transactionId,
                        DirectoryServerEncryption(
                            data.serverEncryption.directoryServerId,
                            data.serverEncryption.dsCertificateData,
                            data.serverEncryption.rootCertsData,
                            data.serverEncryption.keyId
                        )
                    )
                }
            }
        }
    }
}<|MERGE_RESOLUTION|>--- conflicted
+++ resolved
@@ -88,11 +88,7 @@
 
             when (sdkData.data) {
                 is Either.Left -> {
-<<<<<<< HEAD
-                    val (data: Map<String, *>) = sdkData.data
-=======
                     val data = sdkData.data.left
->>>>>>> 10cb2956
                     return Stripe3ds2Fingerprint(
                         (data[FIELD_THREE_D_SECURE_2_SOURCE] as String),
                         DirectoryServer.lookup((data[FIELD_DIRECTORY_SERVER_NAME] as String)),
@@ -103,13 +99,8 @@
                     )
                 }
                 is Either.Right -> {
-<<<<<<< HEAD
-                    val (data: StripeIntent.NextActionData.SdkData) = sdkData.data
+                    val data = sdkData.data.right
                     require(data is StripeIntent.NextActionData.SdkData.Use3DS2) {
-=======
-                    val data = sdkData.data.right
-                    require(data is PaymentIntent.NextActionData.SdkData.Use3DS2) {
->>>>>>> 10cb2956
                         "Expected SdkData with type='stripe_3ds2_fingerprint'."
                     }
                     return Stripe3ds2Fingerprint(
