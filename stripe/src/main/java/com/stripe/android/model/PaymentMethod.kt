package com.stripe.android.model

import android.os.Parcelable
import com.stripe.android.ObjectBuilder
import com.stripe.android.model.parsers.PaymentMethodJsonParser
import com.stripe.android.model.wallets.Wallet
import kotlinx.android.parcel.Parcelize
import org.json.JSONObject

/**
 * [PaymentMethod](https://stripe.com/docs/api/payment_methods) objects represent your customer's
 * payment instruments. They can be used with
 * [PaymentIntents](https://stripe.com/docs/payments/payment-intents) to collect payments or saved
 * to Customer objects to store instrument details for future payments.
 *
 * Related guides: [Payment Methods](https://stripe.com/docs/payments/payment-methods) and
 * [More Payment Scenarios](https://stripe.com/docs/payments/more-payment-scenarios).
 *
 * See [PaymentMethodCreateParams] for PaymentMethod creation
 */
@Parcelize
data class PaymentMethod internal constructor(
    /**
     * Unique identifier for the object.
     *
     * [id](https://stripe.com/docs/api/payment_methods/object#payment_method_object-id)
     */
    @JvmField val id: String?,

    /**
     * Time at which the object was created. Measured in seconds since the Unix epoch.
     *
     * [created](https://stripe.com/docs/api/payment_methods/object#payment_method_object-created)
     */
    @JvmField val created: Long?,

    /**
     * Has the value `true` if the object exists in live mode or the value `false` if the object exists in test mode.
     *
     * [livemode](https://stripe.com/docs/api/payment_methods/object#payment_method_object-livemode)
     */
    @JvmField val liveMode: Boolean,

    /**
     * The type of the PaymentMethod. An additional hash is included on the PaymentMethod with a
     * name matching this value. It contains additional information specific to the
     * PaymentMethod type.
     *
     * [type](https://stripe.com/docs/api/payment_methods/object#payment_method_object-type)
     */
    @JvmField val type: Type?,

    /**
     * Billing information associated with the PaymentMethod that may be used or required by particular types of payment methods.
     *
     * [billing_details](https://stripe.com/docs/api/payment_methods/object#payment_method_object-billing_details)
     */
    @JvmField val billingDetails: BillingDetails? = null,

    /**
     * The ID of the Customer to which this PaymentMethod is saved. This will not be set when the
     * PaymentMethod has not been saved to a Customer.
     *
     * [customer](https://stripe.com/docs/api/payment_methods/object#payment_method_object-customer)
     */
    @JvmField val customerId: String? = null,

    /**
     * Set of key-value pairs that you can attach to an object. This can be useful for storing
     * additional information about the object in a structured format.
     *
     * [metadata](https://stripe.com/docs/api/payment_methods/object#payment_method_object-metadata)
     *
     * @deprecated Metadata is no longer returned to clients using publishable keys. Retrieve them on your server using your secret key instead.
     */
    @Deprecated("Metadata is no longer returned to clients using publishable keys. Retrieve them on your server using your secret key instead.")
    @JvmField val metadata: Map<String, String>? = null,

    /**
     * If this is a `card` PaymentMethod, this hash contains details about the card.
     *
     * [card](https://stripe.com/docs/api/payment_methods/object#payment_method_object-card)
     */
    @JvmField val card: Card? = null,

    /**
     * If this is a `card_present` PaymentMethod, this hash contains details about the Card Present payment method.
     *
     * [card_present](https://stripe.com/docs/api/payment_methods/object#payment_method_object-card_present)
     */
    @JvmField val cardPresent: CardPresent? = null,

    /**
     * If this is a `fpx` PaymentMethod, this hash contains details about the FPX payment method.
     */
    @JvmField val fpx: Fpx? = null,

    /**
     * If this is an `ideal` PaymentMethod, this hash contains details about the iDEAL payment method.
     *
     * [ideal](https://stripe.com/docs/api/payment_methods/object#payment_method_object-ideal)
     */
    @JvmField val ideal: Ideal? = null,

    /**
     * If this is a `sepa_debit` PaymentMethod, this hash contains details about the SEPA debit bank account.
     *
     * [sepa_debit](https://stripe.com/docs/api/payment_methods/object#payment_method_object-sepa_debit)
     */
    @JvmField val sepaDebit: SepaDebit? = null,

    @JvmField val auBecsDebit: AuBecsDebit? = null,

    @JvmField val bacsDebit: BacsDebit? = null,

    @JvmField val sofort: Sofort? = null,

    @JvmField val upi: Upi? = null
) : StripeModel {

    @Parcelize
    enum class Type constructor(
        @JvmField val code: String,
        @JvmField val isReusable: Boolean
    ) : Parcelable {
        Card("card", isReusable = true),
        CardPresent("card_present", isReusable = false),
        Fpx("fpx", isReusable = false),
        Ideal("ideal", isReusable = false),
        SepaDebit("sepa_debit", isReusable = false),
        AuBecsDebit("au_becs_debit", isReusable = true),
        BacsDebit("bacs_debit", isReusable = true),
        Sofort("sofort", isReusable = false),
        Upi("upi", isReusable = false),
        P24("p24", isReusable = false),
        Bancontact("bancontact", isReusable = false),
        Giropay("giropay", isReusable = false),
        Eps("eps", isReusable = false),
        Oxxo("oxxo", isReusable = false),
        Alipay("alipay", isReusable = false),
        GrabPay("grabpay", isReusable = false),
        PayPal("paypal", isReusable = false),
        AfterpayClearpay("afterpay_clearpay", isReusable = false),
        Netbanking("netbanking", isReusable = false);

        override fun toString(): String {
            return code
        }

        companion object {
            @JvmSynthetic
            internal fun fromCode(code: String?): Type? {
                return values().firstOrNull { it.code == code }
            }
        }
    }

    class Builder : ObjectBuilder<PaymentMethod> {
        private var id: String? = null
        private var created: Long? = null
        private var liveMode: Boolean = false
        private var type: Type? = null
        private var billingDetails: BillingDetails? = null
        private var metadata: Map<String, String>? = null
        private var customerId: String? = null
        private var card: Card? = null
        private var cardPresent: CardPresent? = null
        private var ideal: Ideal? = null
        private var fpx: Fpx? = null
        private var sepaDebit: SepaDebit? = null
        private var auBecsDebit: AuBecsDebit? = null
        private var bacsDebit: BacsDebit? = null
        private var sofort: Sofort? = null
<<<<<<< HEAD
        private var upi: Upi? = null
=======
        private var netbanking: Netbanking? = null
>>>>>>> 5a8ae3d4

        fun setId(id: String?): Builder = apply {
            this.id = id
        }

        fun setCreated(created: Long?): Builder = apply {
            this.created = created
        }

        fun setLiveMode(liveMode: Boolean): Builder = apply {
            this.liveMode = liveMode
        }

        fun setMetadata(metadata: Map<String, String>?): Builder = apply {
            this.metadata = metadata
        }

        fun setType(type: Type?): Builder = apply {
            this.type = type
        }

        fun setBillingDetails(billingDetails: BillingDetails?): Builder = apply {
            this.billingDetails = billingDetails
        }

        fun setCard(card: Card?): Builder = apply {
            this.card = card
        }

        fun setCardPresent(cardPresent: CardPresent?): Builder = apply {
            this.cardPresent = cardPresent
        }

        fun setCustomerId(customerId: String?): Builder = apply {
            this.customerId = customerId
        }

        fun setIdeal(ideal: Ideal?): Builder = apply {
            this.ideal = ideal
        }

        fun setFpx(fpx: Fpx?): Builder = apply {
            this.fpx = fpx
        }

        fun setSepaDebit(sepaDebit: SepaDebit?): Builder = apply {
            this.sepaDebit = sepaDebit
        }

        fun setAuBecsDebit(auBecsDebit: AuBecsDebit?): Builder = apply {
            this.auBecsDebit = auBecsDebit
        }

        fun setBacsDebit(bacsDebit: BacsDebit?): Builder = apply {
            this.bacsDebit = bacsDebit
        }

        fun setSofort(sofort: Sofort?): Builder = apply {
            this.sofort = sofort
        }

<<<<<<< HEAD
        fun setUpi(upi: Upi?): Builder = apply {
            this.upi = upi
=======
        fun setNetbanking(netbanking: Netbanking?): Builder = apply {
            this.netbanking = netbanking
>>>>>>> 5a8ae3d4
        }

        override fun build(): PaymentMethod {
            return PaymentMethod(
                id = id,
                created = created,
                liveMode = liveMode,
                type = type,
                billingDetails = billingDetails,
                customerId = customerId,
                card = card,
                cardPresent = cardPresent,
                fpx = fpx,
                ideal = ideal,
                sepaDebit = sepaDebit,
                auBecsDebit = auBecsDebit,
                bacsDebit = bacsDebit,
                sofort = sofort
            )
        }
    }

    /**
     * Billing information associated with the PaymentMethod that may be used or required by particular types of payment methods.
     *
     * [billing_details](https://stripe.com/docs/api/payment_methods/object#payment_method_object-billing_details)
     */
    @Parcelize
    data class BillingDetails @JvmOverloads constructor(
        /**
         * Billing address.
         *
         * [billing_details.address](https://stripe.com/docs/api/payment_methods/object#payment_method_object-billing_details-address)
         */
        @JvmField val address: Address? = null,

        /**
         * Email address.
         *
         * [billing_details.email](https://stripe.com/docs/api/payment_methods/object#payment_method_object-billing_details-email)
         */
        @JvmField val email: String? = null,

        /**
         * Full name.
         *
         * [billing_details.name](https://stripe.com/docs/api/payment_methods/object#payment_method_object-billing_details-name)
         */
        @JvmField val name: String? = null,

        /**
         * Billing phone number (including extension).
         *
         * [billing_details.phone](https://stripe.com/docs/api/payment_methods/object#payment_method_object-billing_details-phone)
         */
        @JvmField val phone: String? = null
    ) : StripeModel, StripeParamsModel {

        fun toBuilder(): Builder {
            return Builder()
                .setAddress(address)
                .setEmail(email)
                .setName(name)
                .setPhone(phone)
        }

        override fun toParamMap(): Map<String, Any> {
            return emptyMap<String, Any>()
                .plus(
                    address?.let {
                        mapOf(PARAM_ADDRESS to it.toParamMap())
                    }.orEmpty()
                )
                .plus(
                    email?.let {
                        mapOf(PARAM_EMAIL to it)
                    }.orEmpty()
                )
                .plus(
                    name?.let {
                        mapOf(PARAM_NAME to it)
                    }.orEmpty()
                )
                .plus(
                    phone?.let {
                        mapOf(PARAM_PHONE to it)
                    }.orEmpty()
                )
        }

        class Builder : ObjectBuilder<BillingDetails> {
            private var address: Address? = null
            private var email: String? = null
            private var name: String? = null
            private var phone: String? = null

            fun setAddress(address: Address?): Builder = apply {
                this.address = address
            }

            fun setEmail(email: String?): Builder = apply {
                this.email = email
            }

            fun setName(name: String?): Builder = apply {
                this.name = name
            }

            fun setPhone(phone: String?): Builder = apply {
                this.phone = phone
            }

            override fun build(): BillingDetails {
                return BillingDetails(address, email, name, phone)
            }
        }

        internal companion object {
            internal const val PARAM_ADDRESS = "address"
            internal const val PARAM_EMAIL = "email"
            internal const val PARAM_NAME = "name"
            internal const val PARAM_PHONE = "phone"

            fun create(shippingInformation: ShippingInformation): BillingDetails {
                return BillingDetails(
                    address = shippingInformation.address,
                    name = shippingInformation.name,
                    phone = shippingInformation.phone
                )
            }
        }
    }

    /**
     * If this is a `card` PaymentMethod, this hash contains details about the card.
     *
     * [card](https://stripe.com/docs/api/payment_methods/object#payment_method_object-card)
     */
    @Parcelize
    data class Card internal constructor(
        /**
         * Card brand. Can be `amex`, `diners`, `discover`, `jcb`, `mastercard`, `unionpay`,
         * `visa`, or `unknown`.
         *
         * [card.brand](https://stripe.com/docs/api/payment_methods/object#payment_method_object-card-brand)
         */
        @JvmField val brand: CardBrand = CardBrand.Unknown,

        /**
         * Checks on Card address and CVC if provided
         *
         * [card.checks](https://stripe.com/docs/api/payment_methods/object#payment_method_object-card-checks)
         */
        @JvmField val checks: Checks? = null,

        /**
         * Two-letter ISO code representing the country of the card. You could use this attribute to get a sense of the international breakdown of cards you’ve collected.
         *
         * [card.country](https://stripe.com/docs/api/payment_methods/object#payment_method_object-card-country)
         */
        @JvmField val country: String? = null,

        /**
         * Two-digit number representing the card’s expiration month.
         *
         * [card.exp_month](https://stripe.com/docs/api/payment_methods/object#payment_method_object-card-exp_month)
         */
        @JvmField val expiryMonth: Int? = null,

        /**
         * Four-digit number representing the card’s expiration year.
         *
         * [card.exp_year](https://stripe.com/docs/api/payment_methods/object#payment_method_object-card-exp_year)
         */
        @JvmField val expiryYear: Int? = null,

        /**
         * Card funding type. Can be `credit`, `debit, `prepaid`, or `unknown`.
         *
         * [card.funding](https://stripe.com/docs/api/payment_methods/object#payment_method_object-card-funding)
         */
        @JvmField val funding: String? = null,

        /**
         * The last four digits of the card.
         *
         * [card.last4](https://stripe.com/docs/api/payment_methods/object#payment_method_object-card-last4)
         */
        @JvmField val last4: String? = null,

        /**
         * Contains details on how this Card maybe be used for 3D Secure authentication.
         *
         * [card.three_d_secure_usage](https://stripe.com/docs/api/payment_methods/object#payment_method_object-card-three_d_secure_usage)
         */
        @JvmField val threeDSecureUsage: ThreeDSecureUsage? = null,

        /**
         * If this Card is part of a card wallet, this contains the details of the card wallet.
         *
         * [card.wallet](https://stripe.com/docs/api/payment_methods/object#payment_method_object-card-wallet)
         */
        @JvmField val wallet: Wallet? = null,

        @JvmField
        internal val networks: Networks? = null
    ) : StripeModel {

        class Builder : ObjectBuilder<Card> {
            private var brand: CardBrand = CardBrand.Unknown
            private var checks: Checks? = null
            private var country: String? = null
            private var expiryMonth: Int? = null
            private var expiryYear: Int? = null
            private var funding: String? = null
            private var last4: String? = null
            private var threeDSecureUsage: ThreeDSecureUsage? = null
            private var wallet: Wallet? = null

            fun setBrand(brand: CardBrand): Builder = apply {
                this.brand = brand
            }

            fun setChecks(checks: Checks?): Builder = apply {
                this.checks = checks
            }

            fun setCountry(country: String?): Builder = apply {
                this.country = country
            }

            fun setExpiryMonth(expiryMonth: Int?): Builder = apply {
                this.expiryMonth = expiryMonth
            }

            fun setExpiryYear(expiryYear: Int?): Builder = apply {
                this.expiryYear = expiryYear
            }

            fun setFunding(funding: String?): Builder = apply {
                this.funding = funding
            }

            fun setLast4(last4: String?): Builder = apply {
                this.last4 = last4
            }

            fun setThreeDSecureUsage(threeDSecureUsage: ThreeDSecureUsage?): Builder = apply {
                this.threeDSecureUsage = threeDSecureUsage
            }

            fun setWallet(wallet: Wallet?): Builder = apply {
                this.wallet = wallet
            }

            override fun build(): Card {
                return Card(
                    brand,
                    checks,
                    country,
                    expiryMonth,
                    expiryYear,
                    funding,
                    last4,
                    threeDSecureUsage,
                    wallet
                )
            }
        }

        /**
         * Checks on Card address and CVC if provided
         *
         * [card.checks](https://stripe.com/docs/api/payment_methods/object#payment_method_object-card-checks)
         */
        @Parcelize
        data class Checks internal constructor(
            /**
             * If a address line1 was provided, results of the check, one of `pass`, `fail`, `unavailable`, or `unchecked`.
             *
             * [payment_method.card.checks.address_line1_check](https://stripe.com/docs/api/errors#errors-payment_method-card-checks-address_line1_check)
             */
            @JvmField val addressLine1Check: String?,

            /**
             * If a address postal code was provided, results of the check, one of `pass`, `fail`, `unavailable`, or `unchecked`.
             *
             * [payment_method.card.checks.address_postal_code_check](https://stripe.com/docs/api/errors#errors-payment_method-card-checks-address_postal_code_check)
             */
            @JvmField val addressPostalCodeCheck: String?,

            /**
             * If a CVC was provided, results of the check, one of `pass`, `fail`, `unavailable`, or `unchecked`.
             *
             * [payment_method.card.checks.cvc_check](https://stripe.com/docs/api/errors#errors-payment_method-card-checks-cvc_check)
             */
            @JvmField val cvcCheck: String?
        ) : StripeModel

        /**
         * Contains details on how this Card maybe be used for 3D Secure authentication.
         *
         * [card.three_d_secure_usage](https://stripe.com/docs/api/payment_methods/object#payment_method_object-card-three_d_secure_usage)
         */
        @Parcelize
        data class ThreeDSecureUsage internal constructor(
            /**
             * Whether 3D Secure is supported on this card.
             *
             * [payment_method.card.three_d_secure_usage.supported](https://stripe.com/docs/api/errors#errors-payment_method-card-three_d_secure_usage-supported)
             */
            @JvmField val isSupported: Boolean
        ) : StripeModel

        @Parcelize
        data class Networks(
            val available: Set<String> = emptySet(),
            val selectionMandatory: Boolean = false,
            val preferred: String? = null
        ) : StripeModel
    }

    /**
     * If this is a `card_present` PaymentMethod, this hash contains details about the Card Present payment method.
     *
     * [card_present](https://stripe.com/docs/api/payment_methods/object#payment_method_object-card_present)
     */
    @Parcelize
    data class CardPresent internal constructor(
        private val ignore: Boolean = true
    ) : StripeModel {
        internal companion object {
            @JvmSynthetic
            internal val EMPTY: CardPresent = CardPresent()
        }
    }

    /**
     * If this is an `ideal` PaymentMethod, this hash contains details about the iDEAL payment method.
     *
     * [ideal](https://stripe.com/docs/api/payment_methods/object#payment_method_object-ideal)
     */
    @Parcelize
    data class Ideal internal constructor(
        /**
         * The customer’s bank, if provided. Can be one of `abn_amro`, `asn_bank`, `bunq`,
         * `handelsbanken`, `ing`, `knab`, `moneyou`, `rabobank`, `regiobank`, `sns_bank`,
         * `triodos_bank`, or `van_lanschot`.
         *
         * [ideal.bank](https://stripe.com/docs/api/payment_methods/object#payment_method_object-ideal-bank)
         */
        @JvmField val bank: String?,

        /**
         * The Bank Identifier Code of the customer’s bank, if the bank was provided.
         *
         * [ideal.bic](https://stripe.com/docs/api/payment_methods/object#payment_method_object-ideal-bic)
         */
        @JvmField val bankIdentifierCode: String?
    ) : StripeModel

    /**
     * Requires the FPX payment method enabled on your account via
     * https://dashboard.stripe.com/account/payments/settings.
     *
     * To obtain the FPX bank's display name and icon, see [com.stripe.android.view.FpxBank].
     */
    @Parcelize
    data class Fpx internal constructor(
        @JvmField val bank: String?,
        @JvmField val accountHolderType: String?
    ) : StripeModel

    /**
     * If this is a `sepa_debit` PaymentMethod, this hash contains details about the SEPA debit bank account.
     *
     * [sepa_debit](https://stripe.com/docs/api/payment_methods/object#payment_method_object-sepa_debit)
     */
    @Parcelize
    data class SepaDebit internal constructor(
        /**
         * Bank code of bank associated with the bank account.
         *
         * [sepa_debit.bank_code](https://stripe.com/docs/api/payment_methods/object#payment_method_object-sepa_debit-bank_code)
         */
        @JvmField val bankCode: String?,

        /**
         * Branch code of bank associated with the bank account.
         *
         * [sepa_debit.branch_code](https://stripe.com/docs/api/payment_methods/object#payment_method_object-sepa_debit-branch_code)
         */
        @JvmField val branchCode: String?,

        /**
         * Two-letter ISO code representing the country the bank account is located in.
         *
         * [sepa_debit.country](https://stripe.com/docs/api/payment_methods/object#payment_method_object-sepa_debit-country)
         */
        @JvmField val country: String?,

        /**
         * Uniquely identifies this particular bank account. You can use this attribute to check whether two bank accounts are the same.
         *
         * [sepa_debit.fingerprint](https://stripe.com/docs/api/payment_methods/object#payment_method_object-sepa_debit-fingerprint)
         */
        @JvmField val fingerprint: String?,

        /**
         * Last four characters of the IBAN.
         *
         * [sepa_debit.last4](https://stripe.com/docs/api/payment_methods/object#payment_method_object-sepa_debit-last4)
         */
        @JvmField val last4: String?
    ) : StripeModel

    @Parcelize
    data class AuBecsDebit internal constructor(
        @JvmField val bsbNumber: String?,
        @JvmField val fingerprint: String?,
        @JvmField val last4: String?
    ) : StripeModel

    @Parcelize
    data class BacsDebit internal constructor(
        @JvmField val fingerprint: String?,
        @JvmField val last4: String?,
        @JvmField val sortCode: String?
    ) : StripeModel

    @Parcelize
    data class Sofort internal constructor(
        @JvmField val country: String?
    ) : StripeModel

    @Parcelize
<<<<<<< HEAD
    data class Upi internal constructor(
        @JvmField val vpa: String?
=======
    data class Netbanking internal constructor(
        /**
         * The customer’s bank.
         *
         * [netbanking.bank](https://stripe.com/docs/payments/netbanking/banks)
         */
        @JvmField val bank: String?
>>>>>>> 5a8ae3d4
    ) : StripeModel

    companion object {
        @JvmStatic
        fun fromJson(paymentMethod: JSONObject?): PaymentMethod? {
            return paymentMethod?.let {
                PaymentMethodJsonParser().parse(it)
            }
        }
    }
}<|MERGE_RESOLUTION|>--- conflicted
+++ resolved
@@ -171,11 +171,8 @@
         private var auBecsDebit: AuBecsDebit? = null
         private var bacsDebit: BacsDebit? = null
         private var sofort: Sofort? = null
-<<<<<<< HEAD
+        private var netbanking: Netbanking? = null
         private var upi: Upi? = null
-=======
-        private var netbanking: Netbanking? = null
->>>>>>> 5a8ae3d4
 
         fun setId(id: String?): Builder = apply {
             this.id = id
@@ -237,13 +234,12 @@
             this.sofort = sofort
         }
 
-<<<<<<< HEAD
+        fun setNetbanking(netbanking: Netbanking?): Builder = apply {
+            this.netbanking = netbanking
+        }
+
         fun setUpi(upi: Upi?): Builder = apply {
             this.upi = upi
-=======
-        fun setNetbanking(netbanking: Netbanking?): Builder = apply {
-            this.netbanking = netbanking
->>>>>>> 5a8ae3d4
         }
 
         override fun build(): PaymentMethod {
@@ -680,10 +676,11 @@
     ) : StripeModel
 
     @Parcelize
-<<<<<<< HEAD
     data class Upi internal constructor(
         @JvmField val vpa: String?
-=======
+    ) : StripeModel
+
+    @Parcelize
     data class Netbanking internal constructor(
         /**
          * The customer’s bank.
@@ -691,7 +688,6 @@
          * [netbanking.bank](https://stripe.com/docs/payments/netbanking/banks)
          */
         @JvmField val bank: String?
->>>>>>> 5a8ae3d4
     ) : StripeModel
 
     companion object {
