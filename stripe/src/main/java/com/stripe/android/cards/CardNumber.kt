--- conflicted
+++ resolved
@@ -79,11 +79,6 @@
                 .joinToString(" ")
         }
 
-<<<<<<< HEAD
-        internal fun isIncomplete(panLength: Int) =
-            (normalized.length != panLength) && normalized.isNotBlank()
-
-=======
         internal fun isPartialEntry(panLength: Int) =
             (normalized.length != panLength) && normalized.isNotBlank()
 
@@ -92,7 +87,6 @@
                 CardBrand.getCardBrands(normalized).first() != CardBrand.Unknown
         }
 
->>>>>>> 4d81cf7a
         private companion object {
             // characters to remove from a denormalized number to make it normalized
             private val REJECT_CHARS = setOf('-', ' ')
