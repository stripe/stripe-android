--- conflicted
+++ resolved
@@ -441,12 +441,8 @@
         return DefaultFlowController(
             activity,
             flowControllerInitializer,
-<<<<<<< HEAD
             { _, _, _ -> paymentController },
-=======
-            { _, _ -> paymentController },
             FakePaymentFlowResultProcessor(),
->>>>>>> 951dc874
             eventReporter,
             ApiKeyFixtures.FAKE_PUBLISHABLE_KEY,
             null,
