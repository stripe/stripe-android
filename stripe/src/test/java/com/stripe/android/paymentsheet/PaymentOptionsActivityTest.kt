package com.stripe.android.paymentsheet

import android.content.Intent
import androidx.arch.core.executor.testing.InstantTaskExecutorRule
import androidx.core.os.bundleOf
import androidx.core.view.isVisible
import androidx.test.core.app.ApplicationProvider
import com.google.android.material.bottomsheet.BottomSheetBehavior
import com.google.common.truth.Truth.assertThat
import com.nhaarman.mockitokotlin2.mock
import com.stripe.android.ApiKeyFixtures
import com.stripe.android.PaymentConfiguration
import com.stripe.android.R
import com.stripe.android.databinding.PrimaryButtonBinding
import com.stripe.android.model.PaymentIntentFixtures
import com.stripe.android.model.PaymentMethod
import com.stripe.android.model.PaymentMethodFixtures
import com.stripe.android.paymentsheet.analytics.EventReporter
import com.stripe.android.paymentsheet.analytics.SessionId
<<<<<<< HEAD
=======
import com.stripe.android.paymentsheet.model.PaymentSelection
import com.stripe.android.paymentsheet.model.ViewState
import com.stripe.android.paymentsheet.ui.PrimaryButtonAnimator
import com.stripe.android.paymentsheet.ui.SheetMode
>>>>>>> 75038b18
import com.stripe.android.utils.InjectableActivityScenario
import com.stripe.android.utils.TestUtils.idleLooper
import com.stripe.android.utils.TestUtils.viewModelFactoryFor
import com.stripe.android.utils.injectableActivityScenario
import com.stripe.android.view.ActivityStarter
import kotlinx.coroutines.ExperimentalCoroutinesApi
import kotlinx.coroutines.test.TestCoroutineDispatcher
import org.junit.Rule
import org.junit.Test
import org.junit.runner.RunWith
import org.robolectric.RobolectricTestRunner
import kotlin.test.AfterTest
import kotlin.test.BeforeTest

@ExperimentalCoroutinesApi
@RunWith(RobolectricTestRunner::class)
class PaymentOptionsActivityTest {
    @get:Rule
    val rule = InstantTaskExecutorRule()

    private val testDispatcher = TestCoroutineDispatcher()

    private val eventReporter = mock<EventReporter>()
    private val viewModel = PaymentOptionsViewModel(
        args = PaymentOptionContract.Args(
            paymentIntent = PaymentIntentFixtures.PI_REQUIRES_PAYMENT_METHOD,
            paymentMethods = emptyList(),
            sessionId = SessionId(),
            config = PaymentSheetFixtures.CONFIG_GOOGLEPAY,
            isGooglePayReady = false,
            newCard = null,
            statusBarColor = PaymentSheetFixtures.STATUS_BAR_COLOR
        ),
        prefsRepository = FakePrefsRepository(),
        eventReporter = eventReporter
    )

    @BeforeTest
    fun setup() {
        PaymentConfiguration.init(
            ApplicationProvider.getApplicationContext(),
            ApiKeyFixtures.FAKE_PUBLISHABLE_KEY
        )
    }

    @AfterTest
    fun cleanup() {
        testDispatcher.cleanupTestCoroutines()
    }

    @Test
    fun `click outside of bottom sheet should return cancel result`() {
        val scenario = activityScenario()
        scenario.launch(
            createIntent(emptyList())
        ).use {
            it.onActivity { activity ->
                // wait for bottom sheet to animate in
                testDispatcher.advanceTimeBy(BottomSheetController.ANIMATE_IN_DELAY)
                idleLooper()

<<<<<<< HEAD
            activity.viewBinding.root.performClick()
            activity.finish()
        }
=======
                viewModel.updateMode(SheetMode.Wrapped)

                activity.viewBinding.root.performClick()
                activity.finish()
            }
>>>>>>> 75038b18

            assertThat(
                PaymentOptionResult.fromIntent(scenario.getResult().resultData)
            ).isEqualTo(
                PaymentOptionResult.Canceled(null)
            )
        }
    }

    @Test
    fun `AddButton should be hidden when showing payment options`() {
        val scenario = activityScenario()
        scenario.launch(
            createIntent(PaymentMethodFixtures.createCards(5))
        ).use {
            it.onActivity { activity ->
                // wait for bottom sheet to animate in
                testDispatcher.advanceTimeBy(BottomSheetController.ANIMATE_IN_DELAY)
                idleLooper()

<<<<<<< HEAD
            assertThat(activity.viewBinding.addButton.isVisible)
                .isFalse()
=======
                viewModel.updateMode(SheetMode.Wrapped)

                assertThat(activity.viewBinding.addButton.isVisible)
                    .isFalse()
            }
>>>>>>> 75038b18
        }
    }

    @Test
    fun `AddButton should be visible when showing add payment method form`() {
        val scenario = activityScenario()
        scenario.launch(
            createIntent(emptyList())
        ).use {
            it.onActivity { activity ->
                // wait for bottom sheet to animate in
                testDispatcher.advanceTimeBy(BottomSheetController.ANIMATE_IN_DELAY)
                idleLooper()

<<<<<<< HEAD
            assertThat(activity.viewBinding.addButton.isVisible)
                .isTrue()
=======
                viewModel.updateMode(SheetMode.Wrapped)

                assertThat(activity.viewBinding.addButton.isVisible)
                    .isTrue()
            }
        }
    }

    @Test
    fun `Verify Ready state updates the add button label`() {
        val scenario = activityScenario()
        scenario.launch(
            createIntent(emptyList())
        ).use {
            it.onActivity { activity ->
                viewModel._viewState.value = ViewState.PaymentOptions.Ready

                idleLooper()

                val addBinding = PrimaryButtonBinding.bind(activity.viewBinding.addButton)

                assertThat(addBinding.confirmedIcon.isVisible)
                    .isFalse()

                assertThat(addBinding.label.text)
                    .isEqualTo("Add")

                activity.finish()
            }
        }
    }

    @Test
    fun `Verify StartProcessing state updates the add button label`() {
        val scenario = activityScenario()
        scenario.launch(
            createIntent(emptyList())
        ).use {
            it.onActivity { activity ->
                viewModel._viewState.value = ViewState.PaymentOptions.StartProcessing

                idleLooper()

                val addBinding = PrimaryButtonBinding.bind(activity.viewBinding.addButton)

                assertThat(addBinding.label.text)
                    .isEqualTo(activity.getString(R.string.stripe_paymentsheet_primary_button_processing))
            }
        }
    }

    @Test
    fun `Verify FinishProcessing state calls the callback`() {
        val scenario = activityScenario()
        scenario.launch(
            createIntent(emptyList())
        ).use {
            it.onActivity {
                var callbackCalled = false
                viewModel._viewState.value = ViewState.PaymentOptions.FinishProcessing {
                    callbackCalled = true
                }
                idleLooper()

                // wait animate time...
                testDispatcher.advanceTimeBy(PrimaryButtonAnimator.HOLD_ANIMATION_ON_SLIDE_IN_COMPLETION)

                assertThat(callbackCalled).isTrue()
            }
        }
    }

    @Test
    fun `Verify CloseSheet state closes the sheet`() {
        val scenario = activityScenario()
        scenario.launch(
            createIntent(emptyList())
        ).use {
            it.onActivity { activity ->
                val paymentSelectionMock: PaymentSelection = PaymentSelection.GooglePay
                viewModel._viewState.value = ViewState.PaymentOptions.CloseSheet(
                    PaymentOptionResult.Succeeded(
                        paymentSelectionMock
                    )
                )
                idleLooper()

                assertThat(activity.bottomSheetBehavior.state)
                    .isEqualTo(BottomSheetBehavior.STATE_HIDDEN)
            }
>>>>>>> 75038b18
        }
    }

    private fun createIntent(
        paymentMethods: List<PaymentMethod>
    ): Intent {
        return Intent(
            ApplicationProvider.getApplicationContext(),
            PaymentOptionsActivity::class.java
        ).putExtras(
            bundleOf(
                ActivityStarter.Args.EXTRA to
                    PaymentOptionContract.Args(
                        paymentIntent = PaymentIntentFixtures.PI_REQUIRES_PAYMENT_METHOD,
                        paymentMethods = paymentMethods,
                        sessionId = SessionId(),
                        config = PaymentSheetFixtures.CONFIG_GOOGLEPAY,
                        isGooglePayReady = false,
                        newCard = null,
                        statusBarColor = PaymentSheetFixtures.STATUS_BAR_COLOR
                    )
            )
        )
    }

    private fun activityScenario(
        viewModel: PaymentOptionsViewModel = this.viewModel
    ): InjectableActivityScenario<PaymentOptionsActivity> {
        return injectableActivityScenario {
            injectActivity {
                viewModelFactory = viewModelFactoryFor(viewModel)
            }
        }
    }
}<|MERGE_RESOLUTION|>--- conflicted
+++ resolved
@@ -17,13 +17,9 @@
 import com.stripe.android.model.PaymentMethodFixtures
 import com.stripe.android.paymentsheet.analytics.EventReporter
 import com.stripe.android.paymentsheet.analytics.SessionId
-<<<<<<< HEAD
-=======
 import com.stripe.android.paymentsheet.model.PaymentSelection
 import com.stripe.android.paymentsheet.model.ViewState
 import com.stripe.android.paymentsheet.ui.PrimaryButtonAnimator
-import com.stripe.android.paymentsheet.ui.SheetMode
->>>>>>> 75038b18
 import com.stripe.android.utils.InjectableActivityScenario
 import com.stripe.android.utils.TestUtils.idleLooper
 import com.stripe.android.utils.TestUtils.viewModelFactoryFor
@@ -85,17 +81,9 @@
                 testDispatcher.advanceTimeBy(BottomSheetController.ANIMATE_IN_DELAY)
                 idleLooper()
 
-<<<<<<< HEAD
-            activity.viewBinding.root.performClick()
+                activity.viewBinding.root.performClick()
             activity.finish()
         }
-=======
-                viewModel.updateMode(SheetMode.Wrapped)
-
-                activity.viewBinding.root.performClick()
-                activity.finish()
-            }
->>>>>>> 75038b18
 
             assertThat(
                 PaymentOptionResult.fromIntent(scenario.getResult().resultData)
@@ -116,16 +104,8 @@
                 testDispatcher.advanceTimeBy(BottomSheetController.ANIMATE_IN_DELAY)
                 idleLooper()
 
-<<<<<<< HEAD
-            assertThat(activity.viewBinding.addButton.isVisible)
-                .isFalse()
-=======
-                viewModel.updateMode(SheetMode.Wrapped)
-
                 assertThat(activity.viewBinding.addButton.isVisible)
-                    .isFalse()
-            }
->>>>>>> 75038b18
+                .isFalse()}
         }
     }
 
@@ -140,15 +120,8 @@
                 testDispatcher.advanceTimeBy(BottomSheetController.ANIMATE_IN_DELAY)
                 idleLooper()
 
-<<<<<<< HEAD
-            assertThat(activity.viewBinding.addButton.isVisible)
-                .isTrue()
-=======
-                viewModel.updateMode(SheetMode.Wrapped)
-
                 assertThat(activity.viewBinding.addButton.isVisible)
-                    .isTrue()
-            }
+                .isTrue()}
         }
     }
 
@@ -234,7 +207,6 @@
                 assertThat(activity.bottomSheetBehavior.state)
                     .isEqualTo(BottomSheetBehavior.STATE_HIDDEN)
             }
->>>>>>> 75038b18
         }
     }
 
