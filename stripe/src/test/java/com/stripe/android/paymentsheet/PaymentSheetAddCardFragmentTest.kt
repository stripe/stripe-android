--- conflicted
+++ resolved
@@ -357,11 +357,10 @@
 
             viewBinding.billingAddress.countryLayout.selectedCountryCode = USA.code
             viewBinding.billingAddress.postalCodeView.setText("123")
-            viewBinding.billingAddress.postalCodeView.getParentOnFocusChangeListener()!!
-                .onFocusChange(
-                    viewBinding.billingAddress.postalCodeView,
-                    false
-                )
+            viewBinding.billingAddress.postalCodeView.getParentOnFocusChangeListener()!!.onFocusChange(
+                viewBinding.billingAddress.postalCodeView,
+                false
+            )
             idleLooper()
 
             assertThat(viewBinding.billingErrors.text.toString())
@@ -379,11 +378,10 @@
 
             viewBinding.billingAddress.countryLayout.selectedCountryCode = USA.code
             viewBinding.billingAddress.postalCodeView.setText("94107")
-            viewBinding.billingAddress.postalCodeView.getParentOnFocusChangeListener()!!
-                .onFocusChange(
-                    viewBinding.billingAddress.postalCodeView,
-                    false
-                )
+            viewBinding.billingAddress.postalCodeView.getParentOnFocusChangeListener()!!.onFocusChange(
+                viewBinding.billingAddress.postalCodeView,
+                false
+            )
             idleLooper()
 
             assertThat(viewBinding.billingErrors.text.toString()).isEmpty()
@@ -400,11 +398,10 @@
 
             viewBinding.billingAddress.countryLayout.selectedCountryCode = CANADA.code
             viewBinding.billingAddress.postalCodeView.setText("!@#")
-            viewBinding.billingAddress.postalCodeView.getParentOnFocusChangeListener()!!
-                .onFocusChange(
-                    viewBinding.billingAddress.postalCodeView,
-                    false
-                )
+            viewBinding.billingAddress.postalCodeView.getParentOnFocusChangeListener()!!.onFocusChange(
+                viewBinding.billingAddress.postalCodeView,
+                false
+            )
             idleLooper()
 
             assertThat(viewBinding.billingErrors.text.toString())
@@ -422,11 +419,10 @@
 
             viewBinding.billingAddress.countryLayout.selectedCountryCode = CANADA.code
             viewBinding.billingAddress.postalCodeView.setText("A1G9Z9")
-            viewBinding.billingAddress.postalCodeView.getParentOnFocusChangeListener()!!
-                .onFocusChange(
-                    viewBinding.billingAddress.postalCodeView,
-                    false
-                )
+            viewBinding.billingAddress.postalCodeView.getParentOnFocusChangeListener()!!.onFocusChange(
+                viewBinding.billingAddress.postalCodeView,
+                false
+            )
             idleLooper()
 
             assertThat(viewBinding.billingErrors.text.toString()).isEmpty()
@@ -443,11 +439,10 @@
 
             viewBinding.billingAddress.countryLayout.selectedCountryCode = USA.code
             viewBinding.billingAddress.postalCodeView.setText("")
-            viewBinding.billingAddress.postalCodeView.getParentOnFocusChangeListener()!!
-                .onFocusChange(
-                    viewBinding.billingAddress.postalCodeView,
-                    false
-                )
+            viewBinding.billingAddress.postalCodeView.getParentOnFocusChangeListener()!!.onFocusChange(
+                viewBinding.billingAddress.postalCodeView,
+                false
+            )
             idleLooper()
 
             assertThat(viewBinding.billingErrors.text.toString()).isEmpty()
@@ -500,12 +495,7 @@
     }
 
     private companion object {
-<<<<<<< HEAD
-        private val USA = Country(CountryCode("US"), "United States")
-        private val CANADA = Country(CountryCode("CA"), "Canada")
-=======
         private val USA = Country(CountryCode.US, "United States")
         private val CANADA = Country(CountryCode.CA, "Canada")
->>>>>>> 7685721f
     }
 }