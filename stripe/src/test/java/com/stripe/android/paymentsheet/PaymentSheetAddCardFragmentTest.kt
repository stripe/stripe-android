--- conflicted
+++ resolved
@@ -271,11 +271,7 @@
             assertThat(paymentSelections[1])
                 .isEqualTo(PaymentSelection.GooglePay)
 
-<<<<<<< HEAD
-            fragment.sheetViewModel._viewState.value = ViewState.PaymentSheet.Ready(null)
-=======
-            fragment.sheetViewModel._viewState.value = PaymentSheetViewState.Ready
->>>>>>> 9b0996ff
+            fragment.sheetViewModel._viewState.value = PaymentSheetViewState.Ready(null)
 
             // Back to Ready state, should return to null PaymentSelection
             assertThat(paymentSelections.size)
