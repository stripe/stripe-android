package com.stripe.android.paymentsheet

import android.content.Context
import androidx.core.os.bundleOf
import androidx.core.view.isVisible
import androidx.fragment.app.testing.launchFragmentInContainer
import androidx.test.core.app.ApplicationProvider
import com.google.common.truth.Truth.assertThat
import com.nhaarman.mockitokotlin2.mock
import com.nhaarman.mockitokotlin2.verify
import com.stripe.android.ApiKeyFixtures
import com.stripe.android.PaymentConfiguration
import com.stripe.android.R
import com.stripe.android.databinding.FragmentPaymentsheetAddCardBinding
import com.stripe.android.databinding.StripeBillingAddressLayoutBinding
import com.stripe.android.model.Address
import com.stripe.android.model.CardBrand
import com.stripe.android.model.CountryCode
import com.stripe.android.model.PaymentMethod
import com.stripe.android.model.PaymentMethodCreateParamsFixtures
import com.stripe.android.paymentsheet.analytics.EventReporter
import com.stripe.android.paymentsheet.model.FragmentConfig
import com.stripe.android.paymentsheet.model.FragmentConfigFixtures
import com.stripe.android.paymentsheet.model.PaymentSelection
import com.stripe.android.paymentsheet.model.ViewState
import com.stripe.android.paymentsheet.ui.PaymentSheetFragmentFactory
import com.stripe.android.utils.TestUtils.idleLooper
import org.junit.Before
import org.junit.Test
import org.junit.runner.RunWith
import org.robolectric.RobolectricTestRunner

@RunWith(RobolectricTestRunner::class)
class PaymentSheetAddCardFragmentTest {
    private val eventReporter = mock<EventReporter>()
    private val context: Context = ApplicationProvider.getApplicationContext()

    @Before
    fun setup() {
        PaymentConfiguration.init(
            context,
            ApiKeyFixtures.FAKE_PUBLISHABLE_KEY
        )
    }

    @Test
    fun `required billing fields should not be visible`() {
        createFragment { _, viewBinding ->
            val billingBinding = StripeBillingAddressLayoutBinding.bind(viewBinding.billingAddress)
            assertThat(billingBinding.address1Divider.isVisible).isFalse()
            assertThat(billingBinding.address1Layout.isVisible).isFalse()
            assertThat(viewBinding.billingAddress.address1View.isVisible).isFalse()

            assertThat(billingBinding.address2Divider.isVisible).isFalse()
            assertThat(billingBinding.address2Layout.isVisible).isFalse()
            assertThat(viewBinding.billingAddress.address2View.isVisible).isFalse()

            assertThat(billingBinding.cityLayout.isVisible).isFalse()
            assertThat(viewBinding.billingAddress.cityView.isVisible).isFalse()

            assertThat(billingBinding.stateDivider.isVisible).isFalse()
            assertThat(billingBinding.stateLayout.isVisible).isFalse()
            assertThat(viewBinding.billingAddress.stateView.isVisible).isFalse()
        }
    }

    @Test
    fun `paymentMethodParams with valid input should return object with expected billing details`() {
        createFragment { fragment, viewBinding ->
            viewBinding.cardMultilineWidget.setCardNumber("4242424242424242")
            viewBinding.cardMultilineWidget.setExpiryDate(1, 2030)
            viewBinding.cardMultilineWidget.setCvcCode("123")
            viewBinding.billingAddress.countryView.setText("United States")
            viewBinding.billingAddress.postalCodeView.setText("94107")

            val paymentSelections = mutableListOf<PaymentSelection>()
            fragment.sheetViewModel.selection.observeForever { paymentSelection ->
                if (paymentSelection != null) {
                    paymentSelections.add(paymentSelection)
                }
            }

            val newCard = paymentSelections.first() as PaymentSelection.New.Card
            assertThat(newCard.paymentMethodCreateParams.billingDetails)
                .isEqualTo(
                    PaymentMethod.BillingDetails(
                        Address(
                            country = "US",
                            postalCode = "94107"
                        )
                    )
                )
        }
    }

    @Test
    fun `selection without customer config and valid card entered should create expected PaymentSelection`() {
        createFragment(PaymentSheetFixtures.ARGS_WITHOUT_CUSTOMER) { fragment, viewBinding ->
            viewBinding.saveCardCheckbox.isChecked = false

            var paymentSelection: PaymentSelection? = null
            fragment.sheetViewModel.selection.observeForever {
                paymentSelection = it
            }

            viewBinding.saveCardCheckbox.isChecked = true

            viewBinding.cardMultilineWidget.setCardNumber("4242424242424242")
            viewBinding.cardMultilineWidget.setExpiryDate(1, 2030)
            viewBinding.cardMultilineWidget.setCvcCode("123")
            viewBinding.billingAddress.countryView.setText("United States")
            viewBinding.billingAddress.postalCodeView.setText("94107")

            val newPaymentSelection = paymentSelection as PaymentSelection.New.Card
            assertThat(newPaymentSelection.shouldSavePaymentMethod)
                .isFalse()
            assertThat(fragment.sheetViewModel.newCard)
                .isEqualTo(paymentSelection)
        }
    }

    @Test
    fun `relaunching the fragment populates the fields`() {
        createFragment(PaymentSheetFixtures.ARGS_WITHOUT_CUSTOMER) { fragment, viewBinding ->
            fragment.sheetViewModel.newCard = PaymentSelection.New.Card(
                PaymentMethodCreateParamsFixtures.DEFAULT_CARD,
                CardBrand.Discover,
                false
            )

            viewBinding.saveCardCheckbox.isChecked = false

            var paymentSelection: PaymentSelection? = null
            fragment.sheetViewModel.selection.observeForever {
                paymentSelection = it
            }

            viewBinding.saveCardCheckbox.isChecked = true

            viewBinding.cardMultilineWidget.setCardNumber("4242424242424242")
            viewBinding.cardMultilineWidget.setExpiryDate(1, 2030)
            viewBinding.cardMultilineWidget.setCvcCode("123")
            viewBinding.billingAddress.countryView.setText("United States")
            viewBinding.billingAddress.postalCodeView.setText("94107")

            val newPaymentSelection = paymentSelection as PaymentSelection.New.Card
            assertThat(newPaymentSelection.shouldSavePaymentMethod)
                .isFalse()
        }

        createFragment(PaymentSheetFixtures.ARGS_WITHOUT_CUSTOMER) { fragment, viewBinding ->
            viewBinding.saveCardCheckbox.isChecked = false

            var paymentSelection: PaymentSelection? = null
            fragment.sheetViewModel.selection.observeForever {
                paymentSelection = it
            }

            viewBinding.saveCardCheckbox.isChecked = true

            viewBinding.cardMultilineWidget.setCardNumber("4242424242424242")
            viewBinding.cardMultilineWidget.setExpiryDate(1, 2030)
            viewBinding.cardMultilineWidget.setCvcCode("123")
            viewBinding.billingAddress.countryView.setText("United States")
            viewBinding.billingAddress.postalCodeView.setText("94107")

            val newPaymentSelection = paymentSelection as PaymentSelection.New.Card
            assertThat(newPaymentSelection.shouldSavePaymentMethod)
                .isFalse()
        }
    }

    @Test
    fun `selection when save card checkbox enabled and then valid card entered should create expected PaymentSelection`() {
        createFragment { fragment, viewBinding ->
            viewBinding.saveCardCheckbox.isChecked = false

            var paymentSelection: PaymentSelection? = null
            fragment.sheetViewModel.selection.observeForever {
                paymentSelection = it
            }

            viewBinding.saveCardCheckbox.isChecked = true

            viewBinding.cardMultilineWidget.setCardNumber("4242424242424242")
            viewBinding.cardMultilineWidget.setExpiryDate(1, 2030)
            viewBinding.cardMultilineWidget.setCvcCode("123")
            viewBinding.billingAddress.countryView.setText("United States")
            viewBinding.billingAddress.postalCodeView.setText("94107")

            val newPaymentSelection = paymentSelection as PaymentSelection.New.Card
            assertThat(newPaymentSelection.shouldSavePaymentMethod)
                .isTrue()
            assertThat(fragment.sheetViewModel.newCard)
                .isEqualTo(paymentSelection)
        }
    }

    @Test
    fun `selection when valid card entered and then save card checkbox enabled should create expected PaymentSelection`() {
        createFragment { fragment, viewBinding ->
            viewBinding.saveCardCheckbox.isChecked = false

            var paymentSelection: PaymentSelection? = null
            fragment.sheetViewModel.selection.observeForever {
                paymentSelection = it
            }

            viewBinding.cardMultilineWidget.setCardNumber("4242424242424242")
            viewBinding.cardMultilineWidget.setExpiryDate(1, 2030)
            viewBinding.cardMultilineWidget.setCvcCode("123")
            viewBinding.billingAddress.countryView.setText("United States")
            viewBinding.billingAddress.postalCodeView.setText("94107")

            viewBinding.saveCardCheckbox.isChecked = true

            val newPaymentSelection = paymentSelection as PaymentSelection.New.Card
            assertThat(newPaymentSelection.shouldSavePaymentMethod)
                .isTrue()

            assertThat(fragment.sheetViewModel.newCard?.brand)
                .isEqualTo(CardBrand.Visa)
        }
    }

    @Test
    fun `when isGooglePayEnabled=true should configure Google Pay button`() {
        createFragment { fragment, viewBinding ->
            val paymentSelections = mutableListOf<PaymentSelection>()
            fragment.sheetViewModel.selection.observeForever { paymentSelection ->
                if (paymentSelection != null) {
                    paymentSelections.add(paymentSelection)
                }
            }

            assertThat(viewBinding.googlePayButton.isVisible)
                .isTrue()

            viewBinding.googlePayButton.performClick()

            assertThat(paymentSelections)
                .containsExactly(PaymentSelection.GooglePay)
        }
    }

    @Test
    fun `when back to Ready state should update PaymentSelection`() {
        createFragment { fragment, viewBinding ->
            val paymentSelections = mutableListOf<PaymentSelection?>()
            fragment.sheetViewModel.selection.observeForever { paymentSelection ->
                paymentSelections.add(paymentSelection)
            }

            assertThat(viewBinding.googlePayButton.isVisible)
                .isTrue()

            // Start with null PaymentSelection because the card entered is invalid
            assertThat(paymentSelections.size)
                .isEqualTo(1)
            assertThat(paymentSelections[0])
                .isNull()

            viewBinding.googlePayButton.performClick()

            // Updates PaymentSelection to Google Pay
            assertThat(paymentSelections.size)
                .isEqualTo(2)
            assertThat(paymentSelections[1])
                .isEqualTo(PaymentSelection.GooglePay)

            fragment.sheetViewModel._viewState.value = ViewState.PaymentSheet.Ready(5, "USD")

            // Back to Ready state, should return to null PaymentSelection
            assertThat(paymentSelections.size)
                .isEqualTo(3)
            assertThat(paymentSelections[2])
                .isNull()
        }
    }

    @Test
    fun `checkbox text should reflect merchant display name`() {
        createFragment { _, viewBinding ->
            assertThat(viewBinding.saveCardCheckbox.text)
                .isEqualTo("Save this card for future Widget Store payments")
        }
    }

    @Test
    fun `started fragment should report onShowNewPaymentOptionForm() event`() {
        createFragment { _, _ ->
            verify(eventReporter).onShowNewPaymentOptionForm()
        }
    }

    @Test
    fun `fragment started without FragmentConfig should emit fatal`() {
        createFragment(
            fragmentConfig = null
        ) { fragment, _ ->
            assertThat(fragment.sheetViewModel.fatal.value?.message)
                .isEqualTo("Failed to start add payment option fragment.")
        }
    }

    @Test
    fun `cardErrors should react to input validity`() {
        createFragment { _, viewBinding ->
            assertThat(viewBinding.cardErrors.isVisible)
                .isFalse()

            viewBinding.cardMultilineWidget.setCardNumber("4242424242424249")
            viewBinding.cardMultilineWidget.setExpiryDate(1, 2010)
            assertThat(viewBinding.cardErrors.text)
                .isEqualTo("Your card's number is invalid.")
            assertThat(viewBinding.cardErrors.isVisible)
                .isTrue()

            viewBinding.cardMultilineWidget.setCardNumber("4242424242424242")
            assertThat(viewBinding.cardErrors.text)
                .isEqualTo("Your card's expiration year is invalid.")
            assertThat(viewBinding.cardErrors.isVisible)
                .isTrue()

            viewBinding.cardMultilineWidget.setExpiryDate(1, 2030)
            assertThat(viewBinding.cardErrors.text.toString())
                .isEmpty()
            assertThat(viewBinding.cardErrors.isVisible)
                .isFalse()
        }
    }

    @Test
    fun `make sure when add card fields are edited newcard is updated`() {
        createFragment { fragment, viewBinding ->
            assertThat(viewBinding.cardErrors.isVisible)
                .isFalse()

            viewBinding.cardMultilineWidget.setCardNumber("4242424242424242")
            viewBinding.cardMultilineWidget.setExpiryDate(1, 2030)
            viewBinding.cardMultilineWidget.setCvcCode("123")
            viewBinding.billingAddress.countryView.setText("United States")
            viewBinding.billingAddress.postalCodeView.setText("94107")

            viewBinding.saveCardCheckbox.isChecked = true

            assertThat(fragment.sheetViewModel.newCard?.brand)
                .isEqualTo(CardBrand.Visa)

            viewBinding.cardMultilineWidget.setCardNumber("378282246310005")

            assertThat(fragment.sheetViewModel.newCard?.brand)
                .isEqualTo(CardBrand.AmericanExpress)
        }
    }

    @Test
    fun `when postal code is valid then billing error is invisible`() {
        createFragment { _, viewBinding ->
            assertThat(viewBinding.cardErrors.isVisible)
                .isFalse()

            viewBinding.billingAddress.countryLayout.selectedCountryCode = CountryCode.US
            viewBinding.billingAddress.postalCodeView.setText("94107")

            assertThat(viewBinding.billingErrors.text.toString())
                .isEmpty()
            assertThat(viewBinding.billingErrors.isVisible)
                .isFalse()
        }
    }

    @Test
    fun `when US zip code is invalid and losing focus then billing error is visible with correct error message`() {
        createFragment { _, viewBinding ->
            assertThat(viewBinding.cardErrors.isVisible)
                .isFalse()

            viewBinding.billingAddress.countryLayout.selectedCountryCode = CountryCode.US
            viewBinding.billingAddress.postalCodeView.setText("123")
<<<<<<< HEAD
            requireNotNull(
                viewBinding.billingAddress.postalCodeView.getParentOnFocusChangeListener()
            ).onFocusChange(
                viewBinding.billingAddress.postalCodeView,
                false
            )
=======
            viewBinding.billingAddress.postalCodeView.getParentOnFocusChangeListener()!!
                .onFocusChange(
                    viewBinding.billingAddress.postalCodeView,
                    false
                )
>>>>>>> 54362b2a
            idleLooper()

            assertThat(viewBinding.billingErrors.text.toString())
                .isEqualTo(context.getString(R.string.address_zip_invalid))
            assertThat(viewBinding.billingErrors.isVisible)
                .isTrue()
        }
    }

    @Test
    fun `when US zip code is valid and losing focus then billing error is invisible`() {
        createFragment { _, viewBinding ->
            assertThat(viewBinding.cardErrors.isVisible)
                .isFalse()

            viewBinding.billingAddress.countryLayout.selectedCountryCode = CountryCode.US
            viewBinding.billingAddress.postalCodeView.setText("94107")
<<<<<<< HEAD
            requireNotNull(
                viewBinding.billingAddress.postalCodeView.getParentOnFocusChangeListener()
            ).onFocusChange(
                viewBinding.billingAddress.postalCodeView,
                false
            )
=======
            viewBinding.billingAddress.postalCodeView.getParentOnFocusChangeListener()!!
                .onFocusChange(
                    viewBinding.billingAddress.postalCodeView,
                    false
                )
>>>>>>> 54362b2a
            idleLooper()

            assertThat(viewBinding.billingErrors.text.toString()).isEmpty()
            assertThat(viewBinding.billingErrors.isVisible)
                .isFalse()
        }
    }

    @Test
    fun `when Canada postal code is invalid and losing focus then billing error is visible with correct error message`() {
        createFragment { _, viewBinding ->
            assertThat(viewBinding.cardErrors.isVisible)
                .isFalse()

            viewBinding.billingAddress.countryLayout.selectedCountryCode = CountryCode.CA
            viewBinding.billingAddress.postalCodeView.setText("!@#")
<<<<<<< HEAD
            requireNotNull(
                viewBinding.billingAddress.postalCodeView.getParentOnFocusChangeListener()
            ).onFocusChange(
                viewBinding.billingAddress.postalCodeView,
                false
            )
=======
            viewBinding.billingAddress.postalCodeView.getParentOnFocusChangeListener()!!
                .onFocusChange(
                    viewBinding.billingAddress.postalCodeView,
                    false
                )
>>>>>>> 54362b2a
            idleLooper()

            assertThat(viewBinding.billingErrors.text.toString())
                .isEqualTo(context.getString(R.string.address_postal_code_invalid))
            assertThat(viewBinding.billingErrors.isVisible)
                .isTrue()
        }
    }

    @Test
    fun `when Canada postal code is valid and losing focus then billing error is invisible`() {
        createFragment { _, viewBinding ->
            assertThat(viewBinding.cardErrors.isVisible)
                .isFalse()

            viewBinding.billingAddress.countryLayout.selectedCountryCode = CountryCode.CA
            viewBinding.billingAddress.postalCodeView.setText("A1G9Z9")
<<<<<<< HEAD
            requireNotNull(
                viewBinding.billingAddress.postalCodeView.getParentOnFocusChangeListener()
            ).onFocusChange(
                viewBinding.billingAddress.postalCodeView,
                false
            )
=======
            viewBinding.billingAddress.postalCodeView.getParentOnFocusChangeListener()!!
                .onFocusChange(
                    viewBinding.billingAddress.postalCodeView,
                    false
                )
>>>>>>> 54362b2a
            idleLooper()

            assertThat(viewBinding.billingErrors.text.toString()).isEmpty()
            assertThat(viewBinding.billingErrors.isVisible)
                .isFalse()
        }
    }

    @Test
    fun `when zip code is empty and losing focus then billing error is invisible`() {
        createFragment { _, viewBinding ->
            assertThat(viewBinding.cardErrors.isVisible)
                .isFalse()

            viewBinding.billingAddress.countryLayout.selectedCountryCode = CountryCode.US
            viewBinding.billingAddress.postalCodeView.setText("")
<<<<<<< HEAD
            requireNotNull(
                viewBinding.billingAddress.postalCodeView.getParentOnFocusChangeListener()
            ).onFocusChange(
                viewBinding.billingAddress.postalCodeView,
                false
            )
=======
            viewBinding.billingAddress.postalCodeView.getParentOnFocusChangeListener()!!
                .onFocusChange(
                    viewBinding.billingAddress.postalCodeView,
                    false
                )
>>>>>>> 54362b2a
            idleLooper()

            assertThat(viewBinding.billingErrors.text.toString()).isEmpty()
            assertThat(viewBinding.billingErrors.isVisible)
                .isFalse()
        }
    }

    @Test
    fun `empty merchant display name shows correct message`() {
        createFragment(PaymentSheetFixtures.ARGS_WITHOUT_CUSTOMER) { _, viewBinding ->
            assertThat(viewBinding.saveCardCheckbox.text)
                .isEqualTo(context.getString(R.string.stripe_paymentsheet_save_this_card))
        }
    }

    @Test
    fun `non-empty merchant display name shows correct message`() {
        createFragment(PaymentSheetFixtures.ARGS_CUSTOMER_WITHOUT_GOOGLEPAY) { _, viewBinding ->
            assertThat(viewBinding.saveCardCheckbox.text)
                .isEqualTo(
                    context.getString(
                        R.string.stripe_paymentsheet_save_this_card_with_merchant_name,
                        PaymentSheetFixtures.MERCHANT_DISPLAY_NAME
                    )
                )
        }
    }

    private fun createFragment(
        args: PaymentSheetContract.Args = PaymentSheetFixtures.ARGS_CUSTOMER_WITH_GOOGLEPAY,
        fragmentConfig: FragmentConfig? = FragmentConfigFixtures.DEFAULT,
        onReady: (PaymentSheetAddCardFragment, FragmentPaymentsheetAddCardBinding) -> Unit
    ) {
        launchFragmentInContainer<PaymentSheetAddCardFragment>(
            bundleOf(
                PaymentSheetActivity.EXTRA_FRAGMENT_CONFIG to fragmentConfig,
                PaymentSheetActivity.EXTRA_STARTER_ARGS to args
            ),
            R.style.StripePaymentSheetDefaultTheme,
            factory = PaymentSheetFragmentFactory(eventReporter)
        ).onFragment { fragment ->
            onReady(
                fragment,
                FragmentPaymentsheetAddCardBinding.bind(
                    requireNotNull(fragment.view)
                )
            )
        }
    }
}<|MERGE_RESOLUTION|>--- conflicted
+++ resolved
@@ -378,20 +378,12 @@
 
             viewBinding.billingAddress.countryLayout.selectedCountryCode = CountryCode.US
             viewBinding.billingAddress.postalCodeView.setText("123")
-<<<<<<< HEAD
             requireNotNull(
                 viewBinding.billingAddress.postalCodeView.getParentOnFocusChangeListener()
             ).onFocusChange(
                 viewBinding.billingAddress.postalCodeView,
                 false
             )
-=======
-            viewBinding.billingAddress.postalCodeView.getParentOnFocusChangeListener()!!
-                .onFocusChange(
-                    viewBinding.billingAddress.postalCodeView,
-                    false
-                )
->>>>>>> 54362b2a
             idleLooper()
 
             assertThat(viewBinding.billingErrors.text.toString())
@@ -409,20 +401,12 @@
 
             viewBinding.billingAddress.countryLayout.selectedCountryCode = CountryCode.US
             viewBinding.billingAddress.postalCodeView.setText("94107")
-<<<<<<< HEAD
             requireNotNull(
                 viewBinding.billingAddress.postalCodeView.getParentOnFocusChangeListener()
             ).onFocusChange(
                 viewBinding.billingAddress.postalCodeView,
                 false
             )
-=======
-            viewBinding.billingAddress.postalCodeView.getParentOnFocusChangeListener()!!
-                .onFocusChange(
-                    viewBinding.billingAddress.postalCodeView,
-                    false
-                )
->>>>>>> 54362b2a
             idleLooper()
 
             assertThat(viewBinding.billingErrors.text.toString()).isEmpty()
@@ -439,20 +423,12 @@
 
             viewBinding.billingAddress.countryLayout.selectedCountryCode = CountryCode.CA
             viewBinding.billingAddress.postalCodeView.setText("!@#")
-<<<<<<< HEAD
             requireNotNull(
                 viewBinding.billingAddress.postalCodeView.getParentOnFocusChangeListener()
             ).onFocusChange(
                 viewBinding.billingAddress.postalCodeView,
                 false
             )
-=======
-            viewBinding.billingAddress.postalCodeView.getParentOnFocusChangeListener()!!
-                .onFocusChange(
-                    viewBinding.billingAddress.postalCodeView,
-                    false
-                )
->>>>>>> 54362b2a
             idleLooper()
 
             assertThat(viewBinding.billingErrors.text.toString())
@@ -470,20 +446,12 @@
 
             viewBinding.billingAddress.countryLayout.selectedCountryCode = CountryCode.CA
             viewBinding.billingAddress.postalCodeView.setText("A1G9Z9")
-<<<<<<< HEAD
             requireNotNull(
                 viewBinding.billingAddress.postalCodeView.getParentOnFocusChangeListener()
             ).onFocusChange(
                 viewBinding.billingAddress.postalCodeView,
                 false
             )
-=======
-            viewBinding.billingAddress.postalCodeView.getParentOnFocusChangeListener()!!
-                .onFocusChange(
-                    viewBinding.billingAddress.postalCodeView,
-                    false
-                )
->>>>>>> 54362b2a
             idleLooper()
 
             assertThat(viewBinding.billingErrors.text.toString()).isEmpty()
@@ -500,20 +468,12 @@
 
             viewBinding.billingAddress.countryLayout.selectedCountryCode = CountryCode.US
             viewBinding.billingAddress.postalCodeView.setText("")
-<<<<<<< HEAD
             requireNotNull(
                 viewBinding.billingAddress.postalCodeView.getParentOnFocusChangeListener()
             ).onFocusChange(
                 viewBinding.billingAddress.postalCodeView,
                 false
             )
-=======
-            viewBinding.billingAddress.postalCodeView.getParentOnFocusChangeListener()!!
-                .onFocusChange(
-                    viewBinding.billingAddress.postalCodeView,
-                    false
-                )
->>>>>>> 54362b2a
             idleLooper()
 
             assertThat(viewBinding.billingErrors.text.toString()).isEmpty()
