--- conflicted
+++ resolved
@@ -101,27 +101,13 @@
     @Test
     fun `handles clicks outside of bottom sheet`() {
         val scenario = activityScenario()
-<<<<<<< HEAD
-        scenario.launch(intent).onActivity { activity ->
-            // wait for bottom sheet to animate in
-            testDispatcher.advanceTimeBy(BottomSheetController.ANIMATE_IN_DELAY)
-            idleLooper()
-            assertThat(activity.bottomSheetBehavior.state)
-                .isEqualTo(BottomSheetBehavior.STATE_EXPANDED)
-
-            activity.viewBinding.root.performClick()
-            idleLooper()
-
-            assertThat(activity.bottomSheetBehavior.state)
-                .isEqualTo(BottomSheetBehavior.STATE_HIDDEN)
-=======
-        scenario.launch(intent).use {
-            it.onActivity { activity ->
-                // wait for bottom sheet to animate in
-                testDispatcher.advanceTimeBy(BottomSheetController.ANIMATE_IN_DELAY)
-                idleLooper()
-                assertThat(activity.bottomSheetBehavior.state)
-                    .isEqualTo(BottomSheetBehavior.STATE_COLLAPSED)
+        scenario.launch(intent).use {
+            it.onActivity { activity ->
+                // wait for bottom sheet to animate in
+                testDispatcher.advanceTimeBy(BottomSheetController.ANIMATE_IN_DELAY)
+                idleLooper()
+                assertThat(activity.bottomSheetBehavior.state)
+                    .isEqualTo(BottomSheetBehavior.STATE_EXPANDED)
 
                 activity.viewBinding.root.performClick()
                 idleLooper()
@@ -129,7 +115,6 @@
                 assertThat(activity.bottomSheetBehavior.state)
                     .isEqualTo(BottomSheetBehavior.STATE_HIDDEN)
             }
->>>>>>> 75038b18
         }
 
         assertThat(
@@ -167,16 +152,16 @@
     @Test
     fun `handles fragment transitions`() {
         val scenario = activityScenario()
-<<<<<<< HEAD
-        scenario.launch(intent).onActivity { activity ->
-            // wait for bottom sheet to animate in
-            testDispatcher.advanceTimeBy(BottomSheetController.ANIMATE_IN_DELAY)
-            idleLooper()
-
-            assertThat(currentFragment(activity))
-                .isInstanceOf(PaymentSheetListFragment::class.java)
-            assertThat(activity.bottomSheetBehavior.state)
-                .isEqualTo(BottomSheetBehavior.STATE_EXPANDED)
+        scenario.launch(intent).use {
+            it.onActivity { activity ->
+                // wait for bottom sheet to animate in
+                testDispatcher.advanceTimeBy(BottomSheetController.ANIMATE_IN_DELAY)
+                idleLooper()
+
+                assertThat(currentFragment(activity))
+                    .isInstanceOf(PaymentSheetListFragment::class.java)
+                assertThat(activity.bottomSheetBehavior.state)
+                    .isEqualTo(BottomSheetBehavior.STATE_EXPANDED)
 
             viewModel.transitionTo(
                 PaymentSheetViewModel.TransitionTarget.AddPaymentMethodFull(
@@ -189,62 +174,19 @@
             assertThat(activity.bottomSheetBehavior.state)
                 .isEqualTo(BottomSheetBehavior.STATE_EXPANDED)
 
-            activity.onBackPressed()
-            idleLooper()
-            assertThat(currentFragment(activity))
-                .isInstanceOf(PaymentSheetListFragment::class.java)
-            assertThat(activity.bottomSheetBehavior.state)
-                .isEqualTo(BottomSheetBehavior.STATE_EXPANDED)
-
-            activity.onBackPressed()
-            idleLooper()
-            // animating out
-            assertThat(activity.bottomSheetBehavior.state)
-                .isEqualTo(BottomSheetBehavior.STATE_HIDDEN)
-        }
-=======
-        scenario.launch(intent).use {
-            it.onActivity { activity ->
-                // wait for bottom sheet to animate in
-                testDispatcher.advanceTimeBy(BottomSheetController.ANIMATE_IN_DELAY)
-                idleLooper()
-
+                activity.onBackPressed()
+                idleLooper()
                 assertThat(currentFragment(activity))
                     .isInstanceOf(PaymentSheetListFragment::class.java)
                 assertThat(activity.bottomSheetBehavior.state)
-                    .isEqualTo(BottomSheetBehavior.STATE_COLLAPSED)
-                assertThat(activity.viewBinding.bottomSheet.layoutParams.height)
-                    .isEqualTo(WRAP_CONTENT)
-
-                viewModel.transitionTo(
-                    PaymentSheetViewModel.TransitionTarget.AddPaymentMethodFull(
-                        FragmentConfigFixtures.DEFAULT
-                    )
-                )
-                idleLooper()
-                assertThat(currentFragment(activity))
-                    .isInstanceOf(PaymentSheetAddCardFragment::class.java)
-                assertThat(activity.bottomSheetBehavior.state)
                     .isEqualTo(BottomSheetBehavior.STATE_EXPANDED)
-                assertThat(activity.viewBinding.bottomSheet.layoutParams.height)
-                    .isEqualTo(MATCH_PARENT)
 
                 activity.onBackPressed()
                 idleLooper()
-                assertThat(currentFragment(activity))
-                    .isInstanceOf(PaymentSheetListFragment::class.java)
-                assertThat(activity.bottomSheetBehavior.state)
-                    .isEqualTo(BottomSheetBehavior.STATE_COLLAPSED)
-                assertThat(activity.viewBinding.bottomSheet.layoutParams.height)
-                    .isEqualTo(WRAP_CONTENT)
-
-                activity.onBackPressed()
-                idleLooper()
                 // animating out
                 assertThat(activity.bottomSheetBehavior.state)
                     .isEqualTo(BottomSheetBehavior.STATE_HIDDEN)
             }
->>>>>>> 75038b18
 
             assertThat(
                 contract.parseResult(
@@ -439,25 +381,6 @@
         )
 
         val scenario = activityScenario(viewModel)
-<<<<<<< HEAD
-        scenario.launch(intent).onActivity { activity ->
-            // wait for bottom sheet to animate in
-            testDispatcher.advanceTimeBy(BottomSheetController.ANIMATE_IN_DELAY)
-            idleLooper()
-
-            assertThat(currentFragment(activity))
-                .isInstanceOf(PaymentSheetAddCardFragment::class.java)
-            assertThat(activity.bottomSheetBehavior.state)
-                .isEqualTo(BottomSheetBehavior.STATE_EXPANDED)
-
-            // make sure loading fragment isn't in back stack
-            activity.onBackPressed()
-            idleLooper()
-
-            assertThat(activity.bottomSheetBehavior.state)
-                .isEqualTo(BottomSheetBehavior.STATE_HIDDEN)
-        }
-=======
         scenario.launch(intent).use {
             it.onActivity { activity ->
                 // wait for bottom sheet to animate in
@@ -467,9 +390,7 @@
                 assertThat(currentFragment(activity))
                     .isInstanceOf(PaymentSheetAddCardFragment::class.java)
                 assertThat(activity.bottomSheetBehavior.state)
-                    .isEqualTo(BottomSheetBehavior.STATE_COLLAPSED)
-                assertThat(activity.viewBinding.bottomSheet.layoutParams.height)
-                    .isEqualTo(MATCH_PARENT)
+                    .isEqualTo(BottomSheetBehavior.STATE_EXPANDED)
 
                 // make sure loading fragment isn't in back stack
                 activity.onBackPressed()
@@ -478,7 +399,6 @@
                 assertThat(activity.bottomSheetBehavior.state)
                     .isEqualTo(BottomSheetBehavior.STATE_HIDDEN)
             }
->>>>>>> 75038b18
 
             assertThat(
                 contract.parseResult(
@@ -532,21 +452,6 @@
     @Test
     fun `Complete fragment transactions prior to setting the sheet mode and thus the back button`() {
         val scenario = activityScenario()
-<<<<<<< HEAD
-        scenario.launch(intent).onActivity { activity ->
-            // wait for bottom sheet to animate in
-            testDispatcher.advanceTimeBy(BottomSheetController.ANIMATE_IN_DELAY)
-            idleLooper()
-
-            assertThat(currentFragment(activity))
-                .isInstanceOf(PaymentSheetListFragment::class.java)
-            assertThat(activity.bottomSheetBehavior.state)
-                .isEqualTo(BottomSheetBehavior.STATE_EXPANDED)
-
-            viewModel.transitionTo(
-                PaymentSheetViewModel.TransitionTarget.SelectSavedPaymentMethod(
-                    FragmentConfigFixtures.DEFAULT
-=======
         scenario.launch(intent).use {
             it.onActivity { activity ->
                 // wait for bottom sheet to animate in
@@ -556,15 +461,12 @@
                 assertThat(currentFragment(activity))
                     .isInstanceOf(PaymentSheetListFragment::class.java)
                 assertThat(activity.bottomSheetBehavior.state)
-                    .isEqualTo(BottomSheetBehavior.STATE_COLLAPSED)
-                assertThat(activity.viewBinding.bottomSheet.layoutParams.height)
-                    .isEqualTo(WRAP_CONTENT)
+                    .isEqualTo(BottomSheetBehavior.STATE_EXPANDED)
 
                 viewModel.transitionTo(
                     PaymentSheetViewModel.TransitionTarget.SelectSavedPaymentMethod(
                         FragmentConfigFixtures.DEFAULT
                     )
->>>>>>> 75038b18
                 )
                 viewModel.transitionTo(
                     PaymentSheetViewModel.TransitionTarget.AddPaymentMethodFull(
