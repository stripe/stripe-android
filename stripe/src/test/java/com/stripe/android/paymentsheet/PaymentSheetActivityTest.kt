--- conflicted
+++ resolved
@@ -357,13 +357,7 @@
                 // wait for bottom sheet to animate in
                 idleLooper()
 
-<<<<<<< HEAD
-                val buttonLabel = "Pay $10.99"
-
-                viewModel._viewState.value = ViewState.PaymentSheet.Ready(buttonLabel)
-=======
                 viewModel._viewState.value = ViewState.PaymentSheet.Ready
->>>>>>> ed668278
 
                 idleLooper()
 
@@ -371,11 +365,6 @@
 
                 assertThat(buyBinding.confirmedIcon.isVisible)
                     .isFalse()
-<<<<<<< HEAD
-                assertThat(buyBinding.label.text)
-                    .isEqualTo(buttonLabel)
-=======
->>>>>>> ed668278
 
                 idleLooper()
 
