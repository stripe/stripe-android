package com.stripe.android.paymentsheet

internal object PaymentSheetFixtures {
    internal const val CLIENT_SECRET = "client_secret"

    internal val DEFAULT_ARGS = PaymentSheetActivityStarter.Args.Default(
        CLIENT_SECRET,
<<<<<<< HEAD
        PaymentSheet.CustomerConfiguration(
            "customer_id",
            "ephemeral_key"
        ),
        googlePayConfig = PaymentSheetGooglePayConfigFixtures.DEFAULT
=======
        "ephemeral_key",
        "customer_id",
        googlePayConfig = ConfigFixtures.GOOGLE_PAY
>>>>>>> 9bb170f3
    )

    internal val GUEST_ARGS = PaymentSheetActivityStarter.Args.Guest(
        CLIENT_SECRET
    )
}<|MERGE_RESOLUTION|>--- conflicted
+++ resolved
@@ -5,17 +5,11 @@
 
     internal val DEFAULT_ARGS = PaymentSheetActivityStarter.Args.Default(
         CLIENT_SECRET,
-<<<<<<< HEAD
         PaymentSheet.CustomerConfiguration(
             "customer_id",
             "ephemeral_key"
         ),
-        googlePayConfig = PaymentSheetGooglePayConfigFixtures.DEFAULT
-=======
-        "ephemeral_key",
-        "customer_id",
         googlePayConfig = ConfigFixtures.GOOGLE_PAY
->>>>>>> 9bb170f3
     )
 
     internal val GUEST_ARGS = PaymentSheetActivityStarter.Args.Guest(
