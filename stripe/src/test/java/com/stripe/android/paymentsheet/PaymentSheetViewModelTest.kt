package com.stripe.android.paymentsheet

import android.app.Application
import androidx.arch.core.executor.testing.InstantTaskExecutorRule
import androidx.test.core.app.ApplicationProvider
import com.google.android.gms.common.api.Status
import com.google.common.truth.Truth.assertThat
import com.nhaarman.mockitokotlin2.mock
import com.nhaarman.mockitokotlin2.verify
import com.stripe.android.ApiKeyFixtures
import com.stripe.android.PaymentIntentResult
import com.stripe.android.StripeIntentResult
import com.stripe.android.googlepay.StripeGooglePayContract
import com.stripe.android.model.CardBrand
import com.stripe.android.model.ConfirmPaymentIntentParams
import com.stripe.android.model.ListPaymentMethodsParams
import com.stripe.android.model.PaymentIntent
import com.stripe.android.model.PaymentIntentFixtures
import com.stripe.android.model.PaymentMethod
import com.stripe.android.model.PaymentMethodCreateParamsFixtures
import com.stripe.android.model.PaymentMethodFixtures
import com.stripe.android.networking.AbsFakeStripeRepository
import com.stripe.android.networking.ApiRequest
import com.stripe.android.payments.DefaultReturnUrl
import com.stripe.android.payments.FakePaymentFlowResultProcessor
import com.stripe.android.payments.PaymentFlowResult
import com.stripe.android.paymentsheet.PaymentSheetViewModel.CheckoutIdentifier
import com.stripe.android.paymentsheet.analytics.EventReporter
import com.stripe.android.paymentsheet.model.FragmentConfig
import com.stripe.android.paymentsheet.model.FragmentConfigFixtures
import com.stripe.android.paymentsheet.model.PaymentSelection
import com.stripe.android.paymentsheet.model.PaymentSheetViewState
import com.stripe.android.paymentsheet.model.SavedSelection
import com.stripe.android.paymentsheet.repositories.PaymentMethodsApiRepository
import com.stripe.android.paymentsheet.repositories.PaymentMethodsRepository
import com.stripe.android.paymentsheet.repositories.StripeIntentRepository
import com.stripe.android.paymentsheet.viewmodels.BaseSheetViewModel
import com.stripe.android.paymentsheet.viewmodels.BaseSheetViewModel.UserErrorMessage
import kotlinx.coroutines.Dispatchers
import kotlinx.coroutines.ExperimentalCoroutinesApi
import kotlinx.coroutines.test.TestCoroutineDispatcher
import kotlinx.coroutines.test.resetMain
import kotlinx.coroutines.test.runBlockingTest
import kotlinx.coroutines.test.setMain
import org.junit.Rule
import org.junit.runner.RunWith
import org.robolectric.RobolectricTestRunner
import kotlin.test.AfterTest
import kotlin.test.Test

@ExperimentalCoroutinesApi
@RunWith(RobolectricTestRunner::class)
internal class PaymentSheetViewModelTest {
    @get:Rule
    val rule = InstantTaskExecutorRule()

    private val testDispatcher = TestCoroutineDispatcher()

    private val googlePayRepository = FakeGooglePayRepository(true)
    private val prefsRepository = FakePrefsRepository()
    private val eventReporter = mock<EventReporter>()
    private val viewModel: PaymentSheetViewModel by lazy { createViewModel() }
    private val paymentFlowResultProcessor = FakePaymentFlowResultProcessor()
    private val application = ApplicationProvider.getApplicationContext<Application>()
    private val defaultReturnUrl = DefaultReturnUrl.create(application)

    @AfterTest
    fun cleanup() {
        Dispatchers.resetMain()
        testDispatcher.cleanupTestCoroutines()
    }

    @Test
    fun `init should fire analytics event`() {
        createViewModel()
        verify(eventReporter)
            .onInit(PaymentSheetFixtures.CONFIG_CUSTOMER_WITH_GOOGLEPAY)
    }

    @Test
    fun `updatePaymentMethods() with customer config should fetch from API repository`() {
        var paymentMethods: List<PaymentMethod>? = null
        viewModel.paymentMethods.observeForever {
            paymentMethods = it
        }
        viewModel.updatePaymentMethods()
        assertThat(paymentMethods)
            .containsExactly(PaymentMethodFixtures.CARD_PAYMENT_METHOD)
    }

    @Test
    fun `updatePaymentMethods() with customer config and failing request should emit empty list`() {
        val viewModel = createViewModel(
            paymentMethodsRepository = PaymentMethodsApiRepository(
                stripeRepository = FailingStripeRepository(),
                publishableKey = ApiKeyFixtures.FAKE_PUBLISHABLE_KEY,
                stripeAccountId = null,
                workContext = testDispatcher
            )
        )
        var paymentMethods: List<PaymentMethod>? = null
        viewModel.paymentMethods.observeForever {
            paymentMethods = it
        }
        viewModel.updatePaymentMethods()
        assertThat(requireNotNull(paymentMethods))
            .isEmpty()
    }

    @Test
    fun `updatePaymentMethods() without customer config should emit empty list`() {
        val viewModelWithoutCustomer = createViewModel(ARGS_WITHOUT_CUSTOMER)
        var paymentMethods: List<PaymentMethod>? = null
        viewModelWithoutCustomer.paymentMethods.observeForever {
            paymentMethods = it
        }
        viewModelWithoutCustomer.updatePaymentMethods()
        assertThat(paymentMethods)
            .isEmpty()
    }

    @Test
    fun `checkout() should confirm saved payment methods`() = testDispatcher.runBlockingTest {
        val confirmParams = mutableListOf<BaseSheetViewModel.Event<ConfirmPaymentIntentParams>>()
        viewModel.startConfirm.observeForever {
            confirmParams.add(it)
        }

        val paymentSelection = PaymentSelection.Saved(PaymentMethodFixtures.CARD_PAYMENT_METHOD)
        viewModel.updateSelection(paymentSelection)
        viewModel.checkout(CheckoutIdentifier.None)

        assertThat(confirmParams).hasSize(1)
        assertThat(confirmParams[0].peekContent())
            .isEqualTo(
                ConfirmPaymentIntentParams.createWithPaymentMethodId(
                    requireNotNull(PaymentMethodFixtures.CARD_PAYMENT_METHOD.id),
                    CLIENT_SECRET,
                    returnUrl = defaultReturnUrl.value
                )
            )
    }

    @Test
    fun `checkout() should confirm new payment methods`() = testDispatcher.runBlockingTest {
        val confirmParams = mutableListOf<BaseSheetViewModel.Event<ConfirmPaymentIntentParams>>()
        viewModel.startConfirm.observeForever {
            confirmParams.add(it)
        }

        val paymentSelection = PaymentSelection.New.Card(
            PaymentMethodCreateParamsFixtures.DEFAULT_CARD,
            CardBrand.Visa,
            shouldSavePaymentMethod = true
        )
        viewModel.updateSelection(paymentSelection)
        viewModel.checkout(CheckoutIdentifier.None)

        assertThat(confirmParams).hasSize(1)
        assertThat(confirmParams[0].peekContent())
            .isEqualTo(
                ConfirmPaymentIntentParams.createWithPaymentMethodCreateParams(
                    PaymentMethodCreateParamsFixtures.DEFAULT_CARD,
                    CLIENT_SECRET,
                    returnUrl = defaultReturnUrl.value,
                    setupFutureUsage = ConfirmPaymentIntentParams.SetupFutureUsage.OffSession
                )
            )
    }

    @Test
    fun `Google Pay checkout cancelled returns to Ready state`() {
        viewModel.fetchStripeIntent()
        viewModel.updateSelection(PaymentSelection.GooglePay)
        viewModel.checkout(CheckoutIdentifier.AddFragmentTopGooglePay)

        val viewState: MutableList<PaymentSheetViewState?> = mutableListOf()
        viewModel.getButtonStateObservable(CheckoutIdentifier.AddFragmentTopGooglePay)
            .observeForever {
                viewState.add(it)
            }

        val processing: MutableList<Boolean> = mutableListOf()
        viewModel.processing.observeForever {
            processing.add(it)
        }

        assertThat(viewState.size).isEqualTo(1)
        assertThat(processing.size).isEqualTo(1)
        assertThat(viewState[0])
            .isEqualTo(PaymentSheetViewState.StartProcessing)
        assertThat(processing[0]).isTrue()

        viewModel.onGooglePayResult(StripeGooglePayContract.Result.Canceled)

        assertThat(viewState.size).isEqualTo(2)
        assertThat(processing.size).isEqualTo(2)
        assertThat(viewState[1])
            .isEqualTo(PaymentSheetViewState.Reset(null))
        assertThat(processing[1]).isFalse()
    }

    @Test
    fun `On checkout clear the previous view state error`() {

        val googleViewState: MutableList<PaymentSheetViewState?> = mutableListOf()
        viewModel.checkoutIdentifier = CheckoutIdentifier.AddFragmentTopGooglePay
        viewModel.getButtonStateObservable(CheckoutIdentifier.AddFragmentTopGooglePay)
            .observeForever {
                googleViewState.add(it)
            }

        val buyViewState: MutableList<PaymentSheetViewState?> = mutableListOf()
        viewModel.getButtonStateObservable(CheckoutIdentifier.SheetBottomBuy)
            .observeForever {
                buyViewState.add(it)
            }

        val viewState: MutableList<PaymentSheetViewState?> = mutableListOf()
        viewModel.viewState.observeForever {
            viewState.add(it)
        }

        viewModel.checkout(CheckoutIdentifier.SheetBottomBuy)

        assertThat(googleViewState[0]).isNull()
        assertThat(googleViewState[1]).isEqualTo(PaymentSheetViewState.Reset(null))
        assertThat(buyViewState[0]).isEqualTo(PaymentSheetViewState.StartProcessing)
    }

    @Test
    fun `Google Pay checkout failed returns to Ready state and shows error`() {
        viewModel.fetchStripeIntent()
        viewModel.updateSelection(PaymentSelection.GooglePay)
        viewModel.checkout(CheckoutIdentifier.AddFragmentTopGooglePay)

        val viewState: MutableList<PaymentSheetViewState?> = mutableListOf()
        viewModel.getButtonStateObservable(CheckoutIdentifier.AddFragmentTopGooglePay)
            .observeForever {
                viewState.add(it)
            }

        val processing: MutableList<Boolean> = mutableListOf()
        viewModel.processing.observeForever {
            processing.add(it)
        }

        assertThat(viewState.size).isEqualTo(1)
        assertThat(processing.size).isEqualTo(1)
        assertThat(viewState[0]).isEqualTo(PaymentSheetViewState.StartProcessing)
        assertThat(processing[0]).isTrue()

        viewModel.onGooglePayResult(
            StripeGooglePayContract.Result.Error(
                Exception("Test exception"),
                Status.RESULT_INTERNAL_ERROR
            )
        )

        assertThat(processing.size).isEqualTo(2)

        assertThat(viewState.size).isEqualTo(2)
        assertThat(viewState[1])
<<<<<<< HEAD
            .isEqualTo(PaymentSheetViewState.Ready(UserErrorMessage("An internal error occurred.")))
=======
            .isEqualTo(PaymentSheetViewState.Reset(UserErrorMessage("Test exception")))
>>>>>>> bb30ab20
        assertThat(processing[1]).isFalse()
    }

    @Test
    fun `onPaymentFlowResult() should update ViewState and save preferences`() =
        testDispatcher.runBlockingTest {
            paymentFlowResultProcessor.paymentIntentResult = PAYMENT_INTENT_RESULT

            val selection = PaymentSelection.Saved(PaymentMethodFixtures.CARD_PAYMENT_METHOD)
            viewModel.updateSelection(selection)

            val viewState: MutableList<PaymentSheetViewState?> = mutableListOf()
            viewModel.viewState.observeForever {
                viewState.add(it)
            }

            var paymentSheetResult: PaymentSheetResult? = null
            viewModel.paymentSheetResult.observeForever {
                paymentSheetResult = it
            }

            viewModel.onPaymentFlowResult(
                PaymentFlowResult.Unvalidated(
                    "client_secret",
                    StripeIntentResult.Outcome.SUCCEEDED
                )
            )
            assertThat(viewState[1])
                .isInstanceOf(PaymentSheetViewState.FinishProcessing::class.java)

            (viewState[1] as PaymentSheetViewState.FinishProcessing).onComplete()

            assertThat(paymentSheetResult).isEqualTo(PaymentSheetResult.Completed)

            verify(eventReporter)
                .onPaymentSuccess(selection)

            assertThat(prefsRepository.paymentSelectionArgs)
                .containsExactly(selection)
            assertThat(prefsRepository.getSavedSelection())
                .isEqualTo(
                    SavedSelection.PaymentMethod(selection.paymentMethod.id.orEmpty())
                )
        }

    @Test
    fun `onPaymentFlowResult() should update ViewState and save new payment method`() =
        testDispatcher.runBlockingTest {
            paymentFlowResultProcessor.paymentIntentResult = PAYMENT_INTENT_RESULT_WITH_PM

            val selection = PaymentSelection.New.Card(
                PaymentMethodCreateParamsFixtures.DEFAULT_CARD,
                CardBrand.Visa,
                shouldSavePaymentMethod = true
            )
            viewModel.updateSelection(selection)

            val viewState: MutableList<PaymentSheetViewState?> = mutableListOf()
            viewModel.viewState.observeForever {
                viewState.add(it)
            }

            var paymentSheetResult: PaymentSheetResult? = null
            viewModel.paymentSheetResult.observeForever {
                paymentSheetResult = it
            }

            viewModel.onPaymentFlowResult(
                PaymentFlowResult.Unvalidated(
                    "client_secret",
                    StripeIntentResult.Outcome.SUCCEEDED
                )
            )
            assertThat(viewState[1])
                .isInstanceOf(PaymentSheetViewState.FinishProcessing::class.java)

            (viewState[1] as PaymentSheetViewState.FinishProcessing).onComplete()

            assertThat(paymentSheetResult).isEqualTo(PaymentSheetResult.Completed)

            verify(eventReporter)
                .onPaymentSuccess(selection)

            assertThat(prefsRepository.paymentSelectionArgs)
                .containsExactly(
                    PaymentSelection.Saved(
                        PAYMENT_INTENT_RESULT_WITH_PM.intent.paymentMethod!!
                    )
                )
            assertThat(prefsRepository.getSavedSelection())
                .isEqualTo(
                    SavedSelection.PaymentMethod(
                        PAYMENT_INTENT_RESULT_WITH_PM.intent.paymentMethod!!.id!!
                    )
                )
        }

    @Test
    fun `onPaymentFlowResult() with non-success outcome should report failure event`() {
        paymentFlowResultProcessor.paymentIntentResult = PAYMENT_INTENT_RESULT.copy(
            outcomeFromFlow = StripeIntentResult.Outcome.FAILED
        )

        val selection = PaymentSelection.Saved(PaymentMethodFixtures.CARD_PAYMENT_METHOD)
        viewModel.updateSelection(selection)

        var paymentIntent: PaymentIntent? = null
        viewModel.paymentIntent.observeForever {
            paymentIntent = it
        }

        viewModel.onPaymentFlowResult(
            PaymentFlowResult.Unvalidated()
        )
        verify(eventReporter)
            .onPaymentFailure(selection)

        assertThat(paymentIntent).isNull()
    }

    @Test
    fun `onPaymentFlowResult() should update emit API errors`() {
        paymentFlowResultProcessor.error = RuntimeException("Your card was declined.")

        viewModel.fetchStripeIntent()

        val viewStateList = mutableListOf<PaymentSheetViewState>()
        viewModel.viewState.observeForever {
            viewStateList.add(it)
        }
        viewModel.onPaymentFlowResult(
            PaymentFlowResult.Unvalidated()
        )

        assertThat(viewStateList[0])
            .isEqualTo(
                PaymentSheetViewState.Reset(null)
            )
        assertThat(viewStateList[1])
            .isEqualTo(
                PaymentSheetViewState.Reset(
                    UserErrorMessage("Your card was declined.")
                )
            )
    }

    @Test
    fun `fetchPaymentIntent() should update ViewState LiveData`() {
        var viewState: PaymentSheetViewState? = null
        viewModel.viewState.observeForever {
            viewState = it
        }
        viewModel.fetchStripeIntent()
        assertThat(viewState)
            .isEqualTo(
                PaymentSheetViewState.Reset(null)
            )
    }

    @Test
    fun `fetchPaymentIntent() should propagate errors`() {
        val viewModel = createViewModel(
            stripeIntentRepository = StripeIntentRepository.Api(
                stripeRepository = FailingStripeRepository(),
                requestOptions = ApiRequest.Options(
                    apiKey = ApiKeyFixtures.FAKE_PUBLISHABLE_KEY
                ),
                workContext = testDispatcher
            )
        )
        var result: PaymentSheetResult? = null
        viewModel.paymentSheetResult.observeForever {
            result = it
        }
        viewModel.fetchStripeIntent()
        assertThat((result as? PaymentSheetResult.Failed)?.error?.message)
            .isEqualTo("Could not parse PaymentIntent.")
    }

    @Test
    fun `fetchPaymentIntent() should fail if confirmationMethod=manual`() {
        val viewModel = createViewModel(
            stripeIntentRepository = StripeIntentRepository.Static(
                PaymentIntentFixtures.PI_REQUIRES_PAYMENT_METHOD.copy(
                    confirmationMethod = PaymentIntent.ConfirmationMethod.Manual
                )
            )
        )
        var result: PaymentSheetResult? = null
        viewModel.paymentSheetResult.observeForever {
            result = it
        }
        viewModel.fetchStripeIntent()
        assertThat((result as? PaymentSheetResult.Failed)?.error?.message)
            .isEqualTo(
                "PaymentIntent with confirmation_method='automatic' is required.\n" +
                    "See https://stripe.com/docs/api/payment_intents/object#payment_intent_object-confirmation_method."
            )
    }

    @Test
    fun `fetchPaymentIntent() should fail if status != requires_payment_method`() {
        val viewModel = createViewModel(
            stripeIntentRepository = StripeIntentRepository.Static(
                PaymentIntentFixtures.PI_REQUIRES_MASTERCARD_3DS2
            )
        )
        var result: PaymentSheetResult? = null
        viewModel.paymentSheetResult.observeForever {
            result = it
        }
        viewModel.fetchStripeIntent()
        assertThat((result as? PaymentSheetResult.Failed)?.error?.message)
            .isEqualTo(
                "PaymentIntent with confirmation_method='automatic' is required.\n" +
                    "See https://stripe.com/docs/api/payment_intents/object#payment_intent_object-confirmation_method."
            )
    }

    @Test
    fun `isGooglePayReady when googlePayConfig is not null should emit expected value`() {
        Dispatchers.setMain(testDispatcher)
        var isReady: Boolean? = null
        viewModel.isGooglePayReady.observeForever {
            isReady = it
        }
        assertThat(isReady)
            .isTrue()
    }

    @Test
    fun `isGooglePayReady without google pay config should emit false`() {
        val viewModel = createViewModel(PaymentSheetFixtures.ARGS_CUSTOMER_WITHOUT_GOOGLEPAY)
        var isReady: Boolean? = null
        viewModel.isGooglePayReady.observeForever {
            isReady = it
        }
        viewModel.fetchIsGooglePayReady()
        assertThat(isReady)
            .isFalse()
    }

    @Test
    fun `fetchFragmentConfig() when all data is ready should emit value`() {
        viewModel.fetchStripeIntent()
        viewModel.fetchIsGooglePayReady()
        viewModel.updatePaymentMethods()

        val configs = mutableListOf<FragmentConfig>()
        viewModel.fetchFragmentConfig().observeForever { config ->
            if (config != null) {
                configs.add(config)
            }
        }

        assertThat(configs)
            .hasSize(1)
    }

    @Test
    fun `buyButton is only enabled when not processing, transition target, and a selection has been made`() {
        var isEnabled = false
        viewModel.ctaEnabled.observeForever {
            isEnabled = it
        }

        assertThat(isEnabled)
            .isFalse()

        viewModel.transitionTo(
            PaymentSheetViewModel.TransitionTarget.SelectSavedPaymentMethod(
                FragmentConfigFixtures.DEFAULT
            )
        )
        assertThat(isEnabled)
            .isFalse()

        viewModel.updateSelection(PaymentSelection.GooglePay)
        assertThat(isEnabled)
            .isFalse()

        viewModel.fetchStripeIntent()
        assertThat(isEnabled)
            .isTrue()
    }

    @Test
    fun `viewState should emit FinishProcessing and ProcessResult if PaymentIntent is confirmed`() {
        val viewModel = createViewModel(
            stripeIntentRepository = StripeIntentRepository.Static(
                PaymentIntentFixtures.PI_SUCCEEDED
            )
        )

        val viewStates = mutableListOf<PaymentSheetViewState>()
        viewModel.viewState.observeForever { viewState ->
            if (viewState is PaymentSheetViewState.FinishProcessing) {
                // force `onComplete` to be called
                viewState.onComplete()
            }
            viewState?.let {
                viewStates.add(it)
            }
        }

        var paymentSheetResult: PaymentSheetResult? = null
        viewModel.paymentSheetResult.observeForever {
            paymentSheetResult = it
        }

        viewModel.fetchStripeIntent()

        assertThat(viewStates)
            .hasSize(1)
        assertThat(viewStates[0])
            .isInstanceOf(PaymentSheetViewState.FinishProcessing::class.java)
        assertThat(paymentSheetResult).isEqualTo(PaymentSheetResult.Completed)
    }

    private fun createViewModel(
        args: PaymentSheetContract.Args = ARGS_CUSTOMER_WITH_GOOGLEPAY,
        stripeIntentRepository: StripeIntentRepository = StripeIntentRepository.Static(
            PAYMENT_INTENT
        ),
        paymentMethodsRepository: PaymentMethodsRepository = FakePaymentMethodsRepository(
            PAYMENT_METHODS
        )
    ): PaymentSheetViewModel {
        return PaymentSheetViewModel(
            "publishable_key",
            "stripe_account_id",
            stripeIntentRepository = stripeIntentRepository,
            paymentMethodsRepository = paymentMethodsRepository,
            paymentFlowResultProcessor,
            googlePayRepository,
            prefsRepository,
            eventReporter,
            args,
            defaultReturnUrl = defaultReturnUrl,
            workContext = testDispatcher,
            application = application
        )
    }

    private class FailingStripeRepository : AbsFakeStripeRepository() {
        override suspend fun getPaymentMethods(
            listPaymentMethodsParams: ListPaymentMethodsParams,
            publishableKey: String,
            productUsageTokens: Set<String>,
            requestOptions: ApiRequest.Options
        ): List<PaymentMethod> = error("Request failed.")
    }

    private companion object {
        private const val CLIENT_SECRET = PaymentSheetFixtures.CLIENT_SECRET
        private val ARGS_CUSTOMER_WITH_GOOGLEPAY = PaymentSheetFixtures.ARGS_CUSTOMER_WITH_GOOGLEPAY
        private val ARGS_WITHOUT_CUSTOMER = PaymentSheetFixtures.ARGS_WITHOUT_CUSTOMER

        private val PAYMENT_METHODS = listOf(PaymentMethodFixtures.CARD_PAYMENT_METHOD)

        val PAYMENT_INTENT = PaymentIntentFixtures.PI_REQUIRES_PAYMENT_METHOD
        val PAYMENT_INTENT_RESULT = PaymentIntentResult(
            intent = PAYMENT_INTENT,
            outcomeFromFlow = StripeIntentResult.Outcome.SUCCEEDED
        )

        val PAYMENT_INTENT_WITH_PM = PaymentIntentFixtures.PI_SUCCEEDED.copy(
            paymentMethod = PaymentMethodFixtures.CARD_PAYMENT_METHOD
        )
        val PAYMENT_INTENT_RESULT_WITH_PM = PaymentIntentResult(
            intent = PAYMENT_INTENT_WITH_PM,
            outcomeFromFlow = StripeIntentResult.Outcome.SUCCEEDED
        )
    }
}<|MERGE_RESOLUTION|>--- conflicted
+++ resolved
@@ -261,11 +261,7 @@
 
         assertThat(viewState.size).isEqualTo(2)
         assertThat(viewState[1])
-<<<<<<< HEAD
-            .isEqualTo(PaymentSheetViewState.Ready(UserErrorMessage("An internal error occurred.")))
-=======
-            .isEqualTo(PaymentSheetViewState.Reset(UserErrorMessage("Test exception")))
->>>>>>> bb30ab20
+            .isEqualTo(PaymentSheetViewState.Reset(UserErrorMessage("An internal error occurred.")))
         assertThat(processing[1]).isFalse()
     }
 
