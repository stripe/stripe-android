package com.stripe.android.paymentsheet

import androidx.arch.core.executor.testing.InstantTaskExecutorRule
import com.google.common.truth.Truth.assertThat
import com.nhaarman.mockitokotlin2.mock
import com.nhaarman.mockitokotlin2.verify
import com.stripe.android.ApiKeyFixtures
import com.stripe.android.PaymentIntentResult
import com.stripe.android.StripeIntentResult
import com.stripe.android.googlepay.StripeGooglePayContract
import com.stripe.android.model.CardBrand
import com.stripe.android.model.ConfirmPaymentIntentParams
import com.stripe.android.model.ListPaymentMethodsParams
import com.stripe.android.model.PaymentIntent
import com.stripe.android.model.PaymentIntentFixtures
import com.stripe.android.model.PaymentMethod
import com.stripe.android.model.PaymentMethodCreateParamsFixtures
import com.stripe.android.model.PaymentMethodFixtures
import com.stripe.android.networking.AbsFakeStripeRepository
import com.stripe.android.networking.ApiRequest
import com.stripe.android.payments.FakePaymentFlowResultProcessor
import com.stripe.android.payments.PaymentFlowResult
import com.stripe.android.paymentsheet.analytics.EventReporter
import com.stripe.android.paymentsheet.model.FragmentConfig
import com.stripe.android.paymentsheet.model.FragmentConfigFixtures
import com.stripe.android.paymentsheet.model.PaymentSelection
import com.stripe.android.paymentsheet.model.SavedSelection
import com.stripe.android.paymentsheet.model.ViewState
import com.stripe.android.paymentsheet.repositories.PaymentIntentRepository
import com.stripe.android.paymentsheet.repositories.PaymentMethodsApiRepository
import com.stripe.android.paymentsheet.repositories.PaymentMethodsRepository
import com.stripe.android.paymentsheet.viewmodels.BaseSheetViewModel
import kotlinx.coroutines.Dispatchers
import kotlinx.coroutines.ExperimentalCoroutinesApi
import kotlinx.coroutines.test.TestCoroutineDispatcher
import kotlinx.coroutines.test.resetMain
import kotlinx.coroutines.test.runBlockingTest
import kotlinx.coroutines.test.setMain
import org.junit.Rule
import org.junit.runner.RunWith
import org.robolectric.RobolectricTestRunner
import kotlin.test.AfterTest
import kotlin.test.Test

@ExperimentalCoroutinesApi
@RunWith(RobolectricTestRunner::class)
internal class PaymentSheetViewModelTest {
    @get:Rule
    val rule = InstantTaskExecutorRule()

    private val testDispatcher = TestCoroutineDispatcher()

    private val googlePayRepository = FakeGooglePayRepository(true)
    private val prefsRepository = FakePrefsRepository()
    private val eventReporter = mock<EventReporter>()
    private val viewModel: PaymentSheetViewModel by lazy { createViewModel() }
    private val paymentFlowResultProcessor = FakePaymentFlowResultProcessor()

    @AfterTest
    fun cleanup() {
        Dispatchers.resetMain()
        testDispatcher.cleanupTestCoroutines()
    }

    @Test
    fun `init should fire analytics event`() {
        createViewModel()
        verify(eventReporter)
            .onInit(PaymentSheetFixtures.CONFIG_CUSTOMER_WITH_GOOGLEPAY)
    }

    @Test
    fun `updatePaymentMethods() with customer config should fetch from API repository`() {
        var paymentMethods: List<PaymentMethod>? = null
        viewModel.paymentMethods.observeForever {
            paymentMethods = it
        }
        viewModel.updatePaymentMethods()
        assertThat(paymentMethods)
            .containsExactly(PaymentMethodFixtures.CARD_PAYMENT_METHOD)
    }

    @Test
    fun `updatePaymentMethods() with customer config and failing request should emit empty list`() {
        val viewModel = createViewModel(
            paymentMethodsRepository = PaymentMethodsApiRepository(
                stripeRepository = FailingStripeRepository(),
                publishableKey = ApiKeyFixtures.FAKE_PUBLISHABLE_KEY,
                stripeAccountId = null,
                workContext = testDispatcher
            )
        )
        var paymentMethods: List<PaymentMethod>? = null
        viewModel.paymentMethods.observeForever {
            paymentMethods = it
        }
        viewModel.updatePaymentMethods()
        assertThat(requireNotNull(paymentMethods))
            .isEmpty()
    }

    @Test
    fun `updatePaymentMethods() without customer config should emit empty list`() {
        val viewModelWithoutCustomer = createViewModel(ARGS_WITHOUT_CUSTOMER)
        var paymentMethods: List<PaymentMethod>? = null
        viewModelWithoutCustomer.paymentMethods.observeForever {
            paymentMethods = it
        }
        viewModelWithoutCustomer.updatePaymentMethods()
        assertThat(paymentMethods)
            .isEmpty()
    }

    @Test
    fun `checkout() should confirm saved payment methods`() = testDispatcher.runBlockingTest {
        val confirmParams = mutableListOf<ConfirmPaymentIntentParams>()
        viewModel.startConfirm.observeForever {
            confirmParams.add(it)
        }

        val paymentSelection = PaymentSelection.Saved(PaymentMethodFixtures.CARD_PAYMENT_METHOD)
        viewModel.updateSelection(paymentSelection)
        viewModel.checkout()

        assertThat(confirmParams)
            .containsExactly(
                ConfirmPaymentIntentParams.createWithPaymentMethodId(
                    requireNotNull(PaymentMethodFixtures.CARD_PAYMENT_METHOD.id),
                    CLIENT_SECRET,
                    returnUrl = "stripe://return_url"
                )
            )
    }

    @Test
    fun `checkout() should confirm new payment methods`() = testDispatcher.runBlockingTest {
        val confirmParams = mutableListOf<ConfirmPaymentIntentParams>()
        viewModel.startConfirm.observeForever {
            confirmParams.add(it)
        }

        val paymentSelection = PaymentSelection.New.Card(
            PaymentMethodCreateParamsFixtures.DEFAULT_CARD,
            CardBrand.Visa,
            shouldSavePaymentMethod = true
        )
        viewModel.updateSelection(paymentSelection)
        viewModel.checkout()

        assertThat(confirmParams)
            .containsExactly(
                ConfirmPaymentIntentParams.createWithPaymentMethodCreateParams(
                    PaymentMethodCreateParamsFixtures.DEFAULT_CARD,
                    CLIENT_SECRET,
                    returnUrl = "stripe://return_url",
                    setupFutureUsage = ConfirmPaymentIntentParams.SetupFutureUsage.OffSession
                )
            )
    }

    @Test
<<<<<<< HEAD
    fun `Google Pay checkout cancelled returns to Ready state`() {
        viewModel.fetchPaymentIntent()
        viewModel.updateSelection(PaymentSelection.GooglePay)
        viewModel.checkout()

        val viewState: MutableList<ViewState?> = mutableListOf()
        viewModel.viewState.observeForever {
            viewState.add(it)
        }

        val processing: MutableList<Boolean> = mutableListOf()
        viewModel.processing.observeForever {
            processing.add(it)
        }

        assertThat(viewState.size).isEqualTo(1)
        assertThat(processing.size).isEqualTo(1)
        assertThat(viewState[0])
            .isEqualTo(ViewState.PaymentSheet.StartProcessing)
        assertThat(processing[0]).isTrue()

        viewModel.onGooglePayResult(StripeGooglePayContract.Result.Canceled)

        assertThat(viewState.size).isEqualTo(2)
        assertThat(processing.size).isEqualTo(2)
        assertThat(viewState[1])
            .isEqualTo(ViewState.PaymentSheet.Ready(amount = 1099, currencyCode = "usd"))
        assertThat(processing[1]).isFalse()
    }

    @Test
    fun `onPaymentFlowResult() should update ViewState`() {
=======
    fun `onPaymentFlowResult() should update ViewState and save preferences`() = testDispatcher.runBlockingTest {
>>>>>>> fb265065
        paymentFlowResultProcessor.paymentIntentResult = PAYMENT_INTENT_RESULT

        val confirmParams = mutableListOf<ConfirmPaymentIntentParams>()
        viewModel.startConfirm.observeForever {
            confirmParams.add(it)
        }

        val selection = PaymentSelection.Saved(PaymentMethodFixtures.CARD_PAYMENT_METHOD)
        viewModel.updateSelection(selection)

        val viewState: MutableList<ViewState?> = mutableListOf()
        viewModel.viewState.observeForever {
            viewState.add(it)
        }

        viewModel.onPaymentFlowResult(
            PaymentFlowResult.Unvalidated(
                "client_secret",
                StripeIntentResult.Outcome.SUCCEEDED
            )
        )
        assertThat(viewState[1])
            .isInstanceOf(ViewState.PaymentSheet.FinishProcessing::class.java)

        (viewState[1] as ViewState.PaymentSheet.FinishProcessing).onComplete()

        assertThat((viewState[2] as ViewState.PaymentSheet.ProcessResult).result)
            .isEqualTo(PAYMENT_INTENT_RESULT)

        verify(eventReporter)
            .onPaymentSuccess(selection)

        assertThat(prefsRepository.paymentSelectionArgs)
            .containsExactly(selection)
        assertThat(prefsRepository.getSavedSelection())
            .isEqualTo(
                SavedSelection.PaymentMethod(selection.paymentMethod.id.orEmpty())
            )
    }

    @Test
    fun `onPaymentFlowResult() should update ViewState and save new payment method`() = testDispatcher.runBlockingTest {
        paymentFlowResultProcessor.paymentIntentResult = PAYMENT_INTENT_RESULT_WITH_PM

        val confirmParams = mutableListOf<ConfirmPaymentIntentParams>()
        viewModel.startConfirm.observeForever {
            confirmParams.add(it)
        }

        val selection = PaymentSelection.New.Card(
            PaymentMethodCreateParamsFixtures.DEFAULT_CARD,
            CardBrand.Visa,
            shouldSavePaymentMethod = true
        )
        viewModel.updateSelection(selection)

        val viewState: MutableList<ViewState?> = mutableListOf()
        viewModel.viewState.observeForever {
            viewState.add(it)
        }

        viewModel.onPaymentFlowResult(
            PaymentFlowResult.Unvalidated(
                "client_secret",
                StripeIntentResult.Outcome.SUCCEEDED
            )
        )
        assertThat(viewState[1])
            .isInstanceOf(ViewState.PaymentSheet.FinishProcessing::class.java)

        (viewState[1] as ViewState.PaymentSheet.FinishProcessing).onComplete()

        assertThat((viewState[2] as ViewState.PaymentSheet.ProcessResult).result)
            .isEqualTo(PAYMENT_INTENT_RESULT_WITH_PM)

        verify(eventReporter)
            .onPaymentSuccess(selection)

        assertThat(prefsRepository.paymentSelectionArgs)
            .containsExactly(
                PaymentSelection.Saved(
                    PAYMENT_INTENT_RESULT_WITH_PM.intent.paymentMethod!!
                )
            )
        assertThat(prefsRepository.getSavedSelection())
            .isEqualTo(
                SavedSelection.PaymentMethod(
                    PAYMENT_INTENT_RESULT_WITH_PM.intent.paymentMethod!!.id!!
                )
            )
    }

    @Test
    fun `onPaymentFlowResult() with non-success outcome should report failure event`() {
        paymentFlowResultProcessor.paymentIntentResult = PAYMENT_INTENT_RESULT.copy(
            outcomeFromFlow = StripeIntentResult.Outcome.FAILED
        )

        val selection = PaymentSelection.Saved(PaymentMethodFixtures.CARD_PAYMENT_METHOD)
        viewModel.updateSelection(selection)

        var paymentIntent: PaymentIntent? = null
        viewModel.paymentIntent.observeForever {
            paymentIntent = it
        }

        viewModel.onPaymentFlowResult(
            PaymentFlowResult.Unvalidated()
        )
        verify(eventReporter)
            .onPaymentFailure(selection)

        assertThat(paymentIntent).isNull()
    }

    @Test
    fun `onPaymentFlowResult() should update emit API errors`() {
        paymentFlowResultProcessor.error = RuntimeException("Your card was declined.")

        var userMessage: BaseSheetViewModel.UserMessage? = null
        viewModel.userMessage.observeForever {
            userMessage = it
        }
        viewModel.onPaymentFlowResult(
            PaymentFlowResult.Unvalidated()
        )
        assertThat(userMessage)
            .isEqualTo(
                BaseSheetViewModel.UserMessage.Error("Your card was declined.")
            )
    }

    @Test
    fun `fetchPaymentIntent() should update ViewState LiveData`() {
        var viewState: ViewState? = null
        viewModel.viewState.observeForever {
            viewState = it
        }
        viewModel.fetchPaymentIntent()
        assertThat(viewState)
            .isEqualTo(
                ViewState.PaymentSheet.Ready(amount = 1099, currencyCode = "usd")
            )
    }

    @Test
    fun `fetchPaymentIntent() should propagate errors`() {
        val viewModel = createViewModel(
            paymentIntentRepository = PaymentIntentRepository.Api(
                stripeRepository = FailingStripeRepository(),
                requestOptions = ApiRequest.Options(
                    apiKey = ApiKeyFixtures.FAKE_PUBLISHABLE_KEY
                ),
                workContext = testDispatcher
            )
        )
        var error: Throwable? = null
        viewModel.fatal.observeForever {
            error = it
        }
        viewModel.fetchPaymentIntent()
        assertThat(error?.message)
            .isEqualTo("Could not parse PaymentIntent.")
    }

    @Test
    fun `fetchPaymentIntent() should fail if confirmationMethod=manual`() {
        val viewModel = createViewModel(
            paymentIntentRepository = PaymentIntentRepository.Static(
                PaymentIntentFixtures.PI_REQUIRES_PAYMENT_METHOD.copy(
                    confirmationMethod = PaymentIntent.ConfirmationMethod.Manual
                )
            )
        )
        var error: Throwable? = null
        viewModel.fatal.observeForever {
            error = it
        }
        viewModel.fetchPaymentIntent()
        assertThat(error?.message)
            .isEqualTo(
                "PaymentIntent with confirmation_method='automatic' is required.\n" +
                    "See https://stripe.com/docs/api/payment_intents/object#payment_intent_object-confirmation_method."
            )
    }

    @Test
    fun `fetchPaymentIntent() should fail if status != requires_payment_method`() {
        val viewModel = createViewModel(
            paymentIntentRepository = PaymentIntentRepository.Static(
                PaymentIntentFixtures.PI_REQUIRES_MASTERCARD_3DS2
            )
        )
        var error: Throwable? = null
        viewModel.fatal.observeForever {
            error = it
        }
        viewModel.fetchPaymentIntent()
        assertThat(error?.message)
            .isEqualTo(
                "PaymentIntent with confirmation_method='automatic' is required.\n" +
                    "See https://stripe.com/docs/api/payment_intents/object#payment_intent_object-confirmation_method."
            )
    }

    @Test
    fun `isGooglePayReady when googlePayConfig is not null should emit expected value`() {
        Dispatchers.setMain(testDispatcher)
        var isReady: Boolean? = null
        viewModel.isGooglePayReady.observeForever {
            isReady = it
        }
        assertThat(isReady)
            .isTrue()
    }

    @Test
    fun `isGooglePayReady without google pay config should emit false`() {
        val viewModel = createViewModel(PaymentSheetFixtures.ARGS_CUSTOMER_WITHOUT_GOOGLEPAY)
        var isReady: Boolean? = null
        viewModel.isGooglePayReady.observeForever {
            isReady = it
        }
        viewModel.fetchIsGooglePayReady()
        assertThat(isReady)
            .isFalse()
    }

    @Test
    fun `fetchFragmentConfig() when all data is ready should emit value`() {
        viewModel.fetchPaymentIntent()
        viewModel.fetchIsGooglePayReady()
        viewModel.updatePaymentMethods()

        val configs = mutableListOf<FragmentConfig>()
        viewModel.fetchFragmentConfig().observeForever { config ->
            if (config != null) {
                configs.add(config)
            }
        }

        assertThat(configs)
            .hasSize(1)
    }

    @Test
    fun `buyButton is only enabled when not processing, transition target, and a selection has been made`() {
        var isEnabled = false
        viewModel.ctaEnabled.observeForever {
            isEnabled = it
        }

        assertThat(isEnabled)
            .isFalse()

        viewModel.transitionTo(
            PaymentSheetViewModel.TransitionTarget.SelectSavedPaymentMethod(
                FragmentConfigFixtures.DEFAULT
            )
        )
        assertThat(isEnabled)
            .isFalse()

        viewModel.updateSelection(PaymentSelection.GooglePay)
        assertThat(isEnabled)
            .isFalse()

        viewModel.fetchPaymentIntent()
        assertThat(isEnabled)
            .isTrue()
    }

    @Test
    fun `viewState should emit FinishProcessing and ProcessResult if PaymentIntent is confirmed`() {
        val viewModel = createViewModel(
            paymentIntentRepository = PaymentIntentRepository.Static(
                PaymentIntentFixtures.PI_SUCCEEDED
            )
        )

        val viewStates = mutableListOf<ViewState>()
        viewModel.viewState.observeForever { viewState ->
            if (viewState is ViewState.PaymentSheet.FinishProcessing) {
                // force `onComplete` to be called
                viewState.onComplete()
            }
            viewState?.let {
                viewStates.add(it)
            }
        }
        viewModel.fetchPaymentIntent()

        assertThat(viewStates)
            .hasSize(2)
        assertThat(viewStates[0])
            .isInstanceOf(ViewState.PaymentSheet.FinishProcessing::class.java)
        assertThat(viewStates[1])
            .isEqualTo(
                ViewState.PaymentSheet.ProcessResult(
                    PaymentIntentResult(
                        PaymentIntentFixtures.PI_SUCCEEDED,
                        StripeIntentResult.Outcome.SUCCEEDED
                    )
                )
            )
    }

    private fun createViewModel(
        args: PaymentSheetContract.Args = ARGS_CUSTOMER_WITH_GOOGLEPAY,
        paymentIntentRepository: PaymentIntentRepository = PaymentIntentRepository.Static(
            PAYMENT_INTENT
        ),
        paymentMethodsRepository: PaymentMethodsRepository = FakePaymentMethodsRepository(
            PAYMENT_METHODS
        )
    ): PaymentSheetViewModel {
        return PaymentSheetViewModel(
            "publishable_key",
            "stripe_account_id",
            paymentIntentRepository = paymentIntentRepository,
            paymentMethodsRepository = paymentMethodsRepository,
            paymentFlowResultProcessor,
            googlePayRepository,
            prefsRepository,
            eventReporter,
            args,
            workContext = testDispatcher
        )
    }

    private class FailingStripeRepository : AbsFakeStripeRepository() {
        override suspend fun getPaymentMethods(
            listPaymentMethodsParams: ListPaymentMethodsParams,
            publishableKey: String,
            productUsageTokens: Set<String>,
            requestOptions: ApiRequest.Options
        ): List<PaymentMethod> = error("Request failed.")
    }

    private companion object {
        private const val CLIENT_SECRET = PaymentSheetFixtures.CLIENT_SECRET
        private val ARGS_CUSTOMER_WITH_GOOGLEPAY = PaymentSheetFixtures.ARGS_CUSTOMER_WITH_GOOGLEPAY
        private val ARGS_WITHOUT_CUSTOMER = PaymentSheetFixtures.ARGS_WITHOUT_CUSTOMER

        private val PAYMENT_METHODS = listOf(PaymentMethodFixtures.CARD_PAYMENT_METHOD)

        val PAYMENT_INTENT = PaymentIntentFixtures.PI_REQUIRES_PAYMENT_METHOD
        val PAYMENT_INTENT_RESULT = PaymentIntentResult(
            intent = PAYMENT_INTENT,
            outcomeFromFlow = StripeIntentResult.Outcome.SUCCEEDED
        )

        val PAYMENT_INTENT_WITH_PM = PaymentIntentFixtures.PI_SUCCEEDED.copy(
            paymentMethod = PaymentMethodFixtures.CARD_PAYMENT_METHOD
        )
        val PAYMENT_INTENT_RESULT_WITH_PM = PaymentIntentResult(
            intent = PAYMENT_INTENT_WITH_PM,
            outcomeFromFlow = StripeIntentResult.Outcome.SUCCEEDED
        )
    }
}<|MERGE_RESOLUTION|>--- conflicted
+++ resolved
@@ -159,7 +159,6 @@
     }
 
     @Test
-<<<<<<< HEAD
     fun `Google Pay checkout cancelled returns to Ready state`() {
         viewModel.fetchPaymentIntent()
         viewModel.updateSelection(PaymentSelection.GooglePay)
@@ -191,10 +190,7 @@
     }
 
     @Test
-    fun `onPaymentFlowResult() should update ViewState`() {
-=======
     fun `onPaymentFlowResult() should update ViewState and save preferences`() = testDispatcher.runBlockingTest {
->>>>>>> fb265065
         paymentFlowResultProcessor.paymentIntentResult = PAYMENT_INTENT_RESULT
 
         val confirmParams = mutableListOf<ConfirmPaymentIntentParams>()
