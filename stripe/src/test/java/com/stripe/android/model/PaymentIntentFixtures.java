package com.stripe.android.model;

import android.support.annotation.NonNull;

import java.util.Objects;

public final class PaymentIntentFixtures {
<<<<<<< HEAD
    @NonNull public static final PaymentIntent PI_REQUIRES_ACTION =
=======
    @NonNull
    static final PaymentIntent PI_REQUIRES_3DS2 = Objects.requireNonNull(
            PaymentIntent.fromString("{\n" +
                    "    \"id\": \"pi_1EceMnCRMbs6FrXfCXdF8dnx\",\n" +
                    "    \"object\": \"payment_intent\",\n" +
                    "    \"amount\": 1000,\n" +
                    "    \"amount_capturable\": 0,\n" +
                    "    \"amount_received\": 0,\n" +
                    "    \"application\": null,\n" +
                    "    \"application_fee_amount\": null,\n" +
                    "    \"canceled_at\": null,\n" +
                    "    \"cancellation_reason\": null,\n" +
                    "    \"capture_method\": \"automatic\",\n" +
                    "    \"charges\": {\n" +
                    "        \"object\": \"list\",\n" +
                    "        \"data\": [],\n" +
                    "        \"has_more\": false,\n" +
                    "        \"total_count\": 0,\n" +
                    "        \"url\": \"/v1/charges?payment_intent=pi_1EceMnCRMbs6FrXfCXdF8dnx\"\n" +
                    "    },\n" +
                    "    \"client_secret\": \"pi_1EceMnCRMbs6FrXfCXdF8dnx_secret_vew0L3IGaO0x9o0eyRMGzKr0k\",\n" +
                    "    \"confirmation_method\": \"automatic\",\n" +
                    "    \"created\": 1558469721,\n" +
                    "    \"currency\": \"usd\",\n" +
                    "    \"customer\": null,\n" +
                    "    \"description\": null,\n" +
                    "    \"invoice\": null,\n" +
                    "    \"last_payment_error\": null,\n" +
                    "    \"livemode\": false,\n" +
                    "    \"metadata\": {},\n" +
                    "    \"next_action\": {\n" +
                    "        \"type\": \"use_stripe_sdk\",\n" +
                    "        \"use_stripe_sdk\": {\n" +
                    "            \"type\": \"stripe_3ds2_fingerprint\",\n" +
                    "            \"three_d_secure_2_source\": \"src_1EceOlCRMbs6FrXf2hqrI1g5\",\n" +
                    "            \"directory_server_name\": \"visa\",\n" +
                    "            \"server_transaction_id\": \"e64bb72f-60ac-4845-b8b6-47cfdb0f73aa\",\n" +
                    "            \"three_ds_method_url\": \"\"\n" +
                    "        }\n" +
                    "    },\n" +
                    "    \"on_behalf_of\": null,\n" +
                    "    \"payment_method\": \"pm_1EceOkCRMbs6FrXft9sFxCTG\",\n" +
                    "    \"payment_method_types\": [\n" +
                    "        \"card\"\n" +
                    "    ],\n" +
                    "    \"receipt_email\": null,\n" +
                    "    \"review\": null,\n" +
                    "    \"shipping\": null,\n" +
                    "    \"source\": null,\n" +
                    "    \"statement_descriptor\": null,\n" +
                    "    \"status\": \"requires_action\",\n" +
                    "    \"transfer_data\": null,\n" +
                    "    \"transfer_group\": null\n" +
                    "}"));

    @NonNull
    public static final PaymentIntent PI_REQUIRES_ACTION =
>>>>>>> c0267ae1
            Objects.requireNonNull(PaymentIntent.fromString("{\n" +
                    "\t\"id\": \"pi_1EZlvVCRMbs6FrXfKpq2xMmy\",\n" +
                    "\t\"object\": \"payment_intent\",\n" +
                    "\t\"amount\": 1000,\n" +
                    "\t\"amount_capturable\": 0,\n" +
                    "\t\"amount_received\": 0,\n" +
                    "\t\"application\": null,\n" +
                    "\t\"application_fee_amount\": null,\n" +
                    "\t\"canceled_at\": null,\n" +
                    "\t\"cancellation_reason\": null,\n" +
                    "\t\"capture_method\": \"automatic\",\n" +
                    "\t\"charges\": {\n" +
                    "\t\t\"object\": \"list\",\n" +
                    "\t\t\"data\": [],\n" +
                    "\t\t\"has_more\": false,\n" +
                    "\t\t\"total_count\": 0,\n" +
                    "\t\t\"url\": \"/v1/charges?payment_intent=pi_1EZlvVCRMbs6FrXfKpq2xMmy\"\n" +
                    "\t},\n" +
                    "\t\"client_secret\": \"pi_1EZlvVCRMbs6FrXfKpq2xMmy_secret_cmhLfbSA54n4\",\n" +
                    "\t\"confirmation_method\": \"automatic\",\n" +
                    "\t\"created\": 1557783797,\n" +
                    "\t\"currency\": \"usd\",\n" +
                    "\t\"customer\": null,\n" +
                    "\t\"description\": null,\n" +
                    "\t\"invoice\": null,\n" +
                    "\t\"last_payment_error\": null,\n" +
                    "\t\"livemode\": false,\n" +
                    "\t\"metadata\": {},\n" +
                    "\t\"next_action\": {\n" +
                    "\t\t\"redirect_to_url\": {\n" +
                    "\t\t\t\"return_url\": \"stripe://deeplink\",\n" +
                    "\t\t\t\"url\": \"https://hooks.stripe.com/3d_secure_2_eap/begin_test/src_1Ecaz6CRMbs6FrXfuYKBRSUG/src_client_secret_F6octeOshkgxT47dr0ZxSZiv\"\n" +
                    "\t\t},\n" +
                    "\t\t\"type\": \"redirect_to_url\"\n" +
                    "\t},\n" +
                    "\t\"on_behalf_of\": null,\n" +
                    "\t\"payment_method\": \"pm_1Ecaz6CRMbs6FrXfQs3wNGwB\",\n" +
                    "\t\"payment_method_types\": [\n" +
                    "\t\t\"card\"\n" +
                    "\t],\n" +
                    "\t\"receipt_email\": null,\n" +
                    "\t\"review\": null,\n" +
                    "\t\"shipping\": null,\n" +
                    "\t\"source\": null,\n" +
                    "\t\"statement_descriptor\": null,\n" +
                    "\t\"status\": \"requires_action\",\n" +
                    "\t\"transfer_data\": null,\n" +
                    "\t\"transfer_group\": null\n" +
                    "}"
            ));

    public static final PaymentIntent.RedirectData REDIRECT_DATA =
            new PaymentIntent.RedirectData("https://example.com",
                    "yourapp://post-authentication-return-url");
}<|MERGE_RESOLUTION|>--- conflicted
+++ resolved
@@ -5,9 +5,6 @@
 import java.util.Objects;
 
 public final class PaymentIntentFixtures {
-<<<<<<< HEAD
-    @NonNull public static final PaymentIntent PI_REQUIRES_ACTION =
-=======
     @NonNull
     static final PaymentIntent PI_REQUIRES_3DS2 = Objects.requireNonNull(
             PaymentIntent.fromString("{\n" +
@@ -65,7 +62,6 @@
 
     @NonNull
     public static final PaymentIntent PI_REQUIRES_ACTION =
->>>>>>> c0267ae1
             Objects.requireNonNull(PaymentIntent.fromString("{\n" +
                     "\t\"id\": \"pi_1EZlvVCRMbs6FrXfKpq2xMmy\",\n" +
                     "\t\"object\": \"payment_intent\",\n" +
