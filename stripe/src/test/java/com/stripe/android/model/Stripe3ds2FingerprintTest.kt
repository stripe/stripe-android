package com.stripe.android.model

import java.io.ByteArrayInputStream
import java.security.PublicKey
import java.security.cert.CertificateException
import java.security.cert.CertificateFactory
import java.security.cert.X509Certificate
import kotlin.test.Test
import kotlin.test.assertEquals
import kotlin.test.assertNotNull
import org.junit.runner.RunWith
import org.robolectric.RobolectricTestRunner

@RunWith(RobolectricTestRunner::class)
class Stripe3ds2FingerprintTest {

    @Test
    @Throws(CertificateException::class)
    fun create_with3ds2SdkData_shouldCreateObject() {
        val sdkData = PaymentIntentFixtures.PI_REQUIRES_MASTERCARD_3DS2
<<<<<<< HEAD
            .nextActionData as StripeIntent.NextActionData.SdkData.`3DS2`
=======
            .nextActionData as StripeIntent.NextActionData.SdkData.Use3DS2
>>>>>>> 9f8ef6c7
        assertNotNull(sdkData)
        val stripe3ds2Fingerprint = Stripe3ds2Fingerprint(sdkData)
        assertEquals("src_1ExkUeAWhjPjYwPiLWUvXrSA", stripe3ds2Fingerprint.source)
        assertEquals(Stripe3ds2Fingerprint.DirectoryServer.Mastercard,
            stripe3ds2Fingerprint.directoryServer)
        assertEquals("34b16ea1-1206-4ee8-84d2-d292bc73c2ae",
            stripe3ds2Fingerprint.serverTransactionId)

        val directoryServerEncryption =
            stripe3ds2Fingerprint.directoryServerEncryption
        assertNotNull(stripe3ds2Fingerprint.directoryServerEncryption)
        assertEquals(Stripe3ds2Fingerprint.DirectoryServer.Mastercard.id,
            directoryServerEncryption.directoryServerId)
        assertNotNull(directoryServerEncryption.directoryServerPublicKey)
        assertEquals("7c4debe3f4af7f9d1569a2ffea4343c2566826ee",
            directoryServerEncryption.keyId)
        assertEquals(1, directoryServerEncryption.rootCerts.size)
    }

    @Test
    @Throws(CertificateException::class)
    fun create_with3ds2AmexSdkData_shouldCreateObject() {
        val sdkData = PaymentIntentFixtures.PI_REQUIRES_AMEX_3DS2
<<<<<<< HEAD
            .nextActionData as StripeIntent.NextActionData.SdkData.`3DS2`
=======
            .nextActionData as StripeIntent.NextActionData.SdkData.Use3DS2
>>>>>>> 9f8ef6c7
        assertNotNull(sdkData)
        val stripe3ds2Fingerprint = Stripe3ds2Fingerprint(sdkData)
        assertEquals("src_1EceOlCRMbs6FrXf2hqrI1g5", stripe3ds2Fingerprint.source)
        assertEquals(Stripe3ds2Fingerprint.DirectoryServer.Amex,
            stripe3ds2Fingerprint.directoryServer)
        assertEquals("e64bb72f-60ac-4845-b8b6-47cfdb0f73aa",
            stripe3ds2Fingerprint.serverTransactionId)

        assertNotNull(stripe3ds2Fingerprint.directoryServerEncryption)
        assertEquals(Stripe3ds2Fingerprint.DirectoryServer.Amex.id,
            stripe3ds2Fingerprint.directoryServerEncryption.directoryServerId)
        assertEquals(DS_RSA_PUBLIC_KEY,
            stripe3ds2Fingerprint.directoryServerEncryption.directoryServerPublicKey)
        assertEquals("7c4debe3f4af7f9d1569a2ffea4343c2566826ee",
            stripe3ds2Fingerprint.directoryServerEncryption.keyId)
    }

    internal companion object {
        private val DS_CERT_DATA_RSA =
            """
            -----BEGIN CERTIFICATE-----
            MIIE0TCCA7mgAwIBAgIUXbeqM1duFcHk4dDBwT8o7Ln5wX8wDQYJKoZIhvcNAQEL
            BQAwXjELMAkGA1UEBhMCVVMxITAfBgNVBAoTGEFtZXJpY2FuIEV4cHJlc3MgQ29t
            cGFueTEsMCoGA1UEAxMjQW1lcmljYW4gRXhwcmVzcyBTYWZla2V5IElzc3Vpbmcg
            Q0EwHhcNMTgwMjIxMjM0OTMxWhcNMjAwMjIxMjM0OTMwWjCB0DELMAkGA1UEBhMC
            VVMxETAPBgNVBAgTCE5ldyBZb3JrMREwDwYDVQQHEwhOZXcgWW9yazE/MD0GA1UE
            ChM2QW1lcmljYW4gRXhwcmVzcyBUcmF2ZWwgUmVsYXRlZCBTZXJ2aWNlcyBDb21w
            YW55LCBJbmMuMTkwNwYDVQQLEzBHbG9iYWwgTmV0d29yayBUZWNobm9sb2d5IC0g
            TmV0d29yayBBUEkgUGxhdGZvcm0xHzAdBgNVBAMTFlNESy5TYWZlS2V5LkVuY3J5
            cHRLZXkwggEiMA0GCSqGSIb3DQEBAQUAA4IBDwAwggEKAoIBAQDSFF9kTYbwRrxX
            C6WcJJYio5TZDM62+CnjQRfggV3GMI+xIDtMIN8LL/jbWBTycu97vrNjNNv+UPhI
            WzhFDdUqyRfrY337A39uE8k1xhdDI3dNeZz6xgq8r9hn2NBou78YPBKidpN5oiHn
            TxcFq1zudut2fmaldaa9a4ZKgIQo+02heiJfJ8XNWkoWJ17GcjJ59UU8C1KF/y1G
            ymYO5ha2QRsVZYI17+ZFsqnpcXwK4Mr6RQKV6UimmO0nr5++CgvXfekcWAlLV6Xq
            juACWi3kw0haepaX/9qHRu1OSyjzWNcSVZ0On6plB5Lq6Y9ylgmxDrv+zltz3MrT
            K7txIAFFAgMBAAGjggESMIIBDjAMBgNVHRMBAf8EAjAAMCEGA1UdEQQaMBiCFlNE
            Sy5TYWZlS2V5LkVuY3J5cHRLZXkwRQYJKwYBBAGCNxQCBDgeNgBBAE0ARQBYAF8A
            UwBBAEYARQBLAEUAWQAyAF8ARABTAF8ARQBOAEMAUgBZAFAAVABJAE8ATjAOBgNV
            HQ8BAf8EBAMCBJAwHwYDVR0jBBgwFoAU7k/rXuVMhTBxB1zSftPgmLFuDIgwRAYD
            VR0fBD0wOzA5oDegNYYzaHR0cDovL2FtZXhzay5jcmwuY29tLXN0cm9uZy1pZC5u
            ZXQvYW1leHNhZmVrZXkuY3JsMB0GA1UdDgQWBBQHclVTo5nwZGH8labJ2F2P45xi
            fDANBgkqhkiG9w0BAQsFAAOCAQEAWY6b77VBoGLs3k5vOqSU7QRqT+4v6y77T8LA
            BKrSZ58DiVZWVyDSxyftQUiRRgFHt2gTN0yfJTP50Fyp84nCEWC0tugZ4iIhgPss
            HzL+4/u4eG/MTzK2ESxvPgr6YHajyuU+GXA89u8+bsFrFmojOjhTgFKli7YUeV/0
            xoiYZf2utlns800ofJrcrfiFoqE6PvK4Od0jpeMgfSKv71nK5ihA1+wTk76ge1fs
            PxL23hEdRpWW11ofaLfJGkLFXMM3/LHSXWy7HhsBgDELdzLSHU4VkSv8yTOZxsRO
            ByxdC5v3tXGcK56iQdtKVPhFGOOEBugw7AcuRzv3f1GhvzAQZg==
            -----END CERTIFICATE-----
            """.trimIndent()

        internal val DS_RSA_PUBLIC_KEY: PublicKey = generateCertificate(DS_CERT_DATA_RSA).publicKey

        private fun generateCertificate(certificateData: String): X509Certificate {
            val factory = CertificateFactory.getInstance("X.509")
            return factory.generateCertificate(
                ByteArrayInputStream(certificateData.toByteArray())
            ) as X509Certificate
        }
    }
}<|MERGE_RESOLUTION|>--- conflicted
+++ resolved
@@ -18,11 +18,7 @@
     @Throws(CertificateException::class)
     fun create_with3ds2SdkData_shouldCreateObject() {
         val sdkData = PaymentIntentFixtures.PI_REQUIRES_MASTERCARD_3DS2
-<<<<<<< HEAD
-            .nextActionData as StripeIntent.NextActionData.SdkData.`3DS2`
-=======
             .nextActionData as StripeIntent.NextActionData.SdkData.Use3DS2
->>>>>>> 9f8ef6c7
         assertNotNull(sdkData)
         val stripe3ds2Fingerprint = Stripe3ds2Fingerprint(sdkData)
         assertEquals("src_1ExkUeAWhjPjYwPiLWUvXrSA", stripe3ds2Fingerprint.source)
@@ -46,11 +42,7 @@
     @Throws(CertificateException::class)
     fun create_with3ds2AmexSdkData_shouldCreateObject() {
         val sdkData = PaymentIntentFixtures.PI_REQUIRES_AMEX_3DS2
-<<<<<<< HEAD
-            .nextActionData as StripeIntent.NextActionData.SdkData.`3DS2`
-=======
             .nextActionData as StripeIntent.NextActionData.SdkData.Use3DS2
->>>>>>> 9f8ef6c7
         assertNotNull(sdkData)
         val stripe3ds2Fingerprint = Stripe3ds2Fingerprint(sdkData)
         assertEquals("src_1EceOlCRMbs6FrXf2hqrI1g5", stripe3ds2Fingerprint.source)
