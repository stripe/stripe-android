package com.stripe.android.model

import com.google.common.truth.Truth.assertThat
import com.stripe.android.model.parsers.PaymentIntentJsonParser
import com.stripe.android.utils.Either
import kotlin.test.Test
import kotlin.test.assertEquals
import kotlin.test.assertFailsWith
import kotlin.test.assertNotNull
import kotlin.test.assertNull
import kotlin.test.assertTrue
import org.json.JSONObject
import org.junit.runner.RunWith
import org.robolectric.RobolectricTestRunner

@RunWith(RobolectricTestRunner::class)
class PaymentIntentTest {

    @Test
    fun getAuthorizationUrl_whenProvidedBadUrl_doesNotCrash() {
        val paymentIntent = requireNotNull(PARSER.parse(
            PAYMENT_INTENT_WITH_SOURCE_WITH_BAD_AUTH_URL_JSON
        ))

        val authUrl = paymentIntent.redirectUrl
        assertNotNull(authUrl)
        assertEquals(BAD_URL, authUrl.encodedPath)
    }

    @Test
    fun getRedirectUrl_withRedirectToUrlPopulate_returnsRedirectUrl() {
        val paymentIntent = requireNotNull(
            PARSER.parse(PARTIAL_PAYMENT_INTENT_WITH_REDIRECT_URL_JSON)
        )
        assertTrue(paymentIntent.requiresAction())
        assertEquals(StripeIntent.NextActionType.RedirectToUrl, paymentIntent.nextActionType)
        val redirectUrl = paymentIntent.redirectUrl
        assertNotNull(redirectUrl)
        assertEquals("https://example.com/redirect", redirectUrl.toString())
    }

    @Test
    fun getRedirectUrl_withAuthorizeWithUrlPopulated_returnsRedirectUrl() {
        val paymentIntent = requireNotNull(
            PARSER.parse(PARTIAL_PAYMENT_INTENT_WITH_AUTHORIZE_WITH_URL_JSON)
        )
        assertEquals(StripeIntent.NextActionType.RedirectToUrl, paymentIntent.nextActionType)
        val redirectUrl = paymentIntent.redirectUrl
        assertNotNull(redirectUrl)
        assertEquals("https://example.com/redirect", redirectUrl.toString())
    }

    @Test
    fun parseIdFromClientSecret_parsesCorrectly() {
        val clientSecret = "pi_1CkiBMLENEVhOs7YMtUehLau_secret_s4O8SDh7s6spSmHDw1VaYPGZA"
        val paymentIntentId = PaymentIntent.ClientSecret(clientSecret).paymentIntentId
        assertEquals("pi_1CkiBMLENEVhOs7YMtUehLau", paymentIntentId)
    }

    @Test
    fun parsePaymentIntentWithPaymentMethods() {
        val paymentIntent = PaymentIntentFixtures.PI_REQUIRES_MASTERCARD_3DS2
        assertTrue(paymentIntent.requiresAction())
        assertEquals("card", paymentIntent.paymentMethodTypes[0])
        assertEquals(0, paymentIntent.canceledAt)
        assertEquals("automatic", paymentIntent.captureMethod)
        assertEquals("manual", paymentIntent.confirmationMethod)
        assertNotNull(paymentIntent.nextAction)
        assertEquals("jenny@example.com", paymentIntent.receiptEmail)
        assertNull(paymentIntent.cancellationReason)
    }

    @Test
    fun getNextActionTypeAndStripeSdkData_whenUseStripeSdkWith3ds2() {
        assertEquals(StripeIntent.NextActionType.UseStripeSdk,
            PaymentIntentFixtures.PI_REQUIRES_MASTERCARD_3DS2.nextActionType)
        val sdkData = PaymentIntentFixtures.PI_REQUIRES_MASTERCARD_3DS2.stripeSdkData
        assertNotNull(sdkData)
<<<<<<< HEAD
        assertTrue(sdkData.is3ds2)
        assertTrue(sdkData.data is Either.Right)
        assertTrue(sdkData.data.right is StripeIntent.NextActionData.SdkData.Use3DS2)
        val data = sdkData.data.right as StripeIntent.NextActionData.SdkData.Use3DS2
        assertEquals("mastercard", data.serverName)
=======
        assertThat(sdkData.is3ds2).isTrue()
        assertTrue(sdkData.data is Either.Right)
        assertTrue(sdkData.data.right is PaymentIntent.NextActionData.SdkData.Use3DS2)
        val data = sdkData.data.right as PaymentIntent.NextActionData.SdkData.Use3DS2
        assertThat(data.serverName).isEqualTo("mastercard")
>>>>>>> 10cb2956
    }

    @Test
    fun getNextActionTypeAndStripeSdkData_whenUseStripeSdkWith3ds1() {
        val paymentIntent = PaymentIntentFixtures.PI_REQUIRES_3DS1
        assertEquals(StripeIntent.NextActionType.UseStripeSdk, paymentIntent.nextActionType)
        val sdkData = requireNotNull(paymentIntent.stripeSdkData)
<<<<<<< HEAD
        assertTrue(sdkData.is3ds1)
        assertTrue(sdkData.data is Either.Right)
        assertTrue(sdkData.data.right is StripeIntent.NextActionData.SdkData.Use3DS1)
        val data = sdkData.data.right as StripeIntent.NextActionData.SdkData.Use3DS1
        assertTrue(data.url.isNotEmpty())
=======
        assertThat(sdkData.is3ds1).isTrue()
        assertTrue(sdkData.data is Either.Right)
        assertTrue(sdkData.data.right is PaymentIntent.NextActionData.SdkData.Use3D1)
        val data = sdkData.data.right as PaymentIntent.NextActionData.SdkData.Use3D1
        assertThat(data.url).isNotEmpty()
>>>>>>> 10cb2956
    }

    @Test
    fun getNextActionTypeAndStripeSdkData_whenRedirectToUrl() {
        assertEquals(StripeIntent.NextActionType.RedirectToUrl,
            PaymentIntentFixtures.PI_REQUIRES_REDIRECT.nextActionType)
        assertNull(PaymentIntentFixtures.PI_REQUIRES_REDIRECT.stripeSdkData)
    }

    @Test
    fun getLastPaymentError_parsesCorrectly() {
        val lastPaymentError =
            requireNotNull(PaymentIntentFixtures.PI_WITH_LAST_PAYMENT_ERROR.lastPaymentError)
        assertEquals("pm_1F7J1bCRMbs6FrXfQKsYwO3U", lastPaymentError.paymentMethod?.id)
        assertEquals("payment_intent_authentication_failure", lastPaymentError.code)
        assertEquals(PaymentIntent.Error.Type.InvalidRequestError, lastPaymentError.type)
        assertEquals(
            "https://stripe.com/docs/error-codes/payment-intent-authentication-failure",
            lastPaymentError.docUrl
        )
        assertEquals(
            "The provided PaymentMethod has failed authentication. You can provide payment_method_data or a new PaymentMethod to attempt to fulfill this PaymentIntent again.",
            lastPaymentError.message
        )
    }

    @Test
    fun testCanceled() {
        assertEquals(StripeIntent.Status.Canceled,
            PaymentIntentFixtures.CANCELLED.status)
        assertEquals(PaymentIntent.CancellationReason.Abandoned,
            PaymentIntentFixtures.CANCELLED.cancellationReason)
        assertEquals(1567091866L,
            PaymentIntentFixtures.CANCELLED.canceledAt)
    }

    @Test
    fun clientSecret_withInvalidKeys_throwsException() {
        assertFailsWith<IllegalArgumentException> {
            PaymentIntent.ClientSecret("pi_12345")
        }

        assertFailsWith<IllegalArgumentException> {
            PaymentIntent.ClientSecret("pi_12345_secret_")
        }

        assertFailsWith<IllegalArgumentException> {
            SetupIntent.ClientSecret("pi_secret")
        }

        assertFailsWith<IllegalArgumentException> {
            SetupIntent.ClientSecret("pi_secret_a")
        }

        assertFailsWith<IllegalArgumentException> {
            PaymentIntent.ClientSecret("pi_a1b2c3_secret_x7y8z9pi_a1b2c3_secret_x7y8z9")
        }
    }

    @Test
    fun clientSecret_withValidKeys_succeeds() {
        assertEquals(
            "pi_a1b2c3_secret_x7y8z9",
            PaymentIntent.ClientSecret("pi_a1b2c3_secret_x7y8z9").value
        )
    }

    private companion object {
        private val PARSER = PaymentIntentJsonParser()

        private const val BAD_URL: String = "nonsense-blahblah"

        private val PAYMENT_INTENT_WITH_SOURCE_WITH_BAD_AUTH_URL_JSON = JSONObject(
            """
            {
                "id": "pi_1CkiBMLENEVhOs7YMtUehLau",
                "object": "payment_intent",
                "amount": 1000,
                "canceled_at": 1530839340,
                "capture_method": "automatic",
                "client_secret": "pi_1CkiBMLENEVhOs7YMtUehLau_secret_s4O8SDh7s6spSmHDw1VaYPGZA",
                "confirmation_method": "publishable",
                "created": 1530838340,
                "currency": "usd",
                "description": "Example PaymentIntent charge",
                "livemode": false,
                "next_action": {
                    "type": "redirect_to_url",
                    "redirect_to_url": {
                        "url": "nonsense-blahblah",
                        "return_url": "yourapp://post-authentication-return-url"
                    }
                },
                "receipt_email": null,
                "shipping": null,
                "source": "src_1CkiC3LENEVhOs7YMSa4yx4G",
                "status": "requires_action"
            }
            """.trimIndent()
        )

        private val PARTIAL_PAYMENT_INTENT_WITH_REDIRECT_URL_JSON = JSONObject(
            """
            {
                "id": "pi_Aabcxyz01aDfoo",
                "object": "payment_intent",
                "status": "requires_action",
                "next_action": {
                    "type": "redirect_to_url",
                    "redirect_to_url": {
                        "url": "https://example.com/redirect",
                        "return_url": "yourapp://post-authentication-return-url"
                    }
                }
            }
            """.trimIndent()
        )

        private val PARTIAL_PAYMENT_INTENT_WITH_AUTHORIZE_WITH_URL_JSON = JSONObject(
            """
            {
                "id": "pi_Aabcxyz01aDfoo",
                "object": "payment_intent",
                "status": "requires_action",
                "next_action": {
                    "type": "redirect_to_url",
                    "redirect_to_url": {
                        "url": "https://example.com/redirect",
                        "return_url": "yourapp://post-authentication-return-url"
                    }
                }
            }
            """.trimIndent()
        )
    }
}<|MERGE_RESOLUTION|>--- conflicted
+++ resolved
@@ -76,19 +76,11 @@
             PaymentIntentFixtures.PI_REQUIRES_MASTERCARD_3DS2.nextActionType)
         val sdkData = PaymentIntentFixtures.PI_REQUIRES_MASTERCARD_3DS2.stripeSdkData
         assertNotNull(sdkData)
-<<<<<<< HEAD
-        assertTrue(sdkData.is3ds2)
+        assertThat(sdkData.is3ds2).isTrue()
         assertTrue(sdkData.data is Either.Right)
         assertTrue(sdkData.data.right is StripeIntent.NextActionData.SdkData.Use3DS2)
         val data = sdkData.data.right as StripeIntent.NextActionData.SdkData.Use3DS2
-        assertEquals("mastercard", data.serverName)
-=======
-        assertThat(sdkData.is3ds2).isTrue()
-        assertTrue(sdkData.data is Either.Right)
-        assertTrue(sdkData.data.right is PaymentIntent.NextActionData.SdkData.Use3DS2)
-        val data = sdkData.data.right as PaymentIntent.NextActionData.SdkData.Use3DS2
         assertThat(data.serverName).isEqualTo("mastercard")
->>>>>>> 10cb2956
     }
 
     @Test
@@ -96,19 +88,11 @@
         val paymentIntent = PaymentIntentFixtures.PI_REQUIRES_3DS1
         assertEquals(StripeIntent.NextActionType.UseStripeSdk, paymentIntent.nextActionType)
         val sdkData = requireNotNull(paymentIntent.stripeSdkData)
-<<<<<<< HEAD
-        assertTrue(sdkData.is3ds1)
+        assertThat(sdkData.is3ds1).isTrue()
         assertTrue(sdkData.data is Either.Right)
         assertTrue(sdkData.data.right is StripeIntent.NextActionData.SdkData.Use3DS1)
         val data = sdkData.data.right as StripeIntent.NextActionData.SdkData.Use3DS1
-        assertTrue(data.url.isNotEmpty())
-=======
-        assertThat(sdkData.is3ds1).isTrue()
-        assertTrue(sdkData.data is Either.Right)
-        assertTrue(sdkData.data.right is PaymentIntent.NextActionData.SdkData.Use3D1)
-        val data = sdkData.data.right as PaymentIntent.NextActionData.SdkData.Use3D1
         assertThat(data.url).isNotEmpty()
->>>>>>> 10cb2956
     }
 
     @Test
