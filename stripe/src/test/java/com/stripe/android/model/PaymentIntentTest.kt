--- conflicted
+++ resolved
@@ -77,13 +77,8 @@
         assertNotNull(sdkData)
         assertTrue(sdkData.is3ds2)
         assertTrue(sdkData.data is Either.Right)
-<<<<<<< HEAD
-        assertTrue(sdkData.data.right is StripeIntent.Companion.NextActionData.SdkData.`3DS2`)
-        val data = sdkData.data.right as StripeIntent.Companion.NextActionData.SdkData.`3DS2`
-=======
         assertTrue(sdkData.data.right is PaymentIntent.NextActionData.SdkData.Use3DS2)
         val data = sdkData.data.right as PaymentIntent.NextActionData.SdkData.Use3DS2
->>>>>>> 7c7f7ef8
         assertEquals("mastercard", data.serverName)
     }
 
@@ -94,13 +89,8 @@
         val sdkData = requireNotNull(paymentIntent.stripeSdkData)
         assertTrue(sdkData.is3ds1)
         assertTrue(sdkData.data is Either.Right)
-<<<<<<< HEAD
-        assertTrue(sdkData.data.right is StripeIntent.Companion.NextActionData.SdkData.`3DS1`)
-        val data = sdkData.data.right as StripeIntent.Companion.NextActionData.SdkData.`3DS1`
-=======
         assertTrue(sdkData.data.right is PaymentIntent.NextActionData.SdkData.Use3D1)
         val data = sdkData.data.right as PaymentIntent.NextActionData.SdkData.Use3D1
->>>>>>> 7c7f7ef8
         assertTrue(data.url.isNotEmpty())
     }
 
