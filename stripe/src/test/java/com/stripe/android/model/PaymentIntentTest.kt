package com.stripe.android.model

import com.google.common.truth.Truth.assertThat
import com.stripe.android.model.parsers.PaymentIntentJsonParser
import kotlin.test.Test
import kotlin.test.assertEquals
import kotlin.test.assertFailsWith
import kotlin.test.assertNotNull
import kotlin.test.assertNull
import kotlin.test.assertTrue
import org.json.JSONObject
import org.junit.runner.RunWith
import org.robolectric.RobolectricTestRunner

@RunWith(RobolectricTestRunner::class)
class PaymentIntentTest {

    @Test
    fun getAuthorizationUrl_whenProvidedBadUrl_doesNotCrash() {
        val paymentIntent = requireNotNull(PARSER.parse(
            PAYMENT_INTENT_WITH_SOURCE_WITH_BAD_AUTH_URL_JSON
        ))

        val authUrl = paymentIntent.redirectUrl
        assertNotNull(authUrl)
        assertEquals(BAD_URL, authUrl.encodedPath)
    }

    @Test
    fun getRedirectUrl_withRedirectToUrlPopulate_returnsRedirectUrl() {
        val paymentIntent = requireNotNull(
            PARSER.parse(PARTIAL_PAYMENT_INTENT_WITH_REDIRECT_URL_JSON)
        )
        assertTrue(paymentIntent.requiresAction())
        assertEquals(StripeIntent.NextActionType.RedirectToUrl, paymentIntent.nextActionType)
        val redirectUrl = paymentIntent.redirectUrl
        assertNotNull(redirectUrl)
        assertEquals("https://example.com/redirect", redirectUrl.toString())
    }

    @Test
    fun getRedirectUrl_withAuthorizeWithUrlPopulated_returnsRedirectUrl() {
        val paymentIntent = requireNotNull(
            PARSER.parse(PARTIAL_PAYMENT_INTENT_WITH_AUTHORIZE_WITH_URL_JSON)
        )
        assertEquals(StripeIntent.NextActionType.RedirectToUrl, paymentIntent.nextActionType)
        val redirectUrl = paymentIntent.redirectUrl
        assertNotNull(redirectUrl)
        assertEquals("https://example.com/redirect", redirectUrl.toString())
    }

    @Test
    fun parseIdFromClientSecret_parsesCorrectly() {
        val clientSecret = "pi_1CkiBMLENEVhOs7YMtUehLau_secret_s4O8SDh7s6spSmHDw1VaYPGZA"
        val paymentIntentId = PaymentIntent.ClientSecret(clientSecret).paymentIntentId
        assertEquals("pi_1CkiBMLENEVhOs7YMtUehLau", paymentIntentId)
    }

    @Test
    fun parsePaymentIntentWithPaymentMethods() {
        val paymentIntent = PaymentIntentFixtures.PI_REQUIRES_MASTERCARD_3DS2
        assertTrue(paymentIntent.requiresAction())
        assertEquals("card", paymentIntent.paymentMethodTypes[0])
        assertEquals(0, paymentIntent.canceledAt)
        assertEquals("automatic", paymentIntent.captureMethod)
        assertEquals("manual", paymentIntent.confirmationMethod)
        assertNotNull(paymentIntent.nextAction)
        assertEquals("jenny@example.com", paymentIntent.receiptEmail)
        assertNull(paymentIntent.cancellationReason)
    }

    @Test
    fun getNextActionTypeAndStripeSdkData_whenUseStripeSdkWith3ds2() {
        assertEquals(StripeIntent.NextActionType.UseStripeSdk,
            PaymentIntentFixtures.PI_REQUIRES_MASTERCARD_3DS2.nextActionType)
        val sdkData = PaymentIntentFixtures.PI_REQUIRES_MASTERCARD_3DS2.stripeSdkData
        assertNotNull(sdkData)
<<<<<<< HEAD
        assertTrue(sdkData.is3ds2)
        assertTrue(sdkData.data is StripeIntent.Companion.NextActionData.SdkData.`3DS2`)
        assertEquals("mastercard", sdkData.data.serverName)
=======
        assertThat(sdkData.is3ds2).isTrue()
        assertTrue(sdkData.data is Either.Right)
        assertTrue(sdkData.data.right is StripeIntent.NextActionData.SdkData.Use3DS2)
        val data = sdkData.data.right as StripeIntent.NextActionData.SdkData.Use3DS2
        assertThat(data.serverName).isEqualTo("mastercard")
>>>>>>> 59d5f7bd
    }

    @Test
    fun getNextActionTypeAndStripeSdkData_whenUseStripeSdkWith3ds1() {
        val paymentIntent = PaymentIntentFixtures.PI_REQUIRES_3DS1
        assertEquals(StripeIntent.NextActionType.UseStripeSdk, paymentIntent.nextActionType)
        val sdkData = requireNotNull(paymentIntent.stripeSdkData)
<<<<<<< HEAD
        assertTrue(sdkData.is3ds1)
        assertTrue(sdkData.data is StripeIntent.Companion.NextActionData.SdkData.`3DS1`)
        assertTrue(sdkData.data.url.isNotEmpty())
=======
        assertThat(sdkData.is3ds1).isTrue()
        assertTrue(sdkData.data is Either.Right)
        assertTrue(sdkData.data.right is StripeIntent.NextActionData.SdkData.Use3DS1)
        val data = sdkData.data.right as StripeIntent.NextActionData.SdkData.Use3DS1
        assertThat(data.url).isNotEmpty()
>>>>>>> 59d5f7bd
    }

    @Test
    fun getNextActionTypeAndStripeSdkData_whenRedirectToUrl() {
        assertEquals(StripeIntent.NextActionType.RedirectToUrl,
            PaymentIntentFixtures.PI_REQUIRES_REDIRECT.nextActionType)
        assertNull(PaymentIntentFixtures.PI_REQUIRES_REDIRECT.stripeSdkData)
    }

    @Test
    fun getLastPaymentError_parsesCorrectly() {
        val lastPaymentError =
            requireNotNull(PaymentIntentFixtures.PI_WITH_LAST_PAYMENT_ERROR.lastPaymentError)
        assertEquals("pm_1F7J1bCRMbs6FrXfQKsYwO3U", lastPaymentError.paymentMethod?.id)
        assertEquals("payment_intent_authentication_failure", lastPaymentError.code)
        assertEquals(PaymentIntent.Error.Type.InvalidRequestError, lastPaymentError.type)
        assertEquals(
            "https://stripe.com/docs/error-codes/payment-intent-authentication-failure",
            lastPaymentError.docUrl
        )
        assertEquals(
            "The provided PaymentMethod has failed authentication. You can provide payment_method_data or a new PaymentMethod to attempt to fulfill this PaymentIntent again.",
            lastPaymentError.message
        )
    }

    @Test
    fun testCanceled() {
        assertEquals(StripeIntent.Status.Canceled,
            PaymentIntentFixtures.CANCELLED.status)
        assertEquals(PaymentIntent.CancellationReason.Abandoned,
            PaymentIntentFixtures.CANCELLED.cancellationReason)
        assertEquals(1567091866L,
            PaymentIntentFixtures.CANCELLED.canceledAt)
    }

    @Test
    fun clientSecret_withInvalidKeys_throwsException() {
        assertFailsWith<IllegalArgumentException> {
            PaymentIntent.ClientSecret("pi_12345")
        }

        assertFailsWith<IllegalArgumentException> {
            PaymentIntent.ClientSecret("pi_12345_secret_")
        }

        assertFailsWith<IllegalArgumentException> {
            SetupIntent.ClientSecret("pi_secret")
        }

        assertFailsWith<IllegalArgumentException> {
            SetupIntent.ClientSecret("pi_secret_a")
        }

        assertFailsWith<IllegalArgumentException> {
            PaymentIntent.ClientSecret("pi_a1b2c3_secret_x7y8z9pi_a1b2c3_secret_x7y8z9")
        }
    }

    @Test
    fun clientSecret_withValidKeys_succeeds() {
        assertEquals(
            "pi_a1b2c3_secret_x7y8z9",
            PaymentIntent.ClientSecret("pi_a1b2c3_secret_x7y8z9").value
        )
    }

    private companion object {
        private val PARSER = PaymentIntentJsonParser()

        private const val BAD_URL: String = "nonsense-blahblah"

        private val PAYMENT_INTENT_WITH_SOURCE_WITH_BAD_AUTH_URL_JSON = JSONObject(
            """
            {
                "id": "pi_1CkiBMLENEVhOs7YMtUehLau",
                "object": "payment_intent",
                "amount": 1000,
                "canceled_at": 1530839340,
                "capture_method": "automatic",
                "client_secret": "pi_1CkiBMLENEVhOs7YMtUehLau_secret_s4O8SDh7s6spSmHDw1VaYPGZA",
                "confirmation_method": "publishable",
                "created": 1530838340,
                "currency": "usd",
                "description": "Example PaymentIntent charge",
                "livemode": false,
                "next_action": {
                    "type": "redirect_to_url",
                    "redirect_to_url": {
                        "url": "nonsense-blahblah",
                        "return_url": "yourapp://post-authentication-return-url"
                    }
                },
                "receipt_email": null,
                "shipping": null,
                "source": "src_1CkiC3LENEVhOs7YMSa4yx4G",
                "status": "requires_action"
            }
            """.trimIndent()
        )

        private val PARTIAL_PAYMENT_INTENT_WITH_REDIRECT_URL_JSON = JSONObject(
            """
            {
                "id": "pi_Aabcxyz01aDfoo",
                "object": "payment_intent",
                "status": "requires_action",
                "next_action": {
                    "type": "redirect_to_url",
                    "redirect_to_url": {
                        "url": "https://example.com/redirect",
                        "return_url": "yourapp://post-authentication-return-url"
                    }
                }
            }
            """.trimIndent()
        )

        private val PARTIAL_PAYMENT_INTENT_WITH_AUTHORIZE_WITH_URL_JSON = JSONObject(
            """
            {
                "id": "pi_Aabcxyz01aDfoo",
                "object": "payment_intent",
                "status": "requires_action",
                "next_action": {
                    "type": "redirect_to_url",
                    "redirect_to_url": {
                        "url": "https://example.com/redirect",
                        "return_url": "yourapp://post-authentication-return-url"
                    }
                }
            }
            """.trimIndent()
        )
    }
}<|MERGE_RESOLUTION|>--- conflicted
+++ resolved
@@ -75,17 +75,9 @@
             PaymentIntentFixtures.PI_REQUIRES_MASTERCARD_3DS2.nextActionType)
         val sdkData = PaymentIntentFixtures.PI_REQUIRES_MASTERCARD_3DS2.stripeSdkData
         assertNotNull(sdkData)
-<<<<<<< HEAD
-        assertTrue(sdkData.is3ds2)
-        assertTrue(sdkData.data is StripeIntent.Companion.NextActionData.SdkData.`3DS2`)
-        assertEquals("mastercard", sdkData.data.serverName)
-=======
         assertThat(sdkData.is3ds2).isTrue()
-        assertTrue(sdkData.data is Either.Right)
-        assertTrue(sdkData.data.right is StripeIntent.NextActionData.SdkData.Use3DS2)
-        val data = sdkData.data.right as StripeIntent.NextActionData.SdkData.Use3DS2
-        assertThat(data.serverName).isEqualTo("mastercard")
->>>>>>> 59d5f7bd
+        assertTrue(sdkData.data is StripeIntent.NextActionData.SdkData.Use3DS2)
+        assertThat(sdkData.data.serverName).isEqualTo("mastercard")
     }
 
     @Test
@@ -93,17 +85,9 @@
         val paymentIntent = PaymentIntentFixtures.PI_REQUIRES_3DS1
         assertEquals(StripeIntent.NextActionType.UseStripeSdk, paymentIntent.nextActionType)
         val sdkData = requireNotNull(paymentIntent.stripeSdkData)
-<<<<<<< HEAD
-        assertTrue(sdkData.is3ds1)
-        assertTrue(sdkData.data is StripeIntent.Companion.NextActionData.SdkData.`3DS1`)
-        assertTrue(sdkData.data.url.isNotEmpty())
-=======
         assertThat(sdkData.is3ds1).isTrue()
-        assertTrue(sdkData.data is Either.Right)
-        assertTrue(sdkData.data.right is StripeIntent.NextActionData.SdkData.Use3DS1)
-        val data = sdkData.data.right as StripeIntent.NextActionData.SdkData.Use3DS1
-        assertThat(data.url).isNotEmpty()
->>>>>>> 59d5f7bd
+        assertTrue(sdkData.data is StripeIntent.NextActionData.SdkData.Use3DS1)
+        assertThat(sdkData.data.url).isNotEmpty()
     }
 
     @Test
