--- conflicted
+++ resolved
@@ -75,15 +75,9 @@
             PaymentIntentFixtures.PI_REQUIRES_MASTERCARD_3DS2.nextActionType)
         val sdkData = PaymentIntentFixtures.PI_REQUIRES_MASTERCARD_3DS2.stripeSdkData
         assertNotNull(sdkData)
-<<<<<<< HEAD
-        assertTrue(sdkData.is3ds2)
-        assertTrue(sdkData.data is StripeIntent.NextActionData.SdkData.`3DS2`)
-        assertEquals("mastercard", sdkData.data.serverName)
-=======
         assertThat(sdkData.is3ds2).isTrue()
         assertTrue(sdkData.data is StripeIntent.NextActionData.SdkData.Use3DS2)
         assertThat(sdkData.data.serverName).isEqualTo("mastercard")
->>>>>>> d8496ad0
     }
 
     @Test
@@ -91,15 +85,9 @@
         val paymentIntent = PaymentIntentFixtures.PI_REQUIRES_3DS1
         assertEquals(StripeIntent.NextActionType.UseStripeSdk, paymentIntent.nextActionType)
         val sdkData = requireNotNull(paymentIntent.stripeSdkData)
-<<<<<<< HEAD
-        assertTrue(sdkData.is3ds1)
-        assertTrue(sdkData.data is StripeIntent.NextActionData.SdkData.`3DS1`)
-        assertTrue(sdkData.data.url.isNotEmpty())
-=======
         assertThat(sdkData.is3ds1).isTrue()
         assertTrue(sdkData.data is StripeIntent.NextActionData.SdkData.Use3DS1)
         assertThat(sdkData.data.url).isNotEmpty()
->>>>>>> d8496ad0
     }
 
     @Test
