package com.stripe.android.view

import androidx.appcompat.view.ContextThemeWrapper
import androidx.test.core.app.ApplicationProvider
import com.google.android.material.textfield.TextInputLayout
import com.google.common.truth.Truth.assertThat
import com.stripe.android.R
import com.stripe.android.model.CardBrand
import org.junit.runner.RunWith
import org.robolectric.RobolectricTestRunner
import kotlin.test.Test
import kotlin.test.assertFalse
import kotlin.test.assertTrue

@RunWith(RobolectricTestRunner::class)
class CvcEditTextTest {
    private val cvcEditText = CvcEditText(
        ContextThemeWrapper(
            ApplicationProvider.getApplicationContext(),
            R.style.StripeDefaultTheme
        )
    )

    @Test
    fun cvcValue_withoutText_returnsNull() {
        assertThat(cvcEditText.cvc)
            .isNull()
    }

    @Test
    fun cvcValue_withValidVisaValue_returnsCvcValue() {
        cvcEditText.setText("123")
        cvcEditText.updateBrand(CardBrand.Visa)
        assertThat(cvcEditText.cvc?.value)
            .isEqualTo("123")
    }

    @Test
    fun `CvcEditText should remove non-digits from input`() {
        cvcEditText.append("-1.2")
        cvcEditText.append("a")
        cvcEditText.append("3")
        assertThat(cvcEditText.fieldText)
            .isEqualTo("123")
    }

    @Test
    fun cvcValue_withValidInvalidVisaValue_returnsCvcValue() {
        cvcEditText.setText("1234")
        cvcEditText.updateBrand(CardBrand.Visa)
        assertThat(cvcEditText.cvc)
            .isNull()
    }

    @Test
    fun cvcValue_withInvalidAmexValue_returnsCvcValue() {
        cvcEditText.setText("12")
        cvcEditText.updateBrand(CardBrand.AmericanExpress)
        assertThat(cvcEditText.cvc)
            .isNull()
    }

    @Test
    fun cvcValue_withValid3DigitAmexValue_returnsCvcValue() {
        cvcEditText.setText("123")
        cvcEditText.updateBrand(CardBrand.AmericanExpress)
        assertThat(cvcEditText.cvc?.value)
            .isEqualTo("123")
    }

    @Test
    fun cvcValue_withValid4DigitAmexValue_returnsCvcValue() {
        cvcEditText.setText("1234")
        cvcEditText.updateBrand(CardBrand.AmericanExpress)
        assertThat(cvcEditText.cvc?.value)
            .isEqualTo("1234")
    }

    @Test
    fun completionCallback_whenVisa_isInvoked_whenMax() {
        var hasCompleted = false

        cvcEditText.updateBrand(CardBrand.Visa)
        cvcEditText.completionCallback = { hasCompleted = true }

        cvcEditText.setText("1")
        assertFalse(hasCompleted)

        cvcEditText.setText("12")
        assertFalse(hasCompleted)

        cvcEditText.setText("123")
        assertTrue(hasCompleted)
    }

    @Test
    fun completionCallback_whenAmex_isInvoked_whenMax() {
        var hasCompleted = false

        cvcEditText.updateBrand(CardBrand.AmericanExpress)
        cvcEditText.completionCallback = { hasCompleted = true }

        cvcEditText.setText("1")
        assertFalse(hasCompleted)

        cvcEditText.setText("12")
        assertFalse(hasCompleted)

        cvcEditText.setText("123")
        assertFalse(hasCompleted)

        cvcEditText.setText("1234")
        assertTrue(hasCompleted)
    }

    @Test
<<<<<<< HEAD
    fun `when lose focus and cvc length is wrong, show error`() {
        cvcEditText.setText("12")
        cvcEditText.updateBrand(CardBrand.AmericanExpress)
        cvcEditText.onFocusChangeListener.onFocusChange(cvcEditText, false)
        assertThat(cvcEditText.shouldShowError)
            .isTrue()
=======
    fun cvcCustomPlaceholderSet_usesCustomPlaceholder() {
        val textInputLayout = TextInputLayout(
            ContextThemeWrapper(
                ApplicationProvider.getApplicationContext(),
                R.style.StripeDefaultTheme
            )
        )
        cvcEditText.updateBrand(
            CardBrand.AmericanExpress,
            customPlaceholderText = "custom placeholder",
            textInputLayout = textInputLayout
        )
        assertThat(textInputLayout.placeholderText).isEqualTo("custom placeholder")

        cvcEditText.updateBrand(
            CardBrand.AmericanExpress,
            textInputLayout = textInputLayout
        )
        assertThat(textInputLayout.placeholderText).isEqualTo("1234")
>>>>>>> f07c5272
    }
}<|MERGE_RESOLUTION|>--- conflicted
+++ resolved
@@ -114,14 +114,6 @@
     }
 
     @Test
-<<<<<<< HEAD
-    fun `when lose focus and cvc length is wrong, show error`() {
-        cvcEditText.setText("12")
-        cvcEditText.updateBrand(CardBrand.AmericanExpress)
-        cvcEditText.onFocusChangeListener.onFocusChange(cvcEditText, false)
-        assertThat(cvcEditText.shouldShowError)
-            .isTrue()
-=======
     fun cvcCustomPlaceholderSet_usesCustomPlaceholder() {
         val textInputLayout = TextInputLayout(
             ContextThemeWrapper(
@@ -141,6 +133,14 @@
             textInputLayout = textInputLayout
         )
         assertThat(textInputLayout.placeholderText).isEqualTo("1234")
->>>>>>> f07c5272
+    }
+
+    @Test
+    fun `when lose focus and cvc length is wrong, show error`() {
+        cvcEditText.setText("12")
+        cvcEditText.updateBrand(CardBrand.AmericanExpress)
+        cvcEditText.onFocusChangeListener.onFocusChange(cvcEditText, false)
+        assertThat(cvcEditText.shouldShowError)
+            .isTrue()
     }
 }