--- conflicted
+++ resolved
@@ -276,32 +276,9 @@
 
     @Test
     fun `when 19 digit PAN is pasted, full PAN is accepted and formatted`() {
-<<<<<<< HEAD
         val cardNumberEditText = CardNumberEditText(
             context,
-            workDispatcher = testDispatcher,
-            cardAccountRangeRepository = NullCardAccountRangeRepository(),
-            staticCardAccountRanges = object : StaticCardAccountRanges {
-                override fun match(
-                    cardNumber: CardNumber.Unvalidated
-                ): AccountRange? = null
-            }
-        )
-
-        cardNumberEditText.setText("6216828050000000000")
-        idleLooper()
-
-        assertThat(cardNumberEditText.fieldText)
-            .isEqualTo("6216 8280 5000 0000 000")
-    }
-
-    @Test
-    fun `updating text with null account range should format text correctly but not set card brand`() {
-=======
->>>>>>> 8bdf96f6
-        val cardNumberEditText = CardNumberEditText(
-            context,
-            workDispatcher = testDispatcher,
+            workContext = testDispatcher,
             cardAccountRangeRepository = NullCardAccountRangeRepository(),
             staticCardAccountRanges = object : StaticCardAccountRanges {
                 override fun match(
