--- conflicted
+++ resolved
@@ -208,22 +208,12 @@
 
     @Test
     public void createTokenShouldFailWithNullPublishableKey() {
-<<<<<<< HEAD
         final Stripe stripe = new Stripe(mContext);
         assertThrows(IllegalArgumentException.class,
                 new ThrowingRunnable() {
-=======
-        new Stripe(mContext)
-                .createToken(CARD, new ApiResultCallback<Token>() {
-                    @Override
-                    public void onError(@NonNull Exception error) {
-                        fail("Should not call method");
-                    }
-
->>>>>>> 8aa4fb13
                     @Override
                     public void run() {
-                        stripe.createToken(DEFAULT_CARD, new ApiResultCallback<Token>() {
+                        stripe.createToken(CARD, new ApiResultCallback<Token>() {
                             @Override
                             public void onError(@NonNull Exception error) {
                             }
