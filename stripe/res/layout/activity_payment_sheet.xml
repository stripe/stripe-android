--- conflicted
+++ resolved
@@ -67,12 +67,8 @@
                 android:id="@+id/buy_button"
                 android:layout_width="match_parent"
                 android:layout_height="wrap_content"
-<<<<<<< HEAD
-                android:layout_margin="@dimen/stripe_paymentsheet_primarybutton_margin"
+                android:layout_margin="@dimen/stripe_paymentsheet_primary_button_margin"
                 android:text="@string/stripe_paymentsheet_pay_button_label"
-=======
-                android:layout_margin="@dimen/stripe_paymentsheet_primary_button_margin"
->>>>>>> 7c29f607
                 android:visibility="gone" />
 
             <com.stripe.android.paymentsheet.ui.GooglePayButton
