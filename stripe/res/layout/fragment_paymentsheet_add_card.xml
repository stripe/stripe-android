--- conflicted
+++ resolved
@@ -65,12 +65,8 @@
                 android:id="@+id/card_multiline_widget"
                 android:layout_width="match_parent"
                 android:layout_height="wrap_content"
-<<<<<<< HEAD
-                android:padding="8dp"
-=======
                 android:paddingVertical="8dp"
                 android:paddingHorizontal="12dp"
->>>>>>> e022f682
                 app:shouldShowPostalCode="false" />
         </com.google.android.material.card.MaterialCardView>
 
