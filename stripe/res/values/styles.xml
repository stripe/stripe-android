--- conflicted
+++ resolved
@@ -63,11 +63,7 @@
     <style name="Stripe.BecsDebitWidget.MandateAcceptanceTextView"
         parent="Stripe.Base.BecsDebitWidget.MandateAcceptanceTextView" />
 
-<<<<<<< HEAD
-    <style name="StripeBaseTheme.Transparent" parent="@style/Theme.MaterialComponents.DayNight.NoActionBar">
-=======
     <style name="StripeCheckoutBaseTheme" parent="@style/Theme.MaterialComponents.DayNight.NoActionBar">
->>>>>>> 820a97c1
         <item name="android:windowIsTranslucent">true</item>
         <item name="android:windowBackground">@android:color/transparent</item>
         <item name="android:windowContentOverlay">@null</item>
@@ -77,9 +73,5 @@
         <item name="android:windowAnimationStyle">@null</item>
     </style>
 
-<<<<<<< HEAD
-    <style name="StripeDefaultTheme.Transparent" parent="StripeBaseTheme.Transparent" />
-=======
     <style name="StripeCheckoutDefaultTheme" parent="StripeCheckoutBaseTheme" />
->>>>>>> 820a97c1
 </resources>