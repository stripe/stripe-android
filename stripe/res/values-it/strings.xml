--- conflicted
+++ resolved
@@ -54,14 +54,13 @@
     <string name="address_state_required">Inserisci lo stato</string>
     <string name="address_zip_invalid">Il codice postale non è valido.</string>
     <string name="address_zip_postal_invalid">Il CAP/codice postale non è valido</string>
-<<<<<<< HEAD
     <string name="becs_mandate_acceptance">
     Fornendo i dati del tuo conto bancario e confermando il pagamento, accetti la presente
     richiesta di addebito diretto e il contratto di servizio per la richiesta di addebito diretto e autorizzi
     Stripe Payments Australia Pty Ltd ACN 160 180 343 con numero ID utente per l\'addebito diretto 507156
     (“Stripe”) ad addebitare sul tuo conto tramite il Bulk Electronic Clearing System (BECS) per
     conto di %1$s (\"Esercente\") qualsiasi importo che ti viene comunicato separatamente
-    dall\'Esercente. Dichiari di essere un titolare del conto o un firmatario 
+    dall\'Esercente. Dichiari di essere un titolare del conto o un firmatario
     autorizzato per il conto sopra elencato.
     </string>
     <string name="becs_widget_account_number">Numero di conto</string>
@@ -73,14 +72,11 @@
     <string name="becs_widget_email_required">Il tuo indirizzo email è obbligatorio.</string>
     <string name="becs_widget_name">Nome</string>
     <string name="becs_widget_name_required">Il tuo nome è obbligatorio.</string>
+    <string name="card_ending_in">%1$s - %2$s</string>
     <string name="close">Chiudi</string>
     <string name="delete_payment_method">Eliminare la modalità di pagamento?</string>
     <string name="delete_payment_method_prompt_title">Eliminare la modalità di pagamento?</string>
     <string name="ending_in">che termina con</string>
-=======
-    <string name="card_ending_in">%1$s - %2$s</string>
-    <string name="close">Chiudi</string>
->>>>>>> 4a70c4ce
     <string name="expiry_date_hint">MM/AA</string>
     <string name="expiry_label_short">Scadenza</string>
     <string name="fpx_bank_offline">%s - Offline</string>
