--- conflicted
+++ resolved
@@ -53,7 +53,6 @@
     <string name="address_shipping_address">Adresse de livraison</string>
     <string name="address_state_required">Indiquez votre département</string>
     <string name="address_zip_invalid">Votre code postal n’est pas valide.</string>
-<<<<<<< HEAD
     <string name="address_zip_postal_invalid">Votre code postal n’est pas valide</string>
     <string name="becs_mandate_acceptance">
     En fournissant vos données bancaires et en confirmant ce paiement, vous acceptez cette
@@ -73,15 +72,11 @@
     <string name="becs_widget_email_required">Votre adresse e-mail est obligatoire.</string>
     <string name="becs_widget_name">Nom</string>
     <string name="becs_widget_name_required">Votre nom est obligatoire.</string>
+    <string name="card_ending_in">%1$s - %2$s</string>
     <string name="close">Fermer</string>
     <string name="delete_payment_method">Supprimer le moyen de paiement ?</string>
     <string name="delete_payment_method_prompt_title">Supprimer le moyen de paiement ?</string>
     <string name="ending_in">se terminant par</string>
-=======
-    <string name="address_zip_postal_invalid">Votre code ZIP/postal n’est pas valide</string>
-    <string name="card_ending_in">%1$s - %2$s</string>
-    <string name="close">Fermer</string>
->>>>>>> 4a70c4ce
     <string name="expiry_date_hint">MM/AA</string>
     <string name="expiry_label_short">Expire le</string>
     <string name="fpx_bank_offline">%s - Hors ligne</string>
