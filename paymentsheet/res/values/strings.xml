--- conflicted
+++ resolved
@@ -1,52 +1,55 @@
 <?xml version="1.0" encoding="UTF-8"?>
 <resources xmlns:tools="http://schemas.android.com/tools">
-<<<<<<< HEAD
+    <!-- Used for accessibility to describe the button on the payment sheet list of options to add a new payment method. -->
+    <string name="add_new_payment_method">Add a new payment method</string>
     <!-- Label for input requesting address line 2, used for international addresses -->
-    <string name="address_label_address_line2" tools:ignore="MissingTranslation">Address line 2</string>
+    <string name="address_label_address_line2">Address line 2</string>
     <!-- Used to describe address in United Arab Emirates -->
-    <string name="address_label_ae_emirate" tools:ignore="MissingTranslation">Emirate</string>
+    <string name="address_label_ae_emirate">Emirate</string>
     <!-- Label of an address field -->
-    <string name="address_label_au_suburb_or_city" tools:ignore="MissingTranslation">Suburb or city</string>
+    <string name="address_label_au_suburb_or_city">Suburb or city</string>
     <!-- Label of an address field -->
-    <string name="address_label_bb_jm_parish" tools:ignore="MissingTranslation">Parish</string>
+    <string name="address_label_bb_jm_parish">Parish</string>
     <!-- Used to describe a field of an address -->
-    <string name="address_label_cedex" tools:ignore="MissingTranslation">Cedex</string>
+    <string name="address_label_cedex">Cedex</string>
     <!-- Label of an address field -->
-    <string name="address_label_department" tools:ignore="MissingTranslation">Department</string>
+    <string name="address_label_department">Department</string>
     <!-- Label for the district field on an address form -->
-    <string name="address_label_district" tools:ignore="MissingTranslation">District</string>
+    <string name="address_label_district">District</string>
     <!-- Label of an address field in hk -->
-    <string name="address_label_hk_area" tools:ignore="MissingTranslation">Area</string>
+    <string name="address_label_hk_area">Area</string>
     <!-- Label of an address field -->
-    <string name="address_label_ie_eircode" tools:ignore="MissingTranslation">Eircode</string>
+    <string name="address_label_ie_eircode">Eircode</string>
     <!-- Used to describe an address field in Ireland -->
-    <string name="address_label_ie_townland" tools:ignore="MissingTranslation">Townland</string>
+    <string name="address_label_ie_townland">Townland</string>
     <!-- Used to describe postal code in India -->
-    <string name="address_label_in_pin" tools:ignore="MissingTranslation">Pin</string>
+    <string name="address_label_in_pin">Pin</string>
     <!-- Used to describe part of an address -->
-    <string name="address_label_island" tools:ignore="MissingTranslation">Island</string>
+    <string name="address_label_island">Island</string>
     <!-- Label of an address field -->
-    <string name="address_label_jp_prefecture" tools:ignore="MissingTranslation">Prefecture</string>
+    <string name="address_label_jp_prefecture">Prefecture</string>
     <!-- Label of an address field -->
-    <string name="address_label_kr_do_si" tools:ignore="MissingTranslation">Do Si</string>
+    <string name="address_label_kr_do_si">Do Si</string>
     <!-- Used to describe a field of an address -->
-    <string name="address_label_neighborhood" tools:ignore="MissingTranslation">Neighborhood</string>
+    <string name="address_label_neighborhood">Neighborhood</string>
     <!-- Label of an address field -->
-    <string name="address_label_oblast" tools:ignore="MissingTranslation">Oblast</string>
+    <string name="address_label_oblast">Oblast</string>
     <!-- Used to describe a field of an address -->
-    <string name="address_label_post_town" tools:ignore="MissingTranslation">Post or Town</string>
+    <string name="address_label_post_town">Post or Town</string>
     <!-- Label of an address field -->
-    <string name="address_label_suburb" tools:ignore="MissingTranslation">Suburb</string>
+    <string name="address_label_suburb">Suburb</string>
     <!-- Used to describe an address field. -->
-    <string name="address_label_village_township" tools:ignore="MissingTranslation">Village or Township</string>
+    <string name="address_label_village_township">Village or Township</string>
     <!-- Description of a saved bank account. E.g. 'Bank account ending in 4242' -->
-    <string name="bank_account_ending_in" tools:ignore="MissingTranslation">Remove bank account ending in %s</string>
+    <string name="bank_account_ending_in">Remove bank account ending in %s</string>
     <!-- Billing address section title for card form entry. -->
     <string name="billing_details">Billing address</string>
     <!-- Used when a required field is blank and submit is clicked. -->
-    <string name="blank_and_required" tools:ignore="MissingTranslation">This field cannot be blank.</string>
+    <string name="blank_and_required">This field cannot be blank.</string>
     <!-- Button title to cancel action in an alert -->
     <string name="cancel">Cancel</string>
+    <!-- Used for accessibility to indicate that when you press the dropdown arrow on a form (such as a country or bank), it will bring up a menu to allow you to change the value. -->
+    <string name="change">Change</string>
     <!-- Done button title -->
     <string name="done">Done</string>
     <!-- Button title to enter editing mode -->
@@ -83,7 +86,7 @@
     <string name="stripe_paymentsheet_back">Back</string>
     <string name="stripe_paymentsheet_close">Close</string>
     <!-- Label for the field containing the dropdown of EPS Banks -->
-    <string name="stripe_paymentsheet_eps_bank" tools:ignore="MissingTranslation">EPS Bank</string>
+    <string name="stripe_paymentsheet_eps_bank">EPS Bank</string>
     <!-- The label of a text field that is optional. For example, 'Email (optional)' or 'Name (optional) -->
     <string name="stripe_paymentsheet_form_label_optional">%s (optional)</string>
     <!-- iDEAL bank section title for iDEAL form entry. -->
@@ -93,7 +96,7 @@
     <!-- Title of a section containing a card form that will collect the payment information from the user. -->
     <string name="stripe_paymentsheet_or_pay_with_card">Or pay with a card</string>
     <!-- Label on the dropdown to select the Przelewy24 Bank -->
-    <string name="stripe_paymentsheet_p24_bank" tools:ignore="MissingTranslation">Przelewy24 Bank</string>
+    <string name="stripe_paymentsheet_p24_bank">Przelewy24 Bank</string>
     <!-- Label of a button that initiates payment when tapped -->
     <string name="stripe_paymentsheet_pay_button_amount">Pay %s</string>
     <!-- Label for a button that starts processing the payment. -->
@@ -117,134 +120,10 @@
     <!-- Label of a button displayed below a payment method form. Tapping the button sets the payment method up for future use -->
     <string name="stripe_paymentsheet_setup_button_label">Set up</string>
     <!-- Label indicating the total amount that the user is authorizing (e.g. "Total: $25.00") -->
-    <string name="stripe_paymentsheet_total_amount" tools:ignore="MissingTranslation">Total: %s</string>
-    <string name="stripe_paymentsheet_payment_method_afterpay_clearpay" tools:ignore="MissingTranslation">Afterpay</string>
+    <string name="stripe_paymentsheet_total_amount">Total: %s</string>
     <!-- Label indicating the payment intent is in testmode -->
     <string name="stripe_paymentsheet_test_mode_indicator" tools:ignore="MissingTranslation">TEST MODE</string>
-=======
-  <!-- Used for accessibility to describe the button on the payment sheet list of options to add a new payment method. -->
-  <string name="add_new_payment_method">Add a new payment method</string>
-  <!-- Label for input requesting address line 2, used for international addresses -->
-  <string name="address_label_address_line2">Address line 2</string>
-  <!-- Used to describe address in United Arab Emirates -->
-  <string name="address_label_ae_emirate">Emirate</string>
-  <!-- Label of an address field -->
-  <string name="address_label_au_suburb_or_city">Suburb or city</string>
-  <!-- Label of an address field -->
-  <string name="address_label_bb_jm_parish">Parish</string>
-  <!-- Used to describe a field of an address -->
-  <string name="address_label_cedex">Cedex</string>
-  <!-- Label of an address field -->
-  <string name="address_label_department">Department</string>
-  <!-- Label for the district field on an address form -->
-  <string name="address_label_district">District</string>
-  <!-- Label of an address field in hk -->
-  <string name="address_label_hk_area">Area</string>
-  <!-- Label of an address field -->
-  <string name="address_label_ie_eircode">Eircode</string>
-  <!-- Used to describe an address field in Ireland -->
-  <string name="address_label_ie_townland">Townland</string>
-  <!-- Used to describe postal code in India -->
-  <string name="address_label_in_pin">Pin</string>
-  <!-- Used to describe part of an address -->
-  <string name="address_label_island">Island</string>
-  <!-- Label of an address field -->
-  <string name="address_label_jp_prefecture">Prefecture</string>
-  <!-- Label of an address field -->
-  <string name="address_label_kr_do_si">Do Si</string>
-  <!-- Used to describe a field of an address -->
-  <string name="address_label_neighborhood">Neighborhood</string>
-  <!-- Label of an address field -->
-  <string name="address_label_oblast">Oblast</string>
-  <!-- Used to describe a field of an address -->
-  <string name="address_label_post_town">Post or Town</string>
-  <!-- Label of an address field -->
-  <string name="address_label_suburb">Suburb</string>
-  <!-- Used to describe an address field. -->
-  <string name="address_label_village_township">Village or Township</string>
-  <!-- Description of a saved bank account. E.g. 'Bank account ending in 4242' -->
-  <string name="bank_account_ending_in">Remove bank account ending in %s</string>
-  <!-- Billing address section title for card form entry. -->
-  <string name="billing_details">Billing address</string>
-  <!-- Used when a required field is blank and submit is clicked. -->
-  <string name="blank_and_required">This field cannot be blank.</string>
-  <!-- Button title to cancel action in an alert -->
-  <string name="cancel">Cancel</string>
-  <!-- Used for accessibility to indicate that when you press the dropdown arrow on a form (such as a country or bank), it will bring up a menu to allow you to change the value. -->
-  <string name="change">Change</string>
-  <!-- Done button title -->
-  <string name="done">Done</string>
-  <!-- Button title to enter editing mode -->
-  <string name="edit">Edit</string>
-  <!-- Caption for Email field on address form -->
-  <string name="email">Email</string>
-  <!-- Error message when email is invalid -->
-  <string name="email_is_invalid">Your email is invalid.</string>
-  <!-- An error message displayed when the customer's IBAN is incomplete. -->
-  <string name="iban_incomplete">The IBAN you entered is incomplete.</string>
-  <!-- An error message displayed when the customer's iban is invalid. -->
-  <string name="iban_invalid">The IBAN you entered is invalid.</string>
-  <!-- An error message displayed when the IBAN country code is not supported. -->
-  <string name="iban_invalid_country">The IBAN you entered is invalid, \"%s\" is not a supported country code.</string>
-  <!-- An error message displayed when the IBAN does not start with a two-letter country code. -->
-  <string name="iban_invalid_start">Your IBAN should start with a two-letter country code.</string>
-  <!-- Button title for confirmation alert to remove a saved payment method
-   Text for remove button -->
-  <string name="remove">Remove</string>
-  <!-- Generic error message shown when payment cannot be processed. -->
-  <string name="stripe_failure_connection_error">We are experiencing issues connecting to our payments provider. Please check your internet connection and try again.</string>
-  <!-- When an internal error is reported when a google pay payment is started. -->
-  <string name="stripe_google_pay_error_internal">An internal error occurred.</string>
-  <string name="stripe_paymentsheet_add_button_label">Add</string>
-  <!-- Text for a button that, when tapped, displays another screen where the customer can add payment method details -->
-  <string name="stripe_paymentsheet_add_payment_method_button_label">+ Add</string>
-  <!-- Card details entry form header title -->
-  <string name="stripe_paymentsheet_add_payment_method_card_information">Card information</string>
-  <!-- Country selector and postal code entry form header title -->
-  <string name="stripe_paymentsheet_add_payment_method_country_or_region">Country or region</string>
-  <!-- Title shown above a form where the customer can enter payment information like credit card details, email, billing address, etc. -->
-  <string name="stripe_paymentsheet_add_payment_method_title">Add your payment information</string>
-  <!-- Text for back button -->
-  <string name="stripe_paymentsheet_back">Back</string>
-  <string name="stripe_paymentsheet_close">Close</string>
-  <!-- Label for the field containing the dropdown of EPS Banks -->
-  <string name="stripe_paymentsheet_eps_bank">EPS Bank</string>
-  <!-- The label of a text field that is optional. For example, 'Email (optional)' or 'Name (optional) -->
-  <string name="stripe_paymentsheet_form_label_optional">%s (optional)</string>
-  <!-- iDEAL bank section title for iDEAL form entry. -->
-  <string name="stripe_paymentsheet_ideal_bank">iDEAL Bank</string>
-  <!-- Title of a section containing multiple payment methods that can selected and will collect the payment information from the user. -->
-  <string name="stripe_paymentsheet_or_pay_using">Or pay using</string>
-  <!-- Title of a section containing a card form that will collect the payment information from the user. -->
-  <string name="stripe_paymentsheet_or_pay_with_card">Or pay with a card</string>
-  <!-- Label on the dropdown to select the Przelewy24 Bank -->
-  <string name="stripe_paymentsheet_p24_bank">Przelewy24 Bank</string>
-  <!-- Label of a button that initiates payment when tapped -->
-  <string name="stripe_paymentsheet_pay_button_amount">Pay %s</string>
-  <!-- Label for a button that starts processing the payment. -->
-  <string name="stripe_paymentsheet_pay_button_label">Pay</string>
-  <!-- Title for credit card number entry field -->
-  <string name="stripe_paymentsheet_payment_method_card">Card</string>
-  <!-- Payment method brand name -->
-  <string name="stripe_paymentsheet_payment_method_sepa_debit">SEPA Debit</string>
-  <!-- Label of a button that, when tapped, initiates payment, becomes disabled, and displays this text -->
-  <string name="stripe_paymentsheet_primary_button_processing">Processing…</string>
-  <!-- Content for alert popup prompting to confirm removing saved payment method. -->
-  <string name="stripe_paymentsheet_remove_pm">Remove %s</string>
-  <!-- The label of a switch indicating whether to save the payment method for future payments. -->
-  <string name="stripe_paymentsheet_save_for_future_payments">Save for future payments</string>
-  <!-- The label of a switch indicating whether to save the user&apos;s card for future payments to this merchant -->
-  <string name="stripe_paymentsheet_save_this_card_with_merchant_name">Save this card for future %s payments</string>
-  <!-- Title shown above a carousel containing the customer&apos;s payment methods -->
-  <string name="stripe_paymentsheet_select_payment_method">Select your payment method</string>
-  <!-- SEPA mandate text -->
-  <string name="stripe_paymentsheet_sepa_mandate">By providing your payment information and confirming this payment, you authorise (A) %s and Stripe, our payment service provider, to send instructions to your bank to debit your account and (B) your bank to debit your account in accordance with those instructions. As part of your rights, you are entitled to a refund from your bank under the terms and conditions of your agreement with your bank. A refund must be claimed within 8 weeks starting from the date on which your account was debited. Your rights are explained in a statement that you can obtain from your bank. You agree to receive notifications for future debits up to 2 days before they occur.</string>
-  <!-- Label of a button displayed below a payment method form. Tapping the button sets the payment method up for future use -->
-  <string name="stripe_paymentsheet_setup_button_label">Set up</string>
-  <!-- Label indicating the total amount that the user is authorizing (e.g. "Total: $25.00") -->
-  <string name="stripe_paymentsheet_total_amount">Total: %s</string>
->>>>>>> 02ac3557
 
-  <string name="stripe_paymentsheet_payment_method_afterpay_clearpay" tools:ignore="MissingTranslation">Afterpay</string>
+    <string name="stripe_paymentsheet_payment_method_afterpay_clearpay" tools:ignore="MissingTranslation">Afterpay</string>
 
 </resources>