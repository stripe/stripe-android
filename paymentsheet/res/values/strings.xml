--- conflicted
+++ resolved
@@ -1,46 +1,11 @@
 <?xml version="1.0" encoding="UTF-8"?>
 <resources xmlns:tools="http://schemas.android.com/tools">
-<<<<<<< HEAD
-    <!-- Used when a required field is blank and submit is clicked. -->
-    <string name="blank_and_required" tools:ignore="MissingTranslation">This field cannot be blank.</string>
-    <!-- The email entered is not valid. -->
-    <string name="email_is_invalid" tools:ignore="MissingTranslation">Your email is invalid.</string>
-    <string name="email" tools:ignore="MissingTranslation">Email</string>
-    <string name="address_label_name" tools:ignore="MissingTranslation">Name</string>
-    <string name="address_label_country" tools:ignore="MissingTranslation">Country</string>
-
-    <string name="stripe_paymentsheet_save_for_future_payments">Save for future payments</string>
-    <string name="stripe_paymentsheet_sepa_mandate">By providing your payment information and confirming this payment, you authorise (A) %s and Stripe, our payment service provider, to send instructions to your bank to debit your account and (B) your bank to debit your account in accordance with those instructions. As part of your rights, you are entitled to a refund from your bank under the terms and conditions of your agreement with your bank. A refund must be claimed within 8 weeks starting from the date on which your account was debited. Your rights are explained in a statement that you can obtain from your bank. You agree to receive notifications for future debits up to 2 days before they occur.</string>
-    <string name="stripe_paymentsheet_ideal_bank">iDEAL Bank</string>
-
-    <string name="iban" translatable="false">IBAN</string>
-    <!-- An error message displayed when the customer's IBAN is incomplete. -->
-    <string name="iban_incomplete" tools:ignore="MissingTranslation">The IBAN you entered is incomplete.</string>
-    <!-- An error message displayed when the customer's IBAN is invalid. -->
-    <string name="iban_invalid" tools:ignore="MissingTranslation">The IBAN you entered is invalid.</string>
-    <!-- An error message displayed when the IBAN country code is not supported. -->
-    <string name="iban_invalid_country" tools:ignore="MissingTranslation">The IBAN you entered is invalid, \"%s\" is not a supported country code.</string>
-    <!-- An error message displayed when the IBAN does not start with a two-letter country code. -->
-    <string name="iban_invalid_start" tools:ignore="MissingTranslation">Your IBAN should start with a two-letter country code.</string>
-
-
-    <!-- Title for card payment method -->
-    <string name="stripe_paymentsheet_payment_method_card">Card</string>
-    <!-- Title for Bancontact payment method -->
-    <string name="stripe_paymentsheet_payment_method_bancontact" translatable="false">Bancontact</string>
-    <!-- Title for iDEAL payment method -->
-    <string name="stripe_paymentsheet_payment_method_ideal" translatable="false">iDEAL</string>
-    <!-- Title for Sepa Debit payment method -->
-    <string name="stripe_paymentsheet_payment_method_sepa_debit">SEPA Debit</string>
-    <!-- Title for Sofort payment method -->
-    <string name="stripe_paymentsheet_payment_method_sofort" translatable="false">Sofort</string>
-=======
   <!-- Use when a required field has not been filled in -->
   <string name="incomplete" tools:ignore="MissingTranslation">%s is incomplete.</string>
   <!-- Use when a required field is not valid and cannot be corrected. -->
   <string name="malformed" tools:ignore="MissingTranslation">%s is malformed.</string>
   <!-- Use when a required field is blank and submit is clicked. -->
-  <string name="blank_and_required" tools:ignore="MissingTranslation">%s cannot be blank.</string>
+  <string name="blank_and_required" tools:ignore="MissingTranslation">This field cannot be blank.</string>
   <!-- Use when is not valid, but the exact problem is unknown. -->
   <string name="invalid" tools:ignore="MissingTranslation">%s is invalid.</string>
   <string name="email" tools:ignore="MissingTranslation">Email</string>
@@ -122,5 +87,4 @@
   <string name="stripe_paymentsheet_save_for_future_payments">Save for future payments</string>
   <!-- SEPA mandate text -->
   <string name="stripe_paymentsheet_sepa_mandate">By providing your payment information and confirming this payment, you authorise (A) %s and Stripe, our payment service provider, to send instructions to your bank to debit your account and (B) your bank to debit your account in accordance with those instructions. As part of your rights, you are entitled to a refund from your bank under the terms and conditions of your agreement with your bank. A refund must be claimed within 8 weeks starting from the date on which your account was debited. Your rights are explained in a statement that you can obtain from your bank. You agree to receive notifications for future debits up to 2 days before they occur.</string>
->>>>>>> 39061923
 </resources>