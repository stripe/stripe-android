<?xml version="1.0" encoding="utf-8"?>
<resources xmlns:tools="http://schemas.android.com/tools" tools:ignore="MissingTranslation">
    <!--
    Items here need to be entered in our translation tool
    -->
<<<<<<< HEAD
    <string name="card_number_longer_than_expected">The card number is longer than expected, but you can still submit it.</string>

=======
    <string name="stripe_paymentsheet_payment_method_klarna">Klarna</string>
    <string name="stripe_paymentsheet_klarna_buy_now_pay_later">Buy now or pay later with Klarna.</string>
    <string name="stripe_paymentsheet_klarna_pay_later">Pay later with Klarna.</string>
>>>>>>> 408bc6d6
    <string name="stripe_paymentsheet_save_for_future_payments_with_merchant_name">Save for future %s payments</string>
</resources><|MERGE_RESOLUTION|>--- conflicted
+++ resolved
@@ -3,13 +3,10 @@
     <!--
     Items here need to be entered in our translation tool
     -->
-<<<<<<< HEAD
     <string name="card_number_longer_than_expected">The card number is longer than expected, but you can still submit it.</string>
 
-=======
     <string name="stripe_paymentsheet_payment_method_klarna">Klarna</string>
     <string name="stripe_paymentsheet_klarna_buy_now_pay_later">Buy now or pay later with Klarna.</string>
     <string name="stripe_paymentsheet_klarna_pay_later">Pay later with Klarna.</string>
->>>>>>> 408bc6d6
     <string name="stripe_paymentsheet_save_for_future_payments_with_merchant_name">Save for future %s payments</string>
 </resources>