<?xml version="1.0" encoding="utf-8"?>
<resources xmlns:tools="http://schemas.android.com/tools" tools:ignore="MissingTranslation">
    <string name="billing_details">Billing Details</string>
    <!-- Address line 1 placeholder for billing address form. -->
    <string name="address_label_address_line1">Address line 1</string>
<<<<<<< HEAD

    <string name="card_number_label">Card number</string>
    <string name="card_number_invalid_brand">The card number brand is invalid.</string>
    <string name="card_number_incomplete">The card number is incomplete.</string>
    <string name="card_number_too_long">The card number is too long.</string>
    <string name="card_number_invalid_luhn">The card number luhn is invalid.</string>
    <string name="card_number_invalid">The card number is invalid.</string>
    <string name="credit_cvc_label">CVC</string>
    <string name="credit_cvc_incomplete">CVC is incomplete</string>
    <string name="credit_cvc_invalid">CVC is invalid</string>


=======
    <string name="stripe_paymentsheet_eps_bank">EPS Bank</string>
    <string name="stripe_paymentsheet_p24_bank">P24 Bank</string>
>>>>>>> a9bdc145
</resources><|MERGE_RESOLUTION|>--- conflicted
+++ resolved
@@ -3,7 +3,6 @@
     <string name="billing_details">Billing Details</string>
     <!-- Address line 1 placeholder for billing address form. -->
     <string name="address_label_address_line1">Address line 1</string>
-<<<<<<< HEAD
 
     <string name="card_number_label">Card number</string>
     <string name="card_number_invalid_brand">The card number brand is invalid.</string>
@@ -16,8 +15,6 @@
     <string name="credit_cvc_invalid">CVC is invalid</string>
 
 
-=======
     <string name="stripe_paymentsheet_eps_bank">EPS Bank</string>
     <string name="stripe_paymentsheet_p24_bank">P24 Bank</string>
->>>>>>> a9bdc145
 </resources>