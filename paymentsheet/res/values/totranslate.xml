<?xml version="1.0" encoding="utf-8"?>
<resources xmlns:tools="http://schemas.android.com/tools" tools:ignore="MissingTranslation">
<<<<<<< HEAD

    <string name="card_number_label">Card number</string>
    <string name="card_number_invalid_brand">The card number brand is invalid.</string>
    <string name="card_number_incomplete">The card number is incomplete.</string>
    <string name="card_number_longer_than_expected">The card number is longer than expected, but you can still submit it.</string>
    <string name="card_number_invalid_luhn">The card number luhn is invalid.</string>
    <string name="card_number_invalid">The card number is invalid.</string>
    <string name="credit_cvc_label">CVC</string>
    <string name="credit_cvc_incomplete">CVC is incomplete</string>
    <string name="credit_cvc_invalid">CVC is invalid</string>
    <string name="credit_cvc_too_long">The CVC is too long.</string>
    <string name="credit_expiration_date">Expiration Date</string> <!-- TODO: What is correct title -->

    <string name="incomplete_expiry_date">Incomplete expiration date</string> <!-- TODO: What is correct title -->
    <string name="invalid_expiry_date">Invalid expiration date</string> <!-- TODO: What is correct title -->
    <string name="invalid_expiry_month">Invalid expiration month</string> <!-- TODO: What is correct title -->
    <string name="invalid_expiry_year">Invalid expiration year</string> <!-- TODO: What is correct title -->
    <string name="acc_label_expiry_date_node">%s, Expiration Date</string> <!-- TODO: What is correct title -->
    <string name="invalid_expiry_year_past">Expiration date is in the past.</string> <!-- TODO: What is correct title -->

=======
    <!--
    Items here need to be entered in our translation tool
    -->
    <string name="stripe_paymentsheet_save_for_future_payments_with_merchant_name">Save for future %s payments</string>
>>>>>>> 1356d6f5
</resources><|MERGE_RESOLUTION|>--- conflicted
+++ resolved
@@ -1,6 +1,8 @@
 <?xml version="1.0" encoding="utf-8"?>
 <resources xmlns:tools="http://schemas.android.com/tools" tools:ignore="MissingTranslation">
-<<<<<<< HEAD
+    <!--
+    Items here need to be entered in our translation tool
+    -->
 
     <string name="card_number_label">Card number</string>
     <string name="card_number_invalid_brand">The card number brand is invalid.</string>
@@ -21,10 +23,5 @@
     <string name="acc_label_expiry_date_node">%s, Expiration Date</string> <!-- TODO: What is correct title -->
     <string name="invalid_expiry_year_past">Expiration date is in the past.</string> <!-- TODO: What is correct title -->
 
-=======
-    <!--
-    Items here need to be entered in our translation tool
-    -->
     <string name="stripe_paymentsheet_save_for_future_payments_with_merchant_name">Save for future %s payments</string>
->>>>>>> 1356d6f5
 </resources>