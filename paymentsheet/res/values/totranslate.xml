--- conflicted
+++ resolved
@@ -3,11 +3,8 @@
     <!--
     Items here need to be entered in our translation tool
     -->
-<<<<<<< HEAD
     <string name="stripe_paymentsheet_payment_method_klarna">Klarna</string>
     <string name="stripe_paymentsheet_klarna_buy_now_pay_later">Buy now or pay later with Klarna.</string>
     <string name="stripe_paymentsheet_klarna_pay_later">Pay later with Klarna.</string>
-=======
     <string name="stripe_paymentsheet_save_for_future_payments_with_merchant_name">Save for future %s payments</string>
->>>>>>> 1356d6f5
 </resources>