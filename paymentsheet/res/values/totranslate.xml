<?xml version="1.0" encoding="utf-8"?>
<resources xmlns:tools="http://schemas.android.com/tools" tools:ignore="MissingTranslation">
<<<<<<< HEAD
    <!-- Address line 1 placeholder for billing address form. -->
    <string name="address_label_address_line1">Address line 1</string>
    <string name="billing_details">Billing Details</string>
    <string name="stripe_paymentsheet_eps_bank">EPS Bank</string>
    <string name="stripe_paymentsheet_p24_bank">P24 Bank</string>

    <string name="edit">Edit</string>
    <string name="done">Done</string>
    <string name="remove">Remove</string>
    <string name="cancel">Cancel</string>

    <!-- Description of button that deletes a saved payment method.
    E.g. 'Remove Visa ending in 4242', or 'Remove bank account ending in 1234' -->
    <string name="stripe_paymentsheet_remove_pm">Remove %s</string>
    <!-- Description of a saved bank account. E.g. 'Bank account ending in 4242' -->
    <string name="bank_account_ending_in">Bank account ending in %s</string>

    <!-- Generic error message shown when payment cannot be processed. -->
    <string name="stripe_failure_connection_error">We are experiencing issues connecting to our payments provider. Please check your internet connection and try again.</string>
    <!-- Label for a button that starts processing the payment. -->
    <string name="stripe_paymentsheet_pay_button_label">Pay</string>
    <!-- Card details entry form header title -->
    <string name="stripe_paymentsheet_add_payment_method_card_information">Card information</string>
    <!-- Country selector and postal code entry form header title -->
    <string name="stripe_paymentsheet_add_payment_method_country_or_region">Country or region</string>
    <!-- Title shown above a form where the customer can enter payment information like credit card details, email, billing address, etc. -->
    <string name="stripe_paymentsheet_add_payment_method_title">Add your payment information</string>
    <!-- Title shown above a carousel containing the customer&apos;s payment methods -->
    <string name="stripe_paymentsheet_select_payment_method">Select your payment method</string>
    <!-- Text for a button that, when tapped, displays another screen where the customer can add payment method details -->
    <string name="stripe_paymentsheet_add_payment_method_button_label">+ Add</string>
    <!-- Label indicating the total amount that the user is authorizing (e.g. "Total: $25.00") -->
    <string name="stripe_paymentsheet_total_amount" tools:ignore="MissingTranslation">Total: %s</string>
    <!-- Title of a section containing a card form that will collect the payment information from the user. -->
    <string name="stripe_paymentsheet_or_pay_with_card">Or pay with a card</string>
    <!-- Title of a section containing multiple payment methods that can selected and will collect the payment information from the user. -->
    <string name="stripe_paymentsheet_or_pay_using">Or pay using</string>
    <!-- The label of a switch indicating whether to save the user&apos;s card for future payments to this merchant -->
    <string name="stripe_paymentsheet_save_this_card_with_merchant_name">Save this card for future %s payments</string>
    <!-- When an internal error is reported when a google pay payment is started. -->
    <string name="stripe_google_pay_error_internal">An internal error occurred.</string>
    <!-- Label of a button that, when tapped, initiates payment, becomes disabled, and displays this text -->
    <string name="stripe_paymentsheet_primary_button_processing">Processing…</string>
    <!-- Label of a button displayed below a payment method form. Tapping the button sets the payment method up for future use -->
    <string name="stripe_paymentsheet_setup_button_label">Set up</string>
    <!-- Label of a button that initiates payment when tapped -->
    <string name="stripe_paymentsheet_pay_button_amount">Pay %s</string>
    <!-- Text for back button -->
    <string name="stripe_paymentsheet_back">Back</string>
    <string name="stripe_paymentsheet_close">Close</string>
    <string name="stripe_paymentsheet_add_button_label">Add</string>

    <string name="card_number_label">Card number</string>
    <string name="card_number_invalid_brand">The card number brand is invalid.</string>
    <string name="card_number_incomplete">The card number is incomplete.</string>
    <string name="card_number_longer_than_expected">The card number is longer than expected, but you can still submit it.</string>
    <string name="card_number_invalid_luhn">The card number luhn is invalid.</string>
    <string name="card_number_invalid">The card number is invalid.</string>
    <string name="credit_cvc_label">CVC</string>
    <string name="credit_cvc_incomplete">CVC is incomplete</string>
    <string name="credit_cvc_invalid">CVC is invalid</string>
    <string name="credit_cvc_too_long">The CVC is too long.</string>
    <string name="credit_expiration_date">Expiration Date</string> <!-- TODO: What is correct title -->

    <string name="incomplete_expiry_date">Incomplete expiration date</string> <!-- TODO: What is correct title -->
    <string name="invalid_expiry_date">Invalid expiration date</string> <!-- TODO: What is correct title -->
    <string name="invalid_expiry_month">Invalid expiration month</string> <!-- TODO: What is correct title -->
    <string name="invalid_expiry_year">Invalid expiration year</string> <!-- TODO: What is correct title -->
    <string name="acc_label_expiry_date_node">%s, Expiration Date</string> <!-- TODO: What is correct title -->
    <string name="invalid_expiry_year_past">Expiration date is in the past.</string> <!-- TODO: What is correct title -->
=======
    <!--
    Items here need to be entered in our translation tool
    -->
>>>>>>> 1764b0ed
</resources><|MERGE_RESOLUTION|>--- conflicted
+++ resolved
@@ -1,57 +1,5 @@
 <?xml version="1.0" encoding="utf-8"?>
 <resources xmlns:tools="http://schemas.android.com/tools" tools:ignore="MissingTranslation">
-<<<<<<< HEAD
-    <!-- Address line 1 placeholder for billing address form. -->
-    <string name="address_label_address_line1">Address line 1</string>
-    <string name="billing_details">Billing Details</string>
-    <string name="stripe_paymentsheet_eps_bank">EPS Bank</string>
-    <string name="stripe_paymentsheet_p24_bank">P24 Bank</string>
-
-    <string name="edit">Edit</string>
-    <string name="done">Done</string>
-    <string name="remove">Remove</string>
-    <string name="cancel">Cancel</string>
-
-    <!-- Description of button that deletes a saved payment method.
-    E.g. 'Remove Visa ending in 4242', or 'Remove bank account ending in 1234' -->
-    <string name="stripe_paymentsheet_remove_pm">Remove %s</string>
-    <!-- Description of a saved bank account. E.g. 'Bank account ending in 4242' -->
-    <string name="bank_account_ending_in">Bank account ending in %s</string>
-
-    <!-- Generic error message shown when payment cannot be processed. -->
-    <string name="stripe_failure_connection_error">We are experiencing issues connecting to our payments provider. Please check your internet connection and try again.</string>
-    <!-- Label for a button that starts processing the payment. -->
-    <string name="stripe_paymentsheet_pay_button_label">Pay</string>
-    <!-- Card details entry form header title -->
-    <string name="stripe_paymentsheet_add_payment_method_card_information">Card information</string>
-    <!-- Country selector and postal code entry form header title -->
-    <string name="stripe_paymentsheet_add_payment_method_country_or_region">Country or region</string>
-    <!-- Title shown above a form where the customer can enter payment information like credit card details, email, billing address, etc. -->
-    <string name="stripe_paymentsheet_add_payment_method_title">Add your payment information</string>
-    <!-- Title shown above a carousel containing the customer&apos;s payment methods -->
-    <string name="stripe_paymentsheet_select_payment_method">Select your payment method</string>
-    <!-- Text for a button that, when tapped, displays another screen where the customer can add payment method details -->
-    <string name="stripe_paymentsheet_add_payment_method_button_label">+ Add</string>
-    <!-- Label indicating the total amount that the user is authorizing (e.g. "Total: $25.00") -->
-    <string name="stripe_paymentsheet_total_amount" tools:ignore="MissingTranslation">Total: %s</string>
-    <!-- Title of a section containing a card form that will collect the payment information from the user. -->
-    <string name="stripe_paymentsheet_or_pay_with_card">Or pay with a card</string>
-    <!-- Title of a section containing multiple payment methods that can selected and will collect the payment information from the user. -->
-    <string name="stripe_paymentsheet_or_pay_using">Or pay using</string>
-    <!-- The label of a switch indicating whether to save the user&apos;s card for future payments to this merchant -->
-    <string name="stripe_paymentsheet_save_this_card_with_merchant_name">Save this card for future %s payments</string>
-    <!-- When an internal error is reported when a google pay payment is started. -->
-    <string name="stripe_google_pay_error_internal">An internal error occurred.</string>
-    <!-- Label of a button that, when tapped, initiates payment, becomes disabled, and displays this text -->
-    <string name="stripe_paymentsheet_primary_button_processing">Processing…</string>
-    <!-- Label of a button displayed below a payment method form. Tapping the button sets the payment method up for future use -->
-    <string name="stripe_paymentsheet_setup_button_label">Set up</string>
-    <!-- Label of a button that initiates payment when tapped -->
-    <string name="stripe_paymentsheet_pay_button_amount">Pay %s</string>
-    <!-- Text for back button -->
-    <string name="stripe_paymentsheet_back">Back</string>
-    <string name="stripe_paymentsheet_close">Close</string>
-    <string name="stripe_paymentsheet_add_button_label">Add</string>
 
     <string name="card_number_label">Card number</string>
     <string name="card_number_invalid_brand">The card number brand is invalid.</string>
@@ -71,9 +19,5 @@
     <string name="invalid_expiry_year">Invalid expiration year</string> <!-- TODO: What is correct title -->
     <string name="acc_label_expiry_date_node">%s, Expiration Date</string> <!-- TODO: What is correct title -->
     <string name="invalid_expiry_year_past">Expiration date is in the past.</string> <!-- TODO: What is correct title -->
-=======
-    <!--
-    Items here need to be entered in our translation tool
-    -->
->>>>>>> 1764b0ed
+
 </resources>