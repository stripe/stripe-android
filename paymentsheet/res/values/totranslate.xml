--- conflicted
+++ resolved
@@ -2,30 +2,7 @@
 <resources xmlns:tools="http://schemas.android.com/tools" tools:ignore="MissingTranslation">
     <!-- Address line 1 placeholder for billing address form. -->
     <string name="address_label_address_line1">Address line 1</string>
-<<<<<<< HEAD
-
-    <string name="card_number_label">Card number</string>
-    <string name="card_number_invalid_brand">The card number brand is invalid.</string>
-    <string name="card_number_incomplete">The card number is incomplete.</string>
-    <string name="card_number_longer_than_expected">The card number is longer than expected, but you can still submit it.</string>
-    <string name="card_number_invalid_luhn">The card number luhn is invalid.</string>
-    <string name="card_number_invalid">The card number is invalid.</string>
-    <string name="credit_cvc_label">CVC</string>
-    <string name="credit_cvc_incomplete">CVC is incomplete</string>
-    <string name="credit_cvc_invalid">CVC is invalid</string>
-    <string name="credit_cvc_too_long">The CVC is too long.</string>
-    <string name="credit_expiration_date">Expiration Date</string> <!-- TODO: What is correct title -->
-
-    <string name="incomplete_expiry_date">Incomplete expiration date</string> <!-- TODO: What is correct title -->
-    <string name="invalid_expiry_date">Invalid expiration date</string> <!-- TODO: What is correct title -->
-    <string name="invalid_expiry_month">Invalid expiration month</string> <!-- TODO: What is correct title -->
-    <string name="invalid_expiry_year">Invalid expiration year</string> <!-- TODO: What is correct title -->
-    <string name="acc_label_expiry_date_node">%s, Expiration Date</string> <!-- TODO: What is correct title -->
-    <string name="invalid_expiry_year_past">Expiration date is in the past.</string> <!-- TODO: What is correct title -->
-
-=======
     <string name="billing_details">Billing Details</string>
->>>>>>> 92340fd4
     <string name="stripe_paymentsheet_eps_bank">EPS Bank</string>
     <string name="stripe_paymentsheet_p24_bank">P24 Bank</string>
 
@@ -74,4 +51,23 @@
     <string name="stripe_paymentsheet_back">Back</string>
     <string name="stripe_paymentsheet_close">Close</string>
     <string name="stripe_paymentsheet_add_button_label">Add</string>
+
+    <string name="card_number_label">Card number</string>
+    <string name="card_number_invalid_brand">The card number brand is invalid.</string>
+    <string name="card_number_incomplete">The card number is incomplete.</string>
+    <string name="card_number_longer_than_expected">The card number is longer than expected, but you can still submit it.</string>
+    <string name="card_number_invalid_luhn">The card number luhn is invalid.</string>
+    <string name="card_number_invalid">The card number is invalid.</string>
+    <string name="credit_cvc_label">CVC</string>
+    <string name="credit_cvc_incomplete">CVC is incomplete</string>
+    <string name="credit_cvc_invalid">CVC is invalid</string>
+    <string name="credit_cvc_too_long">The CVC is too long.</string>
+    <string name="credit_expiration_date">Expiration Date</string> <!-- TODO: What is correct title -->
+
+    <string name="incomplete_expiry_date">Incomplete expiration date</string> <!-- TODO: What is correct title -->
+    <string name="invalid_expiry_date">Invalid expiration date</string> <!-- TODO: What is correct title -->
+    <string name="invalid_expiry_month">Invalid expiration month</string> <!-- TODO: What is correct title -->
+    <string name="invalid_expiry_year">Invalid expiration year</string> <!-- TODO: What is correct title -->
+    <string name="acc_label_expiry_date_node">%s, Expiration Date</string> <!-- TODO: What is correct title -->
+    <string name="invalid_expiry_year_past">Expiration date is in the past.</string> <!-- TODO: What is correct title -->
 </resources>