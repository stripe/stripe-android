--- conflicted
+++ resolved
@@ -53,15 +53,12 @@
   <string name="stripe_paymentsheet_payment_method_card">Card</string>
   <!-- Payment method brand name -->
   <string name="stripe_paymentsheet_payment_method_sepa_debit">SEPA Debit</string>
-<<<<<<< HEAD
+  <!-- Payment method brand name for Afterpay/Clearpay -->
+  <string name="stripe_paymentsheet_payment_method_afterpay_clearpay">Clearpay</string>
   <!-- Label of a button that, when tapped, initiates payment, becomes disabled, and displays this text -->
   <string name="stripe_paymentsheet_primary_button_processing">Processing…</string>
   <!-- Content for alert popup prompting to confirm removing saved payment method. -->
   <string name="stripe_paymentsheet_remove_pm">Remove %s</string>
-=======
-  <!-- Payment method brand name for Afterpay/Clearpay -->
-  <string name="stripe_paymentsheet_payment_method_afterpay_clearpay">Clearpay</string>
->>>>>>> 92340fd4
   <!-- The label of a switch indicating whether to save the payment method for future payments. -->
   <string name="stripe_paymentsheet_save_for_future_payments">Save for future payments</string>
   <!-- The label of a switch indicating whether to save the user&apos;s card for future payments to this merchant -->
