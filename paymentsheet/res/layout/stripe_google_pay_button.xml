--- conflicted
+++ resolved
@@ -1,25 +1,13 @@
 <?xml version="1.0" encoding="utf-8"?>
 <merge xmlns:android="http://schemas.android.com/apk/res/android">
 
-    <LinearLayout
+    <com.stripe.android.paymentsheet.ui.PrimaryButton
+        android:id="@+id/primary_button"
         android:layout_width="match_parent"
-<<<<<<< HEAD
-        android:layout_height="wrap_content"
+        android:layout_height="@dimen/stripe_paymentsheet_primary_button_height"
         android:layout_margin="@dimen/stripe_paymentsheet_primary_button_margin"
         android:text="@string/stripe_paymentsheet_pay_button_label"
         android:visibility="invisible" />
-=======
-        android:layout_height="@dimen/stripe_paymentsheet_max_primary_button_height"
-        android:orientation="vertical">
->>>>>>> 2adce532
-
-        <com.stripe.android.paymentsheet.ui.PrimaryButton
-            android:id="@+id/primary_button"
-            android:layout_width="match_parent"
-            android:layout_height="@dimen/stripe_paymentsheet_primary_button_height"
-            android:layout_margin="@dimen/stripe_paymentsheet_primary_button_margin"
-            android:text="@string/stripe_paymentsheet_pay_button_label"
-            android:visibility="gone" />
 
         <RelativeLayout
             android:id="@+id/google_pay_button_icon"
