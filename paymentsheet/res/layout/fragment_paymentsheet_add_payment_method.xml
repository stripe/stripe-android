<?xml version="1.0" encoding="utf-8"?>
<androidx.constraintlayout.widget.ConstraintLayout xmlns:android="http://schemas.android.com/apk/res/android"
    xmlns:app="http://schemas.android.com/apk/res-auto"
    android:layout_width="match_parent"
    android:layout_height="wrap_content"
    android:paddingTop="@dimen/stripe_paymentsheet_outer_spacing_top">

    <LinearLayout
        android:id="@+id/top_container"
        android:layout_width="match_parent"
        android:layout_height="wrap_content"
        android:paddingHorizontal="@dimen/stripe_paymentsheet_outer_spacing_horizontal"
        android:orientation="vertical"
        app:layout_constraintBottom_toTopOf="@+id/payment_methods_recycler"
        app:layout_constraintStart_toStartOf="parent"
        app:layout_constraintTop_toTopOf="parent"
        app:layout_constraintVertical_bias="0"
        app:layout_constraintVertical_chainStyle="spread_inside">

        <TextView
            android:id="@+id/add_payment_method_header"
            style="@style/StripePaymentSheetTitle"
            android:layout_width="wrap_content"
            android:singleLine="false"
            android:text="@string/stripe_paymentsheet_add_payment_method_title" />

        <com.stripe.android.paymentsheet.ui.GooglePayButton
            android:id="@+id/google_pay_button"
            android:visibility="gone"
            android:layout_marginTop="7dp"
            android:layout_width="match_parent"
            android:layout_height="wrap_content" />

        <TextView
            android:id="@+id/message"
            style="@style/StripePaymentSheetErrorMessage"
            android:layout_width="wrap_content"
            android:layout_height="wrap_content"
            android:visibility="gone"
            android:padding="1dp"
            android:layout_marginVertical="2dp" />

        <com.stripe.android.paymentsheet.ui.GooglePayDivider
            android:id="@+id/google_pay_divider"
            android:visibility="gone"
            android:layout_marginTop="16dp"
            android:layout_width="match_parent"
            android:layout_height="wrap_content" />
    </LinearLayout>

    <androidx.compose.ui.platform.ComposeView
        android:id="@+id/payment_methods_recycler"
        android:layout_width="match_parent"
        android:layout_height="wrap_content"
        android:paddingTop="18dp"
        android:paddingBottom="6dp"
<<<<<<< HEAD
        android:visibility="visible"
        android:clipChildren="false"
        android:clipToPadding="false"
=======
        android:visibility="gone"
>>>>>>> 053754f9
        android:orientation="horizontal"
        app:layout_constraintBottom_toTopOf="@+id/payment_method_fragment_container"
        app:layout_constraintStart_toStartOf="parent" />

    <androidx.fragment.app.FragmentContainerView
        android:id="@+id/payment_method_fragment_container"
        android:layout_width="match_parent"
        android:layout_height="wrap_content"
        android:paddingHorizontal="@dimen/stripe_paymentsheet_outer_spacing_horizontal"
        app:layout_constraintBottom_toBottomOf="parent"
        app:layout_constraintStart_toStartOf="parent" />

</androidx.constraintlayout.widget.ConstraintLayout><|MERGE_RESOLUTION|>--- conflicted
+++ resolved
@@ -54,13 +54,7 @@
         android:layout_height="wrap_content"
         android:paddingTop="18dp"
         android:paddingBottom="6dp"
-<<<<<<< HEAD
-        android:visibility="visible"
-        android:clipChildren="false"
-        android:clipToPadding="false"
-=======
         android:visibility="gone"
->>>>>>> 053754f9
         android:orientation="horizontal"
         app:layout_constraintBottom_toTopOf="@+id/payment_method_fragment_container"
         app:layout_constraintStart_toStartOf="parent" />
@@ -71,6 +65,6 @@
         android:layout_height="wrap_content"
         android:paddingHorizontal="@dimen/stripe_paymentsheet_outer_spacing_horizontal"
         app:layout_constraintBottom_toBottomOf="parent"
-        app:layout_constraintStart_toStartOf="parent" />
+        app:layout_constraintStart_toStartOf="parent"/>
 
 </androidx.constraintlayout.widget.ConstraintLayout>