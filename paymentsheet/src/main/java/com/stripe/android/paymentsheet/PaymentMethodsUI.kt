--- conflicted
+++ resolved
@@ -59,13 +59,10 @@
     modifier: Modifier = Modifier,
     state: LazyListState = rememberLazyListState(),
 ) {
-<<<<<<< HEAD
     val context = LocalContext.current.applicationContext
     val state = rememberLazyListState()
     val imageLoader = remember { StripeImageLoader(context) }
 
-=======
->>>>>>> 82833792
     LaunchedEffect(selectedIndex) {
         state.animateScrollToItem(selectedIndex)
     }
