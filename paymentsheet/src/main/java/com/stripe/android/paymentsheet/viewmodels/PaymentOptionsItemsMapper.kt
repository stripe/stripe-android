--- conflicted
+++ resolved
@@ -28,11 +28,8 @@
                 paymentMethods = customerState?.paymentMethods ?: listOf(),
                 isLinkEnabled = isLinkEnabled,
                 isGooglePayReady = isGooglePayReady,
-<<<<<<< HEAD
-=======
                 canRemovePaymentMethods = canRemove,
-                defaultPaymentMethodId = customerState?.defaultPaymentMethodId
->>>>>>> 238402fe
+                defaultPaymentMethodId = customerState?.defaultPaymentMethodId,
             ) ?: emptyList()
         }
     }
@@ -42,11 +39,8 @@
         paymentMethods: List<PaymentMethod>,
         isLinkEnabled: Boolean?,
         isGooglePayReady: Boolean,
-<<<<<<< HEAD
-=======
         canRemovePaymentMethods: Boolean,
-        defaultPaymentMethodId: String?
->>>>>>> 238402fe
+        defaultPaymentMethodId: String?,
     ): List<PaymentOptionsItem>? {
         if (isLinkEnabled == null) return null
 
@@ -56,11 +50,8 @@
             showLink = isLinkEnabled && isNotPaymentFlow,
             nameProvider = nameProvider,
             isCbcEligible = isCbcEligible(),
-<<<<<<< HEAD
-=======
             canRemovePaymentMethods = canRemovePaymentMethods,
-            defaultPaymentMethodId = defaultPaymentMethodId
->>>>>>> 238402fe
+            defaultPaymentMethodId = defaultPaymentMethodId,
         )
     }
 }