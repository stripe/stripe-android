package com.stripe.android.paymentsheet.verticalmode

import android.content.res.Configuration
import androidx.compose.foundation.isSystemInDarkTheme
import androidx.compose.foundation.layout.Arrangement
import androidx.compose.foundation.layout.Column
import androidx.compose.foundation.layout.ColumnScope
import androidx.compose.foundation.layout.PaddingValues
import androidx.compose.foundation.layout.Row
import androidx.compose.foundation.layout.RowScope
import androidx.compose.foundation.layout.Spacer
import androidx.compose.foundation.layout.fillMaxWidth
import androidx.compose.foundation.layout.height
import androidx.compose.foundation.layout.heightIn
import androidx.compose.foundation.layout.offset
import androidx.compose.foundation.layout.padding
import androidx.compose.foundation.layout.size
import androidx.compose.foundation.layout.width
import androidx.compose.foundation.selection.selectable
import androidx.compose.material.Card
import androidx.compose.material.Icon
import androidx.compose.material.MaterialTheme
import androidx.compose.material.RadioButton
import androidx.compose.material.RadioButtonDefaults
import androidx.compose.material.Text
import androidx.compose.material.icons.Icons
import androidx.compose.material.icons.filled.Check
import androidx.compose.runtime.Composable
import androidx.compose.ui.Alignment
import androidx.compose.ui.Modifier
import androidx.compose.ui.draw.alpha
import androidx.compose.ui.draw.clip
import androidx.compose.ui.graphics.Color
import androidx.compose.ui.platform.LocalContext
import androidx.compose.ui.res.painterResource
import androidx.compose.ui.semantics.contentDescription
import androidx.compose.ui.semantics.semantics
import androidx.compose.ui.text.font.FontWeight
import androidx.compose.ui.text.style.TextOverflow
import androidx.compose.ui.tooling.preview.Preview
import androidx.compose.ui.unit.Dp
import androidx.compose.ui.unit.dp
import com.stripe.android.paymentelement.AppearanceAPIAdditionsPreview
import com.stripe.android.paymentsheet.PaymentSheet.Appearance
import com.stripe.android.paymentsheet.PaymentSheet.Appearance.Embedded.RowStyle
import com.stripe.android.paymentsheet.R
import com.stripe.android.paymentsheet.toTextStyle
import com.stripe.android.paymentsheet.ui.DefaultPaymentMethodLabel
import com.stripe.android.paymentsheet.ui.PaymentMethodIcon
import com.stripe.android.paymentsheet.ui.PromoBadge
import com.stripe.android.paymentsheet.verticalmode.UIConstants.iconWidth
import com.stripe.android.uicore.DefaultStripeTheme
import com.stripe.android.uicore.getBorderStroke
import com.stripe.android.uicore.image.StripeImageLoader
import com.stripe.android.uicore.stripeColors

@Composable
internal fun PaymentMethodRowButton(
    isEnabled: Boolean,
    isSelected: Boolean,
    isClickable: Boolean = isEnabled,
    shouldShowDefaultBadge: Boolean,
    iconContent: @Composable RowScope.() -> Unit,
    title: String,
    subtitle: String?,
    promoText: String?,
    onClick: () -> Unit,
    contentDescription: String? = null,
    modifier: Modifier = Modifier,
    appearance: Appearance.Embedded = Appearance.Embedded(RowStyle.FloatingButton.default),
    trailingContent: (@Composable RowScope.() -> Unit)? = null,
) {
    val defaultPadding = if (subtitle != null) {
        8.dp
    } else {
        12.dp
    }

    val contentPaddingValues = appearance.getPaddingValues(defaultPadding)

    RowButtonOuterContent(
        appearance = appearance,
        isEnabled = isEnabled,
        isSelected = isSelected,
        contentPaddingValues = contentPaddingValues,
        modifier = modifier
            .fillMaxWidth()
            .heightIn(min = 52.dp)
            .selectable(
                selected = isSelected,
                enabled = isClickable,
                onClick = onClick
            ),
        trailingContent = trailingContent,
        onClick = onClick
    ) { displayTrailingContent ->
        Row(
            horizontalArrangement = Arrangement.spacedBy(ROW_CONTENT_HORIZONTAL_SPACING.dp),
            verticalAlignment = Alignment.CenterVertically,
        ) {
            RowButtonInnerContent(
                isEnabled = isEnabled,
                shouldShowDefaultBadge = shouldShowDefaultBadge,
                iconContent = iconContent,
                title = title,
                subtitle = subtitle,
                contentDescription = contentDescription,
                appearance = appearance,
                modifier = if (appearance.style.shouldAddModifierWeight()) {
                    Modifier.weight(1f, fill = true)
                } else {
                    Modifier
                }
            )

            if (promoText != null) {
                PromoBadge(promoText)
            }

            if (trailingContent != null && displayTrailingContent) {
                trailingContent()
            }
        }
    }
}

@Composable
private fun RowButtonOuterContent(
    appearance: Appearance.Embedded,
    isEnabled: Boolean,
    isSelected: Boolean,
    contentPaddingValues: PaddingValues,
    modifier: Modifier,
    trailingContent: @Composable (RowScope.() -> Unit)?,
    onClick: () -> Unit,
    rowContent: @Composable (displayTrailingContent: Boolean) -> Unit
) {
    when (appearance.style) {
        is RowStyle.FloatingButton -> {
            RowButtonFloatingOuterContent(
                isEnabled = isEnabled,
                isSelected = isSelected,
                contentPaddingValues = contentPaddingValues,
                modifier = modifier,
            ) {
                rowContent(true)
            }
        }
        is RowStyle.FlatWithCheckmark -> {
            RowButtonCheckmarkOuterContent(
                isSelected = isSelected,
                contentPaddingValues = contentPaddingValues,
                trailingContent = trailingContent,
                style = appearance.style,
                modifier = modifier
            ) {
                rowContent(false)
            }
        }
        is RowStyle.FlatWithDisclosure -> {
<<<<<<< HEAD
            RowButtonChevronOuterContent(
=======
            RowButtonDisclosureOuterContent(
>>>>>>> 8c6a885f
                contentPaddingValues = contentPaddingValues,
                trailingContent = trailingContent,
                style = appearance.style,
                modifier = modifier
            ) {
                rowContent(false)
            }
        }
        is RowStyle.FlatWithRadio -> {
            RowButtonRadioOuterContent(
                isEnabled = isEnabled,
                isSelected = isSelected,
                contentPaddingValues = contentPaddingValues,
                onClick = onClick,
                style = appearance.style,
                modifier = modifier
            ) {
                rowContent(true)
            }
        }
    }
}

@Composable
private fun RowButtonFloatingOuterContent(
    isEnabled: Boolean,
    isSelected: Boolean,
    contentPaddingValues: PaddingValues,
    modifier: Modifier,
    content: @Composable ColumnScope.() -> Unit,
) {
    Card(
        modifier = Modifier
            .clip(MaterialTheme.shapes.medium)
            .then(
                modifier.alpha(alpha = if (isEnabled) 1.0F else 0.6F)
            ),
        shape = MaterialTheme.shapes.medium,
        backgroundColor = MaterialTheme.stripeColors.component,
        border = MaterialTheme.getBorderStroke(isSelected),
        elevation = if (isSelected) 1.5.dp else 0.dp
    ) {
        Column(
            modifier = Modifier.padding(contentPaddingValues),
            verticalArrangement = Arrangement.Center,
        ) {
            content()
        }
    }
}

@Composable
private fun RowButtonRadioOuterContent(
    isEnabled: Boolean,
    isSelected: Boolean,
    contentPaddingValues: PaddingValues,
    onClick: () -> Unit,
    modifier: Modifier,
    style: RowStyle.FlatWithRadio,
    content: @Composable ColumnScope.() -> Unit,
) {
    val colors = style.getColors(isSystemInDarkTheme())
    Row(
        modifier = modifier.padding(contentPaddingValues)
    ) {
        RadioButton(
            selected = isSelected,
            onClick = onClick,
            enabled = isEnabled,
            modifier = Modifier
                .align(Alignment.CenterVertically)
                .size(20.dp),
            colors = RadioButtonDefaults.colors(
                selectedColor = Color(colors.selectedColor),
                unselectedColor = Color(colors.unselectedColor)
            )
        )
        Spacer(Modifier.width(ROW_CONTENT_HORIZONTAL_SPACING.dp))
        Column(
            modifier = Modifier
                .align(Alignment.CenterVertically),
            verticalArrangement = Arrangement.Center,
        ) {
            content()
        }
    }
}

@Composable
private fun RowButtonCheckmarkOuterContent(
    isSelected: Boolean,
    contentPaddingValues: PaddingValues,
    trailingContent: (@Composable RowScope.() -> Unit)?,
    modifier: Modifier,
    style: RowStyle.FlatWithCheckmark,
    content: @Composable ColumnScope.() -> Unit,
) {
    RowButtonWithEndIconOuterContent(
        contentPaddingValues = contentPaddingValues,
        trailingContent = trailingContent,
        modifier = modifier,
        iconContent = {
            if (isSelected) {
                Icon(
                    imageVector = Icons.Filled.Check,
                    contentDescription = null,
                    modifier = Modifier
                        .align(Alignment.CenterVertically)
                        .padding(end = style.checkmarkInsetDp.dp)
                        .offset(3.dp),
                    tint = Color(style.getColors(isSystemInDarkTheme()).checkmarkColor)
                )
            }
        },
        content = content
    )
}

@Composable
private fun RowButtonDisclosureOuterContent(
    contentPaddingValues: PaddingValues,
    trailingContent: (@Composable RowScope.() -> Unit)?,
    modifier: Modifier,
    style: RowStyle.FlatWithDisclosure,
    content: @Composable ColumnScope.() -> Unit,
) {
    RowButtonWithEndIconOuterContent(
        contentPaddingValues = contentPaddingValues,
        trailingContent = trailingContent,
        modifier = modifier,
        iconContent = {
            val iconRes = style.disclosureIconRes ?: R.drawable.stripe_ic_chevron_right
            Icon(
                painter = painterResource(iconRes),
                contentDescription = null,
                modifier = Modifier
                    .align(Alignment.CenterVertically),
                tint = Color(style.getColors(isSystemInDarkTheme()).disclosureColor)
            )
        },
        content = content
    )
}

@Composable
private fun RowButtonWithEndIconOuterContent(
    contentPaddingValues: PaddingValues,
    trailingContent: (@Composable RowScope.() -> Unit)?,
    modifier: Modifier,
    iconContent: @Composable RowScope.() -> Unit,
    content: @Composable ColumnScope.() -> Unit,
) {
    Row(
        modifier = modifier.padding(contentPaddingValues),
        verticalAlignment = Alignment.CenterVertically
    ) {
        Column(
            verticalArrangement = Arrangement.Center
        ) {
            content()
            Row {
                if (trailingContent != null) {
                    Spacer(Modifier.width(iconWidth + ROW_CONTENT_HORIZONTAL_SPACING.dp))
                    trailingContent()
                }
            }
        }
        Spacer(Modifier.weight(1f))
        iconContent()
    }
}

/**
 * Icon, title, and subtitle if provided. Common across all PaymentMethodRowButton configurations
 */
@Composable
private fun RowButtonInnerContent(
    isEnabled: Boolean,
    shouldShowDefaultBadge: Boolean,
    iconContent: @Composable RowScope.() -> Unit,
    title: String,
    subtitle: String?,
    contentDescription: String? = null,
    appearance: Appearance.Embedded,
    modifier: Modifier = Modifier
) {
    Row(
        verticalAlignment = Alignment.CenterVertically,
        modifier = modifier
    ) {
        Spacer(Modifier.size(appearance.paymentMethodIconMargins?.startDp?.dp ?: 0.dp))
        iconContent()
        Spacer(Modifier.size(appearance.paymentMethodIconMargins?.endDp?.dp ?: ROW_CONTENT_HORIZONTAL_SPACING.dp))

        TitleContent(
            title = title,
            subtitle = subtitle,
            isEnabled = isEnabled,
            contentDescription = contentDescription,
            appearance = appearance
        )

        if (shouldShowDefaultBadge) {
            DefaultPaymentMethodLabel(
                modifier = Modifier
                    .padding(start = ROW_CONTENT_HORIZONTAL_SPACING.dp, top = 4.dp, end = 6.dp, bottom = 4.dp)
            )
        }
    }
}

@OptIn(AppearanceAPIAdditionsPreview::class)
@Composable
private fun TitleContent(
    title: String,
    subtitle: String?,
    isEnabled: Boolean,
    contentDescription: String?,
    appearance: Appearance.Embedded,
) {
    val titleColor = appearance.style.getTitleTextColor()
    val textStyle = if (appearance.titleFont != null) {
        appearance.titleFont.toTextStyle()
    } else {
        MaterialTheme.typography.body1.copy(fontWeight = FontWeight.Medium)
    }
    Column {
        Text(
            text = title,
            style = textStyle,
            color = if (isEnabled) titleColor else titleColor.copy(alpha = 0.6f),
            maxLines = 1,
            overflow = TextOverflow.Ellipsis,
            modifier = Modifier.semantics {
                if (contentDescription != null) {
                    this.contentDescription = contentDescription
                }
            }
        )

        if (subtitle != null) {
            val subtitleTextColor = appearance.style.getSubtitleTextColor()
            Text(
                text = subtitle,
                style = MaterialTheme.typography.caption.copy(fontWeight = FontWeight.Normal),
                color = if (isEnabled) subtitleTextColor else subtitleTextColor.copy(alpha = 0.6f),
            )
        }
    }
}

@Composable
@Preview(uiMode = Configuration.UI_MODE_NIGHT_YES)
@Preview
private fun ButtonPreview() {
    DefaultStripeTheme {
        Column(
            verticalArrangement = Arrangement.spacedBy(10.dp)
        ) {
            PaymentMethodRowButton(
                isEnabled = true,
                isSelected = true,
                shouldShowDefaultBadge = true,
                iconContent = {
                    PaymentMethodIcon(
                        iconRes = com.stripe.android.ui.core.R.drawable.stripe_ic_paymentsheet_pm_card,
                        iconUrl = null,
                        imageLoader = StripeImageLoader(LocalContext.current.applicationContext),
                        iconRequiresTinting = true,
                        modifier = Modifier
                            .height(22.dp)
                            .width(22.dp),
                        contentAlignment = Alignment.Center,
                    )
                },
                title = "•••• 4242",
                subtitle = null,
                promoText = null,
                onClick = {},
                appearance = Appearance.Embedded.default,
                trailingContent = {
                    Text("Edit")
                }
            )
            PaymentMethodRowButton(
                isEnabled = false,
                isSelected = false,
                shouldShowDefaultBadge = false,
                iconContent = {
                    PaymentMethodIcon(
                        iconRes = com.stripe.android.ui.core.R.drawable.stripe_ic_paymentsheet_pm_card,
                        iconUrl = null,
                        imageLoader = StripeImageLoader(LocalContext.current.applicationContext),
                        iconRequiresTinting = true,
                        modifier = Modifier
                            .height(22.dp)
                            .width(22.dp),
                        contentAlignment = Alignment.Center,
                    )
                },
                title = "•••• 4242",
                subtitle = null,
                promoText = null,
                onClick = {},
                appearance = Appearance.Embedded.default,
                trailingContent = {
                    Text("Edit")
                }
            )
        }
    }
}

@Composable
private fun RowStyle.getTitleTextColor() = when (this) {
    is RowStyle.FloatingButton -> MaterialTheme.stripeColors.onComponent
    else -> MaterialTheme.colors.onSurface
}

@Composable
private fun RowStyle.getSubtitleTextColor() = when (this) {
    is RowStyle.FloatingButton -> MaterialTheme.stripeColors.placeholderText
    else -> MaterialTheme.stripeColors.subtitle
}

private fun RowStyle.shouldAddModifierWeight(): Boolean {
    return when (this) {
        is RowStyle.FlatWithCheckmark,
        is RowStyle.FlatWithDisclosure -> false
        else -> true
    }
}

private fun Appearance.Embedded.getPaddingValues(defaultPadding: Dp): PaddingValues {
    return PaddingValues(
        start = style.getHorizontalInsets(),
        top = style.getVerticalInsets() + defaultPadding + (paymentMethodIconMargins?.topDp?.dp ?: 0.dp),
        end = style.getHorizontalInsets(),
        bottom = style.getVerticalInsets() + defaultPadding + (paymentMethodIconMargins?.bottomDp?.dp ?: 0.dp)
    )
}

private fun RowStyle.getVerticalInsets(): Dp = when (this) {
    is RowStyle.FloatingButton -> additionalInsetsDp.dp
    is RowStyle.FlatWithCheckmark -> additionalVerticalInsetsDp.dp
    is RowStyle.FlatWithDisclosure -> additionalVerticalInsetsDp.dp
    is RowStyle.FlatWithRadio -> additionalVerticalInsetsDp.dp
}

private fun RowStyle.getHorizontalInsets(): Dp = when (this) {
    is RowStyle.FloatingButton -> ROW_CONTENT_HORIZONTAL_SPACING.dp
    is RowStyle.FlatWithCheckmark -> horizontalInsetsDp.dp
    is RowStyle.FlatWithDisclosure -> horizontalInsetsDp.dp
    is RowStyle.FlatWithRadio -> horizontalInsetsDp.dp
}

private const val ROW_CONTENT_HORIZONTAL_SPACING = 12<|MERGE_RESOLUTION|>--- conflicted
+++ resolved
@@ -158,11 +158,8 @@
             }
         }
         is RowStyle.FlatWithDisclosure -> {
-<<<<<<< HEAD
-            RowButtonChevronOuterContent(
-=======
             RowButtonDisclosureOuterContent(
->>>>>>> 8c6a885f
+
                 contentPaddingValues = contentPaddingValues,
                 trailingContent = trailingContent,
                 style = appearance.style,
