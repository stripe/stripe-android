package com.stripe.android.paymentsheet.elements

import android.util.Log
import androidx.compose.foundation.Image
import androidx.compose.foundation.isSystemInDarkTheme
import androidx.compose.foundation.layout.fillMaxWidth
import androidx.compose.foundation.layout.height
import androidx.compose.foundation.layout.padding
import androidx.compose.foundation.layout.width
import androidx.compose.foundation.text.KeyboardActions
import androidx.compose.foundation.text.KeyboardOptions
import androidx.compose.material.LocalContentAlpha
import androidx.compose.material.LocalContentColor
import androidx.compose.material.MaterialTheme
import androidx.compose.material.Text
import androidx.compose.material.TextField
import androidx.compose.material.TextFieldDefaults
import androidx.compose.runtime.Composable
import androidx.compose.runtime.collectAsState
import androidx.compose.runtime.getValue
import androidx.compose.runtime.mutableStateOf
import androidx.compose.runtime.saveable.rememberSaveable
import androidx.compose.runtime.setValue
import androidx.compose.ui.Modifier
import androidx.compose.ui.focus.FocusDirection
import androidx.compose.ui.focus.FocusManager
import androidx.compose.ui.focus.onFocusChanged
import androidx.compose.ui.graphics.Color
import androidx.compose.ui.platform.LocalFocusManager
import androidx.compose.ui.res.painterResource
import androidx.compose.ui.res.stringResource
import androidx.compose.ui.text.input.ImeAction
import androidx.compose.ui.unit.dp
import com.stripe.android.paymentsheet.R

internal data class TextFieldColors(
    private val isDarkMode: Boolean,
    private val defaultTextColor: Color,
    val textColor: Color = if (isDarkMode) {
        Color.White
    } else {
        defaultTextColor
    },
    val placeholderColor: Color = Color(0x14000000),
    val backgroundColor: Color = Color.Transparent,
    val focusedIndicatorColor: Color = Color.Transparent, // primary color by default
    val unfocusedIndicatorColor: Color = Color.Transparent,
    val disabledIndicatorColor: Color = Color.Transparent
)

/**
 * This is focused on converting an `Element` into what is displayed in a textField.
 * - some focus logic
 * - observes values that impact how things show on the screen
 * - calls through to the Elements worker functions for focus change and value change events
 */
@Composable
internal fun TextField(
    textFieldController: TextFieldController,
    modifier: Modifier = Modifier,
    enabled: Boolean,
) {
    Log.d("Construct", "SimpleTextFieldElement ${textFieldController.debugLabel}")

    val focusManager = LocalFocusManager.current
    val value by textFieldController.fieldValue.collectAsState("")
    val trailingIcon by textFieldController.trailingIcon.collectAsState(null)
    val shouldShowError by textFieldController.visibleError.collectAsState(false)

    var hasFocus by rememberSaveable { mutableStateOf(false) }
    val textFieldColors = TextFieldColors(
        isSystemInDarkTheme(),
        LocalContentColor.current.copy(LocalContentAlpha.current)
    )
    val colors = TextFieldDefaults.textFieldColors(
        textColor = if (shouldShowError) {
            MaterialTheme.colors.error
        } else {
            textFieldColors.textColor
        },
        placeholderColor = textFieldColors.placeholderColor,
        backgroundColor = textFieldColors.backgroundColor,
        focusedIndicatorColor = textFieldColors.focusedIndicatorColor,
        disabledIndicatorColor = textFieldColors.disabledIndicatorColor,
        unfocusedIndicatorColor = textFieldColors.unfocusedIndicatorColor
    )
    val fieldState by textFieldController.fieldState.collectAsState(
        TextFieldStateConstants.Error.Blank
    )
    val label by textFieldController.label.collectAsState(
        null
    )
    var processedIsFull by rememberSaveable { mutableStateOf(false) }

<<<<<<< HEAD
    // This is setup so that when a field is full it still allows more characters
    // to be entered, it just triggers next focus when the event happens.
=======
    /**
     * This is setup so that when a field is full it still allows more characters
     * to be entered, it just triggers next focus when the event happens.
     */
>>>>>>> 2722977f
    @Suppress("UNUSED_VALUE")
    processedIsFull = if (fieldState == TextFieldStateConstants.Valid.Full) {
        if (!processedIsFull) {
            nextFocus(focusManager)
        }
        true
    } else {
        false
    }

    TextField(
        value = value,
        onValueChange = { textFieldController.onValueChange(it) },
        isError = shouldShowError,
        label = {
            Text(
                text = if (textFieldController.showOptionalLabel) {
                    stringResource(
                        R.string.stripe_paymentsheet_form_label_optional,
                        label?.let { stringResource(it) } ?: ""
                    )
                } else {
                    label?.let { stringResource(it) } ?: ""
                }
            )
        },
        modifier = modifier
            .fillMaxWidth()
            .onFocusChanged {
                if (hasFocus != it.isFocused) {
                    textFieldController.onFocusChange(it.isFocused)
                }
                hasFocus = it.isFocused
            },
        keyboardActions = KeyboardActions(
            onNext = {
                nextFocus(focusManager)
            }
        ),
        visualTransformation = textFieldController.visualTransformation,
        keyboardOptions = KeyboardOptions(
            keyboardType = textFieldController.keyboardType,
            capitalization = textFieldController.capitalization,
            imeAction = ImeAction.Next
        ),
        colors = colors,
        maxLines = 1,
        singleLine = true,
        enabled = enabled,
        trailingIcon = trailingIcon?.let {
            { TrailingIcon(it) }
        }
    )
}

internal fun nextFocus(focusManager: FocusManager) {
    if (!focusManager.moveFocus(FocusDirection.Right)) {
        if (!focusManager.moveFocus(FocusDirection.Down)) {
            focusManager.clearFocus(true)
        }
    }
}

@Composable
fun TrailingIcon(trailingIcon: TextFieldIcon) {

    Image(
        painter = painterResource(id = trailingIcon.idRes),
        modifier = Modifier
            .height(24.dp)
            .width(32.dp)
            .padding(0.dp),
        contentDescription = trailingIcon.contentDescription?.let {
            stringResource(trailingIcon.contentDescription)
        }
    )
}<|MERGE_RESOLUTION|>--- conflicted
+++ resolved
@@ -92,15 +92,10 @@
     )
     var processedIsFull by rememberSaveable { mutableStateOf(false) }
 
-<<<<<<< HEAD
-    // This is setup so that when a field is full it still allows more characters
-    // to be entered, it just triggers next focus when the event happens.
-=======
     /**
      * This is setup so that when a field is full it still allows more characters
      * to be entered, it just triggers next focus when the event happens.
      */
->>>>>>> 2722977f
     @Suppress("UNUSED_VALUE")
     processedIsFull = if (fieldState == TextFieldStateConstants.Valid.Full) {
         if (!processedIsFull) {
