--- conflicted
+++ resolved
@@ -99,101 +99,17 @@
 
         override val additionalParams: Map<String, Any?>
             get() {
-<<<<<<< HEAD
-                val primaryButtonConfig = configuration.appearance.primaryButton
-                val primaryButtonConfigMap = mapOf(
-                    FIELD_COLORS_LIGHT to (
-                        primaryButtonConfig.colorsLight
-                            != PaymentSheet.PrimaryButtonColors.defaultLight
-                        ),
-                    FIELD_COLORS_DARK to (
-                        primaryButtonConfig.colorsDark
-                            != PaymentSheet.PrimaryButtonColors.defaultDark
-                        ),
-                    FIELD_CORNER_RADIUS to (primaryButtonConfig.shape.cornerRadiusDp != null),
-                    FIELD_BORDER_WIDTH to (primaryButtonConfig.shape.borderStrokeWidthDp != null),
-                    FIELD_FONT to (primaryButtonConfig.typography.fontResId != null)
-                )
-                val appearanceConfigMap = mutableMapOf(
-                    FIELD_COLORS_LIGHT to (
-                        configuration.appearance.colorsLight
-                            != PaymentSheet.Colors.defaultLight
-                        ),
-                    FIELD_COLORS_DARK to (
-                        configuration.appearance.colorsDark
-                            != PaymentSheet.Colors.defaultDark
-                        ),
-                    FIELD_CORNER_RADIUS to (
-                        configuration.appearance.shapes.cornerRadiusDp
-                            != StripeThemeDefaults.shapes.cornerRadius
-                        ),
-                    FIELD_BORDER_WIDTH to (
-                        configuration.appearance.shapes.borderStrokeWidthDp
-                            != StripeThemeDefaults.shapes.borderStrokeWidth
-                        ),
-                    FIELD_FONT to (configuration.appearance.typography.fontResId != null),
-                    FIELD_SIZE_SCALE_FACTOR to (
-                        configuration.appearance.typography.sizeScaleFactor
-                            != StripeThemeDefaults.typography.fontSizeMultiplier
-                        ),
-                    FIELD_PRIMARY_BUTTON to primaryButtonConfigMap
-                )
-                // We add a usage field to make queries easier.
-                val usedPrimaryButtonApi = primaryButtonConfigMap.values.contains(true)
-                val usedAppearanceApi = appearanceConfigMap
-                    .values.filterIsInstance<Boolean>().contains(true)
-
-                appearanceConfigMap[FIELD_APPEARANCE_USAGE] =
-                    usedAppearanceApi || usedPrimaryButtonApi
-
-                val billingDetailsCollectionConfigMap = mapOf(
-                    FIELD_ATTACH_DEFAULTS to configuration
-                        .billingDetailsCollectionConfiguration
-                        .attachDefaultsToPaymentMethod,
-                    FIELD_COLLECT_NAME to configuration
-                        .billingDetailsCollectionConfiguration
-                        .name
-                        .name,
-                    FIELD_COLLECT_EMAIL to configuration
-                        .billingDetailsCollectionConfiguration
-                        .email
-                        .name,
-                    FIELD_COLLECT_PHONE to configuration
-                        .billingDetailsCollectionConfiguration
-                        .phone
-                        .name,
-                    FIELD_COLLECT_ADDRESS to configuration
-                        .billingDetailsCollectionConfiguration
-                        .address
-                        .name,
-                )
-
-                val preferredNetworks = configuration.preferredNetworks.takeIf { brands ->
-                    brands.isNotEmpty()
-                }?.joinToString { brand ->
-                    brand.code
-                }
-
+              // TODO: add analytics value like other params now have
                 val externalPaymentMethods = configuration.externalPaymentMethods.takeIf {
                     it?.isNotEmpty() ?: false
                 }?.take(MAX_EXTERNAL_PAYMENT_METHODS)
-
-=======
->>>>>>> c836de40
+                              
                 @Suppress("DEPRECATION")
                 val configurationMap = mapOf(
                     FIELD_CUSTOMER to (configuration.customer != null),
                     FIELD_GOOGLE_PAY to (configuration.googlePay != null),
                     FIELD_PRIMARY_BUTTON_COLOR to (configuration.primaryButtonColor != null),
                     FIELD_BILLING to (configuration.defaultBillingDetails?.isFilledOut() == true),
-<<<<<<< HEAD
-                    FIELD_DELAYED_PMS to (configuration.allowsDelayedPaymentMethods),
-                    FIELD_APPEARANCE to appearanceConfigMap,
-                    FIELD_BILLING_DETAILS_COLLECTION_CONFIGURATION to
-                        billingDetailsCollectionConfigMap,
-                    FIELD_PREFERRED_NETWORKS to preferredNetworks,
-                    FIELD_EXTERNAL_PAYMENT_METHODS to externalPaymentMethods,
-=======
                     FIELD_DELAYED_PMS to configuration.allowsDelayedPaymentMethods,
                     FIELD_APPEARANCE to configuration.appearance.toAnalyticsMap(),
                     FIELD_PAYMENT_METHOD_ORDER to configuration.paymentMethodOrder,
@@ -205,7 +121,7 @@
                         configuration.billingDetailsCollectionConfiguration.toAnalyticsMap()
                         ),
                     FIELD_PREFERRED_NETWORKS to configuration.preferredNetworks.toAnalyticsValue()
->>>>>>> c836de40
+                    FIELD_EXTERNAL_PAYMENT_METHODS to externalPaymentMethods,
                 )
                 return mapOf(
                     FIELD_MOBILE_PAYMENT_ELEMENT_CONFIGURATION to configurationMap,
