@file:RestrictTo(RestrictTo.Scope.LIBRARY_GROUP)

package com.stripe.android.paymentsheet.ui

import android.content.res.ColorStateList
import android.view.LayoutInflater
import android.view.ViewGroup
import androidx.annotation.RestrictTo
import androidx.compose.animation.AnimatedContent
import androidx.compose.animation.AnimatedVisibility
import androidx.compose.animation.animateContentSize
import androidx.compose.animation.fadeIn
import androidx.compose.animation.fadeOut
import androidx.compose.foundation.ScrollState
import androidx.compose.foundation.background
import androidx.compose.foundation.layout.Box
import androidx.compose.foundation.layout.BoxScope
import androidx.compose.foundation.layout.Column
import androidx.compose.foundation.layout.Spacer
import androidx.compose.foundation.layout.fillMaxWidth
import androidx.compose.foundation.layout.padding
import androidx.compose.foundation.layout.requiredHeight
import androidx.compose.foundation.layout.requiredSize
import androidx.compose.foundation.rememberScrollState
import androidx.compose.material.Icon
import androidx.compose.material.MaterialTheme
import androidx.compose.runtime.Composable
import androidx.compose.runtime.LaunchedEffect
import androidx.compose.runtime.getValue
import androidx.compose.runtime.mutableStateOf
import androidx.compose.runtime.remember
import androidx.compose.runtime.saveable.rememberSaveable
import androidx.compose.runtime.setValue
import androidx.compose.ui.Alignment
import androidx.compose.ui.Modifier
import androidx.compose.ui.layout.onGloballyPositioned
import androidx.compose.ui.platform.LocalContext
import androidx.compose.ui.platform.LocalDensity
import androidx.compose.ui.platform.testTag
import androidx.compose.ui.res.dimensionResource
import androidx.compose.ui.res.painterResource
import androidx.compose.ui.res.stringResource
import androidx.compose.ui.semantics.Role
import androidx.compose.ui.semantics.disabled
import androidx.compose.ui.semantics.role
import androidx.compose.ui.semantics.semantics
import androidx.compose.ui.unit.Dp
import androidx.compose.ui.unit.dp
import androidx.compose.ui.viewinterop.AndroidViewBinding
import com.stripe.android.CardBrandFilter
import com.stripe.android.common.ui.BottomSheetScaffold
import com.stripe.android.core.strings.ResolvableString
import com.stripe.android.link.ui.LinkButton
import com.stripe.android.lpmfoundations.paymentmethod.PaymentSheetCardBrandFilter
import com.stripe.android.paymentsheet.PaymentOptionsViewModel
import com.stripe.android.paymentsheet.PaymentSheetViewModel
import com.stripe.android.paymentsheet.R
import com.stripe.android.paymentsheet.databinding.StripeFragmentPrimaryButtonContainerBinding
import com.stripe.android.paymentsheet.model.MandateText
import com.stripe.android.paymentsheet.model.PaymentSheetViewState
import com.stripe.android.paymentsheet.navigation.PaymentSheetScreen
import com.stripe.android.paymentsheet.state.WalletsProcessingState
import com.stripe.android.paymentsheet.state.WalletsState
import com.stripe.android.paymentsheet.ui.PaymentSheetFlowType.Complete
import com.stripe.android.paymentsheet.ui.PaymentSheetFlowType.Custom
import com.stripe.android.paymentsheet.utils.DismissKeyboardOnProcessing
import com.stripe.android.paymentsheet.utils.EventReporterProvider
import com.stripe.android.paymentsheet.utils.PaymentSheetContentPadding
import com.stripe.android.paymentsheet.viewmodels.BaseSheetViewModel
import com.stripe.android.ui.core.CircularProgressIndicator
import com.stripe.android.ui.core.elements.H4Text
import com.stripe.android.ui.core.elements.Mandate
import com.stripe.android.uicore.StripeTheme
import com.stripe.android.uicore.getBackgroundColor
import com.stripe.android.uicore.strings.resolve
import com.stripe.android.uicore.utils.collectAsState
import kotlinx.coroutines.Dispatchers
import kotlinx.coroutines.delay
import kotlinx.coroutines.withContext

@Composable
internal fun PaymentSheetScreen(
    viewModel: PaymentSheetViewModel,
) {
    val contentVisible by viewModel.contentVisible.collectAsState()
    val scrollState = rememberScrollState()
    PaymentSheetScreen(viewModel, scrollState) {
        AnimatedVisibility(visible = contentVisible, modifier = Modifier.fillMaxWidth()) {
            PaymentSheetScreenContent(viewModel, type = Complete, scrollState = scrollState)
        }
    }
}

@Composable
internal fun PaymentSheetScreen(
    viewModel: PaymentOptionsViewModel,
) {
    val scrollState = rememberScrollState()
    PaymentSheetScreen(viewModel, scrollState) {
        PaymentSheetScreenContent(viewModel, type = Custom, scrollState = scrollState)
    }
}

@Composable
internal fun PaymentSheetScreen(
    viewModel: BaseSheetViewModel,
    type: PaymentSheetFlowType,
) {
    val scrollState = rememberScrollState()
    PaymentSheetScreen(viewModel, scrollState) {
        PaymentSheetScreenContent(viewModel, type = type, scrollState = scrollState)
    }
}

@Composable
private fun PaymentSheetScreen(
    viewModel: BaseSheetViewModel,
    scrollState: ScrollState,
    content: @Composable () -> Unit,
) {
    val processing by viewModel.processing.collectAsState()

    val walletsProcessingState by viewModel.walletsProcessingState.collectAsState()

    val density = LocalDensity.current
    var contentHeight by remember { mutableStateOf(0.dp) }

    DismissKeyboardOnProcessing(processing)

    BottomSheetScaffold(
        topBar = {
            val currentScreen by viewModel.navigationHandler.currentScreen.collectAsState()
            val topBarState by remember(currentScreen) {
                currentScreen.topBarState()
            }.collectAsState()

            PaymentSheetTopBar(
                state = topBarState,
                canNavigateBack = viewModel.navigationHandler.canGoBack,
                isEnabled = !processing,
                handleBackPressed = viewModel::handleBackPressed,
            )
        },
        content = content,
        modifier = Modifier.onGloballyPositioned {
            contentHeight = with(density) { it.size.height.toDp() }
        },
        scrollState = scrollState,
    )

    AnimatedVisibility(
        visible = walletsProcessingState != null &&
            walletsProcessingState !is WalletsProcessingState.Idle,
        enter = fadeIn(),
        exit = fadeOut(),
    ) {
        Box(
            contentAlignment = Alignment.Center,
            modifier = Modifier
                .requiredHeight(contentHeight)
                .fillMaxWidth()
                .background(MaterialTheme.colors.surface.copy(alpha = 0.9f)),
        ) {
            ProgressOverlay(walletsProcessingState)
        }
    }
}

@Composable
<<<<<<< HEAD
private fun DismissKeyboardOnProcessing(processing: Boolean) {
    @Suppress("DEPRECATION")
    val keyboardController = LocalTextInputService.current

    if (processing) {
        LaunchedEffect(Unit) {
            @Suppress("DEPRECATION")
            keyboardController?.hideSoftwareKeyboard()
        }
    }
}

@Composable
=======
>>>>>>> 7048c917
internal fun PaymentSheetScreenContent(
    viewModel: BaseSheetViewModel,
    type: PaymentSheetFlowType,
    modifier: Modifier = Modifier,
    scrollState: ScrollState,
) {
    val walletsState by viewModel.walletsState.collectAsState()
    val walletsProcessingState by viewModel.walletsProcessingState.collectAsState()
    val error by viewModel.error.collectAsState()
    val mandateText by viewModel.mandateHandler.mandateText.collectAsState()
    val currentScreen by viewModel.navigationHandler.currentScreen.collectAsState()

    ResetScroll(scrollState = scrollState, currentScreen = currentScreen)

    val showsWalletsHeader by remember(currentScreen, type) {
        currentScreen.showsWalletsHeader(isCompleteFlow = type == Complete)
    }.collectAsState()

    val actualWalletsState = walletsState.takeIf { showsWalletsHeader }

    val headerText by remember(currentScreen, type, actualWalletsState != null) {
        currentScreen.title(isCompleteFlow = type == Complete, isWalletEnabled = actualWalletsState != null)
    }.collectAsState()

    Column(modifier) {
        PaymentSheetContent(
            viewModel = viewModel,
            headerText = headerText,
            walletsState = actualWalletsState,
            walletsProcessingState = walletsProcessingState,
            error = error,
            currentScreen = currentScreen,
            mandateText = mandateText,
        )

        PaymentSheetContentPadding()
    }
}

@Composable
private fun ResetScroll(scrollState: ScrollState, currentScreen: PaymentSheetScreen) {
    var lastScreenClassName by rememberSaveable {
        mutableStateOf("")
    }
    val currentScreenClassName = currentScreen.javaClass.name
    if (currentScreenClassName != lastScreenClassName) {
        lastScreenClassName = currentScreenClassName
        LaunchedEffect(currentScreen) {
            scrollState.scrollTo(0)
        }
    }
}

@Suppress("UnusedReceiverParameter")
@Composable
private fun BoxScope.ProgressOverlay(walletsProcessingState: WalletsProcessingState?) {
    AnimatedContent(
        targetState = walletsProcessingState,
        label = "AnimatedProcessingState"
    ) { processingState ->
        when (processingState) {
            is WalletsProcessingState.Processing -> CircularProgressIndicator(
                color = MaterialTheme.colors.onSurface,
                strokeWidth = dimensionResource(R.dimen.stripe_paymentsheet_loading_indicator_stroke_width),
                modifier = Modifier.requiredSize(48.dp),
            )
            is WalletsProcessingState.Completed -> {
                LaunchedEffect(processingState) {
                    delay(POST_SUCCESS_ANIMATION_DELAY)
                    processingState.onComplete()
                }

                Icon(
                    painter = painterResource(R.drawable.stripe_ic_paymentsheet_googlepay_primary_button_checkmark),
                    tint = MaterialTheme.colors.onSurface,
                    contentDescription = null,
                    modifier = Modifier.requiredSize(48.dp)
                )
            }
            null,
            is WalletsProcessingState.Idle -> Unit
        }
    }
}

@Composable
private fun PaymentSheetContent(
    viewModel: BaseSheetViewModel,
    headerText: ResolvableString?,
    walletsState: WalletsState?,
    walletsProcessingState: WalletsProcessingState?,
    error: ResolvableString?,
    currentScreen: PaymentSheetScreen,
    mandateText: MandateText?,
) {
    @Composable
    fun Content(modifier: Modifier) {
        PaymentSheetContent(
            viewModel = viewModel,
            headerText = headerText,
            walletsState = walletsState,
            walletsProcessingState = walletsProcessingState,
            error = error,
            currentScreen = currentScreen,
            mandateText = mandateText,
            modifier = modifier
        )
    }

    when (currentScreen.animationStyle) {
        PaymentSheetScreen.AnimationStyle.PrimaryButtonAnchored -> {
            Content(modifier = Modifier.animateContentSize())
        }
        PaymentSheetScreen.AnimationStyle.FullPage -> {
            Column(modifier = Modifier.animateContentSize()) {
                Content(modifier = Modifier)
            }
        }
    }
}

@Composable
private fun PaymentSheetContent(
    viewModel: BaseSheetViewModel,
    headerText: ResolvableString?,
    walletsState: WalletsState?,
    walletsProcessingState: WalletsProcessingState?,
    error: ResolvableString?,
    currentScreen: PaymentSheetScreen,
    mandateText: MandateText?,
    modifier: Modifier
) {
    val horizontalPadding = dimensionResource(R.dimen.stripe_paymentsheet_outer_spacing_horizontal)
    Column(modifier = modifier.padding(bottom = currentScreen.bottomContentPadding)) {
        headerText?.let { text ->
            H4Text(
                text = text.resolve(),
                modifier = Modifier
                    .padding(bottom = 16.dp)
                    .padding(horizontal = horizontalPadding),
            )
        }

        walletsState?.let { state ->
            val bottomSpacing = currentScreen.walletsDividerSpacing - currentScreen.topContentPadding
            Wallet(
                state = state,
                processingState = walletsProcessingState,
                onGooglePayPressed = state.onGooglePayPressed,
                onLinkPressed = state.onLinkPressed,
                dividerSpacing = currentScreen.walletsDividerSpacing,
                modifier = Modifier.padding(bottom = bottomSpacing),
                cardBrandFilter = PaymentSheetCardBrandFilter(viewModel.config.cardBrandAcceptance)
            )
        }

        Column(modifier = Modifier.fillMaxWidth()) {
            EventReporterProvider(viewModel.eventReporter) {
                currentScreen.Content(
                    modifier = Modifier.padding(bottom = 8.dp),
                )
            }
        }

        if (mandateText?.showAbovePrimaryButton == true && currentScreen.showsMandates) {
            Mandate(
                mandateText = mandateText.text?.resolve(),
                modifier = Modifier
                    .padding(horizontal = horizontalPadding)
                    .padding(bottom = 8.dp)
                    .testTag(PAYMENT_SHEET_MANDATE_TEXT_TEST_TAG),
            )
        }

        error?.let {
            ErrorMessage(
                error = it.resolve(),
                modifier = Modifier
                    .padding(horizontal = horizontalPadding)
                    .padding(top = 2.dp, bottom = 8.dp)
                    .testTag(PAYMENT_SHEET_ERROR_TEXT_TEST_TAG),
            )
        }
    }

    PrimaryButton(viewModel)

    Box(modifier = modifier) {
        if (mandateText?.showAbovePrimaryButton == false && currentScreen.showsMandates) {
            Mandate(
                mandateText = mandateText.text?.resolve(),
                modifier = Modifier
                    .padding(top = 8.dp)
                    .padding(horizontal = horizontalPadding)
                    .testTag(PAYMENT_SHEET_MANDATE_TEXT_TEST_TAG),
            )
        }
    }
}

@Composable
internal fun Wallet(
    state: WalletsState,
    processingState: WalletsProcessingState?,
    onGooglePayPressed: () -> Unit,
    onLinkPressed: () -> Unit,
    dividerSpacing: Dp,
    modifier: Modifier = Modifier,
    cardBrandFilter: CardBrandFilter
) {
    val padding = dimensionResource(R.dimen.stripe_paymentsheet_outer_spacing_horizontal)

    Column(modifier = modifier.padding(horizontal = padding)) {
        state.googlePay?.let { googlePay ->
            GooglePayButton(
                state = PrimaryButton.State.Ready,
                allowCreditCards = googlePay.allowCreditCards,
                buttonType = googlePay.buttonType,
                billingAddressParameters = googlePay.billingAddressParameters,
                isEnabled = state.buttonsEnabled,
                onPressed = onGooglePayPressed,
                cardBrandFilter = cardBrandFilter
            )
        }

        state.link?.let {
            if (state.googlePay != null) {
                Spacer(modifier = Modifier.requiredHeight(8.dp))
            }

            LinkButton(
                email = it.email,
                enabled = state.buttonsEnabled,
                onClick = onLinkPressed,
            )
        }

        when (processingState) {
            is WalletsProcessingState.Idle -> processingState.error?.let { error ->
                ErrorMessage(
                    error = error.resolve(),
                    modifier = Modifier.padding(vertical = 3.dp, horizontal = 1.dp),
                )
            }
            else -> Unit
        }

        Spacer(modifier = Modifier.requiredHeight(dividerSpacing))

        val text = stringResource(state.dividerTextResource)
        WalletsDivider(text)
    }
}

@Composable
private fun PrimaryButton(viewModel: BaseSheetViewModel) {
    val uiState = viewModel.primaryButtonUiState.collectAsState()

    val modifier = Modifier
        .testTag(PAYMENT_SHEET_PRIMARY_BUTTON_TEST_TAG)
        .semantics {
            role = Role.Button

            val currentState = uiState.value

            if (currentState == null || !currentState.enabled) {
                disabled()
            }
        }

    var button by remember {
        mutableStateOf<PrimaryButton?>(null)
    }

    val context = LocalContext.current

    AndroidViewBinding(
        factory = { inflater: LayoutInflater, parent: ViewGroup, attachToParent: Boolean ->
            val binding = StripeFragmentPrimaryButtonContainerBinding.inflate(inflater, parent, attachToParent)
            val primaryButton = binding.primaryButton
            button = primaryButton
            @Suppress("DEPRECATION")
            primaryButton.setAppearanceConfiguration(
                StripeTheme.primaryButtonStyle,
                tintList = viewModel.config.primaryButtonColor ?: ColorStateList.valueOf(
                    StripeTheme.primaryButtonStyle.getBackgroundColor(context)
                )
            )
            binding
        },
        modifier = modifier,
    )

    LaunchedEffect(viewModel, button) {
        viewModel.primaryButtonUiState.collect { uiState ->
            button?.updateUiState(uiState)
        }
    }

    LaunchedEffect(viewModel, button) {
        (viewModel as? PaymentSheetViewModel)?.buyButtonState?.collect { state ->
            withContext(Dispatchers.Main) {
                button?.updateState(state?.convert())
            }
        }
    }
}

internal fun PaymentSheetViewState.convert(): PrimaryButton.State {
    return when (this) {
        is PaymentSheetViewState.Reset -> {
            PrimaryButton.State.Ready
        }
        is PaymentSheetViewState.StartProcessing -> {
            PrimaryButton.State.StartProcessing
        }
        is PaymentSheetViewState.FinishProcessing -> {
            PrimaryButton.State.FinishProcessing(this.onComplete)
        }
    }
}

const val PAYMENT_SHEET_PRIMARY_BUTTON_TEST_TAG = "PRIMARY_BUTTON"
const val PAYMENT_SHEET_ERROR_TEXT_TEST_TAG = "PAYMENT_SHEET_ERROR"
internal const val PAYMENT_SHEET_MANDATE_TEXT_TEST_TAG = "PAYMENT_SHEET_MANDATE_TEXT_TEST_TAG"
private const val POST_SUCCESS_ANIMATION_DELAY = 1500L<|MERGE_RESOLUTION|>--- conflicted
+++ resolved
@@ -167,22 +167,6 @@
 }
 
 @Composable
-<<<<<<< HEAD
-private fun DismissKeyboardOnProcessing(processing: Boolean) {
-    @Suppress("DEPRECATION")
-    val keyboardController = LocalTextInputService.current
-
-    if (processing) {
-        LaunchedEffect(Unit) {
-            @Suppress("DEPRECATION")
-            keyboardController?.hideSoftwareKeyboard()
-        }
-    }
-}
-
-@Composable
-=======
->>>>>>> 7048c917
 internal fun PaymentSheetScreenContent(
     viewModel: BaseSheetViewModel,
     type: PaymentSheetFlowType,
