package com.stripe.android.paymentsheet.verticalmode

import com.stripe.android.core.strings.ResolvableString
import com.stripe.android.core.strings.resolvableString
import com.stripe.android.lpmfoundations.paymentmethod.PaymentMethodMetadata
import com.stripe.android.model.PaymentMethod
import com.stripe.android.model.PaymentMethodCode
import com.stripe.android.paymentsheet.DisplayableSavedPaymentMethod
import com.stripe.android.paymentsheet.PaymentOptionsViewModel
import com.stripe.android.paymentsheet.R
import com.stripe.android.paymentsheet.analytics.code
import com.stripe.android.paymentsheet.forms.FormFieldValues
import com.stripe.android.paymentsheet.model.PaymentSelection
import com.stripe.android.paymentsheet.navigation.PaymentSheetScreen
import com.stripe.android.paymentsheet.state.WalletsState
import com.stripe.android.paymentsheet.verticalmode.PaymentMethodVerticalLayoutInteractor.ViewAction
import com.stripe.android.paymentsheet.viewmodels.BaseSheetViewModel
import com.stripe.android.uicore.elements.FormElement
import com.stripe.android.uicore.utils.combineAsStateFlow
import com.stripe.android.uicore.utils.mapAsStateFlow
import kotlinx.coroutines.CoroutineScope
import kotlinx.coroutines.Dispatchers
import kotlinx.coroutines.SupervisorJob
import kotlinx.coroutines.flow.MutableStateFlow
import kotlinx.coroutines.flow.StateFlow
import kotlinx.coroutines.launch
import kotlin.coroutines.CoroutineContext
import com.stripe.android.R as PaymentsCoreR

internal interface PaymentMethodVerticalLayoutInteractor {
    val state: StateFlow<State>

    val showsWalletsHeader: StateFlow<Boolean>

    fun handleViewAction(viewAction: ViewAction)

    data class State(
        val displayablePaymentMethods: List<DisplayablePaymentMethod>,
        val isProcessing: Boolean,
        val selection: PaymentSelection?,
        val displayedSavedPaymentMethod: DisplayableSavedPaymentMethod?,
        val availableSavedPaymentMethodAction: SavedPaymentMethodAction,
    )

    sealed interface ViewAction {
        data object TransitionToManageSavedPaymentMethods : ViewAction
        data object TransitionToManageOneSavedPaymentMethod : ViewAction
        data class PaymentMethodSelected(val selectedPaymentMethodCode: String) : ViewAction
        data class SavedPaymentMethodSelected(val savedPaymentMethod: PaymentMethod) : ViewAction
        data class EditPaymentMethod(val savedPaymentMethod: DisplayableSavedPaymentMethod) : ViewAction
    }

    enum class SavedPaymentMethodAction {
        NONE,
        EDIT_CARD_BRAND,
        MANAGE_ONE,
        MANAGE_ALL,
    }
}

internal class DefaultPaymentMethodVerticalLayoutInteractor(
    paymentMethodMetadata: PaymentMethodMetadata,
    processing: StateFlow<Boolean>,
    selection: StateFlow<PaymentSelection?>,
    private val formElementsForCode: (code: String) -> List<FormElement>,
    private val transitionTo: (screen: PaymentSheetScreen) -> Unit,
    private val onFormFieldValuesChanged: (formValues: FormFieldValues, selectedPaymentMethodCode: String) -> Unit,
    private val manageScreenFactory: () -> PaymentSheetScreen,
    private val manageOneSavedPaymentMethodFactory: () -> PaymentSheetScreen,
    private val formScreenFactory: (selectedPaymentMethodCode: String) -> PaymentSheetScreen,
    paymentMethods: StateFlow<List<PaymentMethod>?>,
    private val mostRecentlySelectedSavedPaymentMethod: StateFlow<PaymentMethod?>,
    private val providePaymentMethodName: (PaymentMethodCode?) -> String,
    private val allowsRemovalOfLastSavedPaymentMethod: Boolean,
    private val onEditPaymentMethod: (DisplayableSavedPaymentMethod) -> Unit,
    private val onSelectSavedPaymentMethod: (PaymentMethod) -> Unit,
    private val walletsState: StateFlow<WalletsState?>,
    private val isFlowController: Boolean,
<<<<<<< HEAD
    private val updateSelection: (PaymentSelection?) -> Unit,
    private val isCurrentScreen: StateFlow<Boolean>,
    dispatcher: CoroutineContext = Dispatchers.Default,
=======
    private val onWalletSelected: (PaymentSelection) -> Unit,
    private val onMandateTextUpdated: (ResolvableString?) -> Unit,
>>>>>>> 3c3a2ce5
) : PaymentMethodVerticalLayoutInteractor {
    constructor(viewModel: BaseSheetViewModel) : this(
        paymentMethodMetadata = requireNotNull(viewModel.paymentMethodMetadata.value),
        processing = viewModel.processing,
        selection = viewModel.selection,
        formElementsForCode = viewModel::formElementsForCode,
        transitionTo = viewModel::transitionTo,
        onFormFieldValuesChanged = viewModel::onFormFieldValuesChanged,
        manageScreenFactory = {
            PaymentSheetScreen.ManageSavedPaymentMethods(
                interactor = DefaultManageScreenInteractor(
                    viewModel
                )
            )
        },
        manageOneSavedPaymentMethodFactory = {
            PaymentSheetScreen.ManageOneSavedPaymentMethod(
                interactor = DefaultManageOneSavedPaymentMethodInteractor(viewModel)
            )
        },
        formScreenFactory = { selectedPaymentMethodCode ->
            PaymentSheetScreen.Form(
                DefaultVerticalModeFormInteractor(
                    selectedPaymentMethodCode,
                    viewModel
                )
            )
        },
        paymentMethods = viewModel.paymentMethods,
        mostRecentlySelectedSavedPaymentMethod = viewModel.mostRecentlySelectedSavedPaymentMethod,
        providePaymentMethodName = viewModel::providePaymentMethodName,
        allowsRemovalOfLastSavedPaymentMethod = viewModel.config.allowsRemovalOfLastSavedPaymentMethod,
        onEditPaymentMethod = { viewModel.modifyPaymentMethod(it.paymentMethod) },
        onSelectSavedPaymentMethod = {
            viewModel.handlePaymentMethodSelected(PaymentSelection.Saved(it))
        },
        walletsState = viewModel.walletsState,
        isFlowController = viewModel is PaymentOptionsViewModel,
<<<<<<< HEAD
        updateSelection = viewModel::updateSelection,
        isCurrentScreen = viewModel.currentScreen.mapAsStateFlow {
            it is PaymentSheetScreen.VerticalMode
=======
        onWalletSelected = viewModel::updateSelection,
        onMandateTextUpdated = {
            viewModel.updateMandateText(it?.resolve(viewModel.getApplication()), true)
>>>>>>> 3c3a2ce5
        },
    )

    private val coroutineScope = CoroutineScope(dispatcher + SupervisorJob())

    private val _verticalModeScreenSelection = MutableStateFlow(selection.value)
    private val verticalModeScreenSelection = _verticalModeScreenSelection

    private val supportedPaymentMethods = paymentMethodMetadata.sortedSupportedPaymentMethods()

    override val state: StateFlow<PaymentMethodVerticalLayoutInteractor.State> = combineAsStateFlow(
        processing,
        verticalModeScreenSelection,
        paymentMethods,
        mostRecentlySelectedSavedPaymentMethod,
        walletsState,
    ) { isProcessing, mostRecentSelection, paymentMethods, mostRecentlySelectedSavedPaymentMethod, walletsState ->
        val displayedSavedPaymentMethod = getDisplayedSavedPaymentMethod(
            paymentMethods,
            paymentMethodMetadata,
            mostRecentlySelectedSavedPaymentMethod
        )

        PaymentMethodVerticalLayoutInteractor.State(
            displayablePaymentMethods = getDisplayablePaymentMethods(walletsState),
            isProcessing = isProcessing,
            selection = mostRecentSelection,
            displayedSavedPaymentMethod = displayedSavedPaymentMethod,
            availableSavedPaymentMethodAction = getAvailableSavedPaymentMethodAction(
                paymentMethods,
                displayedSavedPaymentMethod,
                allowsRemovalOfLastSavedPaymentMethod
            )
        )
    }

    override val showsWalletsHeader: StateFlow<Boolean> = walletsState.mapAsStateFlow { walletsState ->
        !showsWalletsInline(walletsState)
    }

    init {
        coroutineScope.launch {
            selection.collect {
                if (it == null) {
                    return@collect
                }

                val paymentMethodCode = (it as? PaymentSelection.New).code()
                    ?: (it as? PaymentSelection.ExternalPaymentMethod).code()
                val requiresFormScreen = paymentMethodCode != null && requiresFormScreen(paymentMethodCode)
                if (!requiresFormScreen) {
                    _verticalModeScreenSelection.value = it
                }
            }
        }

        coroutineScope.launch {
            isCurrentScreen.collect { isCurrentScreen ->
                if (isCurrentScreen) {
                    updateSelection(verticalModeScreenSelection.value)
                }
            }
        }
    }

    private fun getDisplayablePaymentMethods(walletsState: WalletsState?): List<DisplayablePaymentMethod> {
        val lpms = supportedPaymentMethods.map { supportedPaymentMethod ->
            supportedPaymentMethod.asDisplayablePaymentMethod {
                handleViewAction(ViewAction.PaymentMethodSelected(supportedPaymentMethod.code))
            }
        }

        val wallets = mutableListOf<DisplayablePaymentMethod>()
        if (showsWalletsInline(walletsState)) {
            walletsState?.link?.let {
                wallets += DisplayablePaymentMethod(
                    code = PaymentMethod.Type.Link.code,
                    displayName = resolvableString(PaymentsCoreR.string.stripe_link),
                    iconResource = R.drawable.stripe_ic_paymentsheet_link,
                    lightThemeIconUrl = null,
                    darkThemeIconUrl = null,
                    iconRequiresTinting = false,
                    subtitle = null,
                    onClick = {
                        updateSelection(PaymentSelection.Link)
                    },
                )
            }

            walletsState?.googlePay?.let {
                wallets += DisplayablePaymentMethod(
                    code = "google_pay",
                    displayName = resolvableString(PaymentsCoreR.string.stripe_google_pay),
                    iconResource = PaymentsCoreR.drawable.stripe_google_pay_mark,
                    lightThemeIconUrl = null,
                    darkThemeIconUrl = null,
                    iconRequiresTinting = false,
                    subtitle = null,
                    onClick = {
                        updateSelection(PaymentSelection.GooglePay)
                    },
                )
            }
        }

        val cardIndex = lpms.indexOfFirst { it.code == PaymentMethod.Type.Card.code }
        val result = lpms.toMutableList()
        // Add wallets after cards, if cards don't exist, add wallets first.
        result.addAll(cardIndex + 1, wallets)
        return result
    }

    private fun showsWalletsInline(walletsState: WalletsState?): Boolean {
        return isFlowController && walletsState != null && walletsState.googlePay != null
    }

    private fun getDisplayedSavedPaymentMethod(
        paymentMethods: List<PaymentMethod>?,
        paymentMethodMetadata: PaymentMethodMetadata,
        mostRecentlySelectedSavedPaymentMethod: PaymentMethod?,
    ): DisplayableSavedPaymentMethod? {
        val paymentMethodToDisplay = mostRecentlySelectedSavedPaymentMethod ?: paymentMethods?.firstOrNull()
        return paymentMethodToDisplay?.toDisplayableSavedPaymentMethod(providePaymentMethodName, paymentMethodMetadata)
    }

    private fun getAvailableSavedPaymentMethodAction(
        paymentMethods: List<PaymentMethod>?,
        savedPaymentMethod: DisplayableSavedPaymentMethod?,
        allowsRemovalOfLastSavedPaymentMethod: Boolean,
    ): PaymentMethodVerticalLayoutInteractor.SavedPaymentMethodAction {
        if (paymentMethods == null || savedPaymentMethod == null) {
            return PaymentMethodVerticalLayoutInteractor.SavedPaymentMethodAction.NONE
        }

        return when (paymentMethods.size) {
            0 -> PaymentMethodVerticalLayoutInteractor.SavedPaymentMethodAction.NONE
            1 -> {
                getSavedPaymentMethodActionForOnePaymentMethod(
                    savedPaymentMethod,
                    allowsRemovalOfLastSavedPaymentMethod
                )
            }
            else ->
                PaymentMethodVerticalLayoutInteractor.SavedPaymentMethodAction.MANAGE_ALL
        }
    }

    private fun getSavedPaymentMethodActionForOnePaymentMethod(
        paymentMethod: DisplayableSavedPaymentMethod,
        allowsRemovalOfLastSavedPaymentMethod: Boolean
    ): PaymentMethodVerticalLayoutInteractor.SavedPaymentMethodAction {
        return if (allowsRemovalOfLastSavedPaymentMethod) {
            PaymentMethodVerticalLayoutInteractor.SavedPaymentMethodAction.MANAGE_ONE
        } else if (paymentMethod.isModifiable()) {
            PaymentMethodVerticalLayoutInteractor.SavedPaymentMethodAction.EDIT_CARD_BRAND
        } else {
            PaymentMethodVerticalLayoutInteractor.SavedPaymentMethodAction.NONE
        }
    }

    override fun handleViewAction(viewAction: ViewAction) {
        when (viewAction) {
            is ViewAction.PaymentMethodSelected -> {
                if (requiresFormScreen(viewAction.selectedPaymentMethodCode)) {
                    transitionTo(formScreenFactory(viewAction.selectedPaymentMethodCode))
                } else {
                    updateSelectedPaymentMethod(viewAction.selectedPaymentMethodCode)

                    formElementsForCode(viewAction.selectedPaymentMethodCode)
                        .firstNotNullOfOrNull { it.mandateText }?.let {
                            onMandateTextUpdated(it)
                        }
                }
            }
            is ViewAction.SavedPaymentMethodSelected -> {
                onSelectSavedPaymentMethod(viewAction.savedPaymentMethod)
            }
            ViewAction.TransitionToManageSavedPaymentMethods -> {
                transitionTo(manageScreenFactory())
            }
            ViewAction.TransitionToManageOneSavedPaymentMethod -> {
                transitionTo(manageOneSavedPaymentMethodFactory())
            }
            is ViewAction.EditPaymentMethod -> {
                onEditPaymentMethod(viewAction.savedPaymentMethod)
            }
        }
    }

    private fun requiresFormScreen(selectedPaymentMethodCode: String): Boolean {
        val userInteractionAllowed = formElementsForCode(selectedPaymentMethodCode).any { it.allowsUserInteraction }
        return userInteractionAllowed ||
            selectedPaymentMethodCode == PaymentMethod.Type.USBankAccount.code ||
            selectedPaymentMethodCode == PaymentMethod.Type.Link.code
    }

    private fun updateSelectedPaymentMethod(selectedPaymentMethodCode: String) {
        onFormFieldValuesChanged(
            FormFieldValues(
                // userRequestedReuse only changes based on `SaveForFutureUse`, which won't ever hit this
                // code path.
                userRequestedReuse = PaymentSelection.CustomerRequestedSave.NoRequest
            ),
            selectedPaymentMethodCode,
        )
    }
}<|MERGE_RESOLUTION|>--- conflicted
+++ resolved
@@ -76,14 +76,10 @@
     private val onSelectSavedPaymentMethod: (PaymentMethod) -> Unit,
     private val walletsState: StateFlow<WalletsState?>,
     private val isFlowController: Boolean,
-<<<<<<< HEAD
+    private val onMandateTextUpdated: (ResolvableString?) -> Unit,
     private val updateSelection: (PaymentSelection?) -> Unit,
     private val isCurrentScreen: StateFlow<Boolean>,
     dispatcher: CoroutineContext = Dispatchers.Default,
-=======
-    private val onWalletSelected: (PaymentSelection) -> Unit,
-    private val onMandateTextUpdated: (ResolvableString?) -> Unit,
->>>>>>> 3c3a2ce5
 ) : PaymentMethodVerticalLayoutInteractor {
     constructor(viewModel: BaseSheetViewModel) : this(
         paymentMethodMetadata = requireNotNull(viewModel.paymentMethodMetadata.value),
@@ -122,15 +118,12 @@
         },
         walletsState = viewModel.walletsState,
         isFlowController = viewModel is PaymentOptionsViewModel,
-<<<<<<< HEAD
         updateSelection = viewModel::updateSelection,
         isCurrentScreen = viewModel.currentScreen.mapAsStateFlow {
             it is PaymentSheetScreen.VerticalMode
-=======
-        onWalletSelected = viewModel::updateSelection,
+        },
         onMandateTextUpdated = {
             viewModel.updateMandateText(it?.resolve(viewModel.getApplication()), true)
->>>>>>> 3c3a2ce5
         },
     )
 
