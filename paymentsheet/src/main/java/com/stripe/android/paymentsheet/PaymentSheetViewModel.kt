--- conflicted
+++ resolved
@@ -22,12 +22,8 @@
 import com.stripe.android.core.injection.IOContext
 import com.stripe.android.core.injection.Injectable
 import com.stripe.android.core.injection.InjectorKey
-<<<<<<< HEAD
 import com.stripe.android.core.injection.NonFallbackInjector
-import com.stripe.android.core.injection.injectWithFallback
-=======
 import com.stripe.android.core.injection.WeakMapInjectorRegistry
->>>>>>> e84d6295
 import com.stripe.android.googlepaylauncher.GooglePayEnvironment
 import com.stripe.android.googlepaylauncher.GooglePayPaymentMethodLauncher
 import com.stripe.android.googlepaylauncher.GooglePayPaymentMethodLauncherContract
@@ -73,7 +69,6 @@
 import com.stripe.android.ui.core.address.AddressRepository
 import com.stripe.android.ui.core.forms.resources.LpmRepository
 import com.stripe.android.ui.core.forms.resources.ResourceRepository
-import com.stripe.android.ui.core.injection.NonFallbackInjector
 import dagger.Lazy
 import kotlinx.coroutines.CoroutineScope
 import kotlinx.coroutines.Dispatchers
@@ -706,29 +701,9 @@
             val args = starterArgsSupplier()
             val logger = Logger.getInstance(BuildConfig.DEBUG)
 
-            WeakMapInjectorRegistry.retrieve(args.injectorKey)?.let {
-                it as? NonFallbackInjector
-            }?.let {
-                logger.info(
-                    "Injector available, " +
-                        "injecting dependencies into ${this::class.java.canonicalName}"
-                )
-                injector = it
-                it.inject(this)
-            } ?: run {
-                logger.info(
-                    "Injector unavailable, " +
-                        "initializing dependencies of ${this::class.java.canonicalName}"
-                )
-                fallbackInitialize(FallbackInitializeParam(applicationSupplier()))
-            }
-
-<<<<<<< HEAD
             val injector =
                 injectWithFallback(args.injectorKey, FallbackInitializeParam(applicationSupplier()))
 
-=======
->>>>>>> e84d6295
             val subcomponent = subComponentBuilderProvider.get()
                 .paymentSheetViewModelModule(PaymentSheetViewModelModule(args))
                 .savedStateHandle(savedStateHandle)
@@ -738,25 +713,15 @@
             return viewModel as T
         }
 
-<<<<<<< HEAD
         override fun fallbackInitialize(arg: FallbackInitializeParam): NonFallbackInjector {
-=======
-        override fun fallbackInitialize(arg: FallbackInitializeParam) {
->>>>>>> e84d6295
             val component = DaggerPaymentSheetLauncherComponent
                 .builder()
                 .application(arg.application)
                 .injectorKey(DUMMY_INJECTOR_KEY)
                 .build()
-<<<<<<< HEAD
             component.inject(this)
             return object : NonFallbackInjector {
                 override fun inject(injectable: Injectable<*, *>) {
-=======
-
-            injector = object : NonFallbackInjector {
-                override fun inject(injectable: Injectable<*>) {
->>>>>>> e84d6295
                     when (injectable) {
                         is FormViewModel.Factory -> component.inject(injectable)
                         else -> {
@@ -765,11 +730,6 @@
                     }
                 }
             }
-<<<<<<< HEAD
-=======
-
-            component.inject(this)
->>>>>>> e84d6295
         }
     }
 
