--- conflicted
+++ resolved
@@ -1,11 +1,6 @@
 package com.stripe.android.paymentsheet.paymentdatacollection
 
 import android.os.Parcelable
-<<<<<<< HEAD
-import com.stripe.android.paymentsheet.Identifier
-=======
-import com.stripe.android.paymentsheet.forms.FormFieldValues
->>>>>>> e199b16b
 import com.stripe.android.paymentsheet.specifications.IdentifierSpec
 import kotlinx.parcelize.Parcelize
 
@@ -15,8 +10,7 @@
     val saveForFutureUseInitialVisibility: Boolean,
     val saveForFutureUseInitialValue: Boolean,
     val merchantName: String,
-<<<<<<< HEAD
-    val billingDetails: BillingDetails?,
+    val billingDetails: BillingDetails? = null,
 ) : Parcelable
 
 @Parcelize
@@ -38,62 +32,6 @@
 ) : Parcelable
 
 fun ComposeFragmentArguments.getValue(id: IdentifierSpec) =
-    when (id.value) {
-        "name" -> this.billingDetails?.name
-        "email" -> this.billingDetails?.email
-        "phone" -> this.billingDetails?.phone
-        "line1" -> this.billingDetails?.address?.line1
-        "line2" -> this.billingDetails?.address?.line2
-        "city" -> this.billingDetails?.address?.city
-        "state" -> this.billingDetails?.address?.state
-        "country" -> this.billingDetails?.address?.country
-        "postal_code" -> this.billingDetails?.address?.postalCode
-        else -> null
-    }
-
-fun ComposeFragmentArguments.getValue(id: Identifier) =
-    when (id) {
-        Identifier.Name -> this.billingDetails?.name
-        Identifier.Email -> this.billingDetails?.email
-        Identifier.Phone -> this.billingDetails?.phone
-        Identifier.Line1 -> this.billingDetails?.address?.line1
-        Identifier.Line2 -> this.billingDetails?.address?.line2
-        Identifier.City -> this.billingDetails?.address?.city
-        Identifier.State -> this.billingDetails?.address?.state
-        Identifier.Country -> this.billingDetails?.address?.country
-        Identifier.PostalCode -> this.billingDetails?.address?.postalCode
-        Identifier.SaveForFutureUse -> this.saveForFutureUseInitialValue.toString()
-        is Identifier.Generic -> null
-=======
-    val billingDetails: BillingDetails? = null,
-) : Parcelable
-
-@Parcelize
-data class Address(
-    val city: String? = null,
-    val country: String? = null,
-    val line1: String? = null,
-    val line2: String? = null,
-    val postalCode: String? = null,
-    val state: String? = null
-) : Parcelable
-
-@Parcelize
-data class BillingDetails(
-    val address: Address?,
-    val email: String? = null,
-    val name: String? = null,
-    val phone: String? = null
-) : Parcelable
-
-fun ComposeFragmentArguments.toFormFieldValues(): FormFieldValues {
-    return FormFieldValues(
-        emptyMap(),
-        showsMandate = false
-    )
-}
-
-fun ComposeFragmentArguments.getValue(id: IdentifierSpec) =
     when (id) {
         IdentifierSpec.Name -> this.billingDetails?.name
         IdentifierSpec.Email -> this.billingDetails?.email
@@ -105,5 +43,4 @@
         IdentifierSpec.Country -> this.billingDetails?.address?.country
         IdentifierSpec.PostalCode -> this.billingDetails?.address?.postalCode
         else -> null
->>>>>>> e199b16b
     }