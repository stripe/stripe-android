package com.stripe.android.paymentsheet.specifications

import androidx.annotation.StringRes
import androidx.compose.ui.graphics.Color
<<<<<<< HEAD
=======
import com.stripe.android.paymentsheet.specifications.FormElementSpec.SectionSpec
>>>>>>> 9799aa05

/**
 * This class is used to define different forms full of fields.
 */
data class FormSpec(
    val layout: LayoutSpec,
    val paramKey: MutableMap<String, Any?>,
)

/**
 * This is a data representation of the layout of UI fields on the screen.
 */
data class LayoutSpec(val items: List<FormItemSpec>)

data class IdentifierSpec(val value: String)

interface OptionalItemSpec {
    val identifier: IdentifierSpec
}
/**
 * This uniquely identifies a element in the form.
 */
data class IdentifierSpec(val value: String)

<<<<<<< HEAD
sealed class FormItemSpec {
    data class SectionSpec(
        override val identifier: IdentifierSpec,
        val field: SectionFieldSpec
    ) : FormItemSpec(), OptionalItemSpec {

        sealed class SectionFieldSpec(val identifier: IdentifierSpec) {
            object Name : SectionFieldSpec(IdentifierSpec("name"))

            object Email : SectionFieldSpec(IdentifierSpec("email"))

            object Country : SectionFieldSpec(IdentifierSpec("country"))
        }
    }
=======
/**
 * This is used to define each section in the visual form layout
 */
sealed class FormElementSpec {
    data class SectionSpec(
        val identifier: IdentifierSpec,
        val field: SectionFieldSpec
    ) : FormElementSpec()
>>>>>>> 9799aa05

    /**
     * This is for elements that do not receive user input
     */
    data class StaticTextSpec(
<<<<<<< HEAD
        override val identifier: IdentifierSpec,
        @StringRes val stringResId: Int,
        val color: Color
    ) : FormItemSpec(), OptionalItemSpec

    /**
     * This is an element that will make elements (as specified by identifer hidden
     * when save for future use is unchecked)
     */
    data class SaveForFutureUseSpec(
        val identifierRequiredForFutureUse: List<OptionalItemSpec>
    ) : FormItemSpec(), OptionalItemSpec {
        override val identifier = IdentifierSpec("save_for_future_use")
    }
=======
        val identifier: IdentifierSpec,
        @StringRes val stringResId: Int,
        val color: Color
    ) : FormElementSpec()
}

/**
 * This represents a field in a section.
 */
sealed class SectionFieldSpec(val identifier: IdentifierSpec) {
    object Name : SectionFieldSpec(IdentifierSpec("name"))

    object Email : SectionFieldSpec(IdentifierSpec("email"))

    object Country : SectionFieldSpec(IdentifierSpec("country"))
>>>>>>> 9799aa05
}<|MERGE_RESOLUTION|>--- conflicted
+++ resolved
@@ -2,10 +2,6 @@
 
 import androidx.annotation.StringRes
 import androidx.compose.ui.graphics.Color
-<<<<<<< HEAD
-=======
-import com.stripe.android.paymentsheet.specifications.FormElementSpec.SectionSpec
->>>>>>> 9799aa05
 
 /**
  * This class is used to define different forms full of fields.
@@ -20,47 +16,31 @@
  */
 data class LayoutSpec(val items: List<FormItemSpec>)
 
-data class IdentifierSpec(val value: String)
-
-interface OptionalItemSpec {
-    val identifier: IdentifierSpec
-}
 /**
  * This uniquely identifies a element in the form.
  */
 data class IdentifierSpec(val value: String)
 
-<<<<<<< HEAD
+/**
+ * Identifies a field that can be made optional.
+ */
+interface OptionalItemSpec {
+    val identifier: IdentifierSpec
+}
+/**
+ * This is used to define each section in the visual form layout
+ */
+
 sealed class FormItemSpec {
     data class SectionSpec(
         override val identifier: IdentifierSpec,
         val field: SectionFieldSpec
-    ) : FormItemSpec(), OptionalItemSpec {
-
-        sealed class SectionFieldSpec(val identifier: IdentifierSpec) {
-            object Name : SectionFieldSpec(IdentifierSpec("name"))
-
-            object Email : SectionFieldSpec(IdentifierSpec("email"))
-
-            object Country : SectionFieldSpec(IdentifierSpec("country"))
-        }
-    }
-=======
-/**
- * This is used to define each section in the visual form layout
- */
-sealed class FormElementSpec {
-    data class SectionSpec(
-        val identifier: IdentifierSpec,
-        val field: SectionFieldSpec
-    ) : FormElementSpec()
->>>>>>> 9799aa05
+    ) : FormItemSpec(), OptionalItemSpec
 
     /**
      * This is for elements that do not receive user input
      */
     data class StaticTextSpec(
-<<<<<<< HEAD
         override val identifier: IdentifierSpec,
         @StringRes val stringResId: Int,
         val color: Color
@@ -75,11 +55,6 @@
     ) : FormItemSpec(), OptionalItemSpec {
         override val identifier = IdentifierSpec("save_for_future_use")
     }
-=======
-        val identifier: IdentifierSpec,
-        @StringRes val stringResId: Int,
-        val color: Color
-    ) : FormElementSpec()
 }
 
 /**
@@ -91,5 +66,4 @@
     object Email : SectionFieldSpec(IdentifierSpec("email"))
 
     object Country : SectionFieldSpec(IdentifierSpec("country"))
->>>>>>> 9799aa05
 }