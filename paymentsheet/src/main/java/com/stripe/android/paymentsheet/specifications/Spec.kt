--- conflicted
+++ resolved
@@ -28,22 +28,11 @@
 /**
  * This is used to define each section in the visual form layout
  */
-<<<<<<< HEAD
-
 sealed class FormItemSpec {
     data class SectionSpec(
         val identifier: IdentifierSpec,
         val field: SectionFieldSpec
-    ) : FormItemSpec() {
-
-    }
-=======
-sealed class FormElementSpec {
-    data class SectionSpec(
-        val identifier: IdentifierSpec,
-        val field: SectionFieldSpec
-    ) : FormElementSpec()
->>>>>>> f6dcdd34
+    ) : FormItemSpec()
 
     /**
      * This is for elements that do not receive user input
@@ -52,18 +41,12 @@
         val identifier: IdentifierSpec,
         @StringRes val stringResId: Int,
         val color: Color
-<<<<<<< HEAD
     ) : FormItemSpec()
-}
-
-=======
-    ) : FormElementSpec()
 }
 
 /**
  * This represents a field in a section.
  */
->>>>>>> f6dcdd34
 sealed class SectionFieldSpec(val identifier: IdentifierSpec) {
     object Name : SectionFieldSpec(IdentifierSpec("name"))
 
