--- conflicted
+++ resolved
@@ -9,7 +9,6 @@
 import kotlinx.coroutines.flow.Flow
 import kotlinx.coroutines.flow.MutableStateFlow
 import kotlinx.coroutines.flow.combine
-import kotlinx.coroutines.flow.filter
 import kotlinx.coroutines.flow.map
 
 /**
@@ -49,21 +48,15 @@
     val visibleError: Flow<Boolean> = combine(_fieldState, _hasFocus) { fieldState, hasFocus ->
         fieldState.shouldShowError(hasFocus)
     }
-<<<<<<< HEAD
+
+    /**
+     * An error must be emitted if it is visible or not visible.
+     **/
     override val error: Flow<FieldError?> = visibleError.map { visibleError ->
         _fieldState.value.getErrorMessageResId()?.let {
             FieldError(label, it)
         }?.takeIf { visibleError }
     }
-=======
-    override val error: Flow<FieldError?> = visibleError
-        .filter { it }
-        .map {
-            _fieldState.value.getErrorMessageResId()?.let {
-                FieldError(label, it)
-            }
-        }
->>>>>>> 856aad09
 
     val isFull: Flow<Boolean> = _fieldState.map { it.isFull() }
 
