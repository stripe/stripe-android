--- conflicted
+++ resolved
@@ -17,14 +17,8 @@
  */
 internal class TextFieldController constructor(
     private val textFieldConfig: TextFieldConfig,
-<<<<<<< HEAD
-    val isRequired: Boolean = true
+    val showOptionalLabel: Boolean = false
 ) : InputController, SectionFieldErrorController {
-
-=======
-    val showOptionalLabel: Boolean = false
-) : InputController {
->>>>>>> 4251ee36
     val capitalization: KeyboardCapitalization = textFieldConfig.capitalization
     val keyboardType: KeyboardType = textFieldConfig.keyboard
     val visualTransformation = textFieldConfig.visualTransformation ?: VisualTransformation.None
