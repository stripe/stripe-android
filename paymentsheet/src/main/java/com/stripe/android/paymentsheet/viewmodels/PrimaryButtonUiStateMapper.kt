package com.stripe.android.paymentsheet.viewmodels

import android.content.Context
<<<<<<< HEAD
import androidx.core.content.ContextCompat
=======
import com.stripe.android.core.strings.ResolvableString
import com.stripe.android.core.strings.resolvableString
>>>>>>> 023ca7fa
import com.stripe.android.model.PaymentMethod
import com.stripe.android.paymentsheet.PaymentSheet
import com.stripe.android.paymentsheet.R
import com.stripe.android.paymentsheet.model.PaymentSelection
import com.stripe.android.paymentsheet.navigation.PaymentSheetScreen
import com.stripe.android.paymentsheet.navigation.PaymentSheetScreen.SelectSavedPaymentMethods.CvcRecollectionState
import com.stripe.android.paymentsheet.ui.PrimaryButton
import com.stripe.android.paymentsheet.utils.combine
import com.stripe.android.ui.core.Amount
import kotlinx.coroutines.flow.Flow
import kotlinx.coroutines.flow.StateFlow
import kotlinx.coroutines.flow.combine
import com.stripe.android.ui.core.R as StripeUiCoreR

internal class PrimaryButtonUiStateMapper(
    private val context: Context,
    private val config: PaymentSheet.Configuration,
    private val isProcessingPayment: Boolean,
    private val currentScreenFlow: StateFlow<PaymentSheetScreen>,
    private val buttonsEnabledFlow: StateFlow<Boolean>,
    private val amountFlow: StateFlow<Amount?>,
    private val selectionFlow: StateFlow<PaymentSelection?>,
    private val customPrimaryButtonUiStateFlow: StateFlow<PrimaryButton.UIState?>,
    private val cvcCompleteFlow: StateFlow<Boolean>,
    private val onClick: () -> Unit,
) {

    fun forCompleteFlow(): Flow<PrimaryButton.UIState?> {
        return combine(
            currentScreenFlow,
            buttonsEnabledFlow,
            amountFlow,
            selectionFlow,
            customPrimaryButtonUiStateFlow,
            cvcCompleteFlow
        ) { screen, buttonsEnabled, amount, selection, customPrimaryButton, cvcComplete ->
            customPrimaryButton ?: PrimaryButton.UIState(
                label = buyButtonLabel(amount),
                onClick = onClick,
                enabled = buttonsEnabled && selection != null &&
                    cvcRecollectionCompleteOrNotRequired(screen, cvcComplete, selection),
                lockVisible = true,
            ).takeIf { screen.showsBuyButton }
        }
    }

    fun forCustomFlow(): Flow<PrimaryButton.UIState?> {
        return combine(
            currentScreenFlow,
            buttonsEnabledFlow,
            selectionFlow,
            customPrimaryButtonUiStateFlow,
        ) { screen, buttonsEnabled, selection, customPrimaryButton ->
            customPrimaryButton ?: PrimaryButton.UIState(
                label = continueButtonLabel(),
                onClick = onClick,
                enabled = buttonsEnabled && selection != null,
                lockVisible = false,
            ).takeIf {
                screen.showsContinueButton || selection?.requiresConfirmation == true
            }
        }
    }

<<<<<<< HEAD
    private fun buyButtonLabel(amount: Amount?): String {
        return if (config.primaryButtonLabel != null) {
            config.primaryButtonLabel
        } else if (isProcessingPayment) {
            val fallback = context.forLanguage().getString(R.string.stripe_paymentsheet_pay_button_label)
            amount?.buildPayButtonLabel(context.forLanguage().resources) ?: fallback
        } else {
            context.forLanguage().getString(StripeUiCoreR.string.stripe_setup_button_label)
        }
    }

    private fun continueButtonLabel(): String {
        val customLabel = config.primaryButtonLabel
        return customLabel ?: context.forLanguage().getString(StripeUiCoreR.string.stripe_continue_button_label)
=======
    private fun buyButtonLabel(amount: Amount?): ResolvableString {
        return config.primaryButtonLabel?.let {
            resolvableString(it)
        } ?: run {
            if (isProcessingPayment) {
                val fallback = resolvableString(R.string.stripe_paymentsheet_pay_button_label)
                amount?.buildPayButtonLabel() ?: fallback
            } else {
                resolvableString(StripeUiCoreR.string.stripe_setup_button_label)
            }
        }
    }

    private fun continueButtonLabel(): ResolvableString {
        return config.primaryButtonLabel?.let { customLabel ->
            resolvableString(customLabel)
        } ?: resolvableString(StripeUiCoreR.string.stripe_continue_button_label)
>>>>>>> 023ca7fa
    }

    private fun cvcRecollectionCompleteOrNotRequired(
        screen: PaymentSheetScreen,
        complete: Boolean,
        selection: PaymentSelection
    ): Boolean {
        return if (
            (screen as? PaymentSheetScreen.SelectSavedPaymentMethods)
                ?.cvcRecollectionState is CvcRecollectionState.Required &&
            (selection as? PaymentSelection.Saved)
                ?.paymentMethod?.type == PaymentMethod.Type.Card
        ) {
            complete
        } else {
            true
        }
    }

    private fun Context.forLanguage() = ContextCompat.getContextForLanguage(this)
}<|MERGE_RESOLUTION|>--- conflicted
+++ resolved
@@ -1,12 +1,8 @@
 package com.stripe.android.paymentsheet.viewmodels
 
 import android.content.Context
-<<<<<<< HEAD
-import androidx.core.content.ContextCompat
-=======
 import com.stripe.android.core.strings.ResolvableString
 import com.stripe.android.core.strings.resolvableString
->>>>>>> 023ca7fa
 import com.stripe.android.model.PaymentMethod
 import com.stripe.android.paymentsheet.PaymentSheet
 import com.stripe.android.paymentsheet.R
@@ -71,22 +67,6 @@
         }
     }
 
-<<<<<<< HEAD
-    private fun buyButtonLabel(amount: Amount?): String {
-        return if (config.primaryButtonLabel != null) {
-            config.primaryButtonLabel
-        } else if (isProcessingPayment) {
-            val fallback = context.forLanguage().getString(R.string.stripe_paymentsheet_pay_button_label)
-            amount?.buildPayButtonLabel(context.forLanguage().resources) ?: fallback
-        } else {
-            context.forLanguage().getString(StripeUiCoreR.string.stripe_setup_button_label)
-        }
-    }
-
-    private fun continueButtonLabel(): String {
-        val customLabel = config.primaryButtonLabel
-        return customLabel ?: context.forLanguage().getString(StripeUiCoreR.string.stripe_continue_button_label)
-=======
     private fun buyButtonLabel(amount: Amount?): ResolvableString {
         return config.primaryButtonLabel?.let {
             resolvableString(it)
@@ -104,7 +84,6 @@
         return config.primaryButtonLabel?.let { customLabel ->
             resolvableString(customLabel)
         } ?: resolvableString(StripeUiCoreR.string.stripe_continue_button_label)
->>>>>>> 023ca7fa
     }
 
     private fun cvcRecollectionCompleteOrNotRequired(
@@ -123,6 +102,4 @@
             true
         }
     }
-
-    private fun Context.forLanguage() = ContextCompat.getContextForLanguage(this)
 }