--- conflicted
+++ resolved
@@ -1,11 +1,8 @@
 package com.stripe.android.paymentsheet.state
 
 import android.os.Parcelable
-<<<<<<< HEAD
-=======
 import com.stripe.android.common.model.CommonConfiguration
 import com.stripe.android.core.utils.FeatureFlags
->>>>>>> fb38c15a
 import com.stripe.android.model.ElementsSession
 import com.stripe.android.model.PaymentMethod
 import com.stripe.android.paymentsheet.PaymentSheet
@@ -19,8 +16,7 @@
     val paymentMethods: List<PaymentMethod>,
     val defaultPaymentMethodId: String?,
 ) : Parcelable {
-<<<<<<< HEAD
-=======
+
     @Parcelize
     data class Permissions(
         val canRemovePaymentMethods: Boolean,
@@ -28,7 +24,6 @@
         val canRemoveDuplicates: Boolean,
         val canUpdateFullPaymentMethodDetails: Boolean,
     ) : Parcelable
->>>>>>> fb38c15a
 
     @Parcelize
     sealed class DefaultPaymentMethodState : Parcelable {
@@ -59,8 +54,6 @@
                 paymentMethods = customer.paymentMethods.filter {
                     supportedSavedPaymentMethodTypes.contains(it.type)
                 },
-<<<<<<< HEAD
-=======
                 permissions = Permissions(
                     canRemovePaymentMethods = canRemovePaymentMethods,
                     canRemoveLastPaymentMethod = canRemoveLastPaymentMethod,
@@ -68,7 +61,6 @@
                     canRemoveDuplicates = true,
                     canUpdateFullPaymentMethodDetails = FeatureFlags.editSavedCardPaymentMethodEnabled.isEnabled,
                 ),
->>>>>>> fb38c15a
                 defaultPaymentMethodId = customer.defaultPaymentMethod
             )
         }
@@ -92,8 +84,6 @@
                 ephemeralKeySecret = accessType.ephemeralKeySecret,
                 customerSessionClientSecret = null,
                 paymentMethods = paymentMethods,
-<<<<<<< HEAD
-=======
                 permissions = Permissions(
                     /*
                      * Un-scoped legacy ephemeral keys have full permissions to remove/save. This should
@@ -118,7 +108,6 @@
                      */
                     canUpdateFullPaymentMethodDetails = false,
                 ),
->>>>>>> fb38c15a
                 // This is a customer sessions only feature, so will always be null when using a legacy ephemeral key.
                 defaultPaymentMethodId = null
             )
