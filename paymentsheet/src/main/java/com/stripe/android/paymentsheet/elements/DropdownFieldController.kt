--- conflicted
+++ resolved
@@ -28,13 +28,10 @@
         combine(isComplete, rawFieldValue) { complete, value ->
             FormFieldEntry(value, complete)
         }
-<<<<<<< HEAD
-=======
 
     init {
         initialValue?.let { onRawValueChange(it) }
     }
->>>>>>> 92340fd4
 
     /**
      * This is called when the value changed to is a display value.
