package com.stripe.android.paymentsheet.forms

import android.content.Context
import androidx.compose.foundation.layout.Arrangement
import androidx.compose.foundation.layout.Column
import androidx.compose.foundation.layout.Row
import androidx.compose.foundation.layout.fillMaxWidth
import androidx.compose.foundation.layout.height
import androidx.compose.foundation.layout.size
import androidx.compose.material.CircularProgressIndicator
import androidx.compose.runtime.Composable
import androidx.compose.runtime.collectAsState
import androidx.compose.runtime.getValue
import androidx.compose.ui.Alignment
import androidx.compose.ui.Modifier
import androidx.compose.ui.graphics.Color
import androidx.compose.ui.res.dimensionResource
import com.stripe.android.paymentsheet.R
import com.stripe.android.ui.core.PaymentsTheme
import com.stripe.android.ui.core.elements.AffirmElementUI
import com.stripe.android.ui.core.elements.AffirmHeaderElement
import com.stripe.android.ui.core.elements.AfterpayClearpayElementUI
import com.stripe.android.ui.core.elements.AfterpayClearpayHeaderElement
import com.stripe.android.ui.core.elements.AuBecsDebitMandateElementUI
import com.stripe.android.ui.core.elements.AuBecsDebitMandateTextElement
<<<<<<< HEAD
import com.stripe.android.ui.core.elements.CardDetailsSectionElement
import com.stripe.android.ui.core.elements.CardDetailsSectionElementUI
=======
import com.stripe.android.ui.core.elements.BsbElement
import com.stripe.android.ui.core.elements.BsbElementUI
import com.stripe.android.ui.core.elements.EmptyFormElement
>>>>>>> 0b598796
import com.stripe.android.ui.core.elements.FormElement
import com.stripe.android.ui.core.elements.IdentifierSpec
import com.stripe.android.ui.core.elements.MandateTextElement
import com.stripe.android.ui.core.elements.MandateTextUI
import com.stripe.android.ui.core.elements.SaveForFutureUseElement
import com.stripe.android.ui.core.elements.SaveForFutureUseElementUI
import com.stripe.android.ui.core.elements.SectionElement
import com.stripe.android.ui.core.elements.SectionElementUI
import com.stripe.android.ui.core.elements.StaticElementUI
import com.stripe.android.ui.core.elements.StaticTextElement
import com.stripe.android.ui.core.shouldUseDarkDynamicColor
import kotlinx.coroutines.FlowPreview
import kotlinx.coroutines.flow.Flow

@FlowPreview
@Composable
internal fun Form(formViewModel: FormViewModel, context: Context) {
    FormInternal(
        formViewModel.hiddenIdentifiers,
        formViewModel.enabled,
        formViewModel.elements,
        formViewModel.lastTextFieldIdentifier,
        context
    )
}

@Composable
internal fun FormInternal(
    hiddenIdentifiersFlow: Flow<List<IdentifierSpec>>,
    enabledFlow: Flow<Boolean>,
    elementsFlow: Flow<List<FormElement>?>,
    lastTextFieldIdentifierFlow: Flow<IdentifierSpec?>,
    context: Context
) {
    val hiddenIdentifiers by hiddenIdentifiersFlow.collectAsState(emptyList())
    val enabled by enabledFlow.collectAsState(true)
    val elements by elementsFlow.collectAsState(null)
    val lastTextFieldIdentifier by lastTextFieldIdentifierFlow.collectAsState(null)

    Column(
        modifier = Modifier.fillMaxWidth(1f)

    ) {
        elements?.let {
            it.forEachIndexed { _, element ->
                if (!hiddenIdentifiers.contains(element.identifier)) {
                    when (element) {
                        is SectionElement -> SectionElementUI(
                            enabled,
                            element,
                            hiddenIdentifiers,
                            lastTextFieldIdentifier
                        )
                        is StaticTextElement -> StaticElementUI(element)
                        is SaveForFutureUseElement -> SaveForFutureUseElementUI(enabled, element)
                        is AfterpayClearpayHeaderElement -> AfterpayClearpayElementUI(
                            enabled,
                            element
                        )
                        is AuBecsDebitMandateTextElement -> AuBecsDebitMandateElementUI(element)
                        is AffirmHeaderElement -> AffirmElementUI()
                        is MandateTextElement -> MandateTextUI(element)
<<<<<<< HEAD
                        is CardDetailsSectionElement -> CardDetailsSectionElementUI(
                            enabled, element.controller, hiddenIdentifiers
                        )
=======
                        is BsbElement -> BsbElementUI(enabled, element, lastTextFieldIdentifier)
                        is EmptyFormElement -> {}
>>>>>>> 0b598796
                    }
                }
            }
        } ?: Row(
            modifier = Modifier
                .height(
                    dimensionResource(R.dimen.stripe_paymentsheet_loading_container_height)
                )
                .fillMaxWidth(),
            verticalAlignment = Alignment.CenterVertically,
            horizontalArrangement = Arrangement.Center
        ) {
            val isDark = PaymentsTheme.colors.material.surface.shouldUseDarkDynamicColor()
            CircularProgressIndicator(
                modifier = Modifier.size(
                    dimensionResource(R.dimen.stripe_paymentsheet_loading_indicator_size)
                ),
                color = if (isDark) Color.Black else Color.White,
                strokeWidth = dimensionResource(
                    R.dimen.stripe_paymentsheet_loading_indicator_stroke_width
                )
            )
        }
    }
}<|MERGE_RESOLUTION|>--- conflicted
+++ resolved
@@ -23,14 +23,11 @@
 import com.stripe.android.ui.core.elements.AfterpayClearpayHeaderElement
 import com.stripe.android.ui.core.elements.AuBecsDebitMandateElementUI
 import com.stripe.android.ui.core.elements.AuBecsDebitMandateTextElement
-<<<<<<< HEAD
 import com.stripe.android.ui.core.elements.CardDetailsSectionElement
 import com.stripe.android.ui.core.elements.CardDetailsSectionElementUI
-=======
 import com.stripe.android.ui.core.elements.BsbElement
 import com.stripe.android.ui.core.elements.BsbElementUI
 import com.stripe.android.ui.core.elements.EmptyFormElement
->>>>>>> 0b598796
 import com.stripe.android.ui.core.elements.FormElement
 import com.stripe.android.ui.core.elements.IdentifierSpec
 import com.stripe.android.ui.core.elements.MandateTextElement
@@ -93,14 +90,11 @@
                         is AuBecsDebitMandateTextElement -> AuBecsDebitMandateElementUI(element)
                         is AffirmHeaderElement -> AffirmElementUI()
                         is MandateTextElement -> MandateTextUI(element)
-<<<<<<< HEAD
                         is CardDetailsSectionElement -> CardDetailsSectionElementUI(
                             enabled, element.controller, hiddenIdentifiers
                         )
-=======
                         is BsbElement -> BsbElementUI(enabled, element, lastTextFieldIdentifier)
                         is EmptyFormElement -> {}
->>>>>>> 0b598796
                     }
                 }
             }
