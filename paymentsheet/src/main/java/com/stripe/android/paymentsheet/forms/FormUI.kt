--- conflicted
+++ resolved
@@ -77,12 +77,9 @@
                         )
                         is AuBecsDebitMandateTextElement -> AuBecsDebitMandateElementUI(element)
                         is AffirmHeaderElement -> AffirmElementUI()
-<<<<<<< HEAD
+                        is MandateTextElement -> MandateTextUI(element)
                         is BsbElement -> BsbElementUI(enabled, element)
                         is EmptyFormElement -> {}
-=======
-                        is MandateTextElement -> MandateTextUI(element)
->>>>>>> 769c5368
                     }
                 }
             }
