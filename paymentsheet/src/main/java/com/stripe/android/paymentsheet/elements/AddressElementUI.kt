--- conflicted
+++ resolved
@@ -16,27 +16,14 @@
     controller: AddressController,
     hiddenIdentifiers: List<IdentifierSpec>?
 ) {
-<<<<<<< HEAD
-    val fields by controller.fieldsFlowable.asLiveData().observeAsState(emptyList())
-    Column {
-        fields.forEachIndexed { index, field ->
-            SectionFieldElementUI(enabled, field, hiddenIdentifiers = hiddenIdentifiers)
-            if ((hiddenIdentifiers?.contains(field.identifier) == false) &&
-                (index != fields.size - 1)
-            ) {
-                val cardStyle = CardStyle(isSystemInDarkTheme())
-                Divider(
-                    color = cardStyle.cardBorderColor,
-                    thickness = cardStyle.cardBorderWidth,
-                    modifier = Modifier.padding(
-                        horizontal = cardStyle.cardBorderWidth
-=======
     val fields by controller.fieldsFlowable.asLiveData().observeAsState(null)
     if (fields != null) {
         Column {
             fields!!.forEachIndexed { index, field ->
-                SectionFieldElementUI(enabled, field)
-                if (index != fields!!.size - 1) {
+                SectionFieldElementUI(enabled, field, hiddenIdentifiers = hiddenIdentifiers)
+                if ((hiddenIdentifiers?.contains(field.identifier) == false) &&
+                    (index != fields!!.size - 1)
+                ) {
                     val cardStyle = CardStyle(isSystemInDarkTheme())
                     Divider(
                         color = cardStyle.cardBorderColor,
@@ -44,7 +31,6 @@
                         modifier = Modifier.padding(
                             horizontal = cardStyle.cardBorderWidth
                         )
->>>>>>> 3c315a3e
                     )
                 }
             }
