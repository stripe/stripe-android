package com.stripe.android.paymentsheet.elements

import androidx.compose.foundation.isSystemInDarkTheme
import androidx.compose.foundation.layout.Column
import androidx.compose.foundation.layout.padding
import androidx.compose.material.Divider
import androidx.compose.runtime.Composable
import androidx.compose.runtime.collectAsState
import androidx.compose.runtime.getValue
import androidx.compose.ui.Modifier

@Composable
internal fun AddressElementUI(
    enabled: Boolean,
    controller: AddressController,
    hiddenIdentifiers: List<IdentifierSpec>?
) {
    val fields by controller.fieldsFlowable.collectAsState(null)
<<<<<<< HEAD
    if (fields != null) {
        Column {
            fields!!.forEachIndexed { index, field ->
                SectionFieldElementUI(enabled, field, hiddenIdentifiers = hiddenIdentifiers)
                if ((hiddenIdentifiers?.contains(field.identifier) == false) &&
                    (index != fields!!.size - 1)
                ) {
=======
    fields?.let { fieldList ->
        Column {
            fieldList.forEachIndexed { index, field ->
                SectionFieldElementUI(enabled, field)
                if (index != fieldList.size - 1) {
>>>>>>> cb19ba8d
                    val cardStyle = CardStyle(isSystemInDarkTheme())
                    Divider(
                        color = cardStyle.cardBorderColor,
                        thickness = cardStyle.cardBorderWidth,
                        modifier = Modifier.padding(
                            horizontal = cardStyle.cardBorderWidth
                        )
                    )
                }
            }
        }
    }
}<|MERGE_RESOLUTION|>--- conflicted
+++ resolved
@@ -16,21 +16,13 @@
     hiddenIdentifiers: List<IdentifierSpec>?
 ) {
     val fields by controller.fieldsFlowable.collectAsState(null)
-<<<<<<< HEAD
-    if (fields != null) {
-        Column {
-            fields!!.forEachIndexed { index, field ->
-                SectionFieldElementUI(enabled, field, hiddenIdentifiers = hiddenIdentifiers)
-                if ((hiddenIdentifiers?.contains(field.identifier) == false) &&
-                    (index != fields!!.size - 1)
-                ) {
-=======
     fields?.let { fieldList ->
         Column {
             fieldList.forEachIndexed { index, field ->
-                SectionFieldElementUI(enabled, field)
-                if (index != fieldList.size - 1) {
->>>>>>> cb19ba8d
+                SectionFieldElementUI(enabled, field, hiddenIdentifiers = hiddenIdentifiers)
+                if ((hiddenIdentifiers?.contains(field.identifier) == false) &&
+                    (index != fieldList.size - 1)
+                ) {
                     val cardStyle = CardStyle(isSystemInDarkTheme())
                     Divider(
                         color = cardStyle.cardBorderColor,
