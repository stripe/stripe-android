package com.stripe.android.paymentsheet.ui

import android.content.Context
import androidx.compose.runtime.Composable
import androidx.compose.runtime.LaunchedEffect
import androidx.compose.runtime.collectAsState
import androidx.compose.runtime.getValue
import androidx.compose.runtime.mutableStateOf
import androidx.compose.runtime.remember
import androidx.compose.runtime.saveable.rememberSaveable
import androidx.compose.runtime.setValue
import androidx.compose.ui.Modifier
import com.stripe.android.lpmfoundations.luxe.SupportedPaymentMethod
import com.stripe.android.lpmfoundations.paymentmethod.PaymentMethodMetadata
import com.stripe.android.model.CardBrand
import com.stripe.android.model.PaymentMethod
import com.stripe.android.model.PaymentMethodCode
import com.stripe.android.model.PaymentMethodCreateParams
import com.stripe.android.model.PaymentMethodExtraParams
import com.stripe.android.model.PaymentMethodOptionsParams
import com.stripe.android.paymentsheet.forms.FormFieldValues
import com.stripe.android.paymentsheet.model.PaymentSelection
import com.stripe.android.paymentsheet.paymentdatacollection.ach.USBankAccountFormArguments
import com.stripe.android.paymentsheet.viewmodels.BaseSheetViewModel
import com.stripe.android.ui.core.FieldValuesToParamsMapConverter
import com.stripe.android.uicore.elements.IdentifierSpec

@Composable
internal fun AddPaymentMethod(
    sheetViewModel: BaseSheetViewModel,
    modifier: Modifier = Modifier,
) {
    var selectedPaymentMethodCode: String by rememberSaveable {
        mutableStateOf(sheetViewModel.initiallySelectedPaymentMethodType)
    }
    val supportedPaymentMethods: List<SupportedPaymentMethod> = sheetViewModel.supportedPaymentMethods
    val arguments = remember(selectedPaymentMethodCode) {
        sheetViewModel.createFormArguments(selectedPaymentMethodCode)
    }

    val paymentSelection by sheetViewModel.selection.collectAsState()

    val linkSignupMode by sheetViewModel.linkSignupMode.collectAsState()
    val linkInlineSignupMode = remember(linkSignupMode, selectedPaymentMethodCode) {
        linkSignupMode.takeIf { selectedPaymentMethodCode == PaymentMethod.Type.Card.code }
    }

    LaunchedEffect(paymentSelection) {
        sheetViewModel.clearErrorMessages()
    }

    val processing by sheetViewModel.processing.collectAsState()
    val formElements = remember(selectedPaymentMethodCode) {
        sheetViewModel.formElementsForCode(selectedPaymentMethodCode)
    }
    val usBankAccountFormArguments = remember(selectedPaymentMethodCode) {
        USBankAccountFormArguments.create(sheetViewModel, selectedPaymentMethodCode)
    }

    PaymentElement(
        enabled = !processing,
        supportedPaymentMethods = supportedPaymentMethods,
        selectedItemCode = selectedPaymentMethodCode,
        formElements = formElements,
        linkSignupMode = linkInlineSignupMode,
        linkConfigurationCoordinator = sheetViewModel.linkConfigurationCoordinator,
        onItemSelectedListener = { selectedLpm ->
            if (selectedPaymentMethodCode != selectedLpm.code) {
                selectedPaymentMethodCode = selectedLpm.code
                sheetViewModel.reportPaymentMethodTypeSelected(selectedLpm.code)
            }
<<<<<<< HEAD

            PaymentElement(
                enabled = !processing,
                supportedPaymentMethods = supportedPaymentMethods,
                selectedItemCode = selectedPaymentMethodCode,
                formElements = formElements,
                linkSignupMode = linkInlineSignupMode,
                linkConfigurationCoordinator = sheetViewModel.linkConfigurationCoordinator,
                onItemSelectedListener = { selectedLpm ->
                    if (selectedPaymentMethodCode != selectedLpm.code) {
                        selectedPaymentMethodCode = selectedLpm.code
                        sheetViewModel.reportPaymentMethodTypeSelected(selectedLpm.code)
                    }
                },
                onLinkSignupStateChanged = { _, inlineSignupViewState ->
                    linkSignupState = inlineSignupViewState
                },
                formArguments = arguments,
                usBankAccountFormArguments = USBankAccountFormArguments(
                    showCheckbox = isSaveForFutureUseValueChangeable
                        // Instant Debits does not support saving for future use
                        && instantDebits.not(),
                    instantDebits = instantDebits,
                    onBehalfOf = onBehalfOf,
                    isCompleteFlow = sheetViewModel is PaymentSheetViewModel,
                    isPaymentFlow = stripeIntent is PaymentIntent,
                    stripeIntentId = stripeIntent?.id,
                    clientSecret = stripeIntent?.clientSecret,
                    shippingDetails = sheetViewModel.config.shippingDetails,
                    draftPaymentSelection = sheetViewModel.newPaymentSelection,
                    onMandateTextChanged = sheetViewModel::updateMandateText,
                    onConfirmUSBankAccount = sheetViewModel::handleConfirmUSBankAccount,
                    onCollectBankAccountResult = null,
                    onUpdatePrimaryButtonUIState = sheetViewModel::updateCustomPrimaryButtonUiState,
                    onUpdatePrimaryButtonState = sheetViewModel::updatePrimaryButtonState,
                    onError = sheetViewModel::onError
                ),
                onFormFieldValuesChanged = { formValues ->
                    paymentMethodMetadata?.let { paymentMethodMetadata ->
                        val newSelection = formValues?.transformToPaymentSelection(
                            context = context,
                            paymentMethod = sheetViewModel.supportedPaymentMethodForCode(selectedPaymentMethodCode),
                            paymentMethodMetadata = paymentMethodMetadata,
                        )
                        sheetViewModel.updateSelection(newSelection)
                    }
                },
                onInteractionEvent = {
                    sheetViewModel.reportFieldInteraction(selectedPaymentMethodCode)
                }
            )
        }
    }
=======
        },
        onLinkSignupStateChanged = sheetViewModel::onLinkSignUpStateUpdated,
        formArguments = arguments,
        usBankAccountFormArguments = usBankAccountFormArguments,
        onFormFieldValuesChanged = { formValues ->
            sheetViewModel.onFormFieldValuesChanged(formValues, selectedPaymentMethodCode)
        },
        modifier = modifier,
        onInteractionEvent = {
            sheetViewModel.reportFieldInteraction(selectedPaymentMethodCode)
        },
    )
>>>>>>> 1cd34f6f
}

internal fun FormFieldValues.transformToPaymentMethodCreateParams(
    paymentMethodCode: PaymentMethodCode,
    paymentMethodMetadata: PaymentMethodMetadata,
): PaymentMethodCreateParams {
    return FieldValuesToParamsMapConverter.transformToPaymentMethodCreateParams(
        fieldValuePairs = fieldValuePairs,
        code = paymentMethodCode,
        requiresMandate = paymentMethodMetadata.requiresMandate(paymentMethodCode),
    )
}

internal fun FormFieldValues.transformToPaymentMethodOptionsParams(
    paymentMethodCode: PaymentMethodCode
): PaymentMethodOptionsParams? {
    return FieldValuesToParamsMapConverter.transformToPaymentMethodOptionsParams(
        fieldValuePairs = fieldValuePairs,
        code = paymentMethodCode,
    )
}

internal fun FormFieldValues.transformToExtraParams(
    paymentMethodCode: PaymentMethodCode
): PaymentMethodExtraParams? {
    return FieldValuesToParamsMapConverter.transformToPaymentMethodExtraParams(
        fieldValuePairs = fieldValuePairs,
        code = paymentMethodCode,
    )
}

internal fun FormFieldValues.transformToPaymentSelection(
    context: Context,
    paymentMethod: SupportedPaymentMethod,
    paymentMethodMetadata: PaymentMethodMetadata,
): PaymentSelection {
    val params = transformToPaymentMethodCreateParams(paymentMethod.code, paymentMethodMetadata)
    val options = transformToPaymentMethodOptionsParams(paymentMethod.code)
    val extras = transformToExtraParams(paymentMethod.code)
    return if (paymentMethod.code == PaymentMethod.Type.Card.code) {
        PaymentSelection.New.Card(
            paymentMethodOptionsParams = PaymentMethodOptionsParams.Card(
                setupFutureUsage = userRequestedReuse.setupFutureUsage
            ),
            paymentMethodCreateParams = params,
            brand = CardBrand.fromCode(fieldValuePairs[IdentifierSpec.CardBrand]?.value),
            customerRequestedSave = userRequestedReuse,
        )
    } else if (paymentMethodMetadata.isExternalPaymentMethod(paymentMethod.code)) {
        PaymentSelection.ExternalPaymentMethod(
            type = paymentMethod.code,
            billingDetails = params.billingDetails,
            label = paymentMethod.displayName.resolve(context),
            iconResource = paymentMethod.iconResource,
            lightThemeIconUrl = paymentMethod.lightThemeIconUrl,
            darkThemeIconUrl = paymentMethod.darkThemeIconUrl,
        )
    } else {
        PaymentSelection.New.GenericPaymentMethod(
            labelResource = paymentMethod.displayName.resolve(context),
            iconResource = paymentMethod.iconResource,
            lightThemeIconUrl = paymentMethod.lightThemeIconUrl,
            darkThemeIconUrl = paymentMethod.darkThemeIconUrl,
            paymentMethodCreateParams = params,
            paymentMethodOptionsParams = options,
            paymentMethodExtraParams = extras,
            customerRequestedSave = userRequestedReuse,
        )
    }
}<|MERGE_RESOLUTION|>--- conflicted
+++ resolved
@@ -69,61 +69,6 @@
                 selectedPaymentMethodCode = selectedLpm.code
                 sheetViewModel.reportPaymentMethodTypeSelected(selectedLpm.code)
             }
-<<<<<<< HEAD
-
-            PaymentElement(
-                enabled = !processing,
-                supportedPaymentMethods = supportedPaymentMethods,
-                selectedItemCode = selectedPaymentMethodCode,
-                formElements = formElements,
-                linkSignupMode = linkInlineSignupMode,
-                linkConfigurationCoordinator = sheetViewModel.linkConfigurationCoordinator,
-                onItemSelectedListener = { selectedLpm ->
-                    if (selectedPaymentMethodCode != selectedLpm.code) {
-                        selectedPaymentMethodCode = selectedLpm.code
-                        sheetViewModel.reportPaymentMethodTypeSelected(selectedLpm.code)
-                    }
-                },
-                onLinkSignupStateChanged = { _, inlineSignupViewState ->
-                    linkSignupState = inlineSignupViewState
-                },
-                formArguments = arguments,
-                usBankAccountFormArguments = USBankAccountFormArguments(
-                    showCheckbox = isSaveForFutureUseValueChangeable
-                        // Instant Debits does not support saving for future use
-                        && instantDebits.not(),
-                    instantDebits = instantDebits,
-                    onBehalfOf = onBehalfOf,
-                    isCompleteFlow = sheetViewModel is PaymentSheetViewModel,
-                    isPaymentFlow = stripeIntent is PaymentIntent,
-                    stripeIntentId = stripeIntent?.id,
-                    clientSecret = stripeIntent?.clientSecret,
-                    shippingDetails = sheetViewModel.config.shippingDetails,
-                    draftPaymentSelection = sheetViewModel.newPaymentSelection,
-                    onMandateTextChanged = sheetViewModel::updateMandateText,
-                    onConfirmUSBankAccount = sheetViewModel::handleConfirmUSBankAccount,
-                    onCollectBankAccountResult = null,
-                    onUpdatePrimaryButtonUIState = sheetViewModel::updateCustomPrimaryButtonUiState,
-                    onUpdatePrimaryButtonState = sheetViewModel::updatePrimaryButtonState,
-                    onError = sheetViewModel::onError
-                ),
-                onFormFieldValuesChanged = { formValues ->
-                    paymentMethodMetadata?.let { paymentMethodMetadata ->
-                        val newSelection = formValues?.transformToPaymentSelection(
-                            context = context,
-                            paymentMethod = sheetViewModel.supportedPaymentMethodForCode(selectedPaymentMethodCode),
-                            paymentMethodMetadata = paymentMethodMetadata,
-                        )
-                        sheetViewModel.updateSelection(newSelection)
-                    }
-                },
-                onInteractionEvent = {
-                    sheetViewModel.reportFieldInteraction(selectedPaymentMethodCode)
-                }
-            )
-        }
-    }
-=======
         },
         onLinkSignupStateChanged = sheetViewModel::onLinkSignUpStateUpdated,
         formArguments = arguments,
@@ -136,7 +81,6 @@
             sheetViewModel.reportFieldInteraction(selectedPaymentMethodCode)
         },
     )
->>>>>>> 1cd34f6f
 }
 
 internal fun FormFieldValues.transformToPaymentMethodCreateParams(
