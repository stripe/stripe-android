package com.stripe.android.paymentsheet.state

import android.os.Parcelable
import com.stripe.android.SharedPaymentTokenSessionPreview
import com.stripe.android.common.analytics.experiment.LogLinkHoldbackExperiment
import com.stripe.android.common.coroutines.runCatching
import com.stripe.android.common.model.CommonConfiguration
import com.stripe.android.common.model.asCommonConfiguration
import com.stripe.android.common.taptoadd.TapToAddConnectionManager
import com.stripe.android.common.validation.isSupportedWithBillingConfig
import com.stripe.android.core.Logger
import com.stripe.android.core.exception.StripeException
import com.stripe.android.core.injection.IOContext
import com.stripe.android.core.utils.FeatureFlag
import com.stripe.android.core.utils.FeatureFlags
import com.stripe.android.core.utils.UserFacingLogger
import com.stripe.android.googlepaylauncher.GooglePayEnvironment
import com.stripe.android.googlepaylauncher.GooglePayRepository
import com.stripe.android.link.LinkController
import com.stripe.android.lpmfoundations.luxe.LpmRepository
import com.stripe.android.lpmfoundations.paymentmethod.AnalyticsMetadata
import com.stripe.android.lpmfoundations.paymentmethod.CustomerMetadata
import com.stripe.android.lpmfoundations.paymentmethod.CustomerMetadata.Permissions.Companion.createForPaymentSheetCustomerSession
import com.stripe.android.lpmfoundations.paymentmethod.CustomerMetadata.Permissions.Companion.createForPaymentSheetLegacyEphemeralKey
import com.stripe.android.lpmfoundations.paymentmethod.IS_PAYMENT_METHOD_SET_AS_DEFAULT_ENABLED_DEFAULT_VALUE
import com.stripe.android.lpmfoundations.paymentmethod.IntegrationMetadata
import com.stripe.android.lpmfoundations.paymentmethod.PaymentMethodMetadata
import com.stripe.android.lpmfoundations.paymentmethod.PaymentSheetCardBrandFilter
import com.stripe.android.lpmfoundations.paymentmethod.PaymentSheetCardFundingFilter
import com.stripe.android.lpmfoundations.paymentmethod.create
import com.stripe.android.model.CardFunding
import com.stripe.android.model.ClientAttributionMetadata
import com.stripe.android.model.ElementsSession
import com.stripe.android.model.PaymentMethod
import com.stripe.android.model.StripeIntent
import com.stripe.android.paymentelement.EmbeddedPaymentElement
import com.stripe.android.paymentelement.callbacks.PaymentElementCallbackIdentifier
import com.stripe.android.paymentelement.callbacks.PaymentElementCallbackReferences
import com.stripe.android.paymentelement.callbacks.PaymentElementCallbacks
import com.stripe.android.payments.core.analytics.ErrorReporter
import com.stripe.android.paymentsheet.PaymentSheet
import com.stripe.android.paymentsheet.PaymentSheet.IntentConfiguration
import com.stripe.android.paymentsheet.PrefsRepository
import com.stripe.android.paymentsheet.analytics.LoadingEventReporter
import com.stripe.android.paymentsheet.model.PaymentIntentClientSecret
import com.stripe.android.paymentsheet.model.PaymentSelection
import com.stripe.android.paymentsheet.model.SavedSelection
import com.stripe.android.paymentsheet.model.SetupIntentClientSecret
import com.stripe.android.paymentsheet.model.validate
import com.stripe.android.paymentsheet.repositories.CustomerRepository
import com.stripe.android.paymentsheet.repositories.ElementsSessionRepository
import com.stripe.android.ui.core.elements.ExternalPaymentMethodSpec
import com.stripe.android.ui.core.elements.ExternalPaymentMethodsRepository
import com.stripe.attestation.IntegrityRequestManager
import kotlinx.coroutines.Deferred
import kotlinx.coroutines.async
import kotlinx.coroutines.flow.first
import kotlinx.coroutines.launch
import kotlinx.parcelize.Parcelize
import javax.inject.Inject
import javax.inject.Singleton
import kotlin.coroutines.CoroutineContext

/**
 * Loads the information necessary to display [PaymentSheet], either directly or via
 * [PaymentSheet.FlowController].
 */
internal interface PaymentElementLoader {

    suspend fun load(
        initializationMode: InitializationMode,
        integrationConfiguration: Configuration,
        metadata: Metadata,
    ): Result<State>

    data class Metadata(
        val isReloadingAfterProcessDeath: Boolean = false,
        val initializedViaCompose: Boolean,
    )

    sealed interface Configuration {
        val commonConfiguration: CommonConfiguration

        data class PaymentSheet(
            val configuration: PaymentSheet.Configuration,
        ) : Configuration {
            override val commonConfiguration: CommonConfiguration = configuration.asCommonConfiguration()
        }

        data class Embedded(
            val isRowSelectionImmediateAction: Boolean,
            val configuration: EmbeddedPaymentElement.Configuration,
        ) : Configuration {
            override val commonConfiguration: CommonConfiguration = configuration.asCommonConfiguration()
        }

        data class CryptoOnramp(
            val configuration: LinkController.Configuration
        ) : Configuration {
            override val commonConfiguration: CommonConfiguration = configuration.asCommonConfiguration()
        }
    }

    sealed class InitializationMode : Parcelable {
        abstract fun validate()
        abstract fun integrationMetadata(paymentElementCallbacks: PaymentElementCallbacks?): IntegrationMetadata

        @Parcelize
        data class PaymentIntent(
            val clientSecret: String,
        ) : InitializationMode() {

            override fun validate() {
                PaymentIntentClientSecret(clientSecret).validate()
            }

            override fun integrationMetadata(paymentElementCallbacks: PaymentElementCallbacks?): IntegrationMetadata {
                return IntegrationMetadata.IntentFirst(clientSecret)
            }
        }

        @Parcelize
        data class SetupIntent(
            val clientSecret: String,
        ) : InitializationMode() {

            override fun validate() {
                SetupIntentClientSecret(clientSecret).validate()
            }

            override fun integrationMetadata(paymentElementCallbacks: PaymentElementCallbacks?): IntegrationMetadata {
                return IntegrationMetadata.IntentFirst(clientSecret)
            }
        }

        @Parcelize
        data class DeferredIntent(
            val intentConfiguration: IntentConfiguration,
        ) : InitializationMode() {

            override fun validate() {
                (intentConfiguration.mode as? IntentConfiguration.Mode.Payment)?.let {
                    if (it.amount <= 0) {
                        throw IllegalArgumentException(
                            "Payment IntentConfiguration requires a positive amount."
                        )
                    }
                }
            }

            @OptIn(SharedPaymentTokenSessionPreview::class)
            override fun integrationMetadata(paymentElementCallbacks: PaymentElementCallbacks?): IntegrationMetadata {
                return when {
                    paymentElementCallbacks?.preparePaymentMethodHandler != null -> {
                        IntegrationMetadata.DeferredIntentWithSharedPaymentToken(intentConfiguration)
                    }
                    paymentElementCallbacks?.createIntentWithConfirmationTokenCallback != null -> {
                        IntegrationMetadata.DeferredIntentWithConfirmationToken(intentConfiguration)
                    }
                    paymentElementCallbacks?.createIntentCallback != null -> {
                        IntegrationMetadata.DeferredIntentWithPaymentMethod(intentConfiguration)
                    }
                    else -> throw IllegalStateException("No callback for deferred intent.")
                }
            }
        }

        @Parcelize
        object CryptoOnramp : InitializationMode() {
            override fun validate() {
                // Nothing to validate.
            }

            override fun integrationMetadata(paymentElementCallbacks: PaymentElementCallbacks?): IntegrationMetadata {
                return IntegrationMetadata.CryptoOnramp
            }
        }
    }

    @Parcelize
    data class State(
        val config: CommonConfiguration,
        val customer: CustomerState?,
        val paymentSelection: PaymentSelection?,
        val validationError: PaymentSheetLoadingException?,
        val paymentMethodMetadata: PaymentMethodMetadata,
    ) : Parcelable {
        val stripeIntent: StripeIntent
            get() = paymentMethodMetadata.stripeIntent
    }
}

/**
 * A default implementation of [PaymentElementLoader] used to load necessary information for
 * building [PaymentSheet]. See the linked flow diagram to understand how this implementation
 * loads [PaymentSheet] information based its provided initialization options.
 *
 * @see <a href="https://whimsical.com/paymentsheet-loading-flow-diagram-EwTmrwvNmhcD9B2PKuSu82/">Flow Diagram</a>
 */
@Singleton
@SuppressWarnings("LargeClass")
internal class DefaultPaymentElementLoader @Inject constructor(
    private val prefsRepositoryFactory: PrefsRepository.Factory,
    private val googlePayRepositoryFactory: @JvmSuppressWildcards (GooglePayEnvironment) -> GooglePayRepository,
    private val elementsSessionRepository: ElementsSessionRepository,
    private val customerRepository: CustomerRepository,
    private val lpmRepository: LpmRepository,
    private val logger: Logger,
    private val eventReporter: LoadingEventReporter,
    private val errorReporter: ErrorReporter,
    @IOContext private val workContext: CoroutineContext,
    private val createLinkState: CreateLinkState,
    private val logLinkHoldbackExperiment: LogLinkHoldbackExperiment,
    private val externalPaymentMethodsRepository: ExternalPaymentMethodsRepository,
    private val userFacingLogger: UserFacingLogger,
    private val integrityRequestManager: IntegrityRequestManager,
<<<<<<< HEAD
=======
    private val tapToAddConnectionManager: TapToAddConnectionManager,
    @Named(IS_LIVE_MODE) private val isLiveModeProvider: () -> Boolean,
>>>>>>> db8d1428
    @PaymentElementCallbackIdentifier private val paymentElementCallbackIdentifier: String,
    private val analyticsMetadataFactory: AnalyticsMetadataFactory,
) : PaymentElementLoader {

    fun interface AnalyticsMetadataFactory {
        fun create(
            initializationMode: PaymentElementLoader.InitializationMode,
            integrationMetadata: IntegrationMetadata,
            elementsSession: ElementsSession,
            isGooglePaySupported: Boolean,
            configuration: PaymentElementLoader.Configuration,
            customerMetadata: CustomerMetadata?,
            linkStateResult: LinkStateResult?,
        ): AnalyticsMetadata
    }

    @Suppress("LongMethod")
    override suspend fun load(
        initializationMode: PaymentElementLoader.InitializationMode,
        integrationConfiguration: PaymentElementLoader.Configuration,
        metadata: PaymentElementLoader.Metadata,
    ): Result<PaymentElementLoader.State> = workContext.runCatching(::reportFailedLoad) {
        val configuration = integrationConfiguration.commonConfiguration
        // Validate configuration before loading
        initializationMode.validate()
        configuration.validate(paymentElementCallbackIdentifier)

        eventReporter.onLoadStarted(metadata.initializedViaCompose)
        tapToAddConnectionManager.connect()

        val isGooglePaySupportedOnDevice = async {
            isGooglePaySupportedOnDevice()
        }
        val isGooglePaySupportedByConfiguration = async {
            configuration.isGooglePayReady()
        }

        val savedPaymentMethodSelection = retrieveSavedPaymentMethodSelection(configuration)
        val elementsSession = retrieveElementsSession(
            initializationMode = initializationMode,
            customer = configuration.customer,
            customPaymentMethods = configuration.customPaymentMethods,
            externalPaymentMethods = configuration.externalPaymentMethods,
            savedPaymentMethodSelectionId = savedPaymentMethodSelection?.id,
            link = configuration.link,
            countryOverride = configuration.userOverrideCountry,
        ).getOrThrow()

        // Preemptively prepare Integrity asynchronously if needed, as warm up can take
        // a few seconds.
        if (elementsSession.shouldWarmUpIntegrity()) {
            launch { integrityRequestManager.prepare() }
        }

        val customerInfo = createCustomerInfo(
            configuration = configuration,
            elementsSession = elementsSession,
        )

        val isGooglePayReady = isGooglePayReady(configuration, elementsSession, isGooglePaySupportedByConfiguration)

        val savedSelection = async {
            retrieveSavedSelection(
                configuration = configuration,
                isGooglePayReady = isGooglePayReady,
                elementsSession = elementsSession
            )
        }

        val clientAttributionMetadata = ClientAttributionMetadata.create(
            elementsSessionConfigId = elementsSession.elementsSessionConfigId,
            initializationMode = initializationMode,
            automaticPaymentMethodsEnabled = elementsSession.stripeIntent.automaticPaymentMethodsEnabled,
        )

        val linkState = async {
            createLinkState(
                elementsSession = elementsSession,
                configuration = configuration,
                customer = customerInfo?.toCustomerInfo(),
                initializationMode = initializationMode,
                clientAttributionMetadata = clientAttributionMetadata,
            )
        }

        val paymentMethodMetadata = async {
            val linkStateResult = linkState.await()
            val isGooglePaySupported = isGooglePaySupportedOnDevice.completeResultOrNull {
                errorReporter.report(ErrorReporter.ExpectedErrorEvent.GOOGLE_PAY_SKIPPED_DURING_LOAD)
            } ?: false

            createPaymentMethodMetadata(
                integrationConfiguration = integrationConfiguration,
                elementsSession = elementsSession,
                customerInfo = customerInfo,
                linkStateResult = linkStateResult,
                isGooglePayReady = isGooglePayReady,
                isGooglePaySupported = isGooglePaySupported,
                initializationMode = initializationMode,
                clientAttributionMetadata = clientAttributionMetadata,
            )
        }

        val customer = async {
            createCustomerState(
                configuration = configuration,
                customerInfo = customerInfo,
                metadata = paymentMethodMetadata.await(),
                savedSelection = savedSelection,
                cardBrandFilter = PaymentSheetCardBrandFilter(configuration.cardBrandAcceptance),
                cardFundingFilter = PaymentSheetCardFundingFilter(
                    allowedCardFundingTypes = configuration.allowedCardFundingTypes(
                        enabled = elementsSession.enableCardFundFiltering
                    )
                )
            )
        }

        val initialPaymentSelection = async {
            retrieveInitialPaymentSelection(
                savedSelection = savedSelection,
                metadata = paymentMethodMetadata.await(),
                customer = customer.await(),
                isGooglePayReady = isGooglePayReady,
                isUsingWalletButtons = configuration.walletButtons?.willDisplayExternally ?: false
            )
        }

        val stripeIntent = elementsSession.stripeIntent
        val pmMetadata = paymentMethodMetadata.await()

        warnUnactivatedIfNeeded(stripeIntent)

        if (!supportsIntent(pmMetadata)) {
            val requested = stripeIntent.paymentMethodTypes.joinToString(separator = ", ")
            throw PaymentSheetLoadingException.NoPaymentMethodTypesAvailable(requested)
        }

        val state = PaymentElementLoader.State(
            config = configuration,
            customer = customer.await(),
            paymentSelection = initialPaymentSelection.await(),
            validationError = stripeIntent.validate(),
            paymentMethodMetadata = pmMetadata,
        )

        logLinkExperimentExposures(
            elementsSession = elementsSession,
            state = state
        )

        reportSuccessfulLoad(
            elementsSession = elementsSession,
            state = state,
            isReloadingAfterProcessDeath = metadata.isReloadingAfterProcessDeath,
            paymentMethodMetadata = pmMetadata,
        )

        return@runCatching state
    }

    private fun ElementsSession.shouldWarmUpIntegrity(): Boolean = when {
        stripeIntent.isLiveMode -> useAttestationEndpointsForLink
        else -> when (FeatureFlags.nativeLinkAttestationEnabled.value) {
            FeatureFlag.Flag.Disabled -> false
            FeatureFlag.Flag.Enabled -> true
            FeatureFlag.Flag.NotSet -> useAttestationEndpointsForLink
        }
    }

    private fun logLinkExperimentExposures(
        elementsSession: ElementsSession,
        state: PaymentElementLoader.State
    ) {
        logLinkHoldbackExperiment(
            experimentAssignments = listOf(
                ElementsSession.ExperimentAssignment.LINK_GLOBAL_HOLD_BACK,
                ElementsSession.ExperimentAssignment.LINK_GLOBAL_HOLD_BACK_AA,
                ElementsSession.ExperimentAssignment.LINK_AB_TEST
            ),
            elementsSession = elementsSession,
            state = state
        )
    }

    private suspend fun retrieveElementsSession(
        initializationMode: PaymentElementLoader.InitializationMode,
        customer: PaymentSheet.CustomerConfiguration?,
        customPaymentMethods: List<PaymentSheet.CustomPaymentMethod>,
        externalPaymentMethods: List<String>,
        savedPaymentMethodSelectionId: String?,
        link: PaymentSheet.LinkConfiguration,
        countryOverride: String?,
    ): Result<ElementsSession> {
        return elementsSessionRepository.get(
            initializationMode = initializationMode,
            customer = customer,
            externalPaymentMethods = externalPaymentMethods,
            customPaymentMethods = customPaymentMethods,
            savedPaymentMethodSelectionId = savedPaymentMethodSelectionId,
            countryOverride = countryOverride,
            linkDisallowedFundingSourceCreation = link.disallowFundingSourceCreation,
        )
    }

    private fun createPaymentMethodMetadata(
        integrationConfiguration: PaymentElementLoader.Configuration,
        elementsSession: ElementsSession,
        customerInfo: CustomerInfo?,
        linkStateResult: LinkStateResult,
        isGooglePayReady: Boolean,
        isGooglePaySupported: Boolean,
        initializationMode: PaymentElementLoader.InitializationMode,
        clientAttributionMetadata: ClientAttributionMetadata,
    ): PaymentMethodMetadata {
        val configuration = integrationConfiguration.commonConfiguration
        val sharedDataSpecsResult = lpmRepository.getSharedDataSpecs(
            stripeIntent = elementsSession.stripeIntent,
            serverLpmSpecs = elementsSession.paymentMethodSpecs,
        )

        if (sharedDataSpecsResult.failedToParseServerResponse) {
            eventReporter.onLpmSpecFailure(sharedDataSpecsResult.failedToParseServerErrorMessage)
        }

        val externalPaymentMethodSpecs = externalPaymentMethodsRepository.getExternalPaymentMethodSpecs(
            elementsSession.externalPaymentMethodData
        )

        logIfMissingExternalPaymentMethods(
            requestedExternalPaymentMethods = configuration.externalPaymentMethods,
            actualExternalPaymentMethods = externalPaymentMethodSpecs
        )

        logCustomPaymentMethodErrors(elementsSession.customPaymentMethods)

        val customerMetadata = getCustomerMetadata(
            configuration = configuration,
            elementsSession = elementsSession,
            customerInfo = customerInfo,
        )
        val integrationMetadata = initializationMode.integrationMetadata(
            paymentElementCallbacks = PaymentElementCallbackReferences[paymentElementCallbackIdentifier]
        )

        val analyticsMetadata = analyticsMetadataFactory.create(
            initializationMode = initializationMode,
            integrationMetadata = integrationMetadata,
            elementsSession = elementsSession,
            isGooglePaySupported = isGooglePaySupported,
            configuration = integrationConfiguration,
            customerMetadata = customerMetadata,
            linkStateResult = linkStateResult,
        )

        return PaymentMethodMetadata.createForPaymentElement(
            elementsSession = elementsSession,
            configuration = configuration,
            sharedDataSpecs = sharedDataSpecsResult.sharedDataSpecs,
            externalPaymentMethodSpecs = externalPaymentMethodSpecs,
            isGooglePayReady = isGooglePayReady,
            linkStateResult = linkStateResult,
            customerMetadata = customerMetadata,
            initializationMode = initializationMode,
            clientAttributionMetadata = clientAttributionMetadata,
            integrationMetadata = integrationMetadata,
            analyticsMetadata = analyticsMetadata,
            isTapToAddSupported = tapToAddConnectionManager.isSupported,
        )
    }

    private fun getCustomerMetadata(
        configuration: CommonConfiguration,
        elementsSession: ElementsSession,
        customerInfo: CustomerInfo?,
    ): CustomerMetadata? {
        val customerId: String
        val ephemeralKeySecret: String
        val customerSessionClientSecret: String?

        when (customerInfo) {
            is CustomerInfo.CustomerSession -> {
                val customer = elementsSession.customer
                if (customer != null) {
                    customerId = customer.session.customerId
                    ephemeralKeySecret = customer.session.apiKey
                    customerSessionClientSecret = customerInfo.customerSessionClientSecret
                } else {
                    return null
                }
            }
            is CustomerInfo.Legacy -> {
                customerId = customerInfo.id
                ephemeralKeySecret = customerInfo.ephemeralKeySecret
                customerSessionClientSecret = null
            }
            null -> return null
        }

        return CustomerMetadata(
            id = customerId,
            ephemeralKeySecret = ephemeralKeySecret,
            customerSessionClientSecret = customerSessionClientSecret,
            isPaymentMethodSetAsDefaultEnabled = getDefaultPaymentMethodsEnabled(elementsSession),
            permissions = if (customerInfo is CustomerInfo.CustomerSession) {
                createForPaymentSheetCustomerSession(
                    configuration = configuration,
                    customer = customerInfo.elementsSessionCustomer
                )
            } else {
                createForPaymentSheetLegacyEphemeralKey(
                    configuration = configuration
                )
            }
        )
    }

    private fun getDefaultPaymentMethodsEnabled(elementsSession: ElementsSession): Boolean {
        val mobilePaymentElement = elementsSession.customer?.session?.components?.mobilePaymentElement
            as? ElementsSession.Customer.Components.MobilePaymentElement.Enabled
        return mobilePaymentElement?.isPaymentMethodSetAsDefaultEnabled
            ?: false
    }

    private fun createCustomerInfo(
        configuration: CommonConfiguration,
        elementsSession: ElementsSession,
    ): CustomerInfo? {
        val customer = configuration.customer

        return when (val accessType = customer?.accessType) {
            is PaymentSheet.CustomerAccessType.CustomerSession -> {
                elementsSession.customer?.let { elementsSessionCustomer ->
                    CustomerInfo.CustomerSession(elementsSessionCustomer, accessType.customerSessionClientSecret)
                } ?: run {
                    val exception = IllegalStateException(
                        "Excepted 'customer' attribute as part of 'elements_session' response!"
                    )

                    errorReporter.report(
                        ErrorReporter.UnexpectedErrorEvent.PAYMENT_SHEET_LOADER_ELEMENTS_SESSION_CUSTOMER_NOT_FOUND,
                        StripeException.create(exception)
                    )

                    if (!elementsSession.stripeIntent.isLiveMode) {
                        throw exception
                    }

                    null
                }
            }
            is PaymentSheet.CustomerAccessType.LegacyCustomerEphemeralKey -> {
                CustomerInfo.Legacy(
                    customerConfig = customer,
                    accessType = accessType,
                )
            }
            else -> null
        }
    }

    private suspend fun createCustomerState(
        configuration: CommonConfiguration,
        customerInfo: CustomerInfo?,
        metadata: PaymentMethodMetadata,
        savedSelection: Deferred<SavedSelection>,
        cardBrandFilter: PaymentSheetCardBrandFilter,
        cardFundingFilter: PaymentSheetCardFundingFilter
    ): CustomerState? {
        val customerState = when (customerInfo) {
            is CustomerInfo.CustomerSession -> {
                CustomerState.createForCustomerSession(
                    customer = customerInfo.elementsSessionCustomer,
                    supportedSavedPaymentMethodTypes = metadata.supportedSavedPaymentMethodTypes(),
                )
            }
            is CustomerInfo.Legacy -> {
                CustomerState.createForLegacyEphemeralKey(
                    paymentMethods = retrieveCustomerPaymentMethods(
                        metadata = metadata,
                        customerConfig = customerInfo.customerConfig,
                    )
                )
            }
            else -> null
        }

        return customerState?.let { state ->
            state.copy(
                paymentMethods = state.paymentMethods
                    .withDefaultPaymentMethodOrLastUsedPaymentMethodFirst(
                        savedSelection = savedSelection,
                        defaultPaymentMethodId = state.defaultPaymentMethodId,
                        isPaymentMethodSetAsDefaultEnabled = metadata.customerMetadata
                            ?.isPaymentMethodSetAsDefaultEnabled
                            ?: IS_PAYMENT_METHOD_SET_AS_DEFAULT_ENABLED_DEFAULT_VALUE
                    ).filter { paymentMethod ->
                        val fundingAccepted = paymentMethod.card?.let {
                            cardFundingFilter.isAccepted(CardFunding.fromCode(it.funding))
                        } ?: true
                        cardBrandFilter.isAccepted(paymentMethod) &&
                            fundingAccepted &&
                            paymentMethod.isSupportedWithBillingConfig(
                                configuration.billingDetailsCollectionConfiguration
                            )
                    },
            )
        }
    }

    private suspend fun retrieveCustomerPaymentMethods(
        metadata: PaymentMethodMetadata,
        customerConfig: PaymentSheet.CustomerConfiguration,
    ): List<PaymentMethod> {
        val paymentMethodTypes = metadata.supportedSavedPaymentMethodTypes()

        val customerSession = (customerConfig.accessType as? PaymentSheet.CustomerAccessType.CustomerSession)
        val customerSessionClientSecret = customerSession?.customerSessionClientSecret

        val paymentMethods = customerRepository.getPaymentMethods(
            customerInfo = CustomerRepository.CustomerInfo(
                id = customerConfig.id,
                ephemeralKeySecret = customerConfig.ephemeralKeySecret,
                customerSessionClientSecret = customerSessionClientSecret,
            ),
            types = paymentMethodTypes,
            silentlyFail = metadata.stripeIntent.isLiveMode,
        ).getOrThrow()

        return paymentMethods.filter { paymentMethod ->
            paymentMethod.hasExpectedDetails()
        }
    }

    private suspend fun isGooglePayReady(
        configuration: CommonConfiguration,
        elementsSession: ElementsSession,
        isGooglePaySupportedByConfiguration: Deferred<Boolean>,
    ): Boolean {
        if (!elementsSession.isGooglePayEnabled) {
            userFacingLogger.logWarningWithoutPii(
                "Google Pay is not enabled for this session."
            )
        } else if (configuration.googlePay == null) {
            userFacingLogger.logWarningWithoutPii(
                "GooglePayConfiguration is not set."
            )
        } else if (!isGooglePaySupportedByConfiguration.await()) {
            @Suppress("MaxLineLength")
            userFacingLogger.logWarningWithoutPii(
                """
                    Google Pay API check failed.
                    Possible reasons:
                    - Google Play service is not available on this device.
                    - Google account is not signed in on this device.
                    See https://developers.google.com/android/reference/com/google/android/gms/wallet/PaymentsClient#public-taskboolean-isreadytopay-isreadytopayrequest-request for more details.
                """.trimIndent()
            )
        }
        return elementsSession.isGooglePayEnabled && isGooglePaySupportedByConfiguration.await()
    }

    private suspend fun CommonConfiguration.isGooglePayReady(): Boolean {
        return googlePay?.environment?.let { environment ->
            googlePayRepositoryFactory(
                when (environment) {
                    PaymentSheet.GooglePayConfiguration.Environment.Production ->
                        GooglePayEnvironment.Production
                    PaymentSheet.GooglePayConfiguration.Environment.Test ->
                        GooglePayEnvironment.Test
                }
            )
        }?.isReady()?.first() ?: false
    }

    private suspend fun isGooglePaySupportedOnDevice(): Boolean {
        return googlePayRepositoryFactory(GooglePayEnvironment.Production).isReady().first()
    }

    private suspend fun retrieveInitialPaymentSelection(
        savedSelection: Deferred<SavedSelection>,
        metadata: PaymentMethodMetadata,
        customer: CustomerState?,
        isGooglePayReady: Boolean,
        isUsingWalletButtons: Boolean,
    ): PaymentSelection? {
        val isDefaultPaymentMethodEnabled = metadata.customerMetadata?.isPaymentMethodSetAsDefaultEnabled ?: false
        val primaryPaymentSelection = if (isDefaultPaymentMethodEnabled) {
            customer?.paymentMethods?.firstOrNull {
                customer.defaultPaymentMethodId != null && it.id == customer.defaultPaymentMethodId
            }?.toPaymentSelection()
        } else {
            when (val selection = savedSelection.await()) {
                is SavedSelection.GooglePay -> PaymentSelection.GooglePay.takeIf {
                    !isUsingWalletButtons && isGooglePayReady
                }
                is SavedSelection.Link -> PaymentSelection.Link().takeIf {
                    !isUsingWalletButtons
                }
                is SavedSelection.PaymentMethod -> {
                    val customerPaymentMethod = customer?.paymentMethods?.find { it.id == selection.id }
                    if (customerPaymentMethod != null) {
                        customerPaymentMethod.toPaymentSelection()
                    } else if (selection.isLinkOrigin) {
                        // The payment method wasn't attached to the customer, but is of Link origin. Offer
                        // Link as the initial payment selection.
                        PaymentSelection.Link().takeIf {
                            !isUsingWalletButtons
                        }
                    } else {
                        null
                    }
                }
                is SavedSelection.None -> null
            }
        }

        return primaryPaymentSelection
            ?: customer?.paymentMethods?.firstOrNull()?.toPaymentSelection()
            ?: PaymentSelection.GooglePay.takeIf {
                !isUsingWalletButtons && isGooglePayReady
            }
    }

    private suspend fun retrieveSavedSelection(
        configuration: CommonConfiguration,
        isGooglePayReady: Boolean,
        elementsSession: ElementsSession
    ): SavedSelection {
        return retrieveSavedSelection(
            configuration = configuration,
            isGooglePayReady = isGooglePayReady,
            isLinkAvailable = elementsSession.isLinkEnabled,
        )
    }

    private suspend fun retrieveSavedPaymentMethodSelection(
        configuration: CommonConfiguration,
    ): SavedSelection.PaymentMethod? {
        return when (configuration.customer?.accessType) {
            is PaymentSheet.CustomerAccessType.CustomerSession -> {
                /*
                 * For `CustomerSession`, `v1/elements/sessions` needs to know the client-side saved default payment
                 * method ID to ensure it is properly returned by the API when performing payment method deduping. We
                 * only care about the Stripe `payment_method` id when deduping since `Google Pay` and `Link` are
                 * locally defined LPMs and not recognized by the `v1/elements/sessions` API. We don't need to know
                 * if they are ready and can safely set them to `false`.
                 */
                retrieveSavedSelection(
                    configuration = configuration,
                    isGooglePayReady = false,
                    isLinkAvailable = false,
                ) as? SavedSelection.PaymentMethod
            }
            is PaymentSheet.CustomerAccessType.LegacyCustomerEphemeralKey,
            null -> null
        }
    }

    private suspend fun retrieveSavedSelection(
        configuration: CommonConfiguration,
        isGooglePayReady: Boolean,
        isLinkAvailable: Boolean,
    ): SavedSelection {
        val customerConfiguration = configuration.customer
        val prefsRepository = prefsRepositoryFactory.create(customerConfiguration?.id)

        return prefsRepository.getSavedSelection(
            isGooglePayAvailable = isGooglePayReady,
            isLinkAvailable = isLinkAvailable,
        )
    }

    private fun warnUnactivatedIfNeeded(stripeIntent: StripeIntent) {
        if (stripeIntent.unactivatedPaymentMethods.isEmpty()) {
            return
        }

        val message = "[Stripe SDK] Warning: Your Intent contains the following payment method " +
            "types which are activated for test mode but not activated for " +
            "live mode: ${stripeIntent.unactivatedPaymentMethods}. These payment method types " +
            "will not be displayed in live mode until they are activated. To activate these " +
            "payment method types visit your Stripe dashboard." +
            "More information: https://support.stripe.com/questions/activate-a-new-payment-method"

        logger.warning(message)
    }

    private fun supportsIntent(
        metadata: PaymentMethodMetadata,
    ): Boolean {
        return metadata.supportedPaymentMethodTypes().isNotEmpty()
    }

    private fun reportSuccessfulLoad(
        elementsSession: ElementsSession,
        state: PaymentElementLoader.State,
        isReloadingAfterProcessDeath: Boolean,
        paymentMethodMetadata: PaymentMethodMetadata,
    ) {
        elementsSession.sessionsError?.let { sessionsError ->
            eventReporter.onElementsSessionLoadFailed(sessionsError)
        }

        val treatValidationErrorAsFailure = !state.stripeIntent.isConfirmed || isReloadingAfterProcessDeath

        if (state.validationError != null && treatValidationErrorAsFailure) {
            eventReporter.onLoadFailed(state.validationError)
        } else {
            eventReporter.onLoadSucceeded(
                paymentSelection = state.paymentSelection,
                paymentMethodMetadata = paymentMethodMetadata,
            )
        }
    }

    private fun reportFailedLoad(
        error: Throwable,
    ) {
        logger.error("Failure loading PaymentSheetState", error)
        eventReporter.onLoadFailed(error)
    }

    private fun logIfMissingExternalPaymentMethods(
        requestedExternalPaymentMethods: List<String>?,
        actualExternalPaymentMethods: List<ExternalPaymentMethodSpec>?,
    ) {
        if (requestedExternalPaymentMethods.isNullOrEmpty()) {
            return
        }
        val actualExternalPaymentMethodTypes = actualExternalPaymentMethods?.map { it.type }
        for (requestedExternalPaymentMethod in requestedExternalPaymentMethods) {
            if (actualExternalPaymentMethodTypes == null || !actualExternalPaymentMethodTypes.contains(
                    requestedExternalPaymentMethod
                )
            ) {
                userFacingLogger.logWarningWithoutPii(
                    "Requested external payment method $requestedExternalPaymentMethod is not supported. View all " +
                        "available external payment methods here: " +
                        "https://docs.stripe.com/payments/external-payment-methods?platform=android#" +
                        "available-external-payment-methods"
                )
            }
        }
    }

    private fun logCustomPaymentMethodErrors(
        customPaymentMethods: List<ElementsSession.CustomPaymentMethod>,
    ) {
        if (customPaymentMethods.isEmpty()) {
            return
        }

        val unavailableCustomPaymentMethods = customPaymentMethods
            .filterIsInstance<ElementsSession.CustomPaymentMethod.Unavailable>()

        for (unavailableCustomPaymentMethod in unavailableCustomPaymentMethods) {
            userFacingLogger.logWarningWithoutPii(
                "Requested custom payment method ${unavailableCustomPaymentMethod.type} contained an " +
                    "error \"${unavailableCustomPaymentMethod.error}\"!"
            )
        }
    }

    internal sealed interface CustomerInfo {
        val id: String
        val ephemeralKeySecret: String

        data class CustomerSession(
            val elementsSessionCustomer: ElementsSession.Customer,
            val customerSessionClientSecret: String,
        ) : CustomerInfo {
            override val id: String = elementsSessionCustomer.session.customerId
            override val ephemeralKeySecret: String = elementsSessionCustomer.session.apiKey
        }

        data class Legacy(
            val customerConfig: PaymentSheet.CustomerConfiguration,
            val accessType: PaymentSheet.CustomerAccessType.LegacyCustomerEphemeralKey
        ) : CustomerInfo {
            override val id: String = customerConfig.id
            override val ephemeralKeySecret: String = accessType.ephemeralKeySecret
        }
    }

    private fun CustomerInfo.toCustomerInfo() = CustomerRepository.CustomerInfo(
        id = id,
        ephemeralKeySecret = ephemeralKeySecret,
        customerSessionClientSecret = (this as? CustomerInfo.CustomerSession)?.customerSessionClientSecret,
    )
}

private suspend fun List<PaymentMethod>.withDefaultPaymentMethodOrLastUsedPaymentMethodFirst(
    savedSelection: Deferred<SavedSelection>,
    isPaymentMethodSetAsDefaultEnabled: Boolean,
    defaultPaymentMethodId: String?,
): List<PaymentMethod> {
    val primaryPaymentMethodId = if (isPaymentMethodSetAsDefaultEnabled) {
        defaultPaymentMethodId
    } else {
        (savedSelection.await() as? SavedSelection.PaymentMethod)?.id
    }

    val primaryPaymentMethod = this.firstOrNull { it.id == primaryPaymentMethodId }

    return primaryPaymentMethod?.let {
        listOf(primaryPaymentMethod) + (this - primaryPaymentMethod)
    } ?: this
}

private fun PaymentMethod.toPaymentSelection(): PaymentSelection.Saved {
    return PaymentSelection.Saved(this)
}

private suspend fun <T> Deferred<T>.completeResultOrNull(
    skippedCallback: () -> Unit,
): T? = if (isCompleted) {
    await()
} else {
    skippedCallback()
    null
}<|MERGE_RESOLUTION|>--- conflicted
+++ resolved
@@ -58,6 +58,7 @@
 import kotlinx.coroutines.launch
 import kotlinx.parcelize.Parcelize
 import javax.inject.Inject
+import javax.inject.Named
 import javax.inject.Singleton
 import kotlin.coroutines.CoroutineContext
 
@@ -214,11 +215,8 @@
     private val externalPaymentMethodsRepository: ExternalPaymentMethodsRepository,
     private val userFacingLogger: UserFacingLogger,
     private val integrityRequestManager: IntegrityRequestManager,
-<<<<<<< HEAD
-=======
     private val tapToAddConnectionManager: TapToAddConnectionManager,
     @Named(IS_LIVE_MODE) private val isLiveModeProvider: () -> Boolean,
->>>>>>> db8d1428
     @PaymentElementCallbackIdentifier private val paymentElementCallbackIdentifier: String,
     private val analyticsMetadataFactory: AnalyticsMetadataFactory,
 ) : PaymentElementLoader {
@@ -244,7 +242,7 @@
         val configuration = integrationConfiguration.commonConfiguration
         // Validate configuration before loading
         initializationMode.validate()
-        configuration.validate(paymentElementCallbackIdentifier)
+        configuration.validate(isLiveModeProvider(), paymentElementCallbackIdentifier)
 
         eventReporter.onLoadStarted(metadata.initializedViaCompose)
         tapToAddConnectionManager.connect()
