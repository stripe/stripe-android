package com.stripe.android.paymentsheet

import com.stripe.android.core.strings.ResolvableString
import com.stripe.android.model.PaymentMethod
import com.stripe.android.model.PaymentMethodCode
import com.stripe.android.paymentsheet.model.PaymentSelection

internal data class PaymentOptionsState(
    val items: List<PaymentOptionsItem> = emptyList(),
    val selectedItem: PaymentOptionsItem? = null,
)

internal object PaymentOptionsStateFactory {

    fun createPaymentOptionsList(
        paymentMethods: List<PaymentMethod>,
        showGooglePay: Boolean,
        showLink: Boolean,
        nameProvider: (PaymentMethodCode?) -> ResolvableString,
<<<<<<< HEAD
        isCbcEligible: Boolean
=======
        canRemovePaymentMethods: Boolean,
        isCbcEligible: Boolean,
        defaultPaymentMethodId: String?
>>>>>>> 238402fe
    ): List<PaymentOptionsItem> {
        return listOfNotNull(
            PaymentOptionsItem.AddCard,
            PaymentOptionsItem.GooglePay.takeIf { showGooglePay },
            PaymentOptionsItem.Link.takeIf { showLink }
        ) + paymentMethods.map {
            PaymentOptionsItem.SavedPaymentMethod(
                DisplayableSavedPaymentMethod.create(
                    displayName = nameProvider(it.type?.code),
                    paymentMethod = it,
                    isCbcEligible = isCbcEligible,
                    shouldShowDefaultBadge = it.id != null && it.id == defaultPaymentMethodId
                ),
            )
        }
    }

    fun getSelectedItem(
        items: List<PaymentOptionsItem>,
        currentSelection: PaymentSelection?,
    ): PaymentOptionsItem? {
        return currentSelection?.let {
            items.findSelectedItem(it)
        }
    }

    fun create(
        paymentMethods: List<PaymentMethod>,
        showGooglePay: Boolean,
        showLink: Boolean,
        currentSelection: PaymentSelection?,
        nameProvider: (PaymentMethodCode?) -> ResolvableString,
<<<<<<< HEAD
        isCbcEligible: Boolean
=======
        canRemovePaymentMethods: Boolean,
        isCbcEligible: Boolean,
        defaultPaymentMethodId: String?
>>>>>>> 238402fe
    ): PaymentOptionsState {
        val items = createPaymentOptionsList(
            paymentMethods = paymentMethods,
            showGooglePay = showGooglePay,
            showLink = showLink,
            nameProvider = nameProvider,
            isCbcEligible = isCbcEligible,
<<<<<<< HEAD
=======
            canRemovePaymentMethods = canRemovePaymentMethods,
            defaultPaymentMethodId = defaultPaymentMethodId
>>>>>>> 238402fe
        )

        val selectedItem = getSelectedItem(items, currentSelection)

        return PaymentOptionsState(
            items = items,
            selectedItem = selectedItem,
        )
    }
}

/**
 * Find the item matching [paymentSelection] in the current items. Return -1 if not found.
 */
private fun List<PaymentOptionsItem>.findSelectedItem(paymentSelection: PaymentSelection): PaymentOptionsItem? {
    return firstOrNull { item ->
        when (paymentSelection) {
            is PaymentSelection.GooglePay -> item is PaymentOptionsItem.GooglePay
            is PaymentSelection.Link -> item is PaymentOptionsItem.Link
            is PaymentSelection.Saved -> {
                when (item) {
                    is PaymentOptionsItem.SavedPaymentMethod -> {
                        paymentSelection.paymentMethod.id == item.paymentMethod.id
                    }
                    else -> false
                }
            }
            is PaymentSelection.New -> false
            is PaymentSelection.ExternalPaymentMethod -> false
        }
    }
}

internal fun PaymentOptionsItem.toPaymentSelection(): PaymentSelection? {
    return when (this) {
        is PaymentOptionsItem.AddCard -> null
        is PaymentOptionsItem.GooglePay -> PaymentSelection.GooglePay
        is PaymentOptionsItem.Link -> PaymentSelection.Link
        is PaymentOptionsItem.SavedPaymentMethod -> PaymentSelection.Saved(paymentMethod)
    }
}<|MERGE_RESOLUTION|>--- conflicted
+++ resolved
@@ -17,13 +17,9 @@
         showGooglePay: Boolean,
         showLink: Boolean,
         nameProvider: (PaymentMethodCode?) -> ResolvableString,
-<<<<<<< HEAD
-        isCbcEligible: Boolean
-=======
         canRemovePaymentMethods: Boolean,
         isCbcEligible: Boolean,
-        defaultPaymentMethodId: String?
->>>>>>> 238402fe
+        defaultPaymentMethodId: String?,
     ): List<PaymentOptionsItem> {
         return listOfNotNull(
             PaymentOptionsItem.AddCard,
@@ -56,13 +52,9 @@
         showLink: Boolean,
         currentSelection: PaymentSelection?,
         nameProvider: (PaymentMethodCode?) -> ResolvableString,
-<<<<<<< HEAD
-        isCbcEligible: Boolean
-=======
         canRemovePaymentMethods: Boolean,
         isCbcEligible: Boolean,
-        defaultPaymentMethodId: String?
->>>>>>> 238402fe
+        defaultPaymentMethodId: String?,
     ): PaymentOptionsState {
         val items = createPaymentOptionsList(
             paymentMethods = paymentMethods,
@@ -70,11 +62,8 @@
             showLink = showLink,
             nameProvider = nameProvider,
             isCbcEligible = isCbcEligible,
-<<<<<<< HEAD
-=======
             canRemovePaymentMethods = canRemovePaymentMethods,
-            defaultPaymentMethodId = defaultPaymentMethodId
->>>>>>> 238402fe
+            defaultPaymentMethodId = defaultPaymentMethodId,
         )
 
         val selectedItem = getSelectedItem(items, currentSelection)
