package com.stripe.android.paymentsheet

import android.os.Bundle
import android.view.View
import androidx.appcompat.app.AppCompatActivity
import androidx.compose.foundation.layout.Column
import androidx.compose.foundation.layout.padding
import androidx.compose.runtime.Composable
import androidx.compose.runtime.getValue
import androidx.compose.runtime.remember
import androidx.compose.ui.Modifier
import androidx.compose.ui.platform.ViewCompositionStrategy
import androidx.compose.ui.res.stringResource
import androidx.compose.ui.unit.dp
import androidx.fragment.app.activityViewModels
import com.stripe.android.paymentsheet.databinding.FragmentPaymentsheetPaymentMethodsListBinding
import com.stripe.android.ui.core.CurrencyFormatter
import com.stripe.android.ui.core.elements.H4Text
import com.stripe.android.ui.core.elements.H6Text

internal class PaymentSheetListFragment() : BasePaymentMethodsListFragment(
    canClickSelectedItem = false
) {
    private val activityViewModel by activityViewModels<PaymentSheetViewModel> {
        PaymentSheetViewModel.Factory(
            { requireActivity().application },
            {
                requireNotNull(
                    requireArguments().getParcelable(PaymentSheetActivity.EXTRA_STARTER_ARGS)
                )
            },
            (activity as? AppCompatActivity) ?: this
        )
    }

    override val sheetViewModel: PaymentSheetViewModel by lazy { activityViewModel }

    override fun transitionToAddPaymentMethod() {
        activityViewModel.transitionTo(
            PaymentSheetViewModel.TransitionTarget.AddPaymentMethodFull(config)
        )
    }

    override fun onViewCreated(view: View, savedInstanceState: Bundle?) {
        super.onViewCreated(view, savedInstanceState)
        val viewBinding = FragmentPaymentsheetPaymentMethodsListBinding.bind(view)
        viewBinding.header.apply {
            setViewCompositionStrategy(ViewCompositionStrategy.DisposeOnViewTreeLifecycleDestroyed)
            setContent {
                HeaderUI(
                    viewModel = activityViewModel,
                    totalVisible = sheetViewModel.isProcessingPaymentIntent
                )
            }
        }
    }
}

<<<<<<< HEAD
@Composable
private fun HeaderUI(
    viewModel: PaymentSheetViewModel,
    totalVisible: Boolean
) {
    val amount = remember { viewModel.amount }
    Column {
        H4Text(
            text = stringResource(R.string.stripe_paymentsheet_select_payment_method),
            modifier = Modifier.padding(bottom = 2.dp)
=======
    private fun getTotalText(amount: Amount): String {
        return resources.getString(
            R.string.stripe_paymentsheet_total_amount,
            CurrencyFormatter.format(amount.value, amount.currencyCode)
>>>>>>> f3cebe1b
        )
        if (totalVisible) {
            amount.value?.let {
                H6Text(
                    text = stringResource(
                        R.string.stripe_paymentsheet_total_amount,
                        CurrencyFormatter().format(it.value, it.currencyCode)
                    )
                )
            }
        }
    }
}<|MERGE_RESOLUTION|>--- conflicted
+++ resolved
@@ -6,7 +6,6 @@
 import androidx.compose.foundation.layout.Column
 import androidx.compose.foundation.layout.padding
 import androidx.compose.runtime.Composable
-import androidx.compose.runtime.getValue
 import androidx.compose.runtime.remember
 import androidx.compose.ui.Modifier
 import androidx.compose.ui.platform.ViewCompositionStrategy
@@ -56,7 +55,6 @@
     }
 }
 
-<<<<<<< HEAD
 @Composable
 private fun HeaderUI(
     viewModel: PaymentSheetViewModel,
@@ -67,19 +65,13 @@
         H4Text(
             text = stringResource(R.string.stripe_paymentsheet_select_payment_method),
             modifier = Modifier.padding(bottom = 2.dp)
-=======
-    private fun getTotalText(amount: Amount): String {
-        return resources.getString(
-            R.string.stripe_paymentsheet_total_amount,
-            CurrencyFormatter.format(amount.value, amount.currencyCode)
->>>>>>> f3cebe1b
         )
         if (totalVisible) {
             amount.value?.let {
                 H6Text(
                     text = stringResource(
                         R.string.stripe_paymentsheet_total_amount,
-                        CurrencyFormatter().format(it.value, it.currencyCode)
+                        CurrencyFormatter.format(it.value, it.currencyCode)
                     )
                 )
             }
