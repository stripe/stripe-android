--- conflicted
+++ resolved
@@ -159,15 +159,10 @@
         )
     }
 
-<<<<<<< HEAD
     override fun onShowExistingPaymentOptions(hasPresentedSheet: Boolean) {
         if (!hasPresentedSheet) {
             fireAnalyticEvent(AnalyticEvent.PresentedSheet())
         }
-=======
-    override fun onShowExistingPaymentOptions() {
-        fireAnalyticEvent(AnalyticEvent.PresentedSheet())
->>>>>>> 2822b55c
         fireEvent(
             PaymentSheetEvent.ShowExistingPaymentOptions(
                 mode = mode,
