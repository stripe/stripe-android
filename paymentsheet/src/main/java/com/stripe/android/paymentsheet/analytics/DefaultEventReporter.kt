package com.stripe.android.paymentsheet.analytics

import com.stripe.android.core.injection.IOContext
import com.stripe.android.core.networking.AnalyticsRequestExecutor
import com.stripe.android.core.utils.DurationProvider
import com.stripe.android.model.CardBrand
import com.stripe.android.model.LinkMode
import com.stripe.android.model.PaymentMethodCode
import com.stripe.android.networking.PaymentAnalyticsRequestFactory
import com.stripe.android.paymentelement.AnalyticEvent
import com.stripe.android.paymentelement.AnalyticEventCallback
import com.stripe.android.paymentelement.ExperimentalAnalyticEventCallbackApi
import com.stripe.android.paymentelement.confirmation.intent.DeferredIntentConfirmationType
import com.stripe.android.paymentsheet.PaymentSheet
import com.stripe.android.paymentsheet.model.PaymentSelection
import com.stripe.android.paymentsheet.state.PaymentElementLoader
import com.stripe.android.ui.core.IsStripeCardScanAvailable
import kotlinx.coroutines.CoroutineScope
import kotlinx.coroutines.launch
import javax.inject.Inject
import javax.inject.Provider
import kotlin.coroutines.CoroutineContext

@OptIn(ExperimentalAnalyticEventCallbackApi::class)
internal class DefaultEventReporter @Inject internal constructor(
    private val mode: EventReporter.Mode,
    private val analyticsRequestExecutor: AnalyticsRequestExecutor,
    private val paymentAnalyticsRequestFactory: PaymentAnalyticsRequestFactory,
    private val durationProvider: DurationProvider,
<<<<<<< HEAD
    private val analyticEventCallbackProvider: Provider<AnalyticEventCallback?>,
    @IOContext private val workContext: CoroutineContext
=======
    @IOContext private val workContext: CoroutineContext,
    private val isStripeCardScanAvailable: IsStripeCardScanAvailable
>>>>>>> db8fe540
) : EventReporter {

    private var isDeferred: Boolean = false
    private var linkMode: LinkMode? = null
    private var googlePaySupported: Boolean = false
    private var currency: String? = null

    private val linkEnabled: Boolean
        get() = linkMode != null

    override fun onInit(
        configuration: PaymentSheet.Configuration,
        isDeferred: Boolean,
    ) {
        this.isDeferred = isDeferred

        fireEvent(
            PaymentSheetEvent.Init(
                mode = mode,
                configuration = configuration,
                isDeferred = isDeferred,
                linkEnabled = linkEnabled,
                googlePaySupported = googlePaySupported,
                isStripeCardScanAvailable = isStripeCardScanAvailable(),
            )
        )
    }

    override fun onLoadStarted(initializedViaCompose: Boolean) {
        durationProvider.start(DurationProvider.Key.Loading)
        fireEvent(PaymentSheetEvent.LoadStarted(isDeferred, linkEnabled, googlePaySupported, initializedViaCompose))
    }

    override fun onLoadSucceeded(
        paymentSelection: PaymentSelection?,
        linkMode: LinkMode?,
        googlePaySupported: Boolean,
        currency: String?,
        initializationMode: PaymentElementLoader.InitializationMode,
        orderedLpms: List<String>,
        requireCvcRecollection: Boolean,
        hasDefaultPaymentMethod: Boolean?,
        setAsDefaultEnabled: Boolean?,
    ) {
        this.currency = currency
        this.linkMode = linkMode
        this.googlePaySupported = googlePaySupported

        durationProvider.start(DurationProvider.Key.Checkout)

        val duration = durationProvider.end(DurationProvider.Key.Loading)

        fireEvent(
            PaymentSheetEvent.LoadSucceeded(
                paymentSelection = paymentSelection,
                duration = duration,
                isDeferred = isDeferred,
                linkMode = linkMode,
                googlePaySupported = googlePaySupported,
                initializationMode = initializationMode,
                orderedLpms = orderedLpms,
                requireCvcRecollection = requireCvcRecollection,
                hasDefaultPaymentMethod = hasDefaultPaymentMethod,
                setAsDefaultEnabled = setAsDefaultEnabled,
            )
        )
    }

    override fun onLoadFailed(
        error: Throwable,
    ) {
        val duration = durationProvider.end(DurationProvider.Key.Loading)
        fireEvent(
            PaymentSheetEvent.LoadFailed(
                duration = duration,
                error = error,
                isDeferred = isDeferred,
                linkEnabled = linkEnabled,
                googlePaySupported = googlePaySupported,
            )
        )
    }

    override fun onElementsSessionLoadFailed(error: Throwable) {
        fireEvent(
            PaymentSheetEvent.ElementsSessionLoadFailed(
                error = error,
                isDeferred = isDeferred,
                linkEnabled = linkEnabled,
                googlePaySupported = googlePaySupported,
            )
        )
    }

    override fun onDismiss() {
        fireEvent(
            PaymentSheetEvent.Dismiss(
                isDeferred = isDeferred,
                linkEnabled = linkEnabled,
                googlePaySupported = googlePaySupported,
            )
        )
    }

    override fun onShowExistingPaymentOptions() {
        fireEvent(
            PaymentSheetEvent.ShowExistingPaymentOptions(
                mode = mode,
                linkEnabled = linkEnabled,
                googlePaySupported = googlePaySupported,
                currency = currency,
                isDeferred = isDeferred,
            )
        )
    }

    override fun onShowManageSavedPaymentMethods() {
        fireEvent(
            PaymentSheetEvent.ShowManagePaymentMethods(
                mode = mode,
                linkEnabled = linkEnabled,
                googlePaySupported = googlePaySupported,
                currency = currency,
                isDeferred = isDeferred,
            )
        )
    }

    override fun onShowNewPaymentOptions() {
        CoroutineScope(workContext).launch {
            analyticEventCallbackProvider.get()?.onEvent(AnalyticEvent.PresentedSheet())
        }
        fireEvent(
            PaymentSheetEvent.ShowNewPaymentOptions(
                mode = mode,
                linkEnabled = linkEnabled,
                googlePaySupported = googlePaySupported,
                currency = currency,
                isDeferred = isDeferred,
            )
        )
    }

    override fun onSelectPaymentMethod(
        code: PaymentMethodCode,
    ) {
        fireEvent(
            PaymentSheetEvent.SelectPaymentMethod(
                code = code,
                isDeferred = isDeferred,
                currency = currency,
                linkEnabled = linkEnabled,
                linkContext = determineLinkContextForPaymentMethodType(code),
                googlePaySupported = googlePaySupported,
            )
        )
    }

    override fun onPaymentMethodFormShown(code: PaymentMethodCode) {
        durationProvider.start(DurationProvider.Key.ConfirmButtonClicked)

        fireEvent(
            PaymentSheetEvent.ShowPaymentOptionForm(
                code = code,
                isDeferred = isDeferred,
                linkEnabled = linkEnabled,
                googlePaySupported = googlePaySupported,
            )
        )
    }

    override fun onPaymentMethodFormInteraction(code: PaymentMethodCode) {
        fireEvent(
            PaymentSheetEvent.PaymentOptionFormInteraction(
                code = code,
                isDeferred = isDeferred,
                linkEnabled = linkEnabled,
                googlePaySupported = googlePaySupported,
            )
        )
    }

    override fun onCardNumberCompleted() {
        fireEvent(
            PaymentSheetEvent.CardNumberCompleted(
                isDeferred = isDeferred,
                linkEnabled = linkEnabled,
                googlePaySupported = googlePaySupported,
            )
        )
    }

    override fun onSelectPaymentOption(
        paymentSelection: PaymentSelection,
    ) {
        fireEvent(
            PaymentSheetEvent.SelectPaymentOption(
                mode = mode,
                paymentSelection = paymentSelection,
                currency = currency,
                isDeferred = isDeferred,
                linkEnabled = linkEnabled,
                googlePaySupported = googlePaySupported,
            )
        )
    }

    override fun onDisallowedCardBrandEntered(brand: CardBrand) {
        fireEvent(
            PaymentSheetEvent.CardBrandDisallowed(
                cardBrand = brand,
                isDeferred = isDeferred,
                linkEnabled = linkEnabled,
                googlePaySupported = googlePaySupported,
            )
        )
    }

    override fun onPressConfirmButton(paymentSelection: PaymentSelection?) {
        val duration = durationProvider.end(DurationProvider.Key.ConfirmButtonClicked)

        fireEvent(
            PaymentSheetEvent.PressConfirmButton(
                currency = currency,
                duration = duration,
                selectedLpm = paymentSelection.code(),
                linkContext = paymentSelection.linkContext(),
                isDeferred = isDeferred,
                linkEnabled = linkEnabled,
                googlePaySupported = googlePaySupported,
            )
        )
    }

    override fun onPaymentSuccess(
        paymentSelection: PaymentSelection?,
        deferredIntentConfirmationType: DeferredIntentConfirmationType?,
    ) {
        // Wallets are treated as a saved payment method after confirmation, so we need
        // to "reset" to the correct PaymentSelection for accurate reporting.
        val savedSelection = (paymentSelection as? PaymentSelection.Saved)

        val realSelection = savedSelection?.walletType?.paymentSelection ?: paymentSelection
        val duration = durationProvider.end(DurationProvider.Key.Checkout)

        fireEvent(
            PaymentSheetEvent.Payment(
                mode = mode,
                paymentSelection = realSelection,
                duration = duration,
                result = PaymentSheetEvent.Payment.Result.Success,
                currency = currency,
                isDeferred = deferredIntentConfirmationType != null,
                linkEnabled = linkEnabled,
                googlePaySupported = googlePaySupported,
                deferredIntentConfirmationType = deferredIntentConfirmationType,
            )
        )
    }

    override fun onPaymentFailure(
        paymentSelection: PaymentSelection?,
        error: PaymentSheetConfirmationError,
    ) {
        val duration = durationProvider.end(DurationProvider.Key.Checkout)

        fireEvent(
            PaymentSheetEvent.Payment(
                mode = mode,
                paymentSelection = paymentSelection,
                duration = duration,
                result = PaymentSheetEvent.Payment.Result.Failure(error),
                currency = currency,
                isDeferred = isDeferred,
                linkEnabled = linkEnabled,
                googlePaySupported = googlePaySupported,
                deferredIntentConfirmationType = null,
            )
        )
    }

    override fun onLpmSpecFailure(errorMessage: String?) {
        fireEvent(
            PaymentSheetEvent.LpmSerializeFailureEvent(
                isDeferred = isDeferred,
                linkEnabled = linkEnabled,
                googlePaySupported = googlePaySupported,
                errorMessage = errorMessage
            )
        )
    }

    override fun onAutofill(
        type: String,
    ) {
        fireEvent(
            PaymentSheetEvent.AutofillEvent(
                type = type,
                isDeferred = isDeferred,
                linkEnabled = linkEnabled,
                googlePaySupported = googlePaySupported,
            )
        )
    }

    override fun onShowEditablePaymentOption() {
        fireEvent(
            PaymentSheetEvent.ShowEditablePaymentOption(
                isDeferred = isDeferred,
                linkEnabled = linkEnabled,
                googlePaySupported = googlePaySupported,
            )
        )
    }

    override fun onHideEditablePaymentOption() {
        fireEvent(
            PaymentSheetEvent.HideEditablePaymentOption(
                isDeferred = isDeferred,
                linkEnabled = linkEnabled,
                googlePaySupported = googlePaySupported,
            )
        )
    }

    override fun onShowPaymentOptionBrands(
        source: EventReporter.CardBrandChoiceEventSource,
        selectedBrand: CardBrand
    ) {
        fireEvent(
            PaymentSheetEvent.ShowPaymentOptionBrands(
                selectedBrand = selectedBrand,
                source = when (source) {
                    EventReporter.CardBrandChoiceEventSource.Add ->
                        PaymentSheetEvent.ShowPaymentOptionBrands.Source.Add
                    EventReporter.CardBrandChoiceEventSource.Edit ->
                        PaymentSheetEvent.ShowPaymentOptionBrands.Source.Edit
                },
                isDeferred = isDeferred,
                linkEnabled = linkEnabled,
                googlePaySupported = googlePaySupported,
            )
        )
    }

    override fun onHidePaymentOptionBrands(
        source: EventReporter.CardBrandChoiceEventSource,
        selectedBrand: CardBrand?
    ) {
        fireEvent(
            PaymentSheetEvent.HidePaymentOptionBrands(
                selectedBrand = selectedBrand,
                source = when (source) {
                    EventReporter.CardBrandChoiceEventSource.Add ->
                        PaymentSheetEvent.HidePaymentOptionBrands.Source.Add
                    EventReporter.CardBrandChoiceEventSource.Edit ->
                        PaymentSheetEvent.HidePaymentOptionBrands.Source.Edit
                },
                isDeferred = isDeferred,
                linkEnabled = linkEnabled,
                googlePaySupported = googlePaySupported,
            )
        )
    }

    override fun onUpdatePaymentMethodSucceeded(
        selectedBrand: CardBrand
    ) {
        fireEvent(
            PaymentSheetEvent.UpdatePaymentOptionSucceeded(
                selectedBrand = selectedBrand,
                isDeferred = isDeferred,
                linkEnabled = linkEnabled,
                googlePaySupported = googlePaySupported,
            )
        )
    }

    override fun onUpdatePaymentMethodFailed(
        selectedBrand: CardBrand,
        error: Throwable,
    ) {
        fireEvent(
            PaymentSheetEvent.UpdatePaymentOptionFailed(
                selectedBrand = selectedBrand,
                error = error,
                isDeferred = isDeferred,
                linkEnabled = linkEnabled,
                googlePaySupported = googlePaySupported,
            )
        )
    }

    override fun onSetAsDefaultPaymentMethodSucceeded(
        paymentMethodType: String?,
    ) {
        fireEvent(
            PaymentSheetEvent.SetAsDefaultPaymentMethodSucceeded(
                isDeferred = isDeferred,
                linkEnabled = linkEnabled,
                googlePaySupported = googlePaySupported,
                paymentMethodType = paymentMethodType,
            )
        )
    }

    override fun onSetAsDefaultPaymentMethodFailed(
        paymentMethodType: String?,
        error: Throwable,
    ) {
        fireEvent(
            PaymentSheetEvent.SetAsDefaultPaymentMethodFailed(
                error = error,
                isDeferred = isDeferred,
                linkEnabled = linkEnabled,
                googlePaySupported = googlePaySupported,
                paymentMethodType = paymentMethodType,
            )
        )
    }

    override fun onCannotProperlyReturnFromLinkAndOtherLPMs() {
        fireEvent(PaymentSheetEvent.CannotProperlyReturnFromLinkAndLPMs(mode = mode))
    }

    private fun fireEvent(event: PaymentSheetEvent) {
        CoroutineScope(workContext).launch {
            analyticsRequestExecutor.executeAsync(
                paymentAnalyticsRequestFactory.createRequest(
                    event = event,
                    additionalParams = event.params,
                )
            )
        }
    }

    private fun determineLinkContextForPaymentMethodType(code: String): String? {
        return if (code == "link") {
            if (linkMode == LinkMode.LinkCardBrand) {
                "link_card_brand"
            } else {
                "instant_debits"
            }
        } else {
            null
        }
    }
}<|MERGE_RESOLUTION|>--- conflicted
+++ resolved
@@ -27,13 +27,9 @@
     private val analyticsRequestExecutor: AnalyticsRequestExecutor,
     private val paymentAnalyticsRequestFactory: PaymentAnalyticsRequestFactory,
     private val durationProvider: DurationProvider,
-<<<<<<< HEAD
     private val analyticEventCallbackProvider: Provider<AnalyticEventCallback?>,
-    @IOContext private val workContext: CoroutineContext
-=======
     @IOContext private val workContext: CoroutineContext,
     private val isStripeCardScanAvailable: IsStripeCardScanAvailable
->>>>>>> db8fe540
 ) : EventReporter {
 
     private var isDeferred: Boolean = false
