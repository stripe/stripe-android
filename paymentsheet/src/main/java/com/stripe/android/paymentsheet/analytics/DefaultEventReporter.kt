--- conflicted
+++ resolved
@@ -199,13 +199,11 @@
         code: PaymentMethodCode,
         isSaved: Boolean,
     ) {
-<<<<<<< HEAD
-        fireAnalyticEvent(AnalyticEvent.SelectedPaymentMethodType(code))
-=======
         if (isSaved) {
             fireAnalyticEvent(AnalyticEvent.SelectedSavedPaymentMethod(code))
+        } else {
+            fireAnalyticEvent(AnalyticEvent.SelectedPaymentMethodType(code))
         }
->>>>>>> 8073a734
         fireEvent(
             PaymentSheetEvent.SelectPaymentMethod(
                 code = if (isSaved) "saved" else code,
