package com.stripe.android.paymentsheet.analytics

import android.content.Context
import com.stripe.android.common.analytics.experiment.LoggableExperiment
import com.stripe.android.common.model.CommonConfiguration
import com.stripe.android.core.injection.IOContext
import com.stripe.android.core.networking.AnalyticsRequestExecutor
import com.stripe.android.core.networking.AnalyticsRequestV2Executor
import com.stripe.android.core.networking.AnalyticsRequestV2Factory
import com.stripe.android.core.utils.DurationProvider
import com.stripe.android.core.utils.UserFacingLogger
import com.stripe.android.model.CardBrand
import com.stripe.android.model.LinkMode
import com.stripe.android.model.PaymentMethodCode
import com.stripe.android.networking.PaymentAnalyticsRequestFactory
import com.stripe.android.paymentelement.AnalyticEvent
import com.stripe.android.paymentelement.AnalyticEventCallback
import com.stripe.android.paymentelement.ExperimentalAnalyticEventCallbackApi
import com.stripe.android.paymentelement.confirmation.intent.DeferredIntentConfirmationType
import com.stripe.android.paymentsheet.PaymentSheet
import com.stripe.android.paymentsheet.model.PaymentSelection
import com.stripe.android.paymentsheet.state.PaymentElementLoader
import com.stripe.android.ui.core.IsStripeCardScanAvailable
import kotlinx.coroutines.CoroutineScope
import kotlinx.coroutines.launch
import javax.inject.Inject
import javax.inject.Provider
import kotlin.coroutines.CoroutineContext

@OptIn(ExperimentalAnalyticEventCallbackApi::class)
internal class DefaultEventReporter @Inject internal constructor(
    context: Context,
    private val mode: EventReporter.Mode,
    private val analyticsRequestExecutor: AnalyticsRequestExecutor,
    private val analyticsRequestV2Executor: AnalyticsRequestV2Executor,
    private val paymentAnalyticsRequestFactory: PaymentAnalyticsRequestFactory,
    private val durationProvider: DurationProvider,
    private val analyticEventCallbackProvider: Provider<AnalyticEventCallback?>,
    @IOContext private val workContext: CoroutineContext,
    private val isStripeCardScanAvailable: IsStripeCardScanAvailable,
    private val logger: UserFacingLogger,
) : EventReporter {

    private var isDeferred: Boolean = false
    private var linkEnabled: Boolean = false
    private var linkMode: LinkMode? = null
    private var googlePaySupported: Boolean = false
    private var currency: String? = null

    private val analyticsRequestV2Factory = AnalyticsRequestV2Factory(
        context,
        clientId = CLIENT_ID,
        origin = ORIGIN,
    )

    override fun onInit(
        commonConfiguration: CommonConfiguration,
        appearance: PaymentSheet.Appearance,
        primaryButtonColor: Boolean?,
        paymentMethodLayout: PaymentSheet.PaymentMethodLayout?,
        isDeferred: Boolean,
    ) {
        this.isDeferred = isDeferred

        fireEvent(
            PaymentSheetEvent.Init(
                mode = mode,
                configuration = commonConfiguration,
                appearance = appearance,
                primaryButtonColor = primaryButtonColor,
                paymentMethodLayout = paymentMethodLayout,
                isDeferred = isDeferred,
                linkEnabled = linkEnabled,
                googlePaySupported = googlePaySupported,
                isStripeCardScanAvailable = isStripeCardScanAvailable(),
            )
        )
    }

    override fun onLoadStarted(initializedViaCompose: Boolean) {
        durationProvider.start(DurationProvider.Key.Loading)
        fireEvent(PaymentSheetEvent.LoadStarted(isDeferred, linkEnabled, googlePaySupported, initializedViaCompose))
    }

    override fun onLoadSucceeded(
        paymentSelection: PaymentSelection?,
        linkEnabled: Boolean,
        linkMode: LinkMode?,
        googlePaySupported: Boolean,
        linkDisplay: PaymentSheet.LinkConfiguration.Display,
        currency: String?,
        initializationMode: PaymentElementLoader.InitializationMode,
        orderedLpms: List<String>,
        requireCvcRecollection: Boolean,
        hasDefaultPaymentMethod: Boolean?,
        setAsDefaultEnabled: Boolean?,
    ) {
        this.currency = currency
        this.linkEnabled = linkEnabled
        this.linkMode = linkMode
        this.googlePaySupported = googlePaySupported

        durationProvider.start(DurationProvider.Key.Checkout)

        val duration = durationProvider.end(DurationProvider.Key.Loading)

        fireEvent(
            PaymentSheetEvent.LoadSucceeded(
                paymentSelection = paymentSelection,
                duration = duration,
                isDeferred = isDeferred,
                linkEnabled = linkEnabled,
                linkMode = linkMode,
                googlePaySupported = googlePaySupported,
                linkDisplay = linkDisplay,
                initializationMode = initializationMode,
                orderedLpms = orderedLpms,
                requireCvcRecollection = requireCvcRecollection,
                hasDefaultPaymentMethod = hasDefaultPaymentMethod,
                setAsDefaultEnabled = setAsDefaultEnabled,
            )
        )
    }

    override fun onLoadFailed(
        error: Throwable,
    ) {
        val duration = durationProvider.end(DurationProvider.Key.Loading)
        fireEvent(
            PaymentSheetEvent.LoadFailed(
                duration = duration,
                error = error,
                isDeferred = isDeferred,
                linkEnabled = linkEnabled,
                googlePaySupported = googlePaySupported,
            )
        )
    }

    override fun onElementsSessionLoadFailed(error: Throwable) {
        fireEvent(
            PaymentSheetEvent.ElementsSessionLoadFailed(
                error = error,
                isDeferred = isDeferred,
                linkEnabled = linkEnabled,
                googlePaySupported = googlePaySupported,
            )
        )
    }

    override fun onDismiss() {
        fireEvent(
            PaymentSheetEvent.Dismiss(
                isDeferred = isDeferred,
                linkEnabled = linkEnabled,
                googlePaySupported = googlePaySupported,
            )
        )
    }

    override fun onShowExistingPaymentOptions() {
        fireAnalyticEvent(AnalyticEvent.PresentedSheet())
        fireEvent(
            PaymentSheetEvent.ShowExistingPaymentOptions(
                mode = mode,
                linkEnabled = linkEnabled,
                googlePaySupported = googlePaySupported,
                currency = currency,
                isDeferred = isDeferred,
            )
        )
    }

    override fun onShowManageSavedPaymentMethods() {
        fireEvent(
            PaymentSheetEvent.ShowManagePaymentMethods(
                mode = mode,
                linkEnabled = linkEnabled,
                googlePaySupported = googlePaySupported,
                currency = currency,
                isDeferred = isDeferred,
            )
        )
    }

    override fun onShowNewPaymentOptions() {
        fireAnalyticEvent(AnalyticEvent.PresentedSheet())
        fireEvent(
            PaymentSheetEvent.ShowNewPaymentOptions(
                mode = mode,
                linkEnabled = linkEnabled,
                googlePaySupported = googlePaySupported,
                currency = currency,
                isDeferred = isDeferred,
            )
        )
    }

    override fun onSelectPaymentMethod(
        code: PaymentMethodCode,
    ) {
<<<<<<< HEAD
        fireAnalyticEvent(AnalyticEvent.SelectedPaymentMethodType(code))
=======
>>>>>>> 4c929fc9
        fireEvent(
            PaymentSheetEvent.SelectPaymentMethod(
                code = code,
                isDeferred = isDeferred,
                currency = currency,
                linkEnabled = linkEnabled,
                linkContext = determineLinkContextForPaymentMethodType(code),
                googlePaySupported = googlePaySupported,
            )
        )
    }

    override fun onRemoveSavedPaymentMethod(code: PaymentMethodCode) {
        fireAnalyticEvent(AnalyticEvent.RemovedSavedPaymentMethod(code))
    }

    override fun onPaymentMethodFormShown(code: PaymentMethodCode) {
        durationProvider.start(DurationProvider.Key.ConfirmButtonClicked)

        fireAnalyticEvent(AnalyticEvent.DisplayedPaymentMethodForm(code))
        fireEvent(
            PaymentSheetEvent.ShowPaymentOptionForm(
                code = code,
                isDeferred = isDeferred,
                linkEnabled = linkEnabled,
                googlePaySupported = googlePaySupported,
            )
        )
    }

    override fun onPaymentMethodFormInteraction(code: PaymentMethodCode) {
        fireAnalyticEvent(AnalyticEvent.StartedInteractionWithPaymentMethodForm(code))
        fireEvent(
            PaymentSheetEvent.PaymentOptionFormInteraction(
                code = code,
                isDeferred = isDeferred,
                linkEnabled = linkEnabled,
                googlePaySupported = googlePaySupported,
            )
        )
    }

    override fun onPaymentMethodFormCompleted(code: String) {
        fireAnalyticEvent(
            AnalyticEvent.CompletedPaymentMethodForm(
                paymentMethodType = code,
            )
        )
    }

    override fun onCardNumberCompleted() {
        fireEvent(
            PaymentSheetEvent.CardNumberCompleted(
                isDeferred = isDeferred,
                linkEnabled = linkEnabled,
                googlePaySupported = googlePaySupported,
            )
        )
    }

    override fun onSelectPaymentOption(
        paymentSelection: PaymentSelection,
    ) {
        paymentSelection.code()?.let {
            fireAnalyticEvent(AnalyticEvent.SelectedSavedPaymentMethod(it))
        }
        fireEvent(
            PaymentSheetEvent.SelectPaymentOption(
                mode = mode,
                paymentSelection = paymentSelection,
                currency = currency,
                isDeferred = isDeferred,
                linkEnabled = linkEnabled,
                googlePaySupported = googlePaySupported,
            )
        )
    }

    override fun onDisallowedCardBrandEntered(brand: CardBrand) {
        fireEvent(
            PaymentSheetEvent.CardBrandDisallowed(
                cardBrand = brand,
                isDeferred = isDeferred,
                linkEnabled = linkEnabled,
                googlePaySupported = googlePaySupported,
            )
        )
    }

    override fun onPressConfirmButton(paymentSelection: PaymentSelection?) {
        val duration = durationProvider.end(DurationProvider.Key.ConfirmButtonClicked)

        fireAnalyticEvent(AnalyticEvent.TappedConfirmButton(paymentSelection.code()))
        fireEvent(
            PaymentSheetEvent.PressConfirmButton(
                currency = currency,
                duration = duration,
                selectedLpm = paymentSelection.code(),
                linkContext = paymentSelection.linkContext(),
                isDeferred = isDeferred,
                linkEnabled = linkEnabled,
                googlePaySupported = googlePaySupported,
            )
        )
    }

    override fun onPaymentSuccess(
        paymentSelection: PaymentSelection?,
        deferredIntentConfirmationType: DeferredIntentConfirmationType?,
    ) {
        // Wallets are treated as a saved payment method after confirmation, so we need
        // to "reset" to the correct PaymentSelection for accurate reporting.
        val savedSelection = (paymentSelection as? PaymentSelection.Saved)

        val realSelection = savedSelection?.walletType?.paymentSelection ?: paymentSelection
        val duration = durationProvider.end(DurationProvider.Key.Checkout)

        fireEvent(
            PaymentSheetEvent.Payment(
                mode = mode,
                paymentSelection = realSelection,
                duration = duration,
                result = PaymentSheetEvent.Payment.Result.Success,
                currency = currency,
                isDeferred = deferredIntentConfirmationType != null,
                linkEnabled = linkEnabled,
                googlePaySupported = googlePaySupported,
                deferredIntentConfirmationType = deferredIntentConfirmationType,
            )
        )
    }

    override fun onPaymentFailure(
        paymentSelection: PaymentSelection?,
        error: PaymentSheetConfirmationError,
    ) {
        val duration = durationProvider.end(DurationProvider.Key.Checkout)

        fireEvent(
            PaymentSheetEvent.Payment(
                mode = mode,
                paymentSelection = paymentSelection,
                duration = duration,
                result = PaymentSheetEvent.Payment.Result.Failure(error),
                currency = currency,
                isDeferred = isDeferred,
                linkEnabled = linkEnabled,
                googlePaySupported = googlePaySupported,
                deferredIntentConfirmationType = null,
            )
        )
    }

    override fun onLpmSpecFailure(errorMessage: String?) {
        fireEvent(
            PaymentSheetEvent.LpmSerializeFailureEvent(
                isDeferred = isDeferred,
                linkEnabled = linkEnabled,
                googlePaySupported = googlePaySupported,
                errorMessage = errorMessage
            )
        )
    }

    override fun onAutofill(
        type: String,
    ) {
        fireEvent(
            PaymentSheetEvent.AutofillEvent(
                type = type,
                isDeferred = isDeferred,
                linkEnabled = linkEnabled,
                googlePaySupported = googlePaySupported,
            )
        )
    }

    override fun onShowEditablePaymentOption() {
        fireEvent(
            PaymentSheetEvent.ShowEditablePaymentOption(
                isDeferred = isDeferred,
                linkEnabled = linkEnabled,
                googlePaySupported = googlePaySupported,
            )
        )
    }

    override fun onHideEditablePaymentOption() {
        fireEvent(
            PaymentSheetEvent.HideEditablePaymentOption(
                isDeferred = isDeferred,
                linkEnabled = linkEnabled,
                googlePaySupported = googlePaySupported,
            )
        )
    }

    override fun onBrandChoiceSelected(source: EventReporter.CardBrandChoiceEventSource, selectedBrand: CardBrand) {
        fireEvent(
            PaymentSheetEvent.CardBrandSelected(
                source = when (source) {
                    EventReporter.CardBrandChoiceEventSource.Edit -> {
                        PaymentSheetEvent.CardBrandSelected.Source.Edit
                    }
                    EventReporter.CardBrandChoiceEventSource.Add -> {
                        PaymentSheetEvent.CardBrandSelected.Source.Add
                    }
                },
                selectedBrand = selectedBrand,
                isDeferred = isDeferred,
                linkEnabled = linkEnabled,
                googlePaySupported = googlePaySupported
            )
        )
    }

    override fun onUpdatePaymentMethodSucceeded(
        selectedBrand: CardBrand?
    ) {
        fireEvent(
            PaymentSheetEvent.UpdatePaymentOptionSucceeded(
                selectedBrand = selectedBrand,
                isDeferred = isDeferred,
                linkEnabled = linkEnabled,
                googlePaySupported = googlePaySupported,
            )
        )
    }

    override fun onUpdatePaymentMethodFailed(
        selectedBrand: CardBrand?,
        error: Throwable,
    ) {
        fireEvent(
            PaymentSheetEvent.UpdatePaymentOptionFailed(
                selectedBrand = selectedBrand,
                error = error,
                isDeferred = isDeferred,
                linkEnabled = linkEnabled,
                googlePaySupported = googlePaySupported,
            )
        )
    }

    override fun onSetAsDefaultPaymentMethodSucceeded(
        paymentMethodType: String?,
    ) {
        fireEvent(
            PaymentSheetEvent.SetAsDefaultPaymentMethodSucceeded(
                isDeferred = isDeferred,
                linkEnabled = linkEnabled,
                googlePaySupported = googlePaySupported,
                paymentMethodType = paymentMethodType,
            )
        )
    }

    override fun onExperimentExposure(
        experiment: LoggableExperiment
    ) {
        fireV2Event(
            PaymentSheetEvent.ExperimentExposure(
                experiment = experiment,
                isDeferred = isDeferred,
                linkEnabled = linkEnabled,
                googlePaySupported = googlePaySupported,
            )
        )
    }

    override fun onSetAsDefaultPaymentMethodFailed(
        paymentMethodType: String?,
        error: Throwable,
    ) {
        fireEvent(
            PaymentSheetEvent.SetAsDefaultPaymentMethodFailed(
                error = error,
                isDeferred = isDeferred,
                linkEnabled = linkEnabled,
                googlePaySupported = googlePaySupported,
                paymentMethodType = paymentMethodType,
            )
        )
    }

    override fun onCannotProperlyReturnFromLinkAndOtherLPMs() {
        fireEvent(PaymentSheetEvent.CannotProperlyReturnFromLinkAndLPMs(mode = mode))
    }

    private fun fireEvent(event: PaymentSheetEvent) {
        CoroutineScope(workContext).launch {
            analyticsRequestExecutor.executeAsync(
                paymentAnalyticsRequestFactory.createRequest(
                    event = event,
                    additionalParams = event.params,
                )
            )
        }
    }

    private fun fireV2Event(event: PaymentSheetEvent) {
        CoroutineScope(workContext).launch {
            analyticsRequestV2Executor.enqueue(
                analyticsRequestV2Factory.createRequest(
                    eventName = event.eventName,
                    additionalParams = event.params,
                )
            )
        }
    }

    private fun fireAnalyticEvent(event: AnalyticEvent) {
        CoroutineScope(workContext).launch {
            analyticEventCallbackProvider.get()?.run {
                try {
                    onEvent(event)
                } catch (_: Throwable) {
                    logger.logWarningWithoutPii(
                        "AnalyticEventCallback.onEvent() failed for event: $event"
                    )
                }
            }
        }
    }

    private fun determineLinkContextForPaymentMethodType(code: String): String? {
        return if (code == "link") {
            if (linkMode == LinkMode.LinkCardBrand) {
                "link_card_brand"
            } else {
                "instant_debits"
            }
        } else {
            null
        }
    }

    private companion object {
        const val CLIENT_ID = "stripe-mobile-sdk"
        const val ORIGIN = "stripe-mobile-sdk-android"
    }
}<|MERGE_RESOLUTION|>--- conflicted
+++ resolved
@@ -199,10 +199,7 @@
     override fun onSelectPaymentMethod(
         code: PaymentMethodCode,
     ) {
-<<<<<<< HEAD
         fireAnalyticEvent(AnalyticEvent.SelectedPaymentMethodType(code))
-=======
->>>>>>> 4c929fc9
         fireEvent(
             PaymentSheetEvent.SelectPaymentMethod(
                 code = code,
