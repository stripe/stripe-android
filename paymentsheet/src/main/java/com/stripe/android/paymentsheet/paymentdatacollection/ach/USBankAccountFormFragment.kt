--- conflicted
+++ resolved
@@ -50,11 +50,8 @@
 import com.stripe.android.paymentsheet.viewmodels.BaseSheetViewModel
 import com.stripe.android.ui.core.PaymentsTheme
 import com.stripe.android.ui.core.elements.H6Text
-import com.stripe.android.ui.core.elements.IdentifierSpec
 import com.stripe.android.ui.core.elements.SaveForFutureUseElementUI
 import com.stripe.android.ui.core.elements.SectionCard
-import com.stripe.android.ui.core.elements.SectionController
-import com.stripe.android.ui.core.elements.SectionElement
 import com.stripe.android.ui.core.elements.SectionElementUI
 import com.stripe.android.ui.core.elements.SimpleDialogElementUI
 import kotlinx.coroutines.CoroutineScope
@@ -338,20 +335,8 @@
                 contentAlignment = Alignment.CenterEnd
             ) {
                 SectionElementUI(
-<<<<<<< HEAD
-                    enabled = true,
+                    enabled = !processing.value,
                     element = viewModel.nameElement,
-=======
-                    enabled = !processing.value,
-                    element = SectionElement(
-                        identifier = IdentifierSpec.Name,
-                        fields = listOf(viewModel.nameElement),
-                        controller = SectionController(
-                            null,
-                            listOf(viewModel.nameElement.sectionFieldErrorController())
-                        ),
-                    ),
->>>>>>> 39db2499
                     emptyList(),
                     null
                 )
@@ -363,20 +348,8 @@
                 contentAlignment = Alignment.CenterEnd
             ) {
                 SectionElementUI(
-<<<<<<< HEAD
-                    enabled = true,
+                    enabled = !processing.value,
                     element = viewModel.emailElement,
-=======
-                    enabled = !processing.value,
-                    element = SectionElement(
-                        identifier = IdentifierSpec.Email,
-                        fields = listOf(viewModel.emailElement),
-                        controller = SectionController(
-                            null,
-                            listOf(viewModel.emailElement.sectionFieldErrorController())
-                        )
-                    ),
->>>>>>> 39db2499
                     emptyList(),
                     viewModel.emailElement.identifier
                 )
