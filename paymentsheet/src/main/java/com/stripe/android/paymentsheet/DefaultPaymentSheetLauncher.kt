--- conflicted
+++ resolved
@@ -107,13 +107,11 @@
             is PaymentSheetViewModel.Factory -> {
                 paymentSheetLauncherComponent.inject(injectable)
             }
-<<<<<<< HEAD
             is FormViewModel.Factory -> {
                 paymentSheetLauncherComponent.inject(injectable)
-=======
+            }
             else -> {
                 throw IllegalArgumentException("invalid Injectable $injectable requested in $this")
->>>>>>> a43fc20a
             }
         }
     }
