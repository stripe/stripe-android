--- conflicted
+++ resolved
@@ -110,12 +110,9 @@
             is FormViewModel.Factory -> {
                 paymentSheetLauncherComponent.inject(injectable)
             }
-<<<<<<< HEAD
-=======
             else -> {
                 throw IllegalArgumentException("invalid Injectable $injectable requested in $this")
             }
->>>>>>> d5a6b365
         }
     }
 }