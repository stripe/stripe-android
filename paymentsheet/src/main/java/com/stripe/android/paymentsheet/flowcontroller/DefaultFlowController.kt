package com.stripe.android.paymentsheet.flowcontroller

import android.app.Activity
import android.content.Context
import android.os.Parcelable
import androidx.activity.result.ActivityResultCaller
import androidx.activity.result.ActivityResultLauncher
import androidx.activity.result.ActivityResultRegistryOwner
import androidx.annotation.VisibleForTesting
import androidx.compose.runtime.Composable
import androidx.core.app.ActivityOptionsCompat
import androidx.lifecycle.DefaultLifecycleObserver
import androidx.lifecycle.LifecycleOwner
import androidx.lifecycle.ViewModelProvider
import androidx.lifecycle.ViewModelStoreOwner
import androidx.lifecycle.lifecycleScope
import com.stripe.android.common.exception.stripeErrorMessage
import com.stripe.android.core.exception.StripeException
import com.stripe.android.core.injection.ENABLE_LOGGING
import com.stripe.android.link.LinkAccountUpdate
import com.stripe.android.link.LinkActivityResult
import com.stripe.android.link.LinkActivityResult.Canceled.Reason
import com.stripe.android.link.LinkConfiguration
import com.stripe.android.link.LinkLaunchMode
import com.stripe.android.link.LinkPaymentLauncher
import com.stripe.android.link.LinkPaymentMethod
import com.stripe.android.link.account.LinkAccountHolder
import com.stripe.android.link.account.updateLinkAccount
import com.stripe.android.link.domain.LinkProminenceFeatureProvider
import com.stripe.android.link.model.AccountStatus
import com.stripe.android.link.model.toLoginState
import com.stripe.android.lpmfoundations.paymentmethod.PaymentMethodMetadata
import com.stripe.android.model.PaymentMethod
import com.stripe.android.paymentelement.WalletButtonsPreview
import com.stripe.android.paymentelement.callbacks.PaymentElementCallbackIdentifier
import com.stripe.android.paymentelement.callbacks.PaymentElementCallbackReferences
import com.stripe.android.paymentelement.confirmation.ConfirmationHandler
import com.stripe.android.paymentelement.confirmation.intent.DeferredIntentConfirmationType
import com.stripe.android.paymentelement.confirmation.toConfirmationOption
import com.stripe.android.payments.core.analytics.ErrorReporter
import com.stripe.android.payments.core.injection.PRODUCT_USAGE
import com.stripe.android.payments.paymentlauncher.PaymentResult
import com.stripe.android.paymentsheet.InitializedViaCompose
import com.stripe.android.paymentsheet.LinkHandler
import com.stripe.android.paymentsheet.PaymentOptionCallback
import com.stripe.android.paymentsheet.PaymentOptionContract
import com.stripe.android.paymentsheet.PaymentOptionResult
import com.stripe.android.paymentsheet.PaymentSheet
import com.stripe.android.paymentsheet.PaymentSheetResult
import com.stripe.android.paymentsheet.PaymentSheetResultCallback
import com.stripe.android.paymentsheet.PrefsRepository
import com.stripe.android.paymentsheet.addresselement.AddressDetails
import com.stripe.android.paymentsheet.analytics.EventReporter
import com.stripe.android.paymentsheet.analytics.PaymentSheetConfirmationError
import com.stripe.android.paymentsheet.model.PaymentOption
import com.stripe.android.paymentsheet.model.PaymentOptionFactory
import com.stripe.android.paymentsheet.model.PaymentSelection
import com.stripe.android.paymentsheet.model.PaymentSelection.Link
import com.stripe.android.paymentsheet.model.isLink
import com.stripe.android.paymentsheet.state.CustomerState
import com.stripe.android.paymentsheet.state.PaymentElementLoader
import com.stripe.android.paymentsheet.state.PaymentSheetState
import com.stripe.android.paymentsheet.ui.SepaMandateContract
import com.stripe.android.paymentsheet.ui.SepaMandateResult
import com.stripe.android.paymentsheet.utils.canSave
import com.stripe.android.paymentsheet.utils.toConfirmationError
import com.stripe.android.uicore.utils.AnimationConstants
import kotlinx.coroutines.CoroutineScope
import kotlinx.coroutines.flow.collectLatest
import kotlinx.coroutines.launch
import kotlinx.parcelize.Parcelize
import javax.inject.Inject
import javax.inject.Named

@OptIn(WalletButtonsPreview::class)
@FlowControllerScope
internal class DefaultFlowController @Inject internal constructor(
    // Properties provided through FlowControllerComponent.Builder
    private val viewModelScope: CoroutineScope,
    private val lifecycleOwner: LifecycleOwner,
    private val paymentOptionFactory: PaymentOptionFactory,
    private val paymentOptionCallback: PaymentOptionCallback,
    private val paymentResultCallback: PaymentSheetResultCallback,
    private val prefsRepositoryFactory: @JvmSuppressWildcards (PaymentSheet.CustomerConfiguration?) -> PrefsRepository,
    activityResultCaller: ActivityResultCaller,
    activityResultRegistryOwner: ActivityResultRegistryOwner,
    // Properties provided through injection
    private val context: Context,
    private val eventReporter: EventReporter,
    private val viewModel: FlowControllerViewModel,
    private val confirmationHandler: ConfirmationHandler,
    private val linkProminenceFeatureProvider: LinkProminenceFeatureProvider,
    private val linkHandler: LinkHandler,
    private val linkAccountHolder: LinkAccountHolder,
    @Named(FLOW_CONTROLLER_LINK_LAUNCHER) private val flowControllerLinkLauncher: LinkPaymentLauncher,
    @Named(WALLETS_BUTTON_LINK_LAUNCHER) private val walletsButtonLinkLauncher: LinkPaymentLauncher,
    @Named(ENABLE_LOGGING) private val enableLogging: Boolean,
    @Named(PRODUCT_USAGE) private val productUsage: Set<String>,
    private val configurationHandler: FlowControllerConfigurationHandler,
    private val errorReporter: ErrorReporter,
    @InitializedViaCompose private val initializedViaCompose: Boolean,
    @PaymentElementCallbackIdentifier private val paymentElementCallbackIdentifier: String,
) : PaymentSheet.FlowController {
    private val paymentOptionActivityLauncher: ActivityResultLauncher<PaymentOptionContract.Args>
    private val sepaMandateActivityLauncher: ActivityResultLauncher<SepaMandateContract.Args>

    /**
     * [FlowControllerComponent] is hold to inject into [Activity]s and created
     * after [DefaultFlowController].
     */
    lateinit var flowControllerComponent: FlowControllerComponent

    private val initializationMode: PaymentElementLoader.InitializationMode?
        get() = viewModel.previousConfigureRequest?.initializationMode

    override var shippingDetails: AddressDetails?
        get() = viewModel.state?.config?.shippingDetails
        set(value) {
            val state = viewModel.state
            if (state != null) {
                viewModel.state = state.copy(
                    config = state.config.copy(
                        shippingDetails = value
                    )
                )
            }
        }

    init {
        confirmationHandler.register(activityResultCaller, lifecycleOwner)

        paymentOptionActivityLauncher = activityResultCaller.registerForActivityResult(
            PaymentOptionContract(),
            ::onPaymentOptionResult
        )

        sepaMandateActivityLauncher = activityResultCaller.registerForActivityResult(
            SepaMandateContract(),
            ::onSepaMandateResult,
        )

        flowControllerLinkLauncher.register(
            key = FLOW_CONTROLLER_LINK_LAUNCHER,
            activityResultRegistry = activityResultRegistryOwner.activityResultRegistry,
            callback = ::onLinkResultFromFlowController
        )

        walletsButtonLinkLauncher.register(
            key = WALLETS_BUTTON_LINK_LAUNCHER,
            activityResultRegistry = activityResultRegistryOwner.activityResultRegistry,
            callback = ::onLinkResultFromWalletsButton
        )

        lifecycleOwner.lifecycle.addObserver(
            object : DefaultLifecycleObserver {
                override fun onDestroy(owner: LifecycleOwner) {
                    paymentOptionActivityLauncher.unregister()
                    sepaMandateActivityLauncher.unregister()
                    walletsButtonLinkLauncher.unregister()
                    flowControllerLinkLauncher.unregister()
                    PaymentElementCallbackReferences.remove(paymentElementCallbackIdentifier)
                }
            }
        )

        lifecycleOwner.lifecycleScope.launch {
            confirmationHandler.state.collectLatest { state ->
                when (state) {
                    is ConfirmationHandler.State.Idle,
                    is ConfirmationHandler.State.Confirming -> Unit
                    is ConfirmationHandler.State.Complete -> onIntentResult(state.result)
                }
            }
        }
    }

    @Composable
    override fun WalletButtons() {
        viewModel.flowControllerStateComponent.walletButtonsContent.Content()
    }

    override fun configureWithPaymentIntent(
        paymentIntentClientSecret: String,
        configuration: PaymentSheet.Configuration?,
        callback: PaymentSheet.FlowController.ConfigCallback
    ) {
        configure(
            mode = PaymentElementLoader.InitializationMode.PaymentIntent(paymentIntentClientSecret),
            configuration = configuration ?: PaymentSheet.Configuration.default(context),
            callback = callback,
        )
    }

    override fun configureWithSetupIntent(
        setupIntentClientSecret: String,
        configuration: PaymentSheet.Configuration?,
        callback: PaymentSheet.FlowController.ConfigCallback
    ) {
        configure(
            mode = PaymentElementLoader.InitializationMode.SetupIntent(setupIntentClientSecret),
            configuration = configuration ?: PaymentSheet.Configuration.default(context),
            callback = callback,
        )
    }

    override fun configureWithIntentConfiguration(
        intentConfiguration: PaymentSheet.IntentConfiguration,
        configuration: PaymentSheet.Configuration?,
        callback: PaymentSheet.FlowController.ConfigCallback
    ) {
        configure(
            mode = PaymentElementLoader.InitializationMode.DeferredIntent(intentConfiguration),
            configuration = configuration ?: PaymentSheet.Configuration.default(context),
            callback = callback,
        )
    }

    private fun configure(
        mode: PaymentElementLoader.InitializationMode,
        configuration: PaymentSheet.Configuration,
        callback: PaymentSheet.FlowController.ConfigCallback
    ) {
        configurationHandler.configure(
            scope = viewModelScope,
            initializationMode = mode,
            configuration = configuration,
            callback = callback,
            initializedViaCompose = initializedViaCompose,
        )
    }

    override fun getPaymentOption(): PaymentOption? {
        return viewModel.paymentSelection?.let {
            paymentOptionFactory.create(it)
        }
    }

    private fun withCurrentState(block: (State) -> Unit) {
        val state = viewModel.state
        if (state == null) {
            paymentResultCallback.onPaymentSheetResult(
                PaymentSheetResult.Failed(
                    IllegalStateException(
                        "FlowController must be successfully initialized " +
                            "using configureWithPaymentIntent(), configureWithSetupIntent() or " +
                            "configureWithIntentConfiguration() before calling presentPaymentOptions()."
                    )
                )
            )
        } else if (!configurationHandler.isConfigured) {
            paymentResultCallback.onPaymentSheetResult(
                PaymentSheetResult.Failed(
                    IllegalStateException(
                        "FlowController is not configured, or has a configuration update in flight."
                    )
                )
            )
        } else {
            block(state)
        }
    }

    override fun presentPaymentOptions() {
        withCurrentState { state ->
            val linkConfiguration = state.paymentSheetState.linkConfiguration
            val paymentSelection = viewModel.paymentSelection
            val linkAccountInfo = linkAccountHolder.linkAccountInfo.value

<<<<<<< HEAD
            if (linkConfiguration != null && shouldPresentLinkInsteadOfPaymentOptions(
                    paymentSelection = paymentSelection,
                    linkAccountInfo = linkAccountInfo,
                    linkConfiguration = linkConfiguration
                )
            ) {
                linkPaymentLauncher.present(
=======
            val shouldPresentLinkInsteadOfPaymentOptions =
                // The current payment selection is Link
                paymentSelection?.isLink == true &&
                    // The current user has a Link account (not necessarily logged in)
                    linkAccountInfo.account != null &&
                    // Link is enabled and available
                    linkConfiguration != null &&
                    // feature flag and other conditions are met
                    linkProminenceFeatureProvider.shouldShowEarlyVerificationInFlowController(linkConfiguration)

            if (shouldPresentLinkInsteadOfPaymentOptions) {
                flowControllerLinkLauncher.present(
>>>>>>> 99501f03
                    configuration = linkConfiguration,
                    linkAccountInfo = linkAccountInfo,
                    useLinkExpress = true,
                    launchMode = LinkLaunchMode.PaymentMethodSelection(
                        selectedPayment = (paymentSelection as? Link)?.selectedPayment?.details
                    )
                )
            } else {
                showPaymentOptionList(state, paymentSelection)
            }
        }
    }

    private fun shouldPresentLinkInsteadOfPaymentOptions(
        paymentSelection: PaymentSelection?,
        linkAccountInfo: LinkAccountUpdate.Value,
        linkConfiguration: LinkConfiguration
    ): Boolean {
        // If the user has declined to use Link in the past, do not show it again.
        return viewModel.state?.declinedLink2FA != true &&
            // The current payment selection is Link
            paymentSelection?.isLink == true &&
            // The current user has a Link account (not necessarily logged in)
            linkAccountInfo.account != null &&
            // feature flag and other conditions are met
            linkProminenceFeatureProvider.shouldShowEarlyVerificationInFlowController(linkConfiguration)
    }

    private fun showPaymentOptionList(
        state: State,
        paymentSelection: PaymentSelection?
    ) {
        val args = PaymentOptionContract.Args(
            state = state.paymentSheetState.copy(paymentSelection = paymentSelection),
            configuration = state.config,
            enableLogging = enableLogging,
            productUsage = productUsage,
            linkAccountInfo = linkAccountHolder.linkAccountInfo.value,
            walletButtonsAlreadyShown = viewModel.walletButtonsRendered,
            paymentElementCallbackIdentifier = paymentElementCallbackIdentifier
        )

        val options = ActivityOptionsCompat.makeCustomAnimation(
            viewModel.getApplication(),
            AnimationConstants.FADE_IN,
            AnimationConstants.FADE_OUT,
        )

        try {
            paymentOptionActivityLauncher.launch(args, options)
        } catch (e: IllegalStateException) {
            val message = "The host activity is not in a valid state (${lifecycleOwner.lifecycle.currentState})."
            paymentResultCallback.onPaymentSheetResult(PaymentSheetResult.Failed(IllegalStateException(message, e)))
        }
    }

    fun onLinkResultFromFlowController(result: LinkActivityResult) {
        result.linkAccountUpdate?.updateLinkAccount()
        when (result) {
            is LinkActivityResult.PaymentMethodObtained,
            is LinkActivityResult.Failed -> Unit
            is LinkActivityResult.Canceled -> when (result.reason) {
                Reason.BackPressed -> withCurrentState {
                    val accountStatus = linkAccountHolder.linkAccountInfo.value.account?.accountStatus
                    // The user dismissed the Link 2FA -> prevent from showing it again
                    if (accountStatus == AccountStatus.VerificationStarted) {
                        viewModel.updateState { it?.copy(declinedLink2FA = true) }
                    }
                    // just show the payment option list if
                    // the user didn't have any preselected Link payment details
                    // (preselected Link payment means the user is attempting to change their Link payment method)
                    if (viewModel.paymentSelection?.readyToPayWithLink() == false) {
                        showPaymentOptionList(it, viewModel.paymentSelection)
                    }
                }
                Reason.LoggedOut -> {
                    updateLinkPaymentSelection(null)
                    withCurrentState { showPaymentOptionList(it, viewModel.paymentSelection) }
                }
                Reason.PayAnotherWay -> {
                    withCurrentState { showPaymentOptionList(it, viewModel.paymentSelection) }
                }
            }

            is LinkActivityResult.Completed -> {
                updateLinkPaymentSelection(result.selectedPayment)
            }
        }
    }

    fun onLinkResultFromWalletsButton(result: LinkActivityResult) {
        result.linkAccountUpdate?.updateLinkAccount()
        viewModel.flowControllerStateComponent.linkInlineInteractor.onLinkResult()
        if (result is LinkActivityResult.Completed) {
            with(Link(selectedPayment = result.selectedPayment)) {
                viewModel.paymentSelection = this
                paymentOptionCallback.onPaymentOption(paymentOptionFactory.create(this))
            }
        }
    }

    fun PaymentSelection.readyToPayWithLink(): Boolean = when (this) {
        is Link -> selectedPayment != null
        else -> isLink
    }

    /**
     * Updates the Link account state in FlowController after receiving a [LinkAccountUpdate]
     *
     * - Calls [LinkAccountHolder.set] to update the Link account state
     * - Updates the Link account state in the [PaymentSheetState] with the latest [AccountStatus]
     */
    private fun LinkAccountUpdate.updateLinkAccount() {
        updateLinkAccount(linkAccountHolder)
        when (this) {
            is LinkAccountUpdate.Value -> {
                val currentState = viewModel.state ?: return
                val metadata = currentState.paymentSheetState.paymentMethodMetadata
                val accountStatus = account?.accountStatus ?: AccountStatus.SignedOut
                val linkState = metadata.linkState?.copy(loginState = accountStatus.toLoginState())
                viewModel.state = currentState.copyPaymentSheetState(
                    metadata = metadata.copy(linkState = linkState),
                )
            }
            LinkAccountUpdate.None -> Unit
        }
    }

    /**
     * If the current payment selection is Link and Link details changed, update the payment selection accordingly.
     */
    private fun updateLinkPaymentSelection(
        linkPaymentMethod: LinkPaymentMethod?
    ) {
        val paymentSelection = viewModel.paymentSelection
        if (paymentSelection is Link) {
            val updated = paymentSelection.copy(
                selectedPayment = linkPaymentMethod
            )
            viewModel.paymentSelection = updated
            paymentOptionCallback.onPaymentOption(paymentOptionFactory.create(updated))
        }
    }

    override fun confirm() {
        val state = viewModel.state ?: error(
            "FlowController must be successfully initialized " +
                "using configureWithPaymentIntent(), configureWithSetupIntent() or " +
                "configureWithIntentConfiguration() before calling confirm()."
        )

        if (!configurationHandler.isConfigured) {
            val error = IllegalStateException(
                "FlowController.confirm() can only be called if the most recent call " +
                    "to configureWithPaymentIntent(), configureWithSetupIntent() or " +
                    "configureWithIntentConfiguration() has completed successfully."
            )
            onPaymentResult(PaymentResult.Failed(error))
            return
        }

        val initializationMode = requireNotNull(initializationMode)

        when (val paymentSelection = viewModel.paymentSelection) {
            is Link,
            is PaymentSelection.New.LinkInline,
            is PaymentSelection.GooglePay,
            is PaymentSelection.ExternalPaymentMethod,
            is PaymentSelection.CustomPaymentMethod,
            is PaymentSelection.New,
            null -> confirmPaymentSelection(
                paymentSelection = paymentSelection,
                state = state.paymentSheetState,
                appearance = state.config.appearance,
                initializationMode = initializationMode,
            )
            is PaymentSelection.Saved -> confirmSavedPaymentMethod(
                paymentSelection = paymentSelection,
                state = state.paymentSheetState,
                appearance = state.config.appearance,
                initializationMode = initializationMode,
            )
        }
    }

    private fun confirmSavedPaymentMethod(
        paymentSelection: PaymentSelection.Saved,
        state: PaymentSheetState.Full,
        appearance: PaymentSheet.Appearance,
        initializationMode: PaymentElementLoader.InitializationMode,
    ) {
        if (paymentSelection.paymentMethod.type == PaymentMethod.Type.SepaDebit &&
            viewModel.paymentSelection?.hasAcknowledgedSepaMandate == false
        ) {
            // We're legally required to show the customer the SEPA mandate before every payment/setup.
            // In the edge case where the customer never opened the sheet, and thus never saw the mandate,
            // we present the mandate directly.
            sepaMandateActivityLauncher.launch(
                SepaMandateContract.Args(
                    merchantName = state.config.merchantDisplayName
                )
            )
        } else {
            confirmPaymentSelection(paymentSelection, state, appearance, initializationMode)
        }
    }

    @VisibleForTesting
    fun confirmPaymentSelection(
        paymentSelection: PaymentSelection?,
        state: PaymentSheetState.Full,
        appearance: PaymentSheet.Appearance,
        initializationMode: PaymentElementLoader.InitializationMode,
    ) {
        viewModelScope.launch {
            val confirmationOption = paymentSelection?.toConfirmationOption(
                configuration = state.config,
                linkConfiguration = state.linkConfiguration,
            )

            confirmationOption?.let { option ->
                val stripeIntent = requireNotNull(state.stripeIntent)

                confirmationHandler.start(
                    arguments = ConfirmationHandler.Args(
                        confirmationOption = option,
                        intent = stripeIntent,
                        initializationMode = initializationMode,
                        appearance = appearance,
                        shippingDetails = state.config.shippingDetails,
                    )
                )
            } ?: run {
                val message = paymentSelection?.let {
                    "Cannot confirm using a ${it::class.qualifiedName} payment selection!"
                } ?: "Cannot confirm without a payment selection!"

                val exception = IllegalStateException(message)

                paymentSelection?.let {
                    val event = ErrorReporter.UnexpectedErrorEvent.FLOW_CONTROLLER_INVALID_PAYMENT_SELECTION_ON_CHECKOUT
                    errorReporter.report(event, StripeException.create(exception))
                }

                onIntentResult(
                    ConfirmationHandler.Result.Failed(
                        cause = exception,
                        message = exception.stripeErrorMessage(),
                        type = ConfirmationHandler.Result.Failed.ErrorType.Internal,
                    )
                )
            }
        }
    }

    @JvmSynthetic
    internal fun onPaymentOptionResult(
        result: PaymentOptionResult?
    ) {
        // update the current Link account state if the selected Link payment method includes an account update.
        result?.linkAccountInfo?.let { linkAccountHolder.set(it) }
        result?.paymentMethods?.let {
            val currentState = viewModel.state
            viewModel.state = currentState?.copyPaymentSheetState(
                customer = currentState.paymentSheetState.customer?.copy(paymentMethods = it)
            )
        }
        when (result) {
            is PaymentOptionResult.Succeeded -> {
                viewModel.paymentSelection = result.paymentSelection.also { it.hasAcknowledgedSepaMandate = true }
                onPaymentSelection()
            }
            null,
            is PaymentOptionResult.Canceled -> {
                viewModel.paymentSelection = result?.paymentSelection
                onPaymentSelection()
            }
            is PaymentOptionResult.Failed -> {
                onPaymentSelection()
            }
        }
    }

    private fun onPaymentSelection() {
        val paymentSelection = viewModel.paymentSelection
        val paymentOption = paymentSelection?.let { paymentOptionFactory.create(it) }
        paymentOptionCallback.onPaymentOption(paymentOption)
    }

    private fun onIntentResult(result: ConfirmationHandler.Result) {
        when (result) {
            is ConfirmationHandler.Result.Succeeded -> {
                val stripeIntent = result.intent
                val currentSelection = viewModel.paymentSelection
                val currentInitializationMode = initializationMode

                /*
                 * Sets current selection as default payment method in future payment sheet usage. New payment
                 * methods are only saved if the payment sheet is in setup mode, is in payment intent with setup
                 * for usage, or the customer has requested the payment method be saved.
                 */
                when (currentSelection) {
                    is PaymentSelection.New -> stripeIntent.paymentMethod.takeIf {
                        currentInitializationMode != null && currentSelection.canSave(
                            initializationMode = currentInitializationMode
                        )
                    }?.let { method ->
                        PaymentSelection.Saved(method)
                    }
                    is PaymentSelection.Saved -> {
                        when (currentSelection.walletType) {
                            PaymentSelection.Saved.WalletType.GooglePay -> PaymentSelection.GooglePay
                            PaymentSelection.Saved.WalletType.Link -> Link()
                            else -> currentSelection
                        }
                    }
                    else -> currentSelection
                }?.let {
                    prefsRepositoryFactory(viewModel.state?.config?.customer).savePaymentSelection(it)
                }

                eventReporter.onPaymentSuccess(
                    paymentSelection = viewModel.paymentSelection,
                    deferredIntentConfirmationType = result.deferredIntentConfirmationType,
                )

                onPaymentResult(
                    paymentResult = PaymentResult.Completed,
                    deferredIntentConfirmationType = result.deferredIntentConfirmationType,
                    shouldLog = false,
                )
            }
            is ConfirmationHandler.Result.Failed -> {
                val error = result.toConfirmationError()

                error?.let {
                    eventReporter.onPaymentFailure(
                        paymentSelection = viewModel.paymentSelection,
                        error = it
                    )
                }

                onPaymentResult(
                    paymentResult = PaymentResult.Failed(result.cause),
                    deferredIntentConfirmationType = null,
                    shouldLog = false,
                )
            }
            is ConfirmationHandler.Result.Canceled -> {
                handleCancellation(result)
            }
        }
    }

    private fun handleCancellation(canceled: ConfirmationHandler.Result.Canceled) {
        when (canceled.action) {
            ConfirmationHandler.Result.Canceled.Action.InformCancellation -> {
                onPaymentResult(
                    paymentResult = PaymentResult.Canceled,
                    deferredIntentConfirmationType = null,
                    shouldLog = false,
                )
            }
            ConfirmationHandler.Result.Canceled.Action.ModifyPaymentDetails -> presentPaymentOptions()
            ConfirmationHandler.Result.Canceled.Action.None -> Unit
        }
    }

    internal fun onPaymentResult(
        paymentResult: PaymentResult,
        deferredIntentConfirmationType: DeferredIntentConfirmationType? = null,
        shouldLog: Boolean = true,
    ) {
        if (shouldLog) {
            logPaymentResult(paymentResult, deferredIntentConfirmationType)
        }

        val selection = viewModel.paymentSelection

        if (paymentResult is PaymentResult.Completed && selection != null && selection.isLink) {
            linkHandler.logOut()
        }

        if (paymentResult is PaymentResult.Completed) {
            viewModel.paymentSelection = null
            viewModel.state = null
        }

        viewModelScope.launch {
            paymentResultCallback.onPaymentSheetResult(
                paymentResult.convertToPaymentSheetResult()
            )
        }
    }

    internal fun onSepaMandateResult(sepaMandateResult: SepaMandateResult) {
        when (sepaMandateResult) {
            SepaMandateResult.Acknowledged -> {
                viewModel.paymentSelection?.hasAcknowledgedSepaMandate = true
                confirm()
            }
            SepaMandateResult.Canceled -> {
                paymentResultCallback.onPaymentSheetResult(PaymentSheetResult.Canceled)
            }
        }
    }

    private fun logPaymentResult(
        paymentResult: PaymentResult?,
        deferredIntentConfirmationType: DeferredIntentConfirmationType?
    ) {
        when (paymentResult) {
            is PaymentResult.Completed -> {
                eventReporter.onPaymentSuccess(
                    paymentSelection = viewModel.paymentSelection,
                    deferredIntentConfirmationType = deferredIntentConfirmationType,
                )
            }
            is PaymentResult.Failed -> {
                eventReporter.onPaymentFailure(
                    paymentSelection = viewModel.paymentSelection,
                    error = PaymentSheetConfirmationError.Stripe(paymentResult.throwable),
                )
            }
            else -> {
                // Nothing to do here
            }
        }
    }

    private fun PaymentResult.convertToPaymentSheetResult() = when (this) {
        is PaymentResult.Completed -> PaymentSheetResult.Completed
        is PaymentResult.Canceled -> PaymentSheetResult.Canceled
        is PaymentResult.Failed -> PaymentSheetResult.Failed(throwable)
    }

    @Parcelize
    data class Args(
        val clientSecret: String,
        val config: PaymentSheet.Configuration?
    ) : Parcelable

    @Parcelize
    data class State(
        val paymentSheetState: PaymentSheetState.Full,
        val config: PaymentSheet.Configuration,
        val declinedLink2FA: Boolean = false
    ) : Parcelable {
        fun copyPaymentSheetState(
            paymentSelection: PaymentSelection? = paymentSheetState.paymentSelection,
            customer: CustomerState? = paymentSheetState.customer,
            metadata: PaymentMethodMetadata = paymentSheetState.paymentMethodMetadata
        ): State = copy(
            paymentSheetState = paymentSheetState.copy(
                paymentSelection = paymentSelection,
                customer = customer,
                paymentMethodMetadata = metadata
            )
        )

        val linkConfiguration
            get() = paymentSheetState.paymentMethodMetadata.linkState?.configuration
    }

    companion object {
        internal const val FLOW_CONTROLLER_LINK_LAUNCHER = "LinkPaymentLauncher_DefaultFlowController"
        internal const val WALLETS_BUTTON_LINK_LAUNCHER = "LinkPaymentLauncher_WalletsButton"

        fun getInstance(
            viewModelStoreOwner: ViewModelStoreOwner,
            lifecycleOwner: LifecycleOwner,
            activityResultCaller: ActivityResultCaller,
            statusBarColor: () -> Int?,
            paymentOptionCallback: PaymentOptionCallback,
            paymentResultCallback: PaymentSheetResultCallback,
            paymentElementCallbackIdentifier: String,
            initializedViaCompose: Boolean,
            activityResultRegistryOwner: ActivityResultRegistryOwner,
        ): PaymentSheet.FlowController {
            val flowControllerViewModel = ViewModelProvider(
                owner = viewModelStoreOwner,
                factory = FlowControllerViewModel.Factory(statusBarColor(), paymentElementCallbackIdentifier),
            ).get(
                key = "FlowControllerViewModel(instance = $paymentElementCallbackIdentifier)",
                modelClass = FlowControllerViewModel::class.java
            )

            val flowControllerStateComponent = flowControllerViewModel.flowControllerStateComponent

            val flowControllerComponent: FlowControllerComponent =
                flowControllerStateComponent.flowControllerComponentBuilder
                    .lifeCycleOwner(lifecycleOwner)
                    .activityResultRegistryOwner(activityResultRegistryOwner)
                    .activityResultCaller(activityResultCaller)
                    .paymentOptionCallback(paymentOptionCallback)
                    .paymentResultCallback(paymentResultCallback)
                    .initializedViaCompose(initializedViaCompose)
                    .build()
            val flowController = flowControllerComponent.flowController
            flowController.flowControllerComponent = flowControllerComponent
            return flowController
        }
    }
}<|MERGE_RESOLUTION|>--- conflicted
+++ resolved
@@ -266,28 +266,13 @@
             val paymentSelection = viewModel.paymentSelection
             val linkAccountInfo = linkAccountHolder.linkAccountInfo.value
 
-<<<<<<< HEAD
             if (linkConfiguration != null && shouldPresentLinkInsteadOfPaymentOptions(
                     paymentSelection = paymentSelection,
                     linkAccountInfo = linkAccountInfo,
                     linkConfiguration = linkConfiguration
                 )
             ) {
-                linkPaymentLauncher.present(
-=======
-            val shouldPresentLinkInsteadOfPaymentOptions =
-                // The current payment selection is Link
-                paymentSelection?.isLink == true &&
-                    // The current user has a Link account (not necessarily logged in)
-                    linkAccountInfo.account != null &&
-                    // Link is enabled and available
-                    linkConfiguration != null &&
-                    // feature flag and other conditions are met
-                    linkProminenceFeatureProvider.shouldShowEarlyVerificationInFlowController(linkConfiguration)
-
-            if (shouldPresentLinkInsteadOfPaymentOptions) {
                 flowControllerLinkLauncher.present(
->>>>>>> 99501f03
                     configuration = linkConfiguration,
                     linkAccountInfo = linkAccountInfo,
                     useLinkExpress = true,
