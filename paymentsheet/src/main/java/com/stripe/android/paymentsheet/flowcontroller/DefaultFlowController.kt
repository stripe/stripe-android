package com.stripe.android.paymentsheet.flowcontroller

import android.app.Activity
import android.content.Context
import android.os.Parcelable
import androidx.activity.result.ActivityResultCallback
import androidx.activity.result.ActivityResultLauncher
import androidx.activity.result.ActivityResultRegistryOwner
import androidx.activity.result.contract.ActivityResultContract
import androidx.annotation.VisibleForTesting
import androidx.core.app.ActivityOptionsCompat
import androidx.lifecycle.DefaultLifecycleObserver
import androidx.lifecycle.LifecycleOwner
import androidx.lifecycle.SavedStateViewModelFactory
import androidx.lifecycle.ViewModelProvider
import androidx.lifecycle.ViewModelStoreOwner
import com.stripe.android.PaymentConfiguration
import com.stripe.android.core.injection.ENABLE_LOGGING
import com.stripe.android.googlepaylauncher.GooglePayEnvironment
import com.stripe.android.googlepaylauncher.GooglePayPaymentMethodLauncher
import com.stripe.android.googlepaylauncher.GooglePayPaymentMethodLauncherContractV2
import com.stripe.android.googlepaylauncher.injection.GooglePayPaymentMethodLauncherFactory
import com.stripe.android.link.LinkActivityResult
import com.stripe.android.link.LinkPaymentLauncher
import com.stripe.android.model.ConfirmPaymentIntentParams
import com.stripe.android.model.ConfirmSetupIntentParams
import com.stripe.android.model.ConfirmStripeIntentParams
import com.stripe.android.model.PaymentIntent
import com.stripe.android.model.PaymentMethod
import com.stripe.android.model.SetupIntent
import com.stripe.android.model.StripeIntent
import com.stripe.android.payments.core.injection.PRODUCT_USAGE
import com.stripe.android.payments.paymentlauncher.InternalPaymentResult
import com.stripe.android.payments.paymentlauncher.PaymentLauncherContract
import com.stripe.android.payments.paymentlauncher.PaymentResult
import com.stripe.android.payments.paymentlauncher.StripePaymentLauncher
import com.stripe.android.payments.paymentlauncher.StripePaymentLauncherAssistedFactory
import com.stripe.android.paymentsheet.ExternalPaymentMethodContract
import com.stripe.android.paymentsheet.ExternalPaymentMethodInput
import com.stripe.android.paymentsheet.ExternalPaymentMethodInterceptor
import com.stripe.android.paymentsheet.IntentConfirmationInterceptor
import com.stripe.android.paymentsheet.PaymentOptionCallback
import com.stripe.android.paymentsheet.PaymentOptionContract
import com.stripe.android.paymentsheet.PaymentOptionResult
import com.stripe.android.paymentsheet.PaymentSheet
import com.stripe.android.paymentsheet.PaymentSheetResult
import com.stripe.android.paymentsheet.PaymentSheetResultCallback
import com.stripe.android.paymentsheet.PrefsRepository
import com.stripe.android.paymentsheet.addresselement.AddressDetails
import com.stripe.android.paymentsheet.addresselement.toConfirmPaymentIntentShipping
import com.stripe.android.paymentsheet.analytics.EventReporter
import com.stripe.android.paymentsheet.analytics.PaymentSheetConfirmationError
import com.stripe.android.paymentsheet.intercept
import com.stripe.android.paymentsheet.model.PaymentOption
import com.stripe.android.paymentsheet.model.PaymentOptionFactory
import com.stripe.android.paymentsheet.model.PaymentSelection
import com.stripe.android.paymentsheet.model.isLink
import com.stripe.android.paymentsheet.paymentdatacollection.bacs.BacsMandateConfirmationContract
import com.stripe.android.paymentsheet.paymentdatacollection.bacs.BacsMandateConfirmationLauncher
import com.stripe.android.paymentsheet.paymentdatacollection.bacs.BacsMandateConfirmationLauncherFactory
import com.stripe.android.paymentsheet.paymentdatacollection.bacs.BacsMandateConfirmationResult
import com.stripe.android.paymentsheet.paymentdatacollection.bacs.BacsMandateData
import com.stripe.android.paymentsheet.state.PaymentSheetState
import com.stripe.android.paymentsheet.ui.SepaMandateContract
import com.stripe.android.paymentsheet.ui.SepaMandateResult
import com.stripe.android.paymentsheet.utils.canSave
import com.stripe.android.utils.AnimationConstants
import dagger.Lazy
import kotlinx.coroutines.CoroutineScope
import kotlinx.coroutines.DelicateCoroutinesApi
import kotlinx.coroutines.GlobalScope
import kotlinx.coroutines.launch
import kotlinx.parcelize.Parcelize
import javax.inject.Inject
import javax.inject.Named
import javax.inject.Provider

@FlowControllerScope
internal class DefaultFlowController @Inject internal constructor(
    // Properties provided through FlowControllerComponent.Builder
    private val viewModelScope: CoroutineScope,
    private val lifecycleOwner: LifecycleOwner,
    private val statusBarColor: () -> Int?,
    private val paymentOptionFactory: PaymentOptionFactory,
    private val paymentOptionCallback: PaymentOptionCallback,
    private val paymentResultCallback: PaymentSheetResultCallback,
    private val prefsRepositoryFactory: @JvmSuppressWildcards (PaymentSheet.CustomerConfiguration?) -> PrefsRepository,
    activityResultRegistryOwner: ActivityResultRegistryOwner,
    // Properties provided through injection
    private val context: Context,
    private val eventReporter: EventReporter,
    private val viewModel: FlowControllerViewModel,
    private val paymentLauncherFactory: StripePaymentLauncherAssistedFactory,
    /**
     * [PaymentConfiguration] is [Lazy] because the client might set publishableKey and
     * stripeAccountId after creating a [DefaultFlowController].
     */
    private val lazyPaymentConfiguration: Provider<PaymentConfiguration>,
    @Named(ENABLE_LOGGING) private val enableLogging: Boolean,
    @Named(PRODUCT_USAGE) private val productUsage: Set<String>,
    private val googlePayPaymentMethodLauncherFactory: GooglePayPaymentMethodLauncherFactory,
    bacsMandateConfirmationLauncherFactory: BacsMandateConfirmationLauncherFactory,
    private val linkLauncher: LinkPaymentLauncher,
    private val configurationHandler: FlowControllerConfigurationHandler,
    private val intentConfirmationInterceptor: IntentConfirmationInterceptor,
) : PaymentSheet.FlowController {
    private val paymentOptionActivityLauncher: ActivityResultLauncher<PaymentOptionContract.Args>
    private val googlePayActivityLauncher:
        ActivityResultLauncher<GooglePayPaymentMethodLauncherContractV2.Args>
    private val sepaMandateActivityLauncher: ActivityResultLauncher<SepaMandateContract.Args>
    private val bacsMandateConfirmationLauncher: BacsMandateConfirmationLauncher

    /**
     * [FlowControllerComponent] is hold to inject into [Activity]s and created
     * after [DefaultFlowController].
     */
    lateinit var flowControllerComponent: FlowControllerComponent

    private var paymentLauncher: StripePaymentLauncher? = null

    private var externalPaymentMethodLauncher: ActivityResultLauncher<ExternalPaymentMethodInput>? = null

    private val initializationMode: PaymentSheet.InitializationMode?
        get() = viewModel.previousConfigureRequest?.initializationMode

    override var shippingDetails: AddressDetails?
        get() = viewModel.state?.config?.shippingDetails
        set(value) {
            val state = viewModel.state
            if (state != null) {
                viewModel.state = state.copy(
                    config = state.config.copy(
                        shippingDetails = value
                    )
                )
            }
        }

    init {
        val paymentLauncherActivityResultLauncher = activityResultRegistryOwner.register(
            PaymentLauncherContract(),
            ::onInternalPaymentResult
        )

        paymentOptionActivityLauncher = activityResultRegistryOwner.register(
            PaymentOptionContract(),
            ::onPaymentOptionResult
        )

        googlePayActivityLauncher = activityResultRegistryOwner.register(
            GooglePayPaymentMethodLauncherContractV2(),
            ::onGooglePayResult
        )

        sepaMandateActivityLauncher = activityResultRegistryOwner.register(
            SepaMandateContract(),
            ::onSepaMandateResult,
        )

        val bacsMandateConfirmationActivityLauncher = activityResultRegistryOwner.register(
            BacsMandateConfirmationContract(),
            ::onBacsMandateResult
        )

        bacsMandateConfirmationLauncher = bacsMandateConfirmationLauncherFactory.create(
            bacsMandateConfirmationActivityLauncher
        )

        val externalPaymentMethodLauncher = activityResultRegistryOwner.register(
            ExternalPaymentMethodContract(),
            ::onExternalPaymentMethodResult
        )
        this.externalPaymentMethodLauncher = externalPaymentMethodLauncher

        val activityResultLaunchers = setOf(
            paymentLauncherActivityResultLauncher,
            paymentOptionActivityLauncher,
            googlePayActivityLauncher,
            sepaMandateActivityLauncher,
            bacsMandateConfirmationActivityLauncher,
            externalPaymentMethodLauncher,
        )

        linkLauncher.register(
            activityResultRegistry = activityResultRegistryOwner.activityResultRegistry,
            callback = ::onLinkActivityResult,
        )

        lifecycleOwner.lifecycle.addObserver(
            object : DefaultLifecycleObserver {
                override fun onCreate(owner: LifecycleOwner) {
                    paymentLauncher = paymentLauncherFactory.create(
                        publishableKey = { lazyPaymentConfiguration.get().publishableKey },
                        stripeAccountId = { lazyPaymentConfiguration.get().stripeAccountId },
                        statusBarColor = statusBarColor(),
                        hostActivityLauncher = paymentLauncherActivityResultLauncher,
                        includePaymentSheetAuthenticators = true,
                    )
                }

                override fun onDestroy(owner: LifecycleOwner) {
                    activityResultLaunchers.forEach { it.unregister() }
                    paymentLauncher = null
                    linkLauncher.unregister()
                    PaymentSheet.FlowController.linkHandler = null
                }
            }
        )
    }

    override fun configureWithPaymentIntent(
        paymentIntentClientSecret: String,
        configuration: PaymentSheet.Configuration?,
        callback: PaymentSheet.FlowController.ConfigCallback
    ) {
        configure(
            mode = PaymentSheet.InitializationMode.PaymentIntent(paymentIntentClientSecret),
            configuration = configuration ?: PaymentSheet.Configuration.default(context),
            callback = callback,
        )
    }

    override fun configureWithSetupIntent(
        setupIntentClientSecret: String,
        configuration: PaymentSheet.Configuration?,
        callback: PaymentSheet.FlowController.ConfigCallback
    ) {
        configure(
            mode = PaymentSheet.InitializationMode.SetupIntent(setupIntentClientSecret),
            configuration = configuration ?: PaymentSheet.Configuration.default(context),
            callback = callback,
        )
    }

    override fun configureWithIntentConfiguration(
        intentConfiguration: PaymentSheet.IntentConfiguration,
        configuration: PaymentSheet.Configuration?,
        callback: PaymentSheet.FlowController.ConfigCallback
    ) {
        configure(
            mode = PaymentSheet.InitializationMode.DeferredIntent(intentConfiguration),
            configuration = configuration ?: PaymentSheet.Configuration.default(context),
            callback = callback,
        )
    }

    private fun configure(
        mode: PaymentSheet.InitializationMode,
        configuration: PaymentSheet.Configuration,
        callback: PaymentSheet.FlowController.ConfigCallback
    ) {
        configurationHandler.configure(
            scope = viewModelScope,
            initializationMode = mode,
            configuration = configuration,
            callback = callback,
        )
    }

    override fun getPaymentOption(): PaymentOption? {
        return viewModel.paymentSelection?.let {
            paymentOptionFactory.create(it)
        }
    }

    private fun currentStateForPresenting(): Result<PaymentSheetState.Full> {
        val state = viewModel.state
            ?: return Result.failure(
                IllegalStateException(
                    "FlowController must be successfully initialized " +
                        "using configureWithPaymentIntent(), configureWithSetupIntent() or " +
                        "configureWithIntentConfiguration() before calling presentPaymentOptions()."
                )
            )

        if (!configurationHandler.isConfigured) {
            return Result.failure(
                IllegalStateException(
                    "FlowController is not configured, or has a configuration update in flight."
                )
            )
        }

        return Result.success(state)
    }

    override fun presentPaymentOptions() {
        val stateResult = currentStateForPresenting()
        val state = stateResult.fold(
            onSuccess = {
                it
            },
            onFailure = {
                paymentResultCallback.onPaymentSheetResult(PaymentSheetResult.Failed(it))
                return
            }
        )

        val args = PaymentOptionContract.Args(
            state = state.copy(paymentSelection = viewModel.paymentSelection),
            statusBarColor = statusBarColor(),
            enableLogging = enableLogging,
            productUsage = productUsage,
        )

        val options = ActivityOptionsCompat.makeCustomAnimation(
            viewModel.getApplication(),
            AnimationConstants.FADE_IN,
            AnimationConstants.FADE_OUT,
        )

        try {
            paymentOptionActivityLauncher.launch(args, options)
        } catch (e: IllegalStateException) {
            val message = "The host activity is not in a valid state (${lifecycleOwner.lifecycle.currentState})."
            paymentResultCallback.onPaymentSheetResult(PaymentSheetResult.Failed(IllegalStateException(message, e)))
        }
    }

    override fun confirm() {
        val state = viewModel.state ?: error(
            "FlowController must be successfully initialized " +
                "using configureWithPaymentIntent(), configureWithSetupIntent() or " +
                "configureWithIntentConfiguration() before calling confirm()."
        )

        if (!configurationHandler.isConfigured) {
            val error = IllegalStateException(
                "FlowController.confirm() can only be called if the most recent call " +
                    "to configureWithPaymentIntent(), configureWithSetupIntent() or " +
                    "configureWithIntentConfiguration() has completed successfully."
            )
            onPaymentResult(PaymentResult.Failed(error))
            return
        }

        when (val paymentSelection = viewModel.paymentSelection) {
            is PaymentSelection.GooglePay -> launchGooglePay(state)
            is PaymentSelection.Link,
            is PaymentSelection.New.LinkInline -> confirmLink(paymentSelection, state)
            is PaymentSelection.ExternalPaymentMethod -> ExternalPaymentMethodInterceptor.intercept(
                externalPaymentMethodType = paymentSelection.type,
<<<<<<< HEAD
                onPaymentResult = ::onExternalPaymentMethodResult,
=======
                billingDetails = paymentSelection.billingDetails,
                onPaymentResult = ::onPaymentResult,
>>>>>>> bbb8ce6f
                externalPaymentMethodLauncher = externalPaymentMethodLauncher,
            )
            is PaymentSelection.New.GenericPaymentMethod -> confirmGenericPaymentMethod(paymentSelection, state)
            is PaymentSelection.New, null -> confirmPaymentSelection(paymentSelection, state)
            is PaymentSelection.Saved -> confirmSavedPaymentMethod(paymentSelection, state)
        }
    }

    private fun confirmSavedPaymentMethod(
        paymentSelection: PaymentSelection.Saved,
        state: PaymentSheetState.Full
    ) {
        if (paymentSelection.paymentMethod.type == PaymentMethod.Type.SepaDebit &&
            viewModel.paymentSelection?.hasAcknowledgedSepaMandate == false
        ) {
            // We're legally required to show the customer the SEPA mandate before every payment/setup.
            // In the edge case where the customer never opened the sheet, and thus never saw the mandate,
            // we present the mandate directly.
            sepaMandateActivityLauncher.launch(
                SepaMandateContract.Args(
                    merchantName = state.config.merchantDisplayName
                )
            )
        } else {
            confirmPaymentSelection(paymentSelection, state)
        }
    }

    private fun confirmGenericPaymentMethod(
        paymentSelection: PaymentSelection.New.GenericPaymentMethod,
        state: PaymentSheetState.Full
    ) {
        if (paymentSelection.paymentMethodCreateParams.typeCode == PaymentMethod.Type.BacsDebit.code) {
            BacsMandateData.fromPaymentSelection(paymentSelection)?.let { data ->
                bacsMandateConfirmationLauncher.launch(
                    data = data,
                    appearance = getPaymentAppearance()
                )
            } ?: run {
                paymentResultCallback.onPaymentSheetResult(
                    PaymentSheetResult.Failed(
                        BacsMandateException(
                            type = BacsMandateException.Type.MissingInformation
                        )
                    )
                )
            }
        } else {
            confirmPaymentSelection(paymentSelection, state)
        }
    }

    @VisibleForTesting
    fun confirmPaymentSelection(
        paymentSelection: PaymentSelection?,
        state: PaymentSheetState.Full,
    ) {
        viewModelScope.launch {
            val stripeIntent = requireNotNull(state.stripeIntent)

            val nextStep = intentConfirmationInterceptor.intercept(
                initializationMode = initializationMode!!,
                paymentSelection = paymentSelection,
                shippingValues = state.config.shippingDetails?.toConfirmPaymentIntentShipping(),
                context = context.applicationContext,
            )

            viewModel.deferredIntentConfirmationType = nextStep.deferredIntentConfirmationType

            when (nextStep) {
                is IntentConfirmationInterceptor.NextStep.HandleNextAction -> {
                    handleNextAction(
                        clientSecret = nextStep.clientSecret,
                        stripeIntent = stripeIntent,
                    )
                }
                is IntentConfirmationInterceptor.NextStep.Confirm -> {
                    confirmStripeIntent(nextStep.confirmParams)
                }
                is IntentConfirmationInterceptor.NextStep.Fail -> {
                    onPaymentResult(
                        PaymentResult.Failed(
                            nextStep.cause
                        )
                    )
                }
                is IntentConfirmationInterceptor.NextStep.Complete -> {
                    onPaymentResult(PaymentResult.Completed)
                }
            }
        }
    }

    private fun confirmStripeIntent(confirmStripeIntentParams: ConfirmStripeIntentParams) {
        when (confirmStripeIntentParams) {
            is ConfirmPaymentIntentParams -> {
                paymentLauncher?.confirm(confirmStripeIntentParams)
            }

            is ConfirmSetupIntentParams -> {
                paymentLauncher?.confirm(confirmStripeIntentParams)
            }
        }
    }

    private fun handleNextAction(
        clientSecret: String,
        stripeIntent: StripeIntent,
    ) {
        when (stripeIntent) {
            is PaymentIntent -> {
                paymentLauncher?.handleNextActionForPaymentIntent(clientSecret)
            }

            is SetupIntent -> {
                paymentLauncher?.handleNextActionForSetupIntent(clientSecret)
            }
        }
    }

    internal fun onGooglePayResult(
        googlePayResult: GooglePayPaymentMethodLauncher.Result
    ) {
        when (googlePayResult) {
            is GooglePayPaymentMethodLauncher.Result.Completed -> {
                runCatching {
                    requireNotNull(viewModel.state)
                }.fold(
                    onSuccess = { state ->
                        val paymentSelection = PaymentSelection.Saved(
                            googlePayResult.paymentMethod,
                            PaymentSelection.Saved.WalletType.GooglePay,
                        )
                        viewModel.paymentSelection = paymentSelection
                        confirmPaymentSelection(
                            paymentSelection,
                            state
                        )
                    },
                    onFailure = { error ->
                        eventReporter.onPaymentFailure(
                            paymentSelection = PaymentSelection.GooglePay,
                            error = PaymentSheetConfirmationError.InvalidState,
                        )
                        paymentResultCallback.onPaymentSheetResult(
                            PaymentSheetResult.Failed(error)
                        )
                    }
                )
            }
            is GooglePayPaymentMethodLauncher.Result.Failed -> {
                eventReporter.onPaymentFailure(
                    paymentSelection = PaymentSelection.GooglePay,
                    error = PaymentSheetConfirmationError.GooglePay(googlePayResult.errorCode),
                )
                paymentResultCallback.onPaymentSheetResult(
                    PaymentSheetResult.Failed(
                        GooglePayException(
                            googlePayResult.error
                        )
                    )
                )
            }
            is GooglePayPaymentMethodLauncher.Result.Canceled -> {
                // don't log cancellations as failures
                paymentResultCallback.onPaymentSheetResult(PaymentSheetResult.Canceled)
            }
        }
    }

    internal fun onBacsMandateResult(
        result: BacsMandateConfirmationResult
    ) {
        when (result) {
            is BacsMandateConfirmationResult.Confirmed -> {
                runCatching {
                    requireNotNull(viewModel.state)
                }.fold(
                    onSuccess = { state ->
                        val currentSelection = viewModel.paymentSelection

                        if (
                            currentSelection is PaymentSelection.New.GenericPaymentMethod &&
                            currentSelection.paymentMethodCreateParams.typeCode == PaymentMethod.Type.BacsDebit.code
                        ) {
                            confirmPaymentSelection(currentSelection, state)
                        } else {
                            paymentResultCallback.onPaymentSheetResult(
                                PaymentSheetResult.Failed(
                                    BacsMandateException(
                                        type = BacsMandateException.Type.IncorrectSelection
                                    )
                                )
                            )
                        }
                    },
                    onFailure = { error ->
                        paymentResultCallback.onPaymentSheetResult(
                            PaymentSheetResult.Failed(error)
                        )
                    }
                )
            }
            is BacsMandateConfirmationResult.ModifyDetails -> presentPaymentOptions()
            is BacsMandateConfirmationResult.Cancelled -> Unit
        }
    }

    fun onLinkActivityResult(result: LinkActivityResult): Unit = when (result) {
        is LinkActivityResult.Canceled -> onPaymentResult(PaymentResult.Canceled)
        is LinkActivityResult.Failed -> onPaymentResult(PaymentResult.Failed(result.error))
        is LinkActivityResult.Completed -> {
            runCatching {
                requireNotNull(viewModel.state)
            }.fold(
                onSuccess = { state ->
                    val paymentSelection = PaymentSelection.Saved(
                        result.paymentMethod,
                        PaymentSelection.Saved.WalletType.Link,
                    )
                    viewModel.paymentSelection = paymentSelection
                    confirmPaymentSelection(
                        paymentSelection,
                        state
                    )
                },
                onFailure = { error ->
                    eventReporter.onPaymentFailure(
                        paymentSelection = PaymentSelection.Link,
                        error = PaymentSheetConfirmationError.InvalidState,
                    )
                    paymentResultCallback.onPaymentSheetResult(
                        PaymentSheetResult.Failed(error)
                    )
                }
            )
        }
    }

    @JvmSynthetic
    internal fun onPaymentOptionResult(
        paymentOptionResult: PaymentOptionResult?
    ) {
        paymentOptionResult?.paymentMethods?.let {
            val currentState = viewModel.state

            viewModel.state = currentState?.copy(
                customer = currentState.customer?.copy(paymentMethods = it)
            )
        }
        when (paymentOptionResult) {
            is PaymentOptionResult.Succeeded -> {
                val paymentSelection = paymentOptionResult.paymentSelection
                paymentSelection.hasAcknowledgedSepaMandate = true
                viewModel.paymentSelection = paymentSelection
                paymentOptionCallback.onPaymentOption(
                    paymentOptionFactory.create(
                        paymentSelection
                    )
                )
            }
            is PaymentOptionResult.Failed -> {
                paymentOptionCallback.onPaymentOption(
                    viewModel.paymentSelection?.let {
                        paymentOptionFactory.create(it)
                    }
                )
            }
            is PaymentOptionResult.Canceled -> {
                val paymentSelection = paymentOptionResult.paymentSelection
                viewModel.paymentSelection = paymentSelection

                val paymentOption = paymentSelection?.let { paymentOptionFactory.create(it) }
                paymentOptionCallback.onPaymentOption(paymentOption)
            }
            null -> {
                viewModel.paymentSelection = null
                paymentOptionCallback.onPaymentOption(null)
            }
        }
    }

    internal fun onInternalPaymentResult(internalPaymentResult: InternalPaymentResult) {
        val paymentResult = when (internalPaymentResult) {
            is InternalPaymentResult.Completed -> {
                val stripeIntent = internalPaymentResult.intent
                val currentSelection = viewModel.paymentSelection
                val currentInitializationMode = initializationMode

                /*
                 * Sets current selection as default payment method in future payment sheet usage. New payment
                 * methods are only saved if the payment sheet is in setup mode, is in payment intent with setup
                 * for usage, or the customer has requested the payment method be saved.
                 */
                when (currentSelection) {
                    is PaymentSelection.New -> stripeIntent.paymentMethod.takeIf {
                        currentInitializationMode != null && currentSelection.canSave(
                            initializationMode = currentInitializationMode
                        )
                    }?.let { method ->
                        PaymentSelection.Saved(method)
                    }
                    is PaymentSelection.Saved -> {
                        when (currentSelection.walletType) {
                            PaymentSelection.Saved.WalletType.GooglePay -> PaymentSelection.GooglePay
                            PaymentSelection.Saved.WalletType.Link -> PaymentSelection.Link
                            else -> currentSelection
                        }
                    }
                    else -> currentSelection
                }?.let {
                    prefsRepositoryFactory(viewModel.state?.config?.customer).savePaymentSelection(it)
                }

                PaymentResult.Completed
            }
            is InternalPaymentResult.Failed -> PaymentResult.Failed(internalPaymentResult.throwable)
            is InternalPaymentResult.Canceled -> PaymentResult.Canceled
        }

        onPaymentResult(paymentResult)
    }

    private fun onExternalPaymentMethodResult(paymentResult: PaymentResult) {
        val selection = viewModel.paymentSelection
        when (paymentResult) {
            is PaymentResult.Completed -> eventReporter.onPaymentSuccess(
                selection,
                deferredIntentConfirmationType = null
            )

            is PaymentResult.Failed -> eventReporter.onPaymentFailure(
                selection,
                error = PaymentSheetConfirmationError.ExternalPaymentMethod
            )

            is PaymentResult.Canceled -> Unit
        }
        onPaymentResult(paymentResult)
    }

    @OptIn(DelicateCoroutinesApi::class)
    internal fun onPaymentResult(paymentResult: PaymentResult) {
        logPaymentResult(paymentResult)

        val selection = viewModel.paymentSelection

        if (paymentResult is PaymentResult.Completed && selection != null && selection.isLink) {
            GlobalScope.launch {
                // This usage is intentional. We want the request to be sent without regard for the UI lifecycle.
                PaymentSheet.FlowController.linkHandler?.logOut()
            }
        }

        viewModelScope.launch {
            paymentResultCallback.onPaymentSheetResult(
                paymentResult.convertToPaymentSheetResult()
            )
        }
    }

    internal fun onSepaMandateResult(sepaMandateResult: SepaMandateResult) {
        when (sepaMandateResult) {
            SepaMandateResult.Acknowledged -> {
                viewModel.paymentSelection?.hasAcknowledgedSepaMandate = true
                confirm()
            }
            SepaMandateResult.Canceled -> {
                paymentResultCallback.onPaymentSheetResult(PaymentSheetResult.Canceled)
            }
        }
    }

    private fun logPaymentResult(paymentResult: PaymentResult?) {
        when (paymentResult) {
            is PaymentResult.Completed -> {
                eventReporter.onPaymentSuccess(
                    paymentSelection = viewModel.paymentSelection,
                    deferredIntentConfirmationType = viewModel.deferredIntentConfirmationType,
                )
                viewModel.deferredIntentConfirmationType = null
            }
            is PaymentResult.Failed -> {
                eventReporter.onPaymentFailure(
                    paymentSelection = viewModel.paymentSelection,
                    error = PaymentSheetConfirmationError.Stripe(paymentResult.throwable),
                )
            }
            else -> {
                // Nothing to do here
            }
        }
    }

    private fun confirmLink(
        paymentSelection: PaymentSelection,
        state: PaymentSheetState.Full
    ) {
        val linkConfig = requireNotNull(state.linkState).configuration

        if (paymentSelection is PaymentSelection.Link) {
            // User selected Link as the payment method, not inline
            linkLauncher.present(linkConfig)
        } else {
            // New user paying inline, complete without launching Link
            confirmPaymentSelection(paymentSelection, state)
        }
    }

    private fun launchGooglePay(state: PaymentSheetState.Full) {
        // state.config.googlePay is guaranteed not to be null or GooglePay would be disabled
        val googlePayConfig = requireNotNull(state.config.googlePay)

        val googlePayPaymentLauncherConfig = GooglePayPaymentMethodLauncher.Config(
            environment = when (googlePayConfig.environment) {
                PaymentSheet.GooglePayConfiguration.Environment.Production ->
                    GooglePayEnvironment.Production
                else ->
                    GooglePayEnvironment.Test
            },
            merchantCountryCode = googlePayConfig.countryCode,
            merchantName = state.config.merchantDisplayName,
            isEmailRequired = state.config.billingDetailsCollectionConfiguration.collectsEmail,
            billingAddressConfig = state.config.billingDetailsCollectionConfiguration.toBillingAddressConfig(),
        )

        googlePayPaymentMethodLauncherFactory.create(
            lifecycleScope = viewModelScope,
            config = googlePayPaymentLauncherConfig,
            readyCallback = {},
            activityResultLauncher = googlePayActivityLauncher,
            skipReadyCheck = true
        ).present(
            currencyCode = (state.stripeIntent as? PaymentIntent)?.currency
                ?: googlePayConfig.currencyCode.orEmpty(),
            amount = (state.stripeIntent as? PaymentIntent)?.amount ?: 0L,
            transactionId = state.stripeIntent.id,
            label = googlePayConfig.label,
        )
    }

    private fun PaymentResult.convertToPaymentSheetResult() = when (this) {
        is PaymentResult.Completed -> PaymentSheetResult.Completed
        is PaymentResult.Canceled -> PaymentSheetResult.Canceled
        is PaymentResult.Failed -> PaymentSheetResult.Failed(throwable)
    }

    private fun getPaymentAppearance(): PaymentSheet.Appearance {
        return viewModel.state?.config?.appearance ?: PaymentSheet.Appearance()
    }

    class BacsMandateException(
        val type: Type
    ) : Exception() {
        override val message: String = when (type) {
            Type.MissingInformation ->
                "Bacs requires the account's name, email, sort code, and account number be provided!"
            Type.IncorrectSelection -> "Cannot confirm non-Bacs payment method with Bacs mandate"
        }

        enum class Type {
            MissingInformation,
            IncorrectSelection
        }
    }

    class GooglePayException(
        val throwable: Throwable
    ) : Exception(throwable)

    @Parcelize
    data class Args(
        val clientSecret: String,
        val config: PaymentSheet.Configuration?
    ) : Parcelable

    private fun <I, O> ActivityResultRegistryOwner.register(
        contract: ActivityResultContract<I, O>,
        callback: ActivityResultCallback<O>,
    ): ActivityResultLauncher<I> {
        val key = "FlowController_${contract::class.java.name}"
        return activityResultRegistry.register(key, contract, callback)
    }

    companion object {
        fun getInstance(
            viewModelStoreOwner: ViewModelStoreOwner,
            lifecycleOwner: LifecycleOwner,
            activityResultRegistryOwner: ActivityResultRegistryOwner,
            statusBarColor: () -> Int?,
            paymentOptionCallback: PaymentOptionCallback,
            paymentResultCallback: PaymentSheetResultCallback
        ): PaymentSheet.FlowController {
            val flowControllerViewModel = ViewModelProvider(
                owner = viewModelStoreOwner,
                factory = SavedStateViewModelFactory()
            )[FlowControllerViewModel::class.java]

            val flowControllerStateComponent = flowControllerViewModel.flowControllerStateComponent

            val flowControllerComponent: FlowControllerComponent =
                flowControllerStateComponent.flowControllerComponentBuilder
                    .lifeCycleOwner(lifecycleOwner)
                    .activityResultRegistryOwner(activityResultRegistryOwner)
                    .statusBarColor(statusBarColor)
                    .paymentOptionCallback(paymentOptionCallback)
                    .paymentResultCallback(paymentResultCallback)
                    .build()
            val flowController = flowControllerComponent.flowController
            flowController.flowControllerComponent = flowControllerComponent
            return flowController
        }
    }
}<|MERGE_RESOLUTION|>--- conflicted
+++ resolved
@@ -340,12 +340,8 @@
             is PaymentSelection.New.LinkInline -> confirmLink(paymentSelection, state)
             is PaymentSelection.ExternalPaymentMethod -> ExternalPaymentMethodInterceptor.intercept(
                 externalPaymentMethodType = paymentSelection.type,
-<<<<<<< HEAD
+                billingDetails = paymentSelection.billingDetails,
                 onPaymentResult = ::onExternalPaymentMethodResult,
-=======
-                billingDetails = paymentSelection.billingDetails,
-                onPaymentResult = ::onPaymentResult,
->>>>>>> bbb8ce6f
                 externalPaymentMethodLauncher = externalPaymentMethodLauncher,
             )
             is PaymentSelection.New.GenericPaymentMethod -> confirmGenericPaymentMethod(paymentSelection, state)
