--- conflicted
+++ resolved
@@ -39,10 +39,7 @@
 import com.stripe.android.paymentsheet.PaymentSheetResultCallback
 import com.stripe.android.paymentsheet.analytics.EventReporter
 import com.stripe.android.paymentsheet.forms.FormViewModel
-<<<<<<< HEAD
 import com.stripe.android.paymentsheet.elements.ResourceRepository
-=======
->>>>>>> d5a6b365
 import com.stripe.android.paymentsheet.injection.DaggerFlowControllerComponent
 import com.stripe.android.paymentsheet.injection.FlowControllerComponent
 import com.stripe.android.paymentsheet.model.ClientSecret
@@ -113,12 +110,9 @@
             is FormViewModel.Factory -> {
                 flowControllerComponent.inject(injectable)
             }
-<<<<<<< HEAD
-=======
             else -> {
                 throw IllegalArgumentException("invalid Injectable $injectable requested in $this")
             }
->>>>>>> d5a6b365
         }
     }
 
