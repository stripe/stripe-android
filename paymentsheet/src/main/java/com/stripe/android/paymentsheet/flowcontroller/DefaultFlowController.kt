--- conflicted
+++ resolved
@@ -377,21 +377,6 @@
         }
     }
 
-<<<<<<< HEAD
-    private fun isCvcRecollectionEnabled(state: PaymentSheetState.Full): Boolean {
-        val deferredIntentMode = initializationMode as? PaymentSheet.InitializationMode.DeferredIntent
-        val deferredIntentRequiresCvcRecollection =
-            deferredIntentMode?.intentConfiguration?.requireCvcRecollection == true &&
-                deferredIntentMode.intentConfiguration.mode is PaymentSheet.IntentConfiguration.Mode.Payment
-
-        val paymentIntentRequiresCvcRecollection =
-            (state.stripeIntent as? PaymentIntent)?.requireCvcRecollection == true
-
-        return paymentIntentRequiresCvcRecollection || deferredIntentRequiresCvcRecollection
-    }
-
-=======
->>>>>>> fcec6d98
     @VisibleForTesting
     fun confirmPaymentSelection(
         paymentSelection: PaymentSelection?,
