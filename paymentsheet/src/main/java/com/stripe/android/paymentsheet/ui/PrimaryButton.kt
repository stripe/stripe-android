package com.stripe.android.paymentsheet.ui

import android.content.Context
import android.content.res.ColorStateList
import android.graphics.drawable.GradientDrawable
import android.util.AttributeSet
import android.view.LayoutInflater
import android.widget.FrameLayout
import androidx.annotation.VisibleForTesting
import androidx.compose.foundation.layout.Box
import androidx.compose.foundation.layout.height
import androidx.compose.foundation.layout.padding
import androidx.compose.material.Text
import androidx.compose.runtime.Composable
import androidx.compose.ui.Alignment
import androidx.compose.ui.Modifier
import androidx.compose.ui.graphics.toArgb
import androidx.compose.ui.platform.ViewCompositionStrategy
import androidx.compose.ui.text.style.TextAlign
import androidx.compose.ui.unit.dp
import androidx.core.content.withStyledAttributes
import androidx.core.view.isVisible
import androidx.core.view.setPadding
import com.stripe.android.paymentsheet.R
import com.stripe.android.paymentsheet.databinding.PrimaryButtonBinding
import com.stripe.android.ui.core.PaymentsTheme
import com.stripe.android.ui.core.PaymentsThemeDefaults
<<<<<<< HEAD
=======
import com.stripe.android.ui.core.PrimaryButtonModifier
>>>>>>> 3203ba8a
import com.stripe.android.ui.core.convertDpToPx

/**
 * The primary call-to-action for a payment sheet screen.
 */
internal class PrimaryButton @JvmOverloads constructor(
    context: Context,
    attrs: AttributeSet? = null,
    defStyleAttr: Int = 0
) : FrameLayout(context, attrs, defStyleAttr) {
    private var defaultTintList: ColorStateList? = null
    private var state: State? = null
    private val animator = PrimaryButtonAnimator(context)

    // This is the text set by the client.  The internal label text is set to this value
    // in the on ready state and it is temporarily replaced during the processing and finishing states.
    private var originalLabel: String? = null

    @VisibleForTesting
    internal var externalLabel: String? = null

    @VisibleForTesting
    internal val viewBinding = PrimaryButtonBinding.inflate(
        LayoutInflater.from(context),
        this
    )

    internal var lockVisible = true

    private val confirmedIcon = viewBinding.confirmedIcon

<<<<<<< HEAD
    private var cornerRadius = context.convertDpToPx(PaymentsThemeDefaults.shapes.cornerRadius.dp)
=======
    private var cornerRadius = context.convertDpToPx(
        PaymentsThemeDefaults.primaryButtonModifier.cornerRadius.dp
    )
    private var borderStrokeWidth = context.convertDpToPx(
        PaymentsThemeDefaults.primaryButtonModifier.borderStrokeWidth.dp
    )
    private var borderStrokeColor = PaymentsThemeDefaults.primaryButtonModifier.border.toArgb()
>>>>>>> 3203ba8a

    init {
        // This is only needed if the button is inside a fragment
        viewBinding.label.setViewCompositionStrategy(
            ViewCompositionStrategy.DisposeOnViewTreeLifecycleDestroyed
        )
        getTextAttributeValue(attrs)?.let {
            setLabel(it.toString())
        }

        isClickable = true
        isEnabled = false
    }

    fun setAppearanceConfiguration(
        primaryButtonModifier: PrimaryButtonModifier,
        tintList: ColorStateList?
    ) {
        cornerRadius = context.convertDpToPx(primaryButtonModifier.cornerRadius.dp)
        borderStrokeWidth = context.convertDpToPx(primaryButtonModifier.borderStrokeWidth.dp)
        borderStrokeColor = primaryButtonModifier.border.toArgb()
        backgroundTintList = tintList
        defaultTintList = tintList
    }

<<<<<<< HEAD
    fun setCornerRadius(radius: Float) {
        cornerRadius = context.convertDpToPx(radius.dp)
    }

=======
>>>>>>> 3203ba8a
    override fun setBackgroundTintList(tintList: ColorStateList?) {
        val shape = GradientDrawable()
        shape.shape = GradientDrawable.RECTANGLE
        shape.cornerRadius = cornerRadius
        shape.color = tintList
        shape.setStroke(borderStrokeWidth.toInt(), borderStrokeColor)

        background = shape
        setPadding(
            resources.getDimensionPixelSize(
                R.dimen.stripe_paymentsheet_primary_button_padding
            )
        )
    }

    private fun getTextAttributeValue(attrs: AttributeSet?): CharSequence? {
        var text: CharSequence? = null
        context.withStyledAttributes(
            attrs,
            listOf(android.R.attr.text).toIntArray()
        ) {
            text = getText(0)
        }
        return text
    }

    fun setLabel(text: String?) {
        externalLabel = text
        if (state !is State.StartProcessing) {
            originalLabel = text
        }
        text?.let {
            viewBinding.label.setContent {
                LabelUI(label = text)
            }
        }
    }

    private fun onReadyState() {
        originalLabel?.let {
            setLabel(it)
        }
        defaultTintList?.let {
            backgroundTintList = it
        }
        viewBinding.lockIcon.isVisible = lockVisible
        viewBinding.confirmingIcon.isVisible = false
    }

    private fun onStartProcessing() {
        viewBinding.lockIcon.isVisible = false
        viewBinding.confirmingIcon.isVisible = true

        setLabel(
            resources.getString(R.string.stripe_paymentsheet_primary_button_processing)
        )
    }

    private fun onFinishProcessing(onAnimationEnd: () -> Unit) {
        backgroundTintList = ColorStateList.valueOf(
            resources.getColor(R.color.stripe_paymentsheet_primary_button_success_background)
        )

        animator.fadeOut(viewBinding.label)
        animator.fadeOut(viewBinding.confirmingIcon)

        animator.fadeIn(confirmedIcon, width) {
            onAnimationEnd()
        }
    }

    override fun setEnabled(enabled: Boolean) {
        super.setEnabled(enabled)
        updateAlpha()
    }

    fun updateState(state: State?) {
        this.state = state
        updateAlpha()

        when (state) {
            is State.Ready -> {
                onReadyState()
            }
            State.StartProcessing -> {
                onStartProcessing()
            }
            is State.FinishProcessing -> {
                onFinishProcessing(state.onComplete)
            }
        }
    }

    private fun updateAlpha() {
        listOf(
            viewBinding.label,
            viewBinding.lockIcon
        ).forEach { view ->
            view.alpha = if ((state == null || state is State.Ready) && !isEnabled) {
                0.5f
            } else {
                1.0f
            }
        }
    }

    internal sealed class State {
        /**
         * The label will be applied if the value is not null.
         */
        object Ready : State()
        object StartProcessing : State()
        data class FinishProcessing(val onComplete: () -> Unit) : State()
    }
}

@Composable
private fun LabelUI(label: String) {
    Box(
        contentAlignment = Alignment.Center,
        modifier = Modifier
            .height(PaymentsTheme.primaryButtonModifier.height)
    ) {
        Text(
            text = label,
            textAlign = TextAlign.Center,
            color = PaymentsTheme.primaryButtonModifier.onPrimary,
            style = PaymentsTheme.primaryButtonModifier.style,
            modifier = Modifier
                .padding(start = 4.dp, end = 4.dp, top = 4.dp, bottom = 5.dp)
        )
    }
}<|MERGE_RESOLUTION|>--- conflicted
+++ resolved
@@ -25,10 +25,7 @@
 import com.stripe.android.paymentsheet.databinding.PrimaryButtonBinding
 import com.stripe.android.ui.core.PaymentsTheme
 import com.stripe.android.ui.core.PaymentsThemeDefaults
-<<<<<<< HEAD
-=======
 import com.stripe.android.ui.core.PrimaryButtonModifier
->>>>>>> 3203ba8a
 import com.stripe.android.ui.core.convertDpToPx
 
 /**
@@ -60,9 +57,6 @@
 
     private val confirmedIcon = viewBinding.confirmedIcon
 
-<<<<<<< HEAD
-    private var cornerRadius = context.convertDpToPx(PaymentsThemeDefaults.shapes.cornerRadius.dp)
-=======
     private var cornerRadius = context.convertDpToPx(
         PaymentsThemeDefaults.primaryButtonModifier.cornerRadius.dp
     )
@@ -70,7 +64,6 @@
         PaymentsThemeDefaults.primaryButtonModifier.borderStrokeWidth.dp
     )
     private var borderStrokeColor = PaymentsThemeDefaults.primaryButtonModifier.border.toArgb()
->>>>>>> 3203ba8a
 
     init {
         // This is only needed if the button is inside a fragment
@@ -96,13 +89,6 @@
         defaultTintList = tintList
     }
 
-<<<<<<< HEAD
-    fun setCornerRadius(radius: Float) {
-        cornerRadius = context.convertDpToPx(radius.dp)
-    }
-
-=======
->>>>>>> 3203ba8a
     override fun setBackgroundTintList(tintList: ColorStateList?) {
         val shape = GradientDrawable()
         shape.shape = GradientDrawable.RECTANGLE
