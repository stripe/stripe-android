package com.stripe.android.paymentsheet.injection

import android.content.Context
import androidx.lifecycle.ViewModelProvider
import androidx.lifecycle.ViewModelStoreOwner
import com.stripe.android.payments.core.injection.IOContext
import com.stripe.android.payments.core.injection.PRODUCT_USAGE
import com.stripe.android.paymentsheet.DefaultPrefsRepository
import com.stripe.android.paymentsheet.PaymentSheet
import com.stripe.android.paymentsheet.PaymentSheet.FlowController
import com.stripe.android.paymentsheet.PrefsRepository
import com.stripe.android.paymentsheet.analytics.EventReporter
import com.stripe.android.paymentsheet.flowcontroller.DefaultFlowControllerInitializer
import com.stripe.android.paymentsheet.flowcontroller.FlowControllerInitializer
import com.stripe.android.paymentsheet.flowcontroller.FlowControllerViewModel
import com.stripe.android.paymentsheet.model.ClientSecret
import dagger.Binds
import dagger.Module
import dagger.Provides
import javax.inject.Named
import javax.inject.Provider
import javax.inject.Singleton
import kotlin.coroutines.CoroutineContext

@Module(
<<<<<<< HEAD
    subcomponents = [FormViewModelSubcomponent::class]
=======
    subcomponents = [PaymentOptionsViewModelSubcomponent::class]
>>>>>>> 4a0a81d0
)
internal abstract class FlowControllerModule {
    @Binds
    abstract fun bindsFlowControllerInitializer(
        defaultFlowControllerInitializer: DefaultFlowControllerInitializer
    ): FlowControllerInitializer

    companion object {
        /**
         * [FlowController]'s clientSecret might be updated multiple times through
         * [FlowController.configureWithSetupIntent] or [FlowController.configureWithPaymentIntent].
         *
         * Should always be injected with [Provider].
         */
        @Provides
        fun provideClientSecret(
            viewModel: FlowControllerViewModel
        ): ClientSecret {
            return viewModel.initData.clientSecret
        }

        @Provides
        @Singleton
        fun providePrefsRepositoryFactory(
            appContext: Context,
            @IOContext workContext: CoroutineContext
        ): (PaymentSheet.CustomerConfiguration?) -> PrefsRepository = { customerConfig ->
            customerConfig?.let {
                DefaultPrefsRepository(
                    appContext,
                    it.id,
                    workContext
                )
            } ?: PrefsRepository.Noop()
        }

        @Provides
        @Singleton
        fun provideEventReporterMode(): EventReporter.Mode = EventReporter.Mode.Custom

        @Provides
        @Singleton
        @Named(PRODUCT_USAGE)
        fun provideProductUsageTokens() = setOf("PaymentSheet.FlowController")

        @Provides
        @Singleton
        fun provideViewModel(viewModelStoreOwner: ViewModelStoreOwner): FlowControllerViewModel =
            ViewModelProvider(viewModelStoreOwner)[FlowControllerViewModel::class.java]
    }
}<|MERGE_RESOLUTION|>--- conflicted
+++ resolved
@@ -23,11 +23,10 @@
 import kotlin.coroutines.CoroutineContext
 
 @Module(
-<<<<<<< HEAD
-    subcomponents = [FormViewModelSubcomponent::class]
-=======
-    subcomponents = [PaymentOptionsViewModelSubcomponent::class]
->>>>>>> 4a0a81d0
+    subcomponents = [
+        PaymentOptionsViewModelSubcomponent::class,
+        FormViewModelSubcomponent::class
+    ]
 )
 internal abstract class FlowControllerModule {
     @Binds
