--- conflicted
+++ resolved
@@ -30,19 +30,6 @@
     )
     val enabled by enabledFlow.asLiveData().observeAsState(true)
 
-<<<<<<< HEAD
-    Column(
-        modifier = Modifier
-            .fillMaxWidth(1f)
-    ) {
-        elements.forEach { element ->
-            if (!hiddenIdentifiers.contains(element.identifier)) {
-                when (element) {
-                    is SectionElement -> SectionElementUI(enabled, element, hiddenIdentifiers)
-                    is MandateTextElement -> MandateElementUI(element)
-                    is SaveForFutureUseElement -> SaveForFutureUseElementUI(enabled, element)
-                    is AfterpayClearpayHeaderElement -> AfterpayClearpayHeaderElementUI(enabled, element)
-=======
     if (hiddenIdentifiers != null) {
         Column(
             modifier = Modifier
@@ -54,12 +41,11 @@
                         is SectionElement -> SectionElementUI(enabled, element, hiddenIdentifiers)
                         is MandateTextElement -> MandateElementUI(element)
                         is SaveForFutureUseElement -> SaveForFutureUseElementUI(enabled, element)
-                        is AfterpayClearpayHeaderElement -> AfterpayClearpayElementUI(
+                        is AfterpayClearpayHeaderElement -> AfterpayClearpayHeaderElementUI(
                             enabled,
                             element
                         )
                     }
->>>>>>> 3c315a3e
                 }
             }
         }
