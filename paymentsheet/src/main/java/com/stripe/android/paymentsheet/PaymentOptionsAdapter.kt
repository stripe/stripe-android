package com.stripe.android.paymentsheet

import android.annotation.SuppressLint
import android.content.res.Resources
import android.view.ViewGroup
import androidx.annotation.RestrictTo
import androidx.annotation.VisibleForTesting
import androidx.compose.foundation.BorderStroke
import androidx.compose.foundation.Image
import androidx.compose.foundation.clickable
import androidx.compose.foundation.layout.Arrangement
import androidx.compose.foundation.layout.Column
import androidx.compose.foundation.layout.fillMaxWidth
import androidx.compose.foundation.layout.height
import androidx.compose.foundation.layout.padding
import androidx.compose.foundation.layout.width
import androidx.compose.foundation.selection.selectable
import androidx.compose.foundation.shape.RoundedCornerShape
import androidx.compose.material.Card
import androidx.compose.runtime.Composable
import androidx.compose.ui.Alignment
import androidx.compose.ui.Modifier
import androidx.compose.ui.platform.ComposeView
import androidx.compose.ui.platform.ViewCompositionStrategy
import androidx.compose.ui.res.colorResource
import androidx.compose.ui.res.painterResource
import androidx.compose.ui.semantics.contentDescription
import androidx.compose.ui.semantics.semantics
import androidx.compose.ui.unit.Dp
import androidx.compose.ui.unit.dp
import androidx.constraintlayout.compose.ConstraintLayout
import androidx.recyclerview.widget.RecyclerView
import androidx.recyclerview.widget.RecyclerView.NO_POSITION
import com.stripe.android.model.PaymentMethod
import com.stripe.android.paymentsheet.PaymentOptionsAdapter.Companion.PM_OPTIONS_DEFAULT_PADDING
import com.stripe.android.paymentsheet.model.FragmentConfig
import com.stripe.android.paymentsheet.model.PaymentSelection
import com.stripe.android.paymentsheet.model.SavedSelection
import com.stripe.android.paymentsheet.ui.LpmSelectorText
import com.stripe.android.paymentsheet.ui.getLabel
import com.stripe.android.paymentsheet.ui.getSavedPaymentMethodIcon
import kotlin.properties.Delegates

@SuppressLint("NotifyDataSetChanged")
internal class PaymentOptionsAdapter(
    private val canClickSelectedItem: Boolean,
    val paymentOptionSelectedListener:
        (paymentSelection: PaymentSelection, isClick: Boolean) -> Unit,
    val paymentMethodDeleteListener:
        (paymentMethod: Item.SavedPaymentMethod) -> Unit,
    val addCardClickListener: () -> Unit
) : RecyclerView.Adapter<PaymentOptionsAdapter.PaymentOptionViewHolder>() {
    @VisibleForTesting
    internal var items: List<Item> = emptyList()
    private var selectedItemPosition: Int = NO_POSITION
    private var isEditing = false

    internal val selectedItem: Item? get() = items.getOrNull(selectedItemPosition)

    internal var isEnabled: Boolean by Delegates.observable(true) { _, oldValue, newValue ->
        if (oldValue != newValue) {
            notifyDataSetChanged()
        }
    }

    init {
        setHasStableIds(true)
    }

    fun setEditing(editing: Boolean) {
        if (editing != isEditing) {
            isEditing = editing
            notifyDataSetChanged()
        }
    }

    fun setItems(
        config: FragmentConfig,
        paymentMethods: List<PaymentMethod>,
        paymentSelection: PaymentSelection? = null
    ) {
        val items = listOfNotNull(
            Item.AddCard,
            Item.GooglePay.takeIf { config.isGooglePayReady }
        ) + sortedPaymentMethods(paymentMethods, config.savedSelection).map {
            Item.SavedPaymentMethod(it)
        }

        this.items = items

        onItemSelected(
            position = paymentSelection?.let { findSelectedPosition(it) }.takeIf { it != -1 }
                ?: findInitialSelectedPosition(config.savedSelection),
            isClick = false
        )

        notifyDataSetChanged()
    }

    fun removeItem(item: Item) {
        val itemIndex = items.indexOf(item)
        items = items.toMutableList().apply { removeAt(itemIndex) }
        notifyItemRemoved(itemIndex)
    }

    /**
     * The initial selection position follows this prioritization:
     * 1. The index of [Item.SavedPaymentMethod] if it matches the [SavedSelection]
     * 2. The index of [Item.GooglePay] if it exists
     * 3. The index of the first [Item.SavedPaymentMethod]
     * 4. None (-1)
     */
    private fun findInitialSelectedPosition(
        savedSelection: SavedSelection
    ): Int {
        return listOfNotNull(
            // saved selection
            items.indexOfFirst { item ->
                val b = when (savedSelection) {
                    SavedSelection.GooglePay -> item is Item.GooglePay
                    is SavedSelection.PaymentMethod -> {
                        when (item) {
                            is Item.SavedPaymentMethod -> {
                                savedSelection.id == item.paymentMethod.id
                            }
                            else -> false
                        }
                    }
                    SavedSelection.None -> false
                }
                b
            }.takeIf { it != -1 },

            // Google Pay
            items.indexOfFirst { it is Item.GooglePay }.takeIf { it != -1 },

            // the first payment method
            items.indexOfFirst { it is Item.SavedPaymentMethod }.takeIf { it != -1 }
        ).firstOrNull() ?: NO_POSITION
    }

    /**
     * Find the index of [paymentSelection] in the current items. Return -1 if not found.
     */
    private fun findSelectedPosition(paymentSelection: PaymentSelection): Int {
        return items.indexOfFirst { item ->
            when (paymentSelection) {
                PaymentSelection.GooglePay -> item is Item.GooglePay
                is PaymentSelection.Saved -> {
                    when (item) {
                        is Item.SavedPaymentMethod -> {
                            paymentSelection.paymentMethod.id == item.paymentMethod.id
                        }
                        else -> false
                    }
                }
                else -> false
            }
        }
    }

    private fun sortedPaymentMethods(
        paymentMethods: List<PaymentMethod>,
        savedSelection: SavedSelection
    ): List<PaymentMethod> {
        val primaryPaymentMethodIndex = when (savedSelection) {
            is SavedSelection.PaymentMethod -> {
                paymentMethods.indexOfFirst {
                    it.id == savedSelection.id
                }
            }
            else -> -1
        }
        return if (primaryPaymentMethodIndex != -1) {
            val mutablePaymentMethods = paymentMethods.toMutableList()
            mutablePaymentMethods.removeAt(primaryPaymentMethodIndex)
                .also { primaryPaymentMethod ->
                    mutablePaymentMethods.add(0, primaryPaymentMethod)
                }
            mutablePaymentMethods
        } else {
            paymentMethods
        }
    }

    @VisibleForTesting
    internal fun onItemSelected(
        position: Int,
        isClick: Boolean
    ) {
        if (position != NO_POSITION &&
            (canClickSelectedItem || position != selectedItemPosition) &&
            !isEditing
        ) {
            val previousSelectedIndex = selectedItemPosition
            selectedItemPosition = position

            notifyItemChanged(previousSelectedIndex)
            notifyItemChanged(position)

            val newSelectedItem = items[position]

            when (newSelectedItem) {
                Item.AddCard -> null
                Item.GooglePay -> PaymentSelection.GooglePay
                is Item.SavedPaymentMethod -> PaymentSelection.Saved(newSelectedItem.paymentMethod)
            }?.let { paymentSelection ->
                paymentOptionSelectedListener(
                    paymentSelection,
                    isClick
                )
            }
        }
    }

    override fun getItemId(position: Int): Long = items[position].hashCode().toLong()
    override fun getItemCount(): Int = items.size
    override fun getItemViewType(position: Int): Int = items[position].viewType.ordinal

    override fun onCreateViewHolder(
        parent: ViewGroup,
        viewType: Int
    ): PaymentOptionViewHolder {
        val width = calculateViewWidth(parent)
        return when (ViewType.values()[viewType]) {
            ViewType.AddCard ->
                AddNewPaymentMethodViewHolder(parent, width, addCardClickListener)
            ViewType.GooglePay ->
                GooglePayViewHolder(parent, width, ::onItemSelected)
            ViewType.SavedPaymentMethod ->
                SavedPaymentMethodViewHolder(parent, width, ::onItemSelected) { position ->
                    paymentMethodDeleteListener(items[position] as Item.SavedPaymentMethod)
                }
        }
    }

    override fun onBindViewHolder(
        holder: PaymentOptionViewHolder,
        position: Int
    ) {
        // Saved methods are still enabled while editing.
        val enabled = if (holder is SavedPaymentMethodViewHolder) {
            isEnabled
        } else {
            isEnabled && !isEditing
        }

<<<<<<< HEAD
    @RestrictTo(RestrictTo.Scope.LIBRARY_GROUP_PREFIX)
    class SavedPaymentMethodViewHolder(
        internal val binding: LayoutPaymentsheetPaymentMethodItemBinding,
        private val onRemoveListener: (Int) -> Unit
    ) : PaymentOptionViewHolder(binding.root) {
        constructor(parent: ViewGroup, onRemoveListener: (Int) -> Unit) : this(
            LayoutPaymentsheetPaymentMethodItemBinding.inflate(
                LayoutInflater.from(parent.context),
                parent,
                false
            ),
            onRemoveListener
=======
        holder.bind(
            isSelected = position == selectedItemPosition && !isEditing,
            isEnabled = enabled,
            isEditing = isEditing,
            item = items[position],
            position = position
>>>>>>> 19e88cea
        )
    }

    override fun onViewRecycled(holder: PaymentOptionViewHolder) {
        holder.onViewRecycled()
        super.onViewRecycled(holder)
    }

    @VisibleForTesting
    internal class SavedPaymentMethodViewHolder(
        private val composeView: ComposeView,
        private val width: Dp,
        private val onRemoveListener: (Int) -> Unit,
        private val onItemSelectedListener: ((Int, Boolean) -> Unit)
    ) : PaymentOptionViewHolder(
        composeView
    ) {
        constructor(
            parent: ViewGroup,
            width: Dp,
            onItemSelectedListener: ((Int, Boolean) -> Unit),
            onRemoveListener: (Int) -> Unit
        ) : this (
            composeView = ComposeView(parent.context),
            width = width,
            onRemoveListener = onRemoveListener,
            onItemSelectedListener = onItemSelectedListener
        )

        override fun bind(
            isSelected: Boolean,
            isEnabled: Boolean,
            isEditing: Boolean,
            item: Item,
            position: Int
        ) {
            val savedPaymentMethod = item as Item.SavedPaymentMethod
            val labelText = savedPaymentMethod.paymentMethod.getLabel(itemView.resources) ?: return

            composeView.setContent {
                PaymentOptionUi(
                    viewWidth = width,
                    isEditing = isEditing,
                    isSelected = isSelected,
                    isEnabled = isEnabled,
                    iconRes = savedPaymentMethod.paymentMethod.getSavedPaymentMethodIcon() ?: 0,
                    labelText = labelText,
                    accessibilityDescription = item.getDescription(itemView.resources),
                    onRemoveListener = { onRemoveListener(position) },
                    onRemoveAccessibilityDescription =
                    savedPaymentMethod.getRemoveDescription(itemView.resources),
                    onItemSelectedListener = { onItemSelectedListener(position, true) },
                )
            }
        }
    }

    @VisibleForTesting
    internal class AddNewPaymentMethodViewHolder(
        private val composeView: ComposeView,
        private val width: Dp,
        private val onItemSelectedListener: () -> Unit
    ) : PaymentOptionViewHolder(
        composeView
    ) {
        constructor(parent: ViewGroup, width: Dp, onItemSelectedListener: () -> Unit) : this(
            composeView = ComposeView(parent.context),
            width = width,
            onItemSelectedListener = onItemSelectedListener
        )

        override fun bind(
            isSelected: Boolean,
            isEnabled: Boolean,
            isEditing: Boolean,
            item: Item,
            position: Int
        ) {
            composeView.setContent {
                PaymentOptionUi(
                    viewWidth = width,
                    isEditing = false,
                    isSelected = false,
                    isEnabled = isEnabled,
                    labelText =
                    itemView.resources.getString(
                        R.string.stripe_paymentsheet_add_payment_method_button_label
                    ),
                    iconRes = R.drawable.stripe_ic_paymentsheet_add,
                    onItemSelectedListener = { onItemSelectedListener() },
                    accessibilityDescription =
                    itemView.resources.getString(R.string.add_new_payment_method),
                )
            }
        }
    }

    @VisibleForTesting
    internal class GooglePayViewHolder(
        private val composeView: ComposeView,
        private val width: Dp,
        private val onItemSelectedListener: ((Int, Boolean) -> Unit)
    ) : PaymentOptionViewHolder(
        composeView
    ) {
        constructor(
            parent: ViewGroup,
            width: Dp,
            onItemSelectedListener: ((Int, Boolean) -> Unit)
        ) : this(
            composeView = ComposeView(parent.context),
            width = width,
            onItemSelectedListener = onItemSelectedListener
        )

        override fun bind(
            isSelected: Boolean,
            isEnabled: Boolean,
            isEditing: Boolean,
            item: Item,
            position: Int
        ) {
            composeView.setContent {
                PaymentOptionUi(
                    viewWidth = width,
                    isEditing = false,
                    isSelected = isSelected,
                    isEnabled = isEnabled,
                    iconRes = R.drawable.stripe_google_pay_mark,
                    labelText = itemView.resources.getString(R.string.google_pay),
                    accessibilityDescription = itemView.resources.getString(R.string.google_pay),
                    onItemSelectedListener = { onItemSelectedListener(position, true) },
                )
            }
        }
    }

    internal abstract class PaymentOptionViewHolder(
        private val composeView: ComposeView,
    ) : RecyclerView.ViewHolder(composeView) {
        abstract fun bind(
            isSelected: Boolean,
            isEnabled: Boolean,
            isEditing: Boolean,
            item: Item,
            position: Int
        )

        init {
            composeView.setViewCompositionStrategy(
                ViewCompositionStrategy.DisposeOnViewTreeLifecycleDestroyed
            )
        }

        fun onViewRecycled() {
            // Dispose the underlying Composition of the ComposeView
            // when RecyclerView has recycled this ViewHolder
            composeView.disposeComposition()
        }
    }

    internal enum class ViewType {
        SavedPaymentMethod,
        AddCard,
        GooglePay
    }

    internal sealed class Item {
        abstract val viewType: ViewType

        object AddCard : Item() {
            override val viewType: ViewType = ViewType.AddCard
        }

        object GooglePay : Item() {
            override val viewType: ViewType = ViewType.GooglePay
        }

        /**
         * Represents a [PaymentMethod] that is already saved and attached to the current customer.
         */
        data class SavedPaymentMethod(
            val paymentMethod: PaymentMethod
        ) : Item() {
            override val viewType: ViewType = ViewType.SavedPaymentMethod

            fun getDescription(resources: Resources) = when (paymentMethod.type) {
                PaymentMethod.Type.Card -> resources.getString(
                    R.string.card_ending_in,
                    paymentMethod.card?.brand,
                    paymentMethod.card?.last4
                )
                PaymentMethod.Type.SepaDebit -> resources.getString(
                    R.string.bank_account_ending_in,
                    paymentMethod.sepaDebit?.last4
                )
                else -> ""
            }

            fun getRemoveDescription(resources: Resources) = resources.getString(
                R.string.stripe_paymentsheet_remove_pm,
                getDescription(resources)
            )
        }
    }
    internal companion object {
        private fun calculateViewWidth(parent: ViewGroup): Dp {
            val targetWidth = parent.measuredWidth - parent.paddingStart - parent.paddingEnd
            val screenDensity = parent.context.resources.displayMetrics.density
            // minimum width for each item, accounting for the CardView margin so that the CardView
            // is at least 100dp wide
            val minItemWidth = 100 * screenDensity + (2 * PM_OPTIONS_DEFAULT_PADDING)
            // numVisibleItems is incremented in steps of 0.5 items (1, 1.5, 2, 2.5, 3, ...)
            val numVisibleItems = (targetWidth * 2 / minItemWidth).toInt() / 2f
            val viewWidth = (targetWidth / numVisibleItems)
            return (viewWidth / screenDensity).dp
        }

        internal const val PM_OPTIONS_DEFAULT_PADDING = 6.0F
    }
}

@Composable
internal fun PaymentOptionUi(
    viewWidth: Dp,
    isSelected: Boolean,
    isEditing: Boolean,
    isEnabled: Boolean,
    iconRes: Int,
    accessibilityDescription: String,
    labelText: String = "",
    onRemoveListener: (() -> Unit)? = null,
    onRemoveAccessibilityDescription: String = "",
    onItemSelectedListener: (() -> Unit)
) {
    val strokeColor = colorResource(
        if (isSelected) {
            R.color.stripe_paymentsheet_payment_option_selected_stroke
        } else {
            R.color.stripe_paymentsheet_payment_option_unselected_stroke
        }
    )

    val cardBackgroundColor = if (isEnabled) {
        colorResource(R.color.stripe_paymentsheet_elements_background_default)
    } else {
        colorResource(id = R.color.stripe_paymentsheet_elements_background_disabled)
    }

    // An attempt was made to not use constraint layout here but it was unsuccessful in
    // precisely positioning the check and delete icons to match the mocks.
    ConstraintLayout(
        modifier = Modifier
            .padding(top = 12.dp)
            .width(viewWidth)
            .selectable(selected = isSelected, enabled = isEnabled, onClick = {
                onItemSelectedListener()
            })
    ) {
        val (checkIcon, deleteIcon, label, card) = createRefs()
        Card(
            border = BorderStroke(if (isSelected) 2.dp else 1.dp, strokeColor),
            shape = RoundedCornerShape(6.dp),
            elevation = 2.dp,
            backgroundColor = cardBackgroundColor,
            modifier = Modifier
                .height(64.dp)
                .padding(horizontal = PM_OPTIONS_DEFAULT_PADDING.dp)
                .fillMaxWidth()
                .constrainAs(card) {
                    top.linkTo(parent.top)
                    start.linkTo(parent.start)
                    end.linkTo(parent.end)
                }
        ) {
            Column(
                verticalArrangement = Arrangement.Center,
                horizontalAlignment = Alignment.CenterHorizontally,
            ) {
                Image(
                    alpha = if (isEnabled) 1.0F else 0.6F,
                    painter = painterResource(iconRes),
                    contentDescription = null,
                    modifier = Modifier
                        .height(40.dp)
                        .width(56.dp)
                )
            }
        }

        if (isSelected) {
            Image(
                painter = painterResource(R.drawable.stripe_ic_check_circle),
                contentDescription = null,
                modifier = Modifier
                    .constrainAs(checkIcon) {
                        top.linkTo(card.bottom, (-16).dp)
                        end.linkTo(card.end, (-4).dp)
                    }
            )
        }
        if (isEditing && onRemoveListener != null) {
            Image(
                painter = painterResource(R.drawable.stripe_ic_delete_symbol),
                contentDescription = onRemoveAccessibilityDescription,
                modifier = Modifier
                    .constrainAs(deleteIcon) {
                        top.linkTo(card.top, margin = (-9).dp)
                        end.linkTo(card.end)
                    }
                    .clickable(
                        onClick = {
                            onRemoveListener()
                        }
                    )
            )
        }

        LpmSelectorText(
            text = labelText,
            isEnabled = isEnabled,
            modifier = Modifier
                .constrainAs(label) {
                    top.linkTo(card.bottom)
                    start.linkTo(card.start)
                }
                .padding(
                    top = 4.dp,
                    start = PM_OPTIONS_DEFAULT_PADDING.dp,
                    end = PM_OPTIONS_DEFAULT_PADDING.dp
                )
                .semantics {
                    // This makes the screen reader read out numbers digit by digit
                    // one one one one vs one thousand one hundred eleven
                    this.contentDescription =
                        accessibilityDescription.replace("\\d".toRegex(), "$0 ")
                },
        )
    }
}<|MERGE_RESOLUTION|>--- conflicted
+++ resolved
@@ -20,6 +20,7 @@
 import androidx.compose.runtime.Composable
 import androidx.compose.ui.Alignment
 import androidx.compose.ui.Modifier
+import androidx.compose.ui.focus.FocusRequester.Companion.createRefs
 import androidx.compose.ui.platform.ComposeView
 import androidx.compose.ui.platform.ViewCompositionStrategy
 import androidx.compose.ui.res.colorResource
@@ -245,27 +246,12 @@
             isEnabled && !isEditing
         }
 
-<<<<<<< HEAD
-    @RestrictTo(RestrictTo.Scope.LIBRARY_GROUP_PREFIX)
-    class SavedPaymentMethodViewHolder(
-        internal val binding: LayoutPaymentsheetPaymentMethodItemBinding,
-        private val onRemoveListener: (Int) -> Unit
-    ) : PaymentOptionViewHolder(binding.root) {
-        constructor(parent: ViewGroup, onRemoveListener: (Int) -> Unit) : this(
-            LayoutPaymentsheetPaymentMethodItemBinding.inflate(
-                LayoutInflater.from(parent.context),
-                parent,
-                false
-            ),
-            onRemoveListener
-=======
         holder.bind(
             isSelected = position == selectedItemPosition && !isEditing,
             isEnabled = enabled,
             isEditing = isEditing,
             item = items[position],
             position = position
->>>>>>> 19e88cea
         )
     }
 
