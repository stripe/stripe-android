package com.stripe.android.paymentsheet.injection

import android.content.Context
import androidx.core.os.LocaleListCompat
import com.stripe.android.PaymentConfiguration
import com.stripe.android.core.injection.ENABLE_LOGGING
import com.stripe.android.core.injection.PUBLISHABLE_KEY
import com.stripe.android.core.injection.STRIPE_ACCOUNT_ID
import com.stripe.android.paymentsheet.BuildConfig
import com.stripe.android.paymentsheet.analytics.DefaultDeviceIdRepository
import com.stripe.android.paymentsheet.analytics.DefaultEventReporter
import com.stripe.android.paymentsheet.analytics.DeviceIdRepository
import com.stripe.android.paymentsheet.analytics.EventReporter
import com.stripe.android.paymentsheet.repositories.CustomerApiRepository
import com.stripe.android.paymentsheet.repositories.CustomerRepository
import com.stripe.android.paymentsheet.repositories.StripeIntentRepository
import dagger.Binds
import dagger.Lazy
import dagger.Module
import dagger.Provides
import javax.inject.Named
import javax.inject.Provider
import javax.inject.Singleton

@Module
internal abstract class PaymentSheetCommonModule {

    @Binds
    abstract fun bindsEventReporter(eventReporter: DefaultEventReporter): EventReporter

    @Binds
    abstract fun bindsDeviceIdRepository(repository: DefaultDeviceIdRepository): DeviceIdRepository

    @Binds
    abstract fun bindsCustomerRepository(repository: CustomerApiRepository): CustomerRepository

    @Binds
    abstract fun bindsStripeIntentRepository(
        repository: StripeIntentRepository.Api
    ): StripeIntentRepository

    companion object {
        /**
         * Provides a non-singleton PaymentConfiguration.
         *
         * Should be fetched only when it's needed, to allow client to set the publishableKey and
         * stripeAccountId in PaymentConfiguration any time before configuring the FlowController
         * or presenting Payment Sheet.
         *
         * Should always be injected with [Lazy] or [Provider].
         */
        @Provides
        fun providePaymentConfiguration(appContext: Context): PaymentConfiguration {
            return PaymentConfiguration.getInstance(appContext)
        }

        @Provides
        @Named(PUBLISHABLE_KEY)
<<<<<<< HEAD
        fun providePublishableKey(paymentConfiguration: Lazy<PaymentConfiguration>): () -> String =
            { paymentConfiguration.get().publishableKey }

        @Provides
        @Named(STRIPE_ACCOUNT_ID)
        fun provideStripeAccountId(paymentConfiguration: Lazy<PaymentConfiguration>):
                () -> String? = { paymentConfiguration.get().stripeAccountId }
=======
        fun providePublishableKey(
            paymentConfiguration: Provider<PaymentConfiguration>
        ): () -> String = { paymentConfiguration.get().publishableKey }

        @Provides
        @Named(STRIPE_ACCOUNT_ID)
        fun provideStripeAccountId(paymentConfiguration: Provider<PaymentConfiguration>):
            () -> String? = { paymentConfiguration.get().stripeAccountId }
>>>>>>> fa6c4486

        @Provides
        @Singleton
        @Named(ENABLE_LOGGING)
        fun provideEnabledLogging(): Boolean = BuildConfig.DEBUG

        @Provides
        @Singleton
        fun provideLocale() =
            LocaleListCompat.getAdjustedDefault().takeUnless { it.isEmpty }?.get(0)
    }
}<|MERGE_RESOLUTION|>--- conflicted
+++ resolved
@@ -56,15 +56,6 @@
 
         @Provides
         @Named(PUBLISHABLE_KEY)
-<<<<<<< HEAD
-        fun providePublishableKey(paymentConfiguration: Lazy<PaymentConfiguration>): () -> String =
-            { paymentConfiguration.get().publishableKey }
-
-        @Provides
-        @Named(STRIPE_ACCOUNT_ID)
-        fun provideStripeAccountId(paymentConfiguration: Lazy<PaymentConfiguration>):
-                () -> String? = { paymentConfiguration.get().stripeAccountId }
-=======
         fun providePublishableKey(
             paymentConfiguration: Provider<PaymentConfiguration>
         ): () -> String = { paymentConfiguration.get().publishableKey }
@@ -73,7 +64,6 @@
         @Named(STRIPE_ACCOUNT_ID)
         fun provideStripeAccountId(paymentConfiguration: Provider<PaymentConfiguration>):
             () -> String? = { paymentConfiguration.get().stripeAccountId }
->>>>>>> fa6c4486
 
         @Provides
         @Singleton
