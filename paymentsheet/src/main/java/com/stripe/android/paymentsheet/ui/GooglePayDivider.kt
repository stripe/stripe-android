package com.stripe.android.paymentsheet.ui

import androidx.compose.foundation.background
import androidx.compose.foundation.layout.Box
import androidx.compose.foundation.layout.padding
import androidx.compose.material.Text
import androidx.compose.runtime.Composable
import androidx.compose.ui.Modifier
import androidx.compose.ui.res.stringResource
import androidx.compose.ui.unit.dp
import com.stripe.android.paymentsheet.R
import com.stripe.android.ui.core.PaymentsTheme

@Composable
internal fun GooglePayDividerUi(
    text: String = stringResource(R.string.stripe_paymentsheet_or_pay_with_card)
) {
    Box(
        Modifier
            .background(PaymentsTheme.colors.material.surface)
            .padding(horizontal = 8.dp)
            .padding(top = 16.dp)
    ) {
<<<<<<< HEAD
        Text(
            text = text,
            style = PaymentsTheme.typography.body1,
            color = PaymentsTheme.colors.colorTextSecondary
        )
=======
        Box(
            Modifier
                .background(PaymentsTheme.colors.material.surface)
                .padding(horizontal = 8.dp)
        ) {
            Text(
                text = text,
                style = PaymentsTheme.typography.body1,
                color = PaymentsTheme.colors.subtitle
            )
        }
>>>>>>> 0daa971e
    }
}<|MERGE_RESOLUTION|>--- conflicted
+++ resolved
@@ -21,24 +21,10 @@
             .padding(horizontal = 8.dp)
             .padding(top = 16.dp)
     ) {
-<<<<<<< HEAD
         Text(
             text = text,
             style = PaymentsTheme.typography.body1,
-            color = PaymentsTheme.colors.colorTextSecondary
+            color = PaymentsTheme.colors.subtitle
         )
-=======
-        Box(
-            Modifier
-                .background(PaymentsTheme.colors.material.surface)
-                .padding(horizontal = 8.dp)
-        ) {
-            Text(
-                text = text,
-                style = PaymentsTheme.typography.body1,
-                color = PaymentsTheme.colors.subtitle
-            )
-        }
->>>>>>> 0daa971e
     }
 }