package com.stripe.android.paymentsheet.elements

import androidx.annotation.DrawableRes
import androidx.annotation.StringRes
import androidx.compose.ui.text.input.KeyboardCapitalization
import androidx.compose.ui.text.input.KeyboardType
import androidx.compose.ui.text.input.VisualTransformation
import androidx.lifecycle.LiveData
import com.stripe.android.paymentsheet.elements.TextFieldStateConstants.Error.Blank
import com.stripe.android.paymentsheet.forms.FormFieldEntry
import kotlinx.coroutines.flow.Flow
import kotlinx.coroutines.flow.MutableStateFlow
import kotlinx.coroutines.flow.combine
import kotlinx.coroutines.flow.map

internal interface TextFieldController : InputController {
    fun onValueChange(displayFormatted: String)
    fun onFocusChange(newHasFocus: Boolean)

    val debugLabel: String
    override val label: Int
    val trailingIcon: Flow<TextFieldIcon?>
    val capitalization: KeyboardCapitalization
    val keyboardType: KeyboardType
    val visualTransformation: VisualTransformation
    override val showOptionalLabel: Boolean
    val fieldState: Flow<TextFieldState>
    override val fieldValue: Flow<String>
    val visibleError: Flow<Boolean>
}


data class TextFieldIcon(
    @DrawableRes
    val idRes: Int,
    @StringRes
    val contentDescription: Int
)
/**
 * This class will provide the onValueChanged and onFocusChanged functionality to the field's
 * composable.  These functions will update the observables as needed.  It is responsible for
 * exposing immutable observers for its data
 */
internal class SimpleTextFieldController constructor(
    private val textFieldConfig: TextFieldConfig,
    override val showOptionalLabel: Boolean = false,
    initialValue: String? = null
) : TextFieldController, SectionFieldErrorController {
    override val trailingIcon: Flow<TextFieldIcon?> = textFieldConfig.trailingIcon
    override val capitalization: KeyboardCapitalization = textFieldConfig.capitalization
    override val keyboardType: KeyboardType = textFieldConfig.keyboard
    override val visualTransformation =
        textFieldConfig.visualTransformation ?: VisualTransformation.None

    @StringRes
    override val label: Int = textFieldConfig.label
    override val debugLabel = textFieldConfig.debugLabel

    /** This is all the information that can be observed on the element */
    private val _fieldValue = MutableStateFlow("")
    override val fieldValue: Flow<String> = _fieldValue

    override val rawFieldValue: Flow<String> = _fieldValue.map { textFieldConfig.convertToRaw(it) }

    private val _fieldState = MutableStateFlow<TextFieldState>(Blank)
    override val fieldState: Flow<TextFieldState> = _fieldState

    private val _hasFocus = MutableStateFlow(false)

    override val visibleError: Flow<Boolean> =
        combine(_fieldState, _hasFocus) { fieldState, hasFocus ->
            fieldState.shouldShowError(hasFocus)
        }

    /**
     * An error must be emitted if it is visible or not visible.
     **/
    override val error: Flow<FieldError?> = visibleError.map { visibleError ->
        _fieldState.value.getError()?.takeIf { visibleError }
    }

    val isFull: Flow<Boolean> = _fieldState.map { it.isFull() }

    override val isComplete: Flow<Boolean> = _fieldState.map {
        it.isValid() || (!it.isValid() && showOptionalLabel && it.isBlank())
    }
<<<<<<< HEAD
=======

    override val formFieldValue: Flow<FormFieldEntry> =
        combine(isComplete, rawFieldValue) { complete, value ->
            FormFieldEntry(value, complete)
        }
>>>>>>> 43c9127e

    init {
        initialValue?.let { onRawValueChange(it) }
    }

    /**
     * This is called when the value changed to is a display value.
     */
    override fun onValueChange(displayFormatted: String) {
        _fieldValue.value = textFieldConfig.filter(displayFormatted)

        // Should be filtered value
        _fieldState.value = textFieldConfig.determineState(_fieldValue.value)
    }

    /**
     * This is called when the value changed to is a raw backing value, not a display value.
     */
    override fun onRawValueChange(rawValue: String) {
        onValueChange(textFieldConfig.convertFromRaw(rawValue))
    }

    override fun onFocusChange(newHasFocus: Boolean) {
        _hasFocus.value = newHasFocus
    }
}<|MERGE_RESOLUTION|>--- conflicted
+++ resolved
@@ -84,14 +84,11 @@
     override val isComplete: Flow<Boolean> = _fieldState.map {
         it.isValid() || (!it.isValid() && showOptionalLabel && it.isBlank())
     }
-<<<<<<< HEAD
-=======
 
     override val formFieldValue: Flow<FormFieldEntry> =
         combine(isComplete, rawFieldValue) { complete, value ->
             FormFieldEntry(value, complete)
         }
->>>>>>> 43c9127e
 
     init {
         initialValue?.let { onRawValueChange(it) }
