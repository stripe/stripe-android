package com.stripe.android.paymentsheet.addresselement

import android.app.Application
import androidx.lifecycle.ViewModel
import androidx.lifecycle.ViewModelProvider
import com.stripe.android.core.BuildConfig
import com.stripe.android.core.Logger
import com.stripe.android.core.injection.Injectable
import com.stripe.android.core.injection.WeakMapInjectorRegistry
import com.stripe.android.paymentsheet.injection.DaggerAddressElementViewModelFactoryComponent
import com.stripe.android.ui.core.injection.NonFallbackInjector
import javax.inject.Inject

internal class AddressElementViewModel @Inject internal constructor(
    val navigator: AddressElementNavigator
) : ViewModel() {

    lateinit var injector: NonFallbackInjector

    internal class Factory(
        private val applicationSupplier: () -> Application,
        private val starterArgsSupplier: () -> AddressElementActivityContract.Args
    ) : ViewModelProvider.Factory, Injectable<Factory.FallbackInitializeParam> {
        internal data class FallbackInitializeParam(
            val application: Application,
<<<<<<< HEAD
            val starterArgs: AddressElementActivityContract.Args,
            val productUsage: Set<String>
=======
            val starterArgs: AddressElementActivityContract.Args
>>>>>>> 35f4a29f
        )

        @Inject
        lateinit var viewModel: AddressElementViewModel

        private lateinit var injector: NonFallbackInjector

        @Suppress("UNCHECKED_CAST")
        override fun <T : ViewModel> create(modelClass: Class<T>): T {
            val logger = Logger.getInstance(BuildConfig.DEBUG)
            val starterArgs = starterArgsSupplier()

            WeakMapInjectorRegistry.retrieve(starterArgs.injectorKey)?.let {
                it as? NonFallbackInjector
            }?.let {
                logger.info(
                    "Injector available, " +
                        "injecting dependencies into ${this::class.java.canonicalName}"
                )
                injector = it
                it.inject(this)
            } ?: run {
                logger.info(
                    "Injector unavailable, " +
                        "initializing dependencies of ${this::class.java.canonicalName}"
                )
                fallbackInitialize(
                    FallbackInitializeParam(
                        applicationSupplier(),
<<<<<<< HEAD
                        starterArgs,
                        starterArgs.injectionParams?.productUsage ?: emptySet()
=======
                        starterArgs
>>>>>>> 35f4a29f
                    )
                )
            }

            viewModel.injector = injector
            return viewModel as T
        }

        /**
         * This ViewModel is the first one that is created, and if the process was killed it will
         * recreate the Dagger dependency graph. Because we want to share those dependencies, it is
         * responsible for injecting them not only in itself, but also in the other ViewModel
         * factories of the module.
         */
        override fun fallbackInitialize(arg: FallbackInitializeParam) {
            val viewModelComponent = DaggerAddressElementViewModelFactoryComponent.builder()
                .context(arg.application)
<<<<<<< HEAD
                .productUsage(arg.productUsage)
=======
>>>>>>> 35f4a29f
                .starterArgs(arg.starterArgs)
                .build()

            injector = object : NonFallbackInjector {
                override fun inject(injectable: Injectable<*>) {
                    when (injectable) {
                        is Factory -> viewModelComponent.inject(injectable)
                        is InputAddressViewModel.Factory -> viewModelComponent.inject(injectable)
                        is AutocompleteViewModel.Factory -> viewModelComponent.inject(injectable)
                        else -> {
                            throw IllegalArgumentException(
                                "invalid Injectable $injectable requested in $this"
                            )
                        }
                    }
                }
            }

            viewModelComponent.inject(this)
        }
    }
}<|MERGE_RESOLUTION|>--- conflicted
+++ resolved
@@ -23,12 +23,7 @@
     ) : ViewModelProvider.Factory, Injectable<Factory.FallbackInitializeParam> {
         internal data class FallbackInitializeParam(
             val application: Application,
-<<<<<<< HEAD
-            val starterArgs: AddressElementActivityContract.Args,
-            val productUsage: Set<String>
-=======
             val starterArgs: AddressElementActivityContract.Args
->>>>>>> 35f4a29f
         )
 
         @Inject
@@ -58,12 +53,7 @@
                 fallbackInitialize(
                     FallbackInitializeParam(
                         applicationSupplier(),
-<<<<<<< HEAD
-                        starterArgs,
-                        starterArgs.injectionParams?.productUsage ?: emptySet()
-=======
                         starterArgs
->>>>>>> 35f4a29f
                     )
                 )
             }
@@ -81,10 +71,6 @@
         override fun fallbackInitialize(arg: FallbackInitializeParam) {
             val viewModelComponent = DaggerAddressElementViewModelFactoryComponent.builder()
                 .context(arg.application)
-<<<<<<< HEAD
-                .productUsage(arg.productUsage)
-=======
->>>>>>> 35f4a29f
                 .starterArgs(arg.starterArgs)
                 .build()
 
