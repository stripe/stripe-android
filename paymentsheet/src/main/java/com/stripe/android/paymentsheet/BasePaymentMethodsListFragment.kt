package com.stripe.android.paymentsheet

import android.os.Bundle
import android.view.Menu
import android.view.MenuInflater
import android.view.MenuItem
import android.view.View
import androidx.annotation.VisibleForTesting
<<<<<<< HEAD
import androidx.compose.ui.graphics.Color
=======
>>>>>>> 3203ba8a
import androidx.compose.ui.unit.dp
import androidx.fragment.app.Fragment
import androidx.recyclerview.widget.LinearLayoutManager
import com.stripe.android.paymentsheet.databinding.FragmentPaymentsheetPaymentMethodsListBinding
import com.stripe.android.paymentsheet.model.FragmentConfig
import com.stripe.android.paymentsheet.model.PaymentSelection
import com.stripe.android.paymentsheet.ui.BaseSheetActivity
import com.stripe.android.paymentsheet.viewmodels.BaseSheetViewModel
import com.stripe.android.ui.core.PaymentsThemeDefaults
import com.stripe.android.ui.core.createTextSpanFromTextStyle
import com.stripe.android.ui.core.isSystemDarkTheme

internal abstract class BasePaymentMethodsListFragment(
    private val canClickSelectedItem: Boolean
) : Fragment(
    R.layout.fragment_paymentsheet_payment_methods_list
) {
    abstract val sheetViewModel: BaseSheetViewModel<*>

    protected lateinit var config: FragmentConfig
    private lateinit var adapter: PaymentOptionsAdapter
    private var editMenuItem: MenuItem? = null

    @VisibleForTesting
    internal var isEditing = false
        set(value) {
            field = value
            adapter.setEditing(value)
            setEditMenuText()
            sheetViewModel.setEditing(value)
        }

    override fun onCreate(savedInstanceState: Bundle?) {
        super.onCreate(savedInstanceState)

        val nullableConfig = arguments?.getParcelable<FragmentConfig>(
            BaseSheetActivity.EXTRA_FRAGMENT_CONFIG
        )
        if (nullableConfig == null) {
            sheetViewModel.onFatal(
                IllegalArgumentException("Failed to start existing payment options fragment.")
            )
            return
        }
        this.config = nullableConfig

        setHasOptionsMenu(!sheetViewModel.paymentMethods.value.isNullOrEmpty())
        sheetViewModel.eventReporter.onShowExistingPaymentOptions()
    }

    override fun onViewCreated(view: View, savedInstanceState: Bundle?) {
        super.onViewCreated(view, savedInstanceState)
        setupRecyclerView(FragmentPaymentsheetPaymentMethodsListBinding.bind(view))
        isEditing = savedInstanceState?.getBoolean(IS_EDITING) ?: false
    }

    override fun onResume() {
        super.onResume()

        sheetViewModel.headerText.value =
            getString(R.string.stripe_paymentsheet_select_payment_method)
    }

    override fun onCreateOptionsMenu(menu: Menu, inflater: MenuInflater) {
        inflater.inflate(R.menu.paymentsheet_payment_methods_list, menu)
        // Menu is created after view state is restored, so we need to update the title here
        editMenuItem = menu.findItem(R.id.edit)
        setEditMenuText()
        super.onCreateOptionsMenu(menu, inflater)
    }

    private fun setEditMenuText() {
        val context = context ?: return
        val appearance = sheetViewModel.config?.appearance ?: return
        editMenuItem?.apply {
<<<<<<< HEAD
            title = createTextSpanFromTextStyle(
                text = getString(if (isEditing) R.string.done else R.string.edit),
                context = context,
                fontSizeDp = (
                    appearance.typography.sizeScaleFactor
                        * PaymentsThemeDefaults.typography.smallFontSize.value
                    ).dp,
                color = Color(appearance.getColors(context.isSystemDarkTheme()).appBarIcon),
                fontFamily = appearance.typography.fontResId
            )
=======
            context?.let {
                title = createTextSpanFromTextStyle(
                    text = getString(if (isEditing) R.string.done else R.string.edit),
                    context = it,
                    fontSizeDp = (
                        PaymentsThemeDefaults.typography.fontSizeMultiplier
                            * PaymentsThemeDefaults.typography.smallFontSize.value
                        ).dp,
                    color = PaymentsThemeDefaults.colors(it.isSystemDarkTheme()).appBarIcon,
                    fontFamily = PaymentsThemeDefaults.typography.fontFamily
                )
            }
>>>>>>> 3203ba8a
        }
    }

    override fun onOptionsItemSelected(item: MenuItem): Boolean {
        return when (item.itemId) {
            R.id.edit -> {
                isEditing = !isEditing
                true
            }
            else -> super.onOptionsItemSelected(item)
        }
    }

    override fun onSaveInstanceState(outState: Bundle) {
        outState.putBoolean(IS_EDITING, isEditing)
        super.onSaveInstanceState(outState)
    }

    private fun setupRecyclerView(viewBinding: FragmentPaymentsheetPaymentMethodsListBinding) {
        val layoutManager = object : LinearLayoutManager(
            activity,
            HORIZONTAL,
            false
        ) {
            var canScroll = true

            override fun canScrollHorizontally(): Boolean {
                return canScroll && super.canScrollHorizontally()
            }
        }.also {
            viewBinding.recycler.layoutManager = it
        }

        adapter = PaymentOptionsAdapter(
            canClickSelectedItem,
            paymentOptionSelectedListener = ::onPaymentOptionSelected,
            paymentMethodDeleteListener = ::deletePaymentMethod,
            addCardClickListener = {
                transitionToAddPaymentMethod()
            }
        ).also {
            viewBinding.recycler.adapter = it
        }

        adapter.setItems(
            config,
            sheetViewModel.paymentMethods.value.orEmpty(),
            sheetViewModel is PaymentOptionsViewModel,
            sheetViewModel.selection.value
        )

        sheetViewModel.processing.observe(viewLifecycleOwner) { isProcessing ->
            adapter.isEnabled = !isProcessing
            layoutManager.canScroll = !isProcessing
        }
    }

    abstract fun transitionToAddPaymentMethod()

    open fun onPaymentOptionSelected(
        paymentSelection: PaymentSelection,
        isClick: Boolean
    ) {
        sheetViewModel.updateSelection(paymentSelection)
    }

    private fun deletePaymentMethod(item: PaymentOptionsAdapter.Item.SavedPaymentMethod) {
        adapter.removeItem(item)
        sheetViewModel.removePaymentMethod(item.paymentMethod)
    }

    private companion object {
        private const val IS_EDITING = "is_editing"
    }
}<|MERGE_RESOLUTION|>--- conflicted
+++ resolved
@@ -6,10 +6,7 @@
 import android.view.MenuItem
 import android.view.View
 import androidx.annotation.VisibleForTesting
-<<<<<<< HEAD
 import androidx.compose.ui.graphics.Color
-=======
->>>>>>> 3203ba8a
 import androidx.compose.ui.unit.dp
 import androidx.fragment.app.Fragment
 import androidx.recyclerview.widget.LinearLayoutManager
@@ -85,7 +82,6 @@
         val context = context ?: return
         val appearance = sheetViewModel.config?.appearance ?: return
         editMenuItem?.apply {
-<<<<<<< HEAD
             title = createTextSpanFromTextStyle(
                 text = getString(if (isEditing) R.string.done else R.string.edit),
                 context = context,
@@ -96,20 +92,6 @@
                 color = Color(appearance.getColors(context.isSystemDarkTheme()).appBarIcon),
                 fontFamily = appearance.typography.fontResId
             )
-=======
-            context?.let {
-                title = createTextSpanFromTextStyle(
-                    text = getString(if (isEditing) R.string.done else R.string.edit),
-                    context = it,
-                    fontSizeDp = (
-                        PaymentsThemeDefaults.typography.fontSizeMultiplier
-                            * PaymentsThemeDefaults.typography.smallFontSize.value
-                        ).dp,
-                    color = PaymentsThemeDefaults.colors(it.isSystemDarkTheme()).appBarIcon,
-                    fontFamily = PaymentsThemeDefaults.typography.fontFamily
-                )
-            }
->>>>>>> 3203ba8a
         }
     }
 
