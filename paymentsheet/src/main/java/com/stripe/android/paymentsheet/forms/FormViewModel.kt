--- conflicted
+++ resolved
@@ -63,14 +63,9 @@
         lateinit var subComponentBuilderProvider: Provider<FormViewModelSubcomponent.Builder>
 
         @Suppress("UNCHECKED_CAST")
-<<<<<<< HEAD
         override fun <T : ViewModel> create(modelClass: Class<T>): T {
-            injectWithFallback(config.injectorKey, FallbackInitializeParam(resource))
-=======
-        override fun <T : ViewModel?> create(modelClass: Class<T>): T {
             val context = contextSupplier()
             injectWithFallback(config.injectorKey, FallbackInitializeParam(resource, context))
->>>>>>> c179b738
             return subComponentBuilderProvider.get()
                 .formFragmentArguments(config)
                 .layout(layout)
