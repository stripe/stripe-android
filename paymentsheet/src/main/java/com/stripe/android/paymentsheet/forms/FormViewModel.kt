--- conflicted
+++ resolved
@@ -44,11 +44,7 @@
  */
 @FlowPreview
 internal class FormViewModel @Inject internal constructor(
-<<<<<<< HEAD
-    paymentMethodCode: String,//TODO(michelleb): Convert to PaymentMethodCode
-=======
     paymentMethodCode: PaymentMethodCode,
->>>>>>> 23b37ce6
     config: FormFragmentArguments,
     private val resourceRepository: ResourceRepository,
     private val transformSpecToElement: TransformSpecToElement
@@ -56,11 +52,7 @@
     internal class Factory(
         val config: FormFragmentArguments,
         val resource: Resources,
-<<<<<<< HEAD
-        var paymentMethodCode: String,//TODO(michelleb): Convert to PaymentMethodCode
-=======
         var paymentMethodCode: PaymentMethodCode,
->>>>>>> 23b37ce6
         private val contextSupplier: () -> Context
     ) : ViewModelProvider.Factory, Injectable<Factory.FallbackInitializeParam> {
         internal data class FallbackInitializeParam(
@@ -112,21 +104,13 @@
         }
     }
 
-<<<<<<< HEAD
-    private fun getLpmItems(paymentMethodCode: String): List<FormItemSpec> {
-=======
     private fun getLpmItems(paymentMethodCode: PaymentMethodCode): List<FormItemSpec> {
->>>>>>> 23b37ce6
         require(resourceRepository.isLoaded())
         return requireNotNull(
             resourceRepository.getLpmRepository().fromCode(
                 paymentMethodCode
             )
         ).formSpec.items
-<<<<<<< HEAD
-
-=======
->>>>>>> 23b37ce6
     }
 
     internal val enabled = MutableStateFlow(true)
