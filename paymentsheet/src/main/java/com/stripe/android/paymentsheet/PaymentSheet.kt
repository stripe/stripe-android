--- conflicted
+++ resolved
@@ -1369,17 +1369,12 @@
 
         @Parcelize
         @Poko
-<<<<<<< HEAD
-        class Embedded internal constructor(
-            internal val style: RowStyle
-=======
         @OptIn(AppearanceAPIAdditionsPreview::class)
         class Embedded internal constructor(
             internal val style: RowStyle,
             internal val paymentMethodIconMargins: Insets?,
             internal val titleFont: Typography.Font?,
             internal val subtitleFont: Typography.Font?,
->>>>>>> 2c4a432d
         ) : Parcelable {
 
             constructor(
@@ -1405,14 +1400,7 @@
 
                 @Parcelize
                 @Poko
-<<<<<<< HEAD
                 class FlatWithRadio internal constructor(
-                    /**
-                     * The thickness of the separator line between rows.
-                     */
-=======
-                class FlatWithRadio(
->>>>>>> 2c4a432d
                     internal val separatorThicknessDp: Float,
                     internal val startSeparatorInsetDp: Float,
                     internal val endSeparatorInsetDp: Float,
@@ -1574,14 +1562,7 @@
 
                 @Parcelize
                 @Poko
-<<<<<<< HEAD
                 class FlatWithCheckmark internal constructor(
-                    /**
-                     * The thickness of the separator line between rows.
-                     */
-=======
-                class FlatWithCheckmark(
->>>>>>> 2c4a432d
                     internal val separatorThicknessDp: Float,
                     internal val startSeparatorInsetDp: Float,
                     internal val endSeparatorInsetDp: Float,
@@ -1744,14 +1725,7 @@
 
                 @Parcelize
                 @Poko
-<<<<<<< HEAD
                 class FloatingButton internal constructor(
-                    /**
-                     * The spacing between payment method rows
-                     */
-=======
-                class FloatingButton(
->>>>>>> 2c4a432d
                     internal val spacingDp: Float,
                     internal val additionalInsetsDp: Float,
                 ) : RowStyle() {
@@ -1795,14 +1769,7 @@
 
                 @Parcelize
                 @Poko
-<<<<<<< HEAD
-                class FlatWithChevron internal constructor(
-                    /**
-                     * The thickness of the separator line between rows.
-                     */
-=======
                 class FlatWithDisclosure internal constructor(
->>>>>>> 2c4a432d
                     internal val separatorThicknessDp: Float,
                     internal val startSeparatorInsetDp: Float,
                     internal val endSeparatorInsetDp: Float,
@@ -1815,9 +1782,7 @@
                     @DrawableRes
                     internal val disclosureIconRes: Int
                 ) : RowStyle() {
-<<<<<<< HEAD
-=======
-                    constructor(
+                    internal constructor(
                         context: Context,
                         @DimenRes separatorThicknessRes: Int,
                         @DimenRes startSeparatorInsetRes: Int,
@@ -1841,7 +1806,6 @@
                         disclosureIconRes = R.drawable.stripe_ic_chevron_right
                     )
 
->>>>>>> 2c4a432d
                     @Parcelize
                     @Poko
                     class Colors(
