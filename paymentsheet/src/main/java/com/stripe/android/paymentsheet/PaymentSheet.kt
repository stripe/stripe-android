package com.stripe.android.paymentsheet

import android.content.Context
import android.content.res.ColorStateList
import android.os.Parcelable
import androidx.activity.ComponentActivity
import androidx.annotation.ColorInt
import androidx.annotation.DimenRes
import androidx.annotation.FontRes
import androidx.annotation.RestrictTo
import androidx.annotation.StringRes
import androidx.compose.runtime.Composable
import androidx.compose.ui.graphics.Color
import androidx.compose.ui.graphics.toArgb
import androidx.fragment.app.Fragment
import com.stripe.android.CollectMissingLinkBillingDetailsPreview
import com.stripe.android.ExperimentalAllowsRemovalOfLastSavedPaymentMethodApi
import com.stripe.android.GooglePayJsonFactory
import com.stripe.android.SharedPaymentTokenSessionPreview
import com.stripe.android.common.configuration.ConfigurationDefaults
import com.stripe.android.core.strings.ResolvableString
import com.stripe.android.core.strings.resolvableString
import com.stripe.android.googlepaylauncher.GooglePayPaymentMethodLauncher
import com.stripe.android.link.account.LinkStore
import com.stripe.android.model.CardBrand
import com.stripe.android.model.PaymentIntent
import com.stripe.android.model.PaymentMethod
import com.stripe.android.model.SetupIntent
import com.stripe.android.paymentelement.AddressAutocompletePreview
import com.stripe.android.paymentelement.AnalyticEventCallback
import com.stripe.android.paymentelement.AppearanceAPIAdditionsPreview
import com.stripe.android.paymentelement.ConfirmCustomPaymentMethodCallback
import com.stripe.android.paymentelement.ExperimentalAnalyticEventCallbackApi
import com.stripe.android.paymentelement.ExperimentalCustomPaymentMethodsApi
import com.stripe.android.paymentelement.PaymentMethodOptionsSetupFutureUsagePreview
import com.stripe.android.paymentelement.PreparePaymentMethodHandler
import com.stripe.android.paymentelement.ShopPayPreview
import com.stripe.android.paymentelement.WalletButtonsPreview
import com.stripe.android.paymentelement.callbacks.PaymentElementCallbackReferences
import com.stripe.android.paymentelement.callbacks.PaymentElementCallbacks
import com.stripe.android.paymentelement.confirmation.intent.IntentConfirmationInterceptor
import com.stripe.android.paymentsheet.addresselement.AddressDetails
import com.stripe.android.paymentsheet.flowcontroller.FlowControllerFactory
import com.stripe.android.paymentsheet.model.PaymentOption
import com.stripe.android.paymentsheet.state.PaymentElementLoader.InitializationMode
import com.stripe.android.uicore.PRIMARY_BUTTON_SUCCESS_BACKGROUND_COLOR
import com.stripe.android.uicore.StripeThemeDefaults
import com.stripe.android.uicore.getRawValueFromDimenResource
import dev.drewhamilton.poko.Poko
import kotlinx.parcelize.IgnoredOnParcel
import kotlinx.parcelize.Parcelize

/**
 * A drop-in class that presents a bottom sheet to collect and process a customer's payment.
 */
class PaymentSheet internal constructor(
    private val paymentSheetLauncher: PaymentSheetLauncher
) {
    /**
     * Constructor to be used when launching [PaymentSheet] from a [ComponentActivity].
     *
     * @param activity The Activity that is presenting [PaymentSheet].
     * @param callback Called with the result of the payment after [PaymentSheet] is dismissed.
     */
    @Deprecated(
        message = "This will be removed in a future release.",
        replaceWith = ReplaceWith("PaymentSheet.Builder(callback).build(activity)")
    )
    constructor(
        activity: ComponentActivity,
        callback: PaymentSheetResultCallback
    ) : this(
        DefaultPaymentSheetLauncher(activity, callback)
    )

    /**
     * Constructor to be used when launching [PaymentSheet] from a [ComponentActivity] and external payment methods are
     * specified in your [Configuration].
     *
     * @param activity The Activity that is presenting [PaymentSheet].
     * @param externalPaymentMethodConfirmHandler Called when a user confirms payment with an external payment method.
     * @param callback Called with the result of the payment after [PaymentSheet] is dismissed.
     */
    @Deprecated(
        message = "This will be removed in a future release.",
        replaceWith = ReplaceWith(
            "PaymentSheet.Builder(callback)" +
                ".externalPaymentMethodConfirmHandler(externalPaymentMethodConfirmHandler)" +
                ".build(activity)"
        )
    )
    constructor(
        activity: ComponentActivity,
        externalPaymentMethodConfirmHandler: ExternalPaymentMethodConfirmHandler,
        callback: PaymentSheetResultCallback,
    ) : this(
        DefaultPaymentSheetLauncher(activity, callback)
    ) {
        setPaymentSheetCallbacks(
            PaymentElementCallbacks.Builder()
                .externalPaymentMethodConfirmHandler(externalPaymentMethodConfirmHandler)
                .build()
        )
    }

    /**
     * Constructor to be used when launching [PaymentSheet] from a [ComponentActivity] and intending
     * to create and optionally confirm the [PaymentIntent] or [SetupIntent] on your server.
     *
     * @param activity The Activity that is presenting [PaymentSheet].
     * @param createIntentCallback Called when the customer confirms the payment or setup.
     * @param paymentResultCallback Called with the result of the payment or setup after
     * [PaymentSheet] is dismissed.
     */
    @Deprecated(
        message = "This will be removed in a future release.",
        replaceWith = ReplaceWith(
            "PaymentSheet.Builder(paymentResultCallback)" +
                ".createIntentCallback(createIntentCallback)" +
                ".build(activity)"
        )
    )
    constructor(
        activity: ComponentActivity,
        createIntentCallback: CreateIntentCallback,
        paymentResultCallback: PaymentSheetResultCallback,
    ) : this(
        DefaultPaymentSheetLauncher(activity, paymentResultCallback)
    ) {
        setPaymentSheetCallbacks(
            PaymentElementCallbacks.Builder()
                .createIntentCallback(createIntentCallback)
                .build()
        )
    }

    /**
     * Constructor to be used when launching [PaymentSheet] from a [ComponentActivity] and intending
     * to create and optionally confirm the [PaymentIntent] or [SetupIntent] on your server and external payment methods
     * are specified in your [Configuration].
     *
     * @param activity The Activity that is presenting [PaymentSheet].
     * @param createIntentCallback Called when the customer confirms the payment or setup.
     * @param externalPaymentMethodConfirmHandler Called when a user confirms payment with an external payment method.
     * @param paymentResultCallback Called with the result of the payment or setup after
     * [PaymentSheet] is dismissed.
     */
    @Deprecated(
        message = "This will be removed in a future release.",
        replaceWith = ReplaceWith(
            "PaymentSheet.Builder(paymentResultCallback)" +
                ".createIntentCallback(createIntentCallback)" +
                ".externalPaymentMethodConfirmHandler(externalPaymentMethodConfirmHandler)" +
                ".build(activity)"
        )
    )
    constructor(
        activity: ComponentActivity,
        createIntentCallback: CreateIntentCallback,
        externalPaymentMethodConfirmHandler: ExternalPaymentMethodConfirmHandler,
        paymentResultCallback: PaymentSheetResultCallback,
    ) : this(
        DefaultPaymentSheetLauncher(activity, paymentResultCallback)
    ) {
        setPaymentSheetCallbacks(
            PaymentElementCallbacks.Builder()
                .createIntentCallback(createIntentCallback)
                .externalPaymentMethodConfirmHandler(externalPaymentMethodConfirmHandler)
                .build()
        )
    }

    /**
     * Constructor to be used when launching the payment sheet from a [Fragment].
     *
     * @param fragment the Fragment that is presenting the payment sheet.
     * @param callback called with the result of the payment after the payment sheet is dismissed.
     */
    @Deprecated(
        message = "This will be removed in a future release.",
        replaceWith = ReplaceWith("PaymentSheet.Builder(callback).build(fragment)")
    )
    constructor(
        fragment: Fragment,
        callback: PaymentSheetResultCallback
    ) : this(
        DefaultPaymentSheetLauncher(fragment, callback)
    )

    /**
     * Constructor to be used when launching the payment sheet from a [Fragment] and external payment methods
     * are specified in your [Configuration].
     *
     * @param fragment the Fragment that is presenting the payment sheet.
     * @param externalPaymentMethodConfirmHandler Called when a user confirms payment with an external payment method.
     * @param callback called with the result of the payment after the payment sheet is dismissed.
     */
    @Deprecated(
        message = "This will be removed in a future release.",
        replaceWith = ReplaceWith(
            "PaymentSheet.Builder(callback)" +
                ".externalPaymentMethodConfirmHandler(externalPaymentMethodConfirmHandler)" +
                ".build(fragment)"
        )
    )
    constructor(
        fragment: Fragment,
        externalPaymentMethodConfirmHandler: ExternalPaymentMethodConfirmHandler,
        callback: PaymentSheetResultCallback,
    ) : this(
        DefaultPaymentSheetLauncher(fragment, callback)
    ) {
        setPaymentSheetCallbacks(
            PaymentElementCallbacks.Builder()
                .externalPaymentMethodConfirmHandler(externalPaymentMethodConfirmHandler)
                .build()
        )
    }

    /**
     * Constructor to be used when launching [PaymentSheet] from a [Fragment] and intending to
     * create and optionally confirm the [PaymentIntent] or [SetupIntent] on your server.
     *
     * @param fragment The Fragment that is presenting [PaymentSheet].
     * @param createIntentCallback Called when the customer confirms the payment or setup.
     * @param paymentResultCallback Called with the result of the payment or setup after
     * [PaymentSheet] is dismissed.
     */
    @Deprecated(
        message = "This will be removed in a future release.",
        replaceWith = ReplaceWith(
            "PaymentSheet.Builder(paymentResultCallback)" +
                ".createIntentCallback(createIntentCallback)" +
                ".build(fragment)"
        )
    )
    constructor(
        fragment: Fragment,
        createIntentCallback: CreateIntentCallback,
        paymentResultCallback: PaymentSheetResultCallback,
    ) : this(
        DefaultPaymentSheetLauncher(fragment, paymentResultCallback)
    ) {
        setPaymentSheetCallbacks(
            PaymentElementCallbacks.Builder()
                .createIntentCallback(createIntentCallback)
                .build()
        )
    }

    /**
     * Constructor to be used when launching [PaymentSheet] from a [Fragment] and intending to
     * create and optionally confirm the [PaymentIntent] or [SetupIntent] on your server and external payment methods
     * are specified in your [Configuration].
     *
     * @param fragment The Fragment that is presenting [PaymentSheet].
     * @param createIntentCallback Called when the customer confirms the payment or setup.
     * @param externalPaymentMethodConfirmHandler Called when a user confirms payment with an external payment method.
     * @param paymentResultCallback Called with the result of the payment or setup after
     * [PaymentSheet] is dismissed.
     */
    @Deprecated(
        message = "This will be removed in a future release.",
        replaceWith = ReplaceWith(
            "PaymentSheet.Builder(paymentResultCallback)" +
                ".createIntentCallback(createIntentCallback)" +
                ".externalPaymentMethodConfirmHandler(externalPaymentMethodConfirmHandler)" +
                ".build(fragment)"
        )
    )
    constructor(
        fragment: Fragment,
        createIntentCallback: CreateIntentCallback,
        externalPaymentMethodConfirmHandler: ExternalPaymentMethodConfirmHandler,
        paymentResultCallback: PaymentSheetResultCallback,
    ) : this(
        DefaultPaymentSheetLauncher(fragment, paymentResultCallback)
    ) {
        setPaymentSheetCallbacks(
            PaymentElementCallbacks.Builder()
                .createIntentCallback(createIntentCallback)
                .externalPaymentMethodConfirmHandler(externalPaymentMethodConfirmHandler)
                .build()
        )
    }

    /**
     * Builder to add optional callbacks to [PaymentSheet].
     *
     * @param resultCallback Called with the result of the payment after [PaymentSheet] is dismissed.
     */
    class Builder(internal val resultCallback: PaymentSheetResultCallback) {
        private val callbacksBuilder = PaymentElementCallbacks.Builder()

        /**
         * @param handler Called when a user confirms payment for an external payment method. Use with
         * [Configuration.Builder.externalPaymentMethods] to specify external payment methods.
         */
        fun externalPaymentMethodConfirmHandler(handler: ExternalPaymentMethodConfirmHandler) = apply {
            callbacksBuilder.externalPaymentMethodConfirmHandler(handler)
        }

        /**
         * @param callback Called when a user confirms payment for a custom payment method. Use with
         * [Configuration.Builder.customPaymentMethods] to specify custom payment methods.
         */
        @ExperimentalCustomPaymentMethodsApi
        fun confirmCustomPaymentMethodCallback(callback: ConfirmCustomPaymentMethodCallback) = apply {
            callbacksBuilder.confirmCustomPaymentMethodCallback(callback)
        }

        /**
         * @param callback Called when the customer confirms the payment or setup.
         * Only used when [presentWithIntentConfiguration] is called for a deferred flow.
         */
        fun createIntentCallback(callback: CreateIntentCallback) = apply {
            callbacksBuilder.createIntentCallback(callback)
        }

        /**
         * @param callback Called when an analytic event occurs.
         */
        @ExperimentalAnalyticEventCallbackApi
        fun analyticEventCallback(callback: AnalyticEventCallback) = apply {
            callbacksBuilder.analyticEventCallback(callback)
        }

        /**
         * @param handler Called when a user calls confirm and their payment method is being handed off
         * to an external provider to handle payment/setup.
         */
        @SharedPaymentTokenSessionPreview
        fun preparePaymentMethodHandler(
            handler: PreparePaymentMethodHandler
        ) = apply {
            callbacksBuilder.preparePaymentMethodHandler(handler)
        }

        /**
         * Returns a [PaymentSheet].
         *
         * @param activity The Activity that is presenting [PaymentSheet].
         */
        fun build(activity: ComponentActivity): PaymentSheet {
            initializeCallbacks()
            return PaymentSheet(DefaultPaymentSheetLauncher(activity, resultCallback))
        }

        /**
         * Returns a [PaymentSheet].
         *
         * @param fragment the Fragment that is presenting the payment sheet.
         */
        fun build(fragment: Fragment): PaymentSheet {
            initializeCallbacks()
            return PaymentSheet(DefaultPaymentSheetLauncher(fragment, resultCallback))
        }

        /**
         * Returns a [PaymentSheet] composable.
         */
        @Composable
        fun build(): PaymentSheet {
            /*
             * Callbacks are initialized & updated internally by the internal composable function
             */
            return internalRememberPaymentSheet(
                callbacks = callbacksBuilder.build(),
                paymentResultCallback = resultCallback,
            )
        }

        private fun initializeCallbacks() {
            setPaymentSheetCallbacks(callbacksBuilder.build())
        }
    }

    /**
     * Present [PaymentSheet] to process a [PaymentIntent].
     *
     * If the [PaymentIntent] is already confirmed, [PaymentSheetResultCallback] will be invoked
     * with [PaymentSheetResult.Completed].
     *
     * @param paymentIntentClientSecret The client secret of the [PaymentIntent].
     * @param configuration An optional [PaymentSheet] configuration.
     */
    @JvmOverloads
    fun presentWithPaymentIntent(
        paymentIntentClientSecret: String,
        configuration: Configuration? = null
    ) {
        paymentSheetLauncher.present(
            mode = InitializationMode.PaymentIntent(paymentIntentClientSecret),
            configuration = configuration,
        )
    }

    /**
     * Present [PaymentSheet] to process a [SetupIntent].
     *
     * If the [SetupIntent] is already confirmed, [PaymentSheetResultCallback] will be invoked
     * with [PaymentSheetResult.Completed].
     *
     * @param setupIntentClientSecret The client secret of the [SetupIntent].
     * @param configuration An optional [PaymentSheet] configuration.
     */
    @JvmOverloads
    fun presentWithSetupIntent(
        setupIntentClientSecret: String,
        configuration: Configuration? = null
    ) {
        paymentSheetLauncher.present(
            mode = InitializationMode.SetupIntent(setupIntentClientSecret),
            configuration = configuration,
        )
    }

    /**
     * Present [PaymentSheet] with an [IntentConfiguration].
     *
     * @param intentConfiguration The [IntentConfiguration] to use.
     * @param configuration An optional [PaymentSheet] configuration.
     */
    @JvmOverloads
    fun presentWithIntentConfiguration(
        intentConfiguration: IntentConfiguration,
        configuration: Configuration? = null,
    ) {
        paymentSheetLauncher.present(
            mode = InitializationMode.DeferredIntent(intentConfiguration),
            configuration = configuration,
        )
    }

    /**
     * Contains information needed to render [PaymentSheet]. The values are used to calculate
     * the payment methods displayed and influence the UI.
     *
     * **Note**: The [PaymentIntent] or [SetupIntent] you create on your server must have the same
     * values or the payment/setup will fail.
     *
     * @param mode Whether [PaymentSheet] should present a payment or setup flow.
     * @param paymentMethodTypes The payment methods types to display. If empty, we dynamically
     * determine the payment method types using your [Stripe Dashboard settings](https://dashboard.stripe.com/settings/payment_methods).
     * @param paymentMethodConfigurationId The configuration ID (if any) for the selected payment method configuration.
     * See https://stripe.com/docs/payments/multiple-payment-method-configs for more information.
     * @param onBehalfOf The account (if any) for which the funds of the intent are intended. See
     * [our docs](https://stripe.com/docs/api/payment_intents/object#payment_intent_object-on_behalf_of) for more info.
     */
    @Poko
    @Parcelize
    class IntentConfiguration internal constructor(
        val mode: Mode,
        val paymentMethodTypes: List<String> = emptyList(),
        val paymentMethodConfigurationId: String? = null,
        val onBehalfOf: String? = null,
        internal val requireCvcRecollection: Boolean = false,
        internal val intentBehavior: IntentBehavior = IntentBehavior.Default,
    ) : Parcelable {
        @JvmOverloads
        constructor(
            mode: Mode,
            paymentMethodTypes: List<String> = emptyList(),
            paymentMethodConfigurationId: String? = null,
            onBehalfOf: String? = null,
            requireCvcRecollection: Boolean = false,
        ) : this(
            mode = mode,
            paymentMethodTypes = paymentMethodTypes,
            paymentMethodConfigurationId = paymentMethodConfigurationId,
            onBehalfOf = onBehalfOf,
            requireCvcRecollection = requireCvcRecollection,
            intentBehavior = IntentBehavior.Default,
        )

        @SharedPaymentTokenSessionPreview
        @JvmOverloads
        constructor(
            sharedPaymentTokenSessionWithMode: Mode,
            sellerDetails: SellerDetails?,
            paymentMethodTypes: List<String> = emptyList(),
            paymentMethodConfigurationId: String? = null,
            onBehalfOf: String? = null,
            requireCvcRecollection: Boolean = false,
        ) : this(
            mode = sharedPaymentTokenSessionWithMode,
            paymentMethodTypes = paymentMethodTypes,
            paymentMethodConfigurationId = paymentMethodConfigurationId,
            onBehalfOf = onBehalfOf,
            requireCvcRecollection = requireCvcRecollection,
            intentBehavior = IntentBehavior.SharedPaymentToken(sellerDetails),
        )

        /**
         * Contains information about the desired payment or setup flow.
         */
        sealed class Mode : Parcelable {

            internal abstract val setupFutureUse: SetupFutureUse?
            internal abstract val captureMethod: CaptureMethod?

            /**
             * Use this if your integration creates a [PaymentIntent].
             *
             * @param amount Amount intended to be collected in the smallest currency unit
             * (e.g. 100 cents to charge $1.00). Shown in Google Pay, Buy now pay later UIs, the Pay
             * button, and influences available payment methods. See [our docs](https://stripe.com/docs/api/payment_intents/create#create_payment_intent-amount) for more info.
             * @param currency Three-letter ISO currency code. Filters out payment methods based on
             * supported currency. See [our docs](https://stripe.com/docs/api/payment_intents/create#create_payment_intent-currency) for more info.
             * @param setupFutureUse Indicates that you intend to make future payments. See
             * [our docs](https://stripe.com/docs/api/payment_intents/create#create_payment_intent-setup_future_usage) for more info.
             * @param captureMethod Controls when the funds will be captured from the customer's
             * account. See [our docs](https://stripe.com/docs/api/payment_intents/create#create_payment_intent-capture_method) for more info.
             * @param paymentMethodOptions Additional payment method options params. See [our docs](https://docs.stripe.com/api/payment_intents/create#create_payment_intent-payment_method_options) for more info.
             */
            @Poko
            @Parcelize
            @OptIn(PaymentMethodOptionsSetupFutureUsagePreview::class)
            class Payment @JvmOverloads constructor(
                val amount: Long,
                val currency: String,
                override val setupFutureUse: SetupFutureUse? = null,
                override val captureMethod: CaptureMethod = CaptureMethod.Automatic,
                internal val paymentMethodOptions: PaymentMethodOptions?
            ) : Mode() {

                constructor(
                    amount: Long,
                    currency: String,
                    setupFutureUse: SetupFutureUse? = null,
                    captureMethod: CaptureMethod = CaptureMethod.Automatic,
                ) : this(
                    amount = amount,
                    currency = currency,
                    setupFutureUse = setupFutureUse,
                    captureMethod = captureMethod,
                    paymentMethodOptions = null
                )

                @Parcelize
                @Poko
                @PaymentMethodOptionsSetupFutureUsagePreview
                class PaymentMethodOptions(
                    internal val setupFutureUsageValues: Map<PaymentMethod.Type, SetupFutureUse>
                ) : Parcelable
            }

            /**
             * Use this if your integration creates a [SetupIntent].
             *
             * @param currency Three-letter ISO currency code. Filters out payment methods based on
             * supported currency. See [our docs](https://stripe.com/docs/api/payment_intents/create#create_payment_intent-currency) for more info.
             * @param setupFutureUse Indicates that you intend to make future payments. See
             * [our docs](https://stripe.com/docs/api/payment_intents/create#create_payment_intent-setup_future_usage) for more info.
             */
            @Poko
            @Parcelize
            class Setup @JvmOverloads constructor(
                val currency: String? = null,
                override val setupFutureUse: SetupFutureUse = SetupFutureUse.OffSession,
            ) : Mode() {

                override val captureMethod: CaptureMethod?
                    get() = null
            }
        }

        /**
         * Indicates that you intend to make future payments with this [PaymentIntent]'s payment
         * method. See [our docs](https://stripe.com/docs/api/payment_intents/create#create_payment_intent-setup_future_usage) for more info.
         */
        enum class SetupFutureUse {

            /**
             * Use this if you intend to only reuse the payment method when your customer is present
             * in your checkout flow.
             */
            OnSession,

            /**
             * Use this if your customer may or may not be present in your checkout flow.
             */
            OffSession,

            /**
             * Use none if you do not intend to reuse this payment method and want to override the top-level
             * setup_future_usage value for this payment method.
             */
            None
        }

        /**
         * Controls when the funds will be captured.
         *
         * See [docs](https://stripe.com/docs/api/payment_intents/create#create_payment_intent-capture_method).
         */
        enum class CaptureMethod {

            /**
             * Stripe automatically captures funds when the customer authorizes the payment.
             */
            Automatic,

            /**
             * Stripe asynchronously captures funds when the customer authorizes the payment.
             * Recommended over [CaptureMethod.Automatic] due to improved latency, but may require
             * additional integration changes.
             */
            AutomaticAsync,

            /**
             * Place a hold on the funds when the customer authorizes the payment, but don't capture
             * the funds until later.
             *
             * **Note**: Not all payment methods support this.
             */
            Manual,
        }

        @SharedPaymentTokenSessionPreview
        @Parcelize
        @Poko
        class SellerDetails(
            val networkId: String,
            val externalId: String,
        ) : Parcelable

        @OptIn(SharedPaymentTokenSessionPreview::class)
        internal sealed interface IntentBehavior : Parcelable {
            @Parcelize
            data object Default : IntentBehavior

            @Parcelize
            data class SharedPaymentToken(
                val sellerDetails: SellerDetails?,
            ) : IntentBehavior
        }

        companion object {

            /**
             * Pass this as the client secret into [CreateIntentResult.Success] to force
             * [PaymentSheet] to show success, dismiss the sheet without confirming the intent, and
             * return [PaymentSheetResult.Completed].
             *
             * **Note**: If provided, the SDK performs no action to complete the payment or setup.
             * It doesn't confirm a [PaymentIntent] or [SetupIntent] or handle next actions. You
             * should only use this if your integration can't create a [PaymentIntent] or
             * [SetupIntent]. It is your responsibility to ensure that you only pass this value if
             * the payment or setup is successful.
             */
            @DelicatePaymentSheetApi
            const val COMPLETE_WITHOUT_CONFIRMING_INTENT =
                IntentConfirmationInterceptor.COMPLETE_WITHOUT_CONFIRMING_INTENT
        }
    }

    /** Configuration for [PaymentSheet] **/
    @Parcelize
    data class Configuration internal constructor(
        /**
         * Your customer-facing business name.
         *
         * The default value is the name of your app.
         */
        val merchantDisplayName: String,

        /**
         * If set, the customer can select a previously saved payment method within PaymentSheet.
         */
        val customer: CustomerConfiguration? = ConfigurationDefaults.customer,

        /**
         * Configuration related to the Stripe Customer making a payment.
         *
         * If set, PaymentSheet displays Google Pay as a payment option.
         */
        val googlePay: GooglePayConfiguration? = ConfigurationDefaults.googlePay,

        /**
         * The color of the Pay or Add button. Keep in mind the text color is white.
         *
         * If set, PaymentSheet displays the button with this color.
         */
        @Deprecated(
            message = "Use Appearance parameter to customize primary button color",
            replaceWith = ReplaceWith(
                expression = "Appearance.colorsLight/colorsDark.primary " +
                    "or PrimaryButton.colorsLight/colorsDark.background"
            )
        )
        val primaryButtonColor: ColorStateList? = ConfigurationDefaults.primaryButtonColor,

        /**
         * The billing information for the customer.
         *
         * If set, PaymentSheet will pre-populate the form fields with the values provided.
         * If `billingDetailsCollectionConfiguration.attachDefaultsToPaymentMethod` is `true`,
         * these values will be attached to the payment method even if they are not collected by
         * the PaymentSheet UI.
         */
        val defaultBillingDetails: BillingDetails? = ConfigurationDefaults.billingDetails,

        /**
         * The shipping information for the customer.
         * If set, PaymentSheet will pre-populate the form fields with the values provided.
         * This is used to display a "Billing address is same as shipping" checkbox if `defaultBillingDetails` is not provided.
         * If `name` and `line1` are populated, it's also [attached to the PaymentIntent](https://stripe.com/docs/api/payment_intents/object#payment_intent_object-shipping) during payment.
         */
        val shippingDetails: AddressDetails? = ConfigurationDefaults.shippingDetails,

        /**
         * If true, allows payment methods that do not move money at the end of the checkout.
         * Defaults to false.
         *
         * Some payment methods can't guarantee you will receive funds from your customer at the end
         * of the checkout because they take time to settle (eg. most bank debits, like SEPA or ACH)
         * or require customer action to complete (e.g. OXXO, Konbini, Boleto). If this is set to
         * true, make sure your integration listens to webhooks for notifications on whether a
         * payment has succeeded or not.
         *
         * See [payment-notification](https://stripe.com/docs/payments/payment-methods#payment-notification).
         */
        val allowsDelayedPaymentMethods: Boolean = ConfigurationDefaults.allowsDelayedPaymentMethods,

        /**
         * If `true`, allows payment methods that require a shipping address, like Afterpay and
         * Affirm. Defaults to `false`.
         *
         * Set this to `true` if you collect shipping addresses via [shippingDetails] or
         * [FlowController.shippingDetails].
         *
         * **Note**: PaymentSheet considers this property `true` if `shipping` details are present
         * on the PaymentIntent when PaymentSheet loads.
         */
        val allowsPaymentMethodsRequiringShippingAddress: Boolean =
            ConfigurationDefaults.allowsPaymentMethodsRequiringShippingAddress,

        /**
         * Describes the appearance of Payment Sheet.
         */
        val appearance: Appearance = ConfigurationDefaults.appearance,

        /**
         * The label to use for the primary button.
         *
         * If not set, Payment Sheet will display suitable default labels for payment and setup
         * intents.
         */
        val primaryButtonLabel: String? = ConfigurationDefaults.primaryButtonLabel,

        /**
         * Describes how billing details should be collected.
         * All values default to `automatic`.
         * If `never` is used for a required field for the Payment Method used during checkout,
         * you **must** provide an appropriate value as part of [defaultBillingDetails].
         */
        val billingDetailsCollectionConfiguration: BillingDetailsCollectionConfiguration =
            ConfigurationDefaults.billingDetailsCollectionConfiguration,

        /**
         * A list of preferred networks that should be used to process payments
         * made with a co-branded card if your user hasn't selected a network
         * themselves.
         *
         * The first preferred network that matches any available network will
         * be used. If no preferred network is applicable, Stripe will select
         * the network.
         */
        val preferredNetworks: List<CardBrand> = ConfigurationDefaults.preferredNetworks,

        internal val allowsRemovalOfLastSavedPaymentMethod: Boolean =
            ConfigurationDefaults.allowsRemovalOfLastSavedPaymentMethod,

        internal val paymentMethodOrder: List<String> = ConfigurationDefaults.paymentMethodOrder,

        internal val externalPaymentMethods: List<String> = ConfigurationDefaults.externalPaymentMethods,

        internal val paymentMethodLayout: PaymentMethodLayout = ConfigurationDefaults.paymentMethodLayout,

        internal val cardBrandAcceptance: CardBrandAcceptance = ConfigurationDefaults.cardBrandAcceptance,

        internal val customPaymentMethods: List<CustomPaymentMethod> =
            ConfigurationDefaults.customPaymentMethods,

        internal val link: LinkConfiguration = ConfigurationDefaults.link,

        internal val walletButtons: WalletButtonsConfiguration = ConfigurationDefaults.walletButtons,

        internal val shopPayConfiguration: ShopPayConfiguration? = ConfigurationDefaults.shopPayConfiguration,

        internal val googlePlacesApiKey: String? = ConfigurationDefaults.googlePlacesApiKey,
    ) : Parcelable {

        @JvmOverloads
        constructor(
            /**
             * Your customer-facing business name.
             *
             * The default value is the name of your app.
             */
            merchantDisplayName: String,

            /**
             * If set, the customer can select a previously saved payment method within PaymentSheet.
             */
            customer: CustomerConfiguration? = ConfigurationDefaults.customer,

            /**
             * Configuration related to the Stripe Customer making a payment.
             *
             * If set, PaymentSheet displays Google Pay as a payment option.
             */
            googlePay: GooglePayConfiguration? = ConfigurationDefaults.googlePay,

            /**
             * The color of the Pay or Add button. Keep in mind the text color is white.
             *
             * If set, PaymentSheet displays the button with this color.
             */
            primaryButtonColor: ColorStateList? = ConfigurationDefaults.primaryButtonColor,

            /**
             * The billing information for the customer.
             *
             * If set, PaymentSheet will pre-populate the form fields with the values provided.
             * If `billingDetailsCollectionConfiguration.attachDefaultsToPaymentMethod` is `true`,
             * these values will be attached to the payment method even if they are not collected by
             * the PaymentSheet UI.
             */
            defaultBillingDetails: BillingDetails? = ConfigurationDefaults.billingDetails,

            /**
             * The shipping information for the customer.
             * If set, PaymentSheet will pre-populate the form fields with the values provided.
             * This is used to display a "Billing address is same as shipping" checkbox if `defaultBillingDetails` is not provided.
             * If `name` and `line1` are populated, it's also [attached to the PaymentIntent](https://stripe.com/docs/api/payment_intents/object#payment_intent_object-shipping) during payment.
             */
            shippingDetails: AddressDetails? = ConfigurationDefaults.shippingDetails,

            /**
             * If true, allows payment methods that do not move money at the end of the checkout.
             * Defaults to false.
             *
             * Some payment methods can't guarantee you will receive funds from your customer at the end
             * of the checkout because they take time to settle (eg. most bank debits, like SEPA or ACH)
             * or require customer action to complete (e.g. OXXO, Konbini, Boleto). If this is set to
             * true, make sure your integration listens to webhooks for notifications on whether a
             * payment has succeeded or not.
             *
             * See [payment-notification](https://stripe.com/docs/payments/payment-methods#payment-notification).
             */
            allowsDelayedPaymentMethods: Boolean = ConfigurationDefaults.allowsDelayedPaymentMethods,

            /**
             * If `true`, allows payment methods that require a shipping address, like Afterpay and
             * Affirm. Defaults to `false`.
             *
             * Set this to `true` if you collect shipping addresses via [shippingDetails] or
             * [FlowController.shippingDetails].
             *
             * **Note**: PaymentSheet considers this property `true` if `shipping` details are present
             * on the PaymentIntent when PaymentSheet loads.
             */
            allowsPaymentMethodsRequiringShippingAddress: Boolean =
                ConfigurationDefaults.allowsPaymentMethodsRequiringShippingAddress,

            /**
             * Describes the appearance of Payment Sheet.
             */
            appearance: Appearance = ConfigurationDefaults.appearance,

            /**
             * The label to use for the primary button.
             *
             * If not set, Payment Sheet will display suitable default labels for payment and setup
             * intents.
             */
            primaryButtonLabel: String? = ConfigurationDefaults.primaryButtonLabel,

            /**
             * Describes how billing details should be collected.
             * All values default to `automatic`.
             * If `never` is used for a required field for the Payment Method used during checkout,
             * you **must** provide an appropriate value as part of [defaultBillingDetails].
             */
            billingDetailsCollectionConfiguration: BillingDetailsCollectionConfiguration =
                ConfigurationDefaults.billingDetailsCollectionConfiguration,

            /**
             * A list of preferred networks that should be used to process payments
             * made with a co-branded card if your user hasn't selected a network
             * themselves.
             *
             * The first preferred network that matches any available network will
             * be used. If no preferred network is applicable, Stripe will select
             * the network.
             */
            preferredNetworks: List<CardBrand> = ConfigurationDefaults.preferredNetworks,
        ) : this(
            merchantDisplayName = merchantDisplayName,
            customer = customer,
            googlePay = googlePay,
            primaryButtonColor = primaryButtonColor,
            defaultBillingDetails = defaultBillingDetails,
            shippingDetails = shippingDetails,
            allowsDelayedPaymentMethods = allowsDelayedPaymentMethods,
            allowsPaymentMethodsRequiringShippingAddress = allowsPaymentMethodsRequiringShippingAddress,
            appearance = appearance,
            primaryButtonLabel = primaryButtonLabel,
            billingDetailsCollectionConfiguration = billingDetailsCollectionConfiguration,
            preferredNetworks = preferredNetworks,
            allowsRemovalOfLastSavedPaymentMethod = ConfigurationDefaults.allowsRemovalOfLastSavedPaymentMethod,
            externalPaymentMethods = ConfigurationDefaults.externalPaymentMethods,
            customPaymentMethods = ConfigurationDefaults.customPaymentMethods,
        )

        /**
         * [Configuration] builder for cleaner object creation from Java.
         */
        @Suppress("TooManyFunctions")
        class Builder(
            private var merchantDisplayName: String
        ) {
            private var customer: CustomerConfiguration? = ConfigurationDefaults.customer
            private var googlePay: GooglePayConfiguration? = ConfigurationDefaults.googlePay
            private var primaryButtonColor: ColorStateList? = ConfigurationDefaults.primaryButtonColor
            private var defaultBillingDetails: BillingDetails? = ConfigurationDefaults.billingDetails
            private var shippingDetails: AddressDetails? = ConfigurationDefaults.shippingDetails
            private var allowsDelayedPaymentMethods: Boolean = ConfigurationDefaults.allowsDelayedPaymentMethods
            private var allowsPaymentMethodsRequiringShippingAddress: Boolean =
                ConfigurationDefaults.allowsPaymentMethodsRequiringShippingAddress
            private var appearance: Appearance = ConfigurationDefaults.appearance
            private var primaryButtonLabel: String? = ConfigurationDefaults.primaryButtonLabel
            private var billingDetailsCollectionConfiguration =
                ConfigurationDefaults.billingDetailsCollectionConfiguration
            private var preferredNetworks: List<CardBrand> = ConfigurationDefaults.preferredNetworks
            private var allowsRemovalOfLastSavedPaymentMethod: Boolean =
                ConfigurationDefaults.allowsRemovalOfLastSavedPaymentMethod
            private var paymentMethodOrder: List<String> = ConfigurationDefaults.paymentMethodOrder
            private var externalPaymentMethods: List<String> = ConfigurationDefaults.externalPaymentMethods
            private var paymentMethodLayout: PaymentMethodLayout = ConfigurationDefaults.paymentMethodLayout
            private var cardBrandAcceptance: CardBrandAcceptance = ConfigurationDefaults.cardBrandAcceptance
            private var link: PaymentSheet.LinkConfiguration = ConfigurationDefaults.link
            private var walletButtons: WalletButtonsConfiguration = ConfigurationDefaults.walletButtons
            private var shopPayConfiguration: ShopPayConfiguration? = ConfigurationDefaults.shopPayConfiguration
            private var googlePlacesApiKey: String? = ConfigurationDefaults.googlePlacesApiKey

            private var customPaymentMethods: List<CustomPaymentMethod> =
                ConfigurationDefaults.customPaymentMethods

            fun merchantDisplayName(merchantDisplayName: String) =
                apply { this.merchantDisplayName = merchantDisplayName }

            fun customer(customer: CustomerConfiguration?) =
                apply { this.customer = customer }

            fun googlePay(googlePay: GooglePayConfiguration?) =
                apply { this.googlePay = googlePay }

            @Deprecated(
                message = "Use Appearance parameter to customize primary button color",
                replaceWith = ReplaceWith(
                    expression = "Appearance.colorsLight/colorsDark.primary " +
                        "or PrimaryButton.colorsLight/colorsDark.background"
                )
            )
            fun primaryButtonColor(primaryButtonColor: ColorStateList?) =
                apply { this.primaryButtonColor = primaryButtonColor }

            fun defaultBillingDetails(defaultBillingDetails: BillingDetails?) =
                apply { this.defaultBillingDetails = defaultBillingDetails }

            fun shippingDetails(shippingDetails: AddressDetails?) =
                apply { this.shippingDetails = shippingDetails }

            fun allowsDelayedPaymentMethods(allowsDelayedPaymentMethods: Boolean) =
                apply { this.allowsDelayedPaymentMethods = allowsDelayedPaymentMethods }

            fun allowsPaymentMethodsRequiringShippingAddress(
                allowsPaymentMethodsRequiringShippingAddress: Boolean,
            ) = apply {
                this.allowsPaymentMethodsRequiringShippingAddress =
                    allowsPaymentMethodsRequiringShippingAddress
            }

            fun appearance(appearance: Appearance) =
                apply { this.appearance = appearance }

            fun primaryButtonLabel(primaryButtonLabel: String) =
                apply { this.primaryButtonLabel = primaryButtonLabel }

            fun billingDetailsCollectionConfiguration(
                billingDetailsCollectionConfiguration: BillingDetailsCollectionConfiguration
            ) = apply {
                this.billingDetailsCollectionConfiguration = billingDetailsCollectionConfiguration
            }

            fun preferredNetworks(
                preferredNetworks: List<CardBrand>
            ) = apply {
                this.preferredNetworks = preferredNetworks
            }

            @ExperimentalAllowsRemovalOfLastSavedPaymentMethodApi
            fun allowsRemovalOfLastSavedPaymentMethod(allowsRemovalOfLastSavedPaymentMethod: Boolean) = apply {
                this.allowsRemovalOfLastSavedPaymentMethod = allowsRemovalOfLastSavedPaymentMethod
            }

            /**
             * By default, PaymentSheet will use a dynamic ordering that optimizes payment method display for the
             * customer. You can override the default order in which payment methods are displayed in PaymentSheet with
             * a list of payment method types.
             *
             * See https://stripe.com/docs/api/payment_methods/object#payment_method_object-type for the list of valid
             *  types.
             * - Example: listOf("card", "klarna")
             * - Note: If you omit payment methods from this list, they’ll be automatically ordered by Stripe after the
             *  ones you provide. Invalid payment methods are ignored.
             */
            fun paymentMethodOrder(paymentMethodOrder: List<String>): Builder = apply {
                this.paymentMethodOrder = paymentMethodOrder
            }

            /**
             * External payment methods to display in PaymentSheet.
             *
             * If you specify any external payment methods here, you must also pass an
             * [ExternalPaymentMethodConfirmHandler] to the FlowController or PaymentSheet constructor.
             *
             * To learn more about external payment methods, see
             * https://docs.stripe.com/payments/external-payment-methods?platform=android. For the full list of
             * supported payment methods, see
             * https://docs.stripe.com/payments/external-payment-methods?platform=android#available-external-payment-methods.
             */
            fun externalPaymentMethods(externalPaymentMethods: List<String>): Builder = apply {
                this.externalPaymentMethods = externalPaymentMethods
            }

            /**
             * The layout of payment methods in PaymentSheet. Defaults to [PaymentSheet.PaymentMethodLayout.Horizontal].
             * @see [PaymentSheet.PaymentMethodLayout] for the list of available layouts.
             */
            fun paymentMethodLayout(paymentMethodLayout: PaymentMethodLayout): Builder = apply {
                this.paymentMethodLayout = paymentMethodLayout
            }

            /**
             * By default, PaymentSheet will accept all supported cards by Stripe.
             * You can specify card brands PaymentSheet should block or allow
             * payment for by providing a list of those card brands.
             * **Note**: This is only a client-side solution.
             * **Note**: Card brand filtering is not currently supported in Link.
             */
            fun cardBrandAcceptance(
                cardBrandAcceptance: CardBrandAcceptance
            ) = apply {
                this.cardBrandAcceptance = cardBrandAcceptance
            }

            /**
             * Configuration related to custom payment methods.
             *
             * If set, Payment Sheet will display the defined list of custom payment methods in the UI.
             */
            @ExperimentalCustomPaymentMethodsApi
            fun customPaymentMethods(
                customPaymentMethods: List<CustomPaymentMethod>,
            ) = apply {
                this.customPaymentMethods = customPaymentMethods
            }

            /**
             * Configuration related to Link.
             */
            fun link(link: PaymentSheet.LinkConfiguration): Builder = apply {
                this.link = link
            }

            /**
             * Configuration related to `WalletButtons`
             */
            @WalletButtonsPreview
            fun walletButtons(walletButtons: WalletButtonsConfiguration) = apply {
                this.walletButtons = walletButtons
            }

            /**
             * Configuration related to `ShopPay`
             */
            @ShopPayPreview
            fun shopPayConfiguration(shopPayConfiguration: ShopPayConfiguration) = apply {
                this.shopPayConfiguration = shopPayConfiguration
            }

            /**
             * Google Places API key to support autocomplete when collecting billing details
             */
            @AddressAutocompletePreview
            fun googlePlacesApiKey(googlePlacesApiKey: String) = apply {
                this.googlePlacesApiKey = googlePlacesApiKey
            }

            fun build() = Configuration(
                merchantDisplayName = merchantDisplayName,
                customer = customer,
                googlePay = googlePay,
                primaryButtonColor = primaryButtonColor,
                defaultBillingDetails = defaultBillingDetails,
                shippingDetails = shippingDetails,
                allowsDelayedPaymentMethods = allowsDelayedPaymentMethods,
                allowsPaymentMethodsRequiringShippingAddress = allowsPaymentMethodsRequiringShippingAddress,
                appearance = appearance,
                primaryButtonLabel = primaryButtonLabel,
                billingDetailsCollectionConfiguration = billingDetailsCollectionConfiguration,
                preferredNetworks = preferredNetworks,
                allowsRemovalOfLastSavedPaymentMethod = allowsRemovalOfLastSavedPaymentMethod,
                paymentMethodOrder = paymentMethodOrder,
                externalPaymentMethods = externalPaymentMethods,
                paymentMethodLayout = paymentMethodLayout,
                cardBrandAcceptance = cardBrandAcceptance,
                customPaymentMethods = customPaymentMethods,
                link = link,
                walletButtons = walletButtons,
                shopPayConfiguration = shopPayConfiguration,
                googlePlacesApiKey = googlePlacesApiKey,
            )
        }

        internal companion object {
            fun default(context: Context): Configuration {
                val appName = context.applicationInfo.loadLabel(context.packageManager).toString()
                return Configuration(appName)
            }
        }

        @OptIn(
            ExperimentalAllowsRemovalOfLastSavedPaymentMethodApi::class,
            ExperimentalCustomPaymentMethodsApi::class,
            WalletButtonsPreview::class,
            ShopPayPreview::class
        )
        @Suppress("DEPRECATION")
        internal fun newBuilder(): Builder = Builder(merchantDisplayName)
            .customer(customer)
            .googlePay(googlePay)
            .primaryButtonColor(primaryButtonColor)
            .defaultBillingDetails(defaultBillingDetails)
            .shippingDetails(shippingDetails)
            .allowsDelayedPaymentMethods(allowsDelayedPaymentMethods)
            .allowsPaymentMethodsRequiringShippingAddress(allowsPaymentMethodsRequiringShippingAddress)
            .appearance(appearance)
            .billingDetailsCollectionConfiguration(billingDetailsCollectionConfiguration)
            .preferredNetworks(preferredNetworks)
            .allowsRemovalOfLastSavedPaymentMethod(allowsRemovalOfLastSavedPaymentMethod)
            .paymentMethodOrder(paymentMethodOrder)
            .externalPaymentMethods(externalPaymentMethods)
            .paymentMethodLayout(paymentMethodLayout)
            .cardBrandAcceptance(cardBrandAcceptance)
            .customPaymentMethods(customPaymentMethods)
            .link(link)
            .walletButtons(walletButtons)
            .apply {
                primaryButtonLabel?.let { primaryButtonLabel(it) }
                shopPayConfiguration?.let { shopPayConfiguration(it) }
            }
    }

    /**
     * Defines the layout orientations available for displaying payment methods in PaymentSheet.
     */
    enum class PaymentMethodLayout {
        /**
         * Payment methods are arranged horizontally.
         * Users can swipe left or right to navigate through different payment methods.
         */
        Horizontal,

        /**
         * Payment methods are arranged vertically.
         * Users can scroll up or down to navigate through different payment methods.
         */
        Vertical,

        /**
         * This lets Stripe choose the best layout for payment methods in the sheet.
         */
        Automatic
    }

    @Parcelize
    data class Appearance
    @OptIn(AppearanceAPIAdditionsPreview::class)
    @RestrictTo(RestrictTo.Scope.LIBRARY_GROUP)
    constructor(
        /**
         * Describes the colors used while the system is in light mode.
         */
        val colorsLight: Colors = Colors.defaultLight,

        /**
         * Describes the colors used while the system is in dark mode.
         */
        val colorsDark: Colors = Colors.defaultDark,

        /**
         * Describes the appearance of shapes.
         */
        val shapes: Shapes = Shapes.default,

        /**
         * Describes the typography used for text.
         */
        val typography: Typography = Typography.default,

        /**
         * Describes the appearance of the primary button (e.g., the "Pay" button).
         */
        val primaryButton: PrimaryButton = PrimaryButton(),

        /**
         * Describes the appearance of the Embedded Payment Element
         */
        internal val embeddedAppearance: Embedded = Embedded.default,

        /**
         * Describes the inset values used for all forms
         */
        internal val formInsetValues: Insets = Insets.defaultFormInsetValues,

        /**
         * Defines spacing between conceptual sections of a form. This does not control padding
         * between input fields. Negative values will also be ignored and default spacing will
         * be applied.
         */
        internal val sectionSpacing: Spacing = Spacing.defaultSectionSpacing,

        /**
         * Defines spacing inside the input fields of a form.
         */
        internal val textFieldInsets: Insets = Insets.defaultTextFieldInsets,

        /**
         * Defines the visual style of icons in Payment Element
         */
        internal val iconStyle: IconStyle = IconStyle.default,

        internal val verticalModeRowPadding: Float = StripeThemeDefaults.verticalModeRowPadding,
    ) : Parcelable {
        constructor() : this(
            colorsLight = Colors.defaultLight,
            colorsDark = Colors.defaultDark,
            shapes = Shapes.default,
            typography = Typography.default,
            primaryButton = PrimaryButton(),
        )

        constructor(
            colorsLight: Colors = Colors.defaultLight,
            colorsDark: Colors = Colors.defaultDark,
            shapes: Shapes = Shapes.default,
            typography: Typography = Typography.default,
            primaryButton: PrimaryButton = PrimaryButton(),
        ) : this(
            colorsLight = colorsLight,
            colorsDark = colorsDark,
            shapes = shapes,
            typography = typography,
            primaryButton = primaryButton,
            embeddedAppearance = Embedded.default
        )

        @OptIn(AppearanceAPIAdditionsPreview::class)
        constructor(
            colorsLight: Colors = Colors.defaultLight,
            colorsDark: Colors = Colors.defaultDark,
            shapes: Shapes = Shapes.default,
            typography: Typography = Typography.default,
            primaryButton: PrimaryButton = PrimaryButton(),
            embeddedAppearance: Embedded = Embedded.default,
            formInsetValues: Insets = Insets.defaultFormInsetValues,
        ) : this(
            colorsLight = colorsLight,
            colorsDark = colorsDark,
            shapes = shapes,
            typography = typography,
            primaryButton = primaryButton,
            embeddedAppearance = embeddedAppearance,
            formInsetValues = formInsetValues,
            sectionSpacing = Spacing.defaultSectionSpacing,
        )

        fun getColors(isDark: Boolean): Colors {
            return if (isDark) colorsDark else colorsLight
        }

        @Parcelize
        @Poko
<<<<<<< HEAD
        class Embedded @AppearanceAPIAdditionsPreview constructor(
            internal val style: RowStyle,
            internal val titleFont: Typography.Font?,
        ) : Parcelable {

            @OptIn(AppearanceAPIAdditionsPreview::class)
=======
        class Embedded internal constructor(
            internal val style: RowStyle,
            internal val paymentMethodIconMargins: Insets?
        ) : Parcelable {

>>>>>>> 688d6bb4
            constructor(
                style: RowStyle
            ) : this(
                style = style,
<<<<<<< HEAD
                titleFont = null
=======
                paymentMethodIconMargins = null
>>>>>>> 688d6bb4
            )

            internal companion object {
                val default = Embedded(
                    style = RowStyle.FlatWithRadio.default
                )
            }

            @Parcelize
            sealed class RowStyle : Parcelable {

                internal abstract fun hasSeparators(): Boolean
                internal abstract fun startSeparatorHasDefaultInset(): Boolean

                @Parcelize
                @Poko
                class FlatWithRadio(
                    /**
                     * The thickness of the separator line between rows.
                     */
                    internal val separatorThicknessDp: Float,

                    /**
                     * The start inset of the separator line between rows.
                     */
                    internal val startSeparatorInsetDp: Float,

                    /**
                     * The end inset of the separator line between rows.
                     */
                    internal val endSeparatorInsetDp: Float,

                    /**
                     * Determines if the top separator is visible at the top of the Embedded Mobile Payment Element.
                     */
                    internal val topSeparatorEnabled: Boolean,

                    /**
                     * Determines if the bottom separator is visible at the bottom of the Embedded Mobile Payment
                     * Element.
                     */
                    internal val bottomSeparatorEnabled: Boolean,

                    /**
                     * Additional vertical insets applied to a payment method row.
                     * - Note: Increasing this value increases the height of each row.
                     */
                    internal val additionalVerticalInsetsDp: Float,

                    /**
                     * Horizontal insets applied to a payment method row.
                     */
                    internal val horizontalInsetsDp: Float,

                    /**
                     * Describes the colors used while the system is in light mode.
                     */
                    internal val colorsLight: Colors,

                    /**
                     * Describes the colors used while the system is in dark mode.
                     */
                    internal val colorsDark: Colors
                ) : RowStyle() {
                    constructor(
                        context: Context,
                        @DimenRes separatorThicknessRes: Int,
                        @DimenRes startSeparatorInsetRes: Int,
                        @DimenRes endSeparatorInsetRes: Int,
                        topSeparatorEnabled: Boolean,
                        bottomSeparatorEnabled: Boolean,
                        @DimenRes additionalVerticalInsetsRes: Int,
                        @DimenRes horizontalInsetsRes: Int,
                        colorsLight: Colors,
                        colorsDark: Colors
                    ) : this(
                        separatorThicknessDp = context.getRawValueFromDimenResource(separatorThicknessRes),
                        startSeparatorInsetDp = context.getRawValueFromDimenResource(startSeparatorInsetRes),
                        endSeparatorInsetDp = context.getRawValueFromDimenResource(endSeparatorInsetRes),
                        topSeparatorEnabled = topSeparatorEnabled,
                        bottomSeparatorEnabled = bottomSeparatorEnabled,
                        additionalVerticalInsetsDp = context.getRawValueFromDimenResource(additionalVerticalInsetsRes),
                        horizontalInsetsDp = context.getRawValueFromDimenResource(horizontalInsetsRes),
                        colorsLight = colorsLight,
                        colorsDark = colorsDark
                    )

                    override fun hasSeparators() = true
                    override fun startSeparatorHasDefaultInset() = true
                    internal fun getColors(isDark: Boolean): Colors = if (isDark) colorsDark else colorsLight

                    @Parcelize
                    @Poko
                    class Colors(
                        /**
                         * The color of the separator line between rows.
                         */
                        @ColorInt
                        internal val separatorColor: Int,

                        /**
                         * The color of the radio button when selected.
                         */
                        @ColorInt
                        internal val selectedColor: Int,

                        /**
                         * The color of the radio button when unselected.
                         */
                        @ColorInt
                        internal val unselectedColor: Int,
                    ) : Parcelable

                    internal companion object {
                        val default = FlatWithRadio(
                            separatorThicknessDp = StripeThemeDefaults.flat.separatorThickness,
                            startSeparatorInsetDp = StripeThemeDefaults.flat.separatorInsets,
                            endSeparatorInsetDp = StripeThemeDefaults.flat.separatorInsets,
                            topSeparatorEnabled = StripeThemeDefaults.flat.topSeparatorEnabled,
                            bottomSeparatorEnabled = StripeThemeDefaults.flat.bottomSeparatorEnabled,
                            additionalVerticalInsetsDp = StripeThemeDefaults.embeddedCommon.additionalVerticalInsetsDp,
                            horizontalInsetsDp = StripeThemeDefaults.embeddedCommon.horizontalInsetsDp,
                            colorsLight = Colors(
                                separatorColor = StripeThemeDefaults.radioColorsLight.separatorColor.toArgb(),
                                selectedColor = StripeThemeDefaults.radioColorsLight.selectedColor.toArgb(),
                                unselectedColor = StripeThemeDefaults.radioColorsLight.unselectedColor.toArgb()
                            ),
                            colorsDark = Colors(
                                separatorColor = StripeThemeDefaults.radioColorsDark.separatorColor.toArgb(),
                                selectedColor = StripeThemeDefaults.radioColorsDark.selectedColor.toArgb(),
                                unselectedColor = StripeThemeDefaults.radioColorsDark.unselectedColor.toArgb()
                            ),
                        )
                    }

                    class Builder {
                        private var separatorThicknessDp = StripeThemeDefaults.flat.separatorThickness
                        private var startSeparatorInsetDp = StripeThemeDefaults.flat.separatorInsets
                        private var endSeparatorInsetDp = StripeThemeDefaults.flat.separatorInsets
                        private var topSeparatorEnabled = StripeThemeDefaults.flat.topSeparatorEnabled
                        private var bottomSeparatorEnabled = StripeThemeDefaults.flat.bottomSeparatorEnabled
                        private var additionalVerticalInsetsDp = StripeThemeDefaults.embeddedCommon
                            .additionalVerticalInsetsDp
                        private var horizontalInsetsDp = StripeThemeDefaults.embeddedCommon.horizontalInsetsDp
                        private var colorsLight = Colors(
                            separatorColor = StripeThemeDefaults.radioColorsLight.separatorColor.toArgb(),
                            selectedColor = StripeThemeDefaults.radioColorsLight.selectedColor.toArgb(),
                            unselectedColor = StripeThemeDefaults.radioColorsLight.unselectedColor.toArgb()
                        )
                        private var colorsDark = Colors(
                            separatorColor = StripeThemeDefaults.radioColorsDark.separatorColor.toArgb(),
                            selectedColor = StripeThemeDefaults.radioColorsDark.selectedColor.toArgb(),
                            unselectedColor = StripeThemeDefaults.radioColorsDark.unselectedColor.toArgb()
                        )

                        fun separatorThicknessDp(thickness: Float) = apply {
                            this.separatorThicknessDp = thickness
                        }

                        fun startSeparatorInsetDp(inset: Float) = apply {
                            this.startSeparatorInsetDp = inset
                        }

                        fun endSeparatorInsetDp(inset: Float) = apply {
                            this.endSeparatorInsetDp = inset
                        }

                        fun topSeparatorEnabled(enabled: Boolean) = apply {
                            this.topSeparatorEnabled = enabled
                        }

                        fun bottomSeparatorEnabled(enabled: Boolean) = apply {
                            this.bottomSeparatorEnabled = enabled
                        }

                        fun additionalVerticalInsetsDp(insets: Float) = apply {
                            this.additionalVerticalInsetsDp = insets
                        }

                        fun horizontalInsetsDp(insets: Float) = apply {
                            this.horizontalInsetsDp = insets
                        }

                        fun colorsLight(colors: Colors) = apply {
                            this.colorsLight = colors
                        }

                        fun colorsDark(colors: Colors) = apply {
                            this.colorsDark = colors
                        }

                        fun build(): FlatWithRadio {
                            return FlatWithRadio(
                                separatorThicknessDp = separatorThicknessDp,
                                startSeparatorInsetDp = startSeparatorInsetDp,
                                endSeparatorInsetDp = endSeparatorInsetDp,
                                topSeparatorEnabled = topSeparatorEnabled,
                                bottomSeparatorEnabled = bottomSeparatorEnabled,
                                additionalVerticalInsetsDp = additionalVerticalInsetsDp,
                                horizontalInsetsDp = horizontalInsetsDp,
                                colorsLight = colorsLight,
                                colorsDark = colorsDark
                            )
                        }
                    }
                }

                @Parcelize
                @Poko
                class FlatWithCheckmark(
                    /**
                     * The thickness of the separator line between rows.
                     */
                    internal val separatorThicknessDp: Float,

                    /**
                     * The start inset of the separator line between rows.
                     */
                    internal val startSeparatorInsetDp: Float,

                    /**
                     * The end inset of the separator line between rows.
                     */
                    internal val endSeparatorInsetDp: Float,

                    /**
                     * Determines if the top separator is visible at the top of the Embedded Mobile Payment Element.
                     */
                    internal val topSeparatorEnabled: Boolean,

                    /**
                     * Determines if the bottom separator is visible at the bottom of the Embedded Mobile Payment
                     * Element.
                     */
                    internal val bottomSeparatorEnabled: Boolean,

                    /**
                     * Inset of the checkmark from the end of the row
                     */
                    internal val checkmarkInsetDp: Float,

                    /**
                     * Additional vertical insets applied to a payment method row.
                     * - Note: Increasing this value increases the height of each row.
                     */
                    internal val additionalVerticalInsetsDp: Float,

                    /**
                     * Horizontal insets applied to a payment method row.
                     */
                    internal val horizontalInsetsDp: Float,

                    /**
                     * Describes the colors used while the system is in light mode.
                     */
                    internal val colorsLight: Colors,

                    /**
                     * Describes the colors used while the system is in dark mode.
                     */
                    internal val colorsDark: Colors
                ) : RowStyle() {
                    constructor(
                        context: Context,
                        @DimenRes separatorThicknessRes: Int,
                        @DimenRes startSeparatorInsetRes: Int,
                        @DimenRes endSeparatorInsetRes: Int,
                        topSeparatorEnabled: Boolean,
                        bottomSeparatorEnabled: Boolean,
                        @DimenRes checkmarkInsetRes: Int,
                        @DimenRes additionalVerticalInsetsRes: Int,
                        @DimenRes horizontalInsetsRes: Int,
                        colorsLight: Colors,
                        colorsDark: Colors
                    ) : this(
                        separatorThicknessDp = context.getRawValueFromDimenResource(separatorThicknessRes),
                        startSeparatorInsetDp = context.getRawValueFromDimenResource(startSeparatorInsetRes),
                        endSeparatorInsetDp = context.getRawValueFromDimenResource(endSeparatorInsetRes),
                        topSeparatorEnabled = topSeparatorEnabled,
                        bottomSeparatorEnabled = bottomSeparatorEnabled,
                        checkmarkInsetDp = context.getRawValueFromDimenResource(checkmarkInsetRes),
                        additionalVerticalInsetsDp = context.getRawValueFromDimenResource(additionalVerticalInsetsRes),
                        horizontalInsetsDp = context.getRawValueFromDimenResource(horizontalInsetsRes),
                        colorsLight = colorsLight,
                        colorsDark = colorsDark
                    )

                    @Parcelize
                    @Poko
                    class Colors(
                        /**
                         * The color of the separator line between rows.
                         */
                        @ColorInt
                        internal val separatorColor: Int,

                        /**
                         * The color of the checkmark.
                         */
                        @ColorInt
                        internal val checkmarkColor: Int,
                    ) : Parcelable

                    override fun hasSeparators() = true
                    override fun startSeparatorHasDefaultInset() = false
                    internal fun getColors(isDark: Boolean): Colors = if (isDark) colorsDark else colorsLight

                    internal companion object {
                        val default = FlatWithCheckmark(
                            separatorThicknessDp = StripeThemeDefaults.flat.separatorThickness,
                            startSeparatorInsetDp = StripeThemeDefaults.flat.separatorInsets,
                            endSeparatorInsetDp = StripeThemeDefaults.flat.separatorInsets,
                            topSeparatorEnabled = StripeThemeDefaults.flat.topSeparatorEnabled,
                            bottomSeparatorEnabled = StripeThemeDefaults.flat.bottomSeparatorEnabled,
                            checkmarkInsetDp = StripeThemeDefaults.embeddedCommon.checkmarkInsetDp,
                            additionalVerticalInsetsDp = StripeThemeDefaults.embeddedCommon.additionalVerticalInsetsDp,
                            horizontalInsetsDp = StripeThemeDefaults.embeddedCommon.horizontalInsetsDp,
                            colorsLight = Colors(
                                separatorColor = StripeThemeDefaults.checkmarkColorsLight.separatorColor.toArgb(),
                                checkmarkColor = StripeThemeDefaults.checkmarkColorsLight.checkmarkColor.toArgb()
                            ),
                            colorsDark = Colors(
                                separatorColor = StripeThemeDefaults.checkmarkColorsDark.separatorColor.toArgb(),
                                checkmarkColor = StripeThemeDefaults.checkmarkColorsDark.checkmarkColor.toArgb()
                            )
                        )
                    }

                    class Builder {
                        private var separatorThicknessDp = StripeThemeDefaults.flat.separatorThickness
                        private var startSeparatorInsetDp = StripeThemeDefaults.flat.separatorInsets
                        private var endSeparatorInsetDp = StripeThemeDefaults.flat.separatorInsets
                        private var topSeparatorEnabled = StripeThemeDefaults.flat.topSeparatorEnabled
                        private var bottomSeparatorEnabled = StripeThemeDefaults.flat.bottomSeparatorEnabled
                        private var checkmarkInsetDp = StripeThemeDefaults.embeddedCommon.checkmarkInsetDp
                        private var additionalVerticalInsetsDp = StripeThemeDefaults.embeddedCommon
                            .additionalVerticalInsetsDp
                        private var horizontalInsetsDp = StripeThemeDefaults.embeddedCommon.horizontalInsetsDp
                        private var colorsLight = Colors(
                            separatorColor = StripeThemeDefaults.checkmarkColorsLight.separatorColor.toArgb(),
                            checkmarkColor = StripeThemeDefaults.checkmarkColorsLight.checkmarkColor.toArgb(),
                        )
                        private var colorsDark = Colors(
                            separatorColor = StripeThemeDefaults.checkmarkColorsDark.separatorColor.toArgb(),
                            checkmarkColor = StripeThemeDefaults.checkmarkColorsDark.checkmarkColor.toArgb(),
                        )

                        fun separatorThicknessDp(thickness: Float) = apply {
                            this.separatorThicknessDp = thickness
                        }

                        fun startSeparatorInsetDp(inset: Float) = apply {
                            this.startSeparatorInsetDp = inset
                        }

                        fun endSeparatorInsetDp(inset: Float) = apply {
                            this.endSeparatorInsetDp = inset
                        }

                        fun topSeparatorEnabled(enabled: Boolean) = apply {
                            this.topSeparatorEnabled = enabled
                        }

                        fun bottomSeparatorEnabled(enabled: Boolean) = apply {
                            this.bottomSeparatorEnabled = enabled
                        }

                        fun checkmarkInsetsDp(insets: Float) = apply {
                            this.checkmarkInsetDp = insets
                        }

                        fun additionalVerticalInsetsDp(insets: Float) = apply {
                            this.additionalVerticalInsetsDp = insets
                        }

                        fun horizontalInsetsDp(insets: Float) = apply {
                            this.horizontalInsetsDp = insets
                        }

                        fun colorsLight(colors: Colors) = apply {
                            this.colorsLight = colors
                        }

                        fun colorsDark(colors: Colors) = apply {
                            this.colorsDark = colors
                        }

                        fun build(): FlatWithCheckmark {
                            return FlatWithCheckmark(
                                separatorThicknessDp = separatorThicknessDp,
                                startSeparatorInsetDp = startSeparatorInsetDp,
                                endSeparatorInsetDp = endSeparatorInsetDp,
                                topSeparatorEnabled = topSeparatorEnabled,
                                bottomSeparatorEnabled = bottomSeparatorEnabled,
                                checkmarkInsetDp = checkmarkInsetDp,
                                additionalVerticalInsetsDp = additionalVerticalInsetsDp,
                                horizontalInsetsDp = horizontalInsetsDp,
                                colorsLight = colorsLight,
                                colorsDark = colorsDark
                            )
                        }
                    }
                }

                @Parcelize
                @Poko
                class FloatingButton(
                    /**
                     * The spacing between payment method rows
                     */
                    internal val spacingDp: Float,
                    /**
                     * Additional vertical insets applied to a payment method row.
                     * - Note: Increasing this value increases the height of each row.
                     */
                    internal val additionalInsetsDp: Float,
                ) : RowStyle() {
                    constructor(
                        context: Context,
                        @DimenRes spacingRes: Int,
                        @DimenRes additionalInsetsRes: Int
                    ) : this(
                        spacingDp = context.getRawValueFromDimenResource(spacingRes),
                        additionalInsetsDp = context.getRawValueFromDimenResource(additionalInsetsRes)
                    )

                    override fun hasSeparators() = false
                    override fun startSeparatorHasDefaultInset() = false

                    internal companion object {
                        val default = FloatingButton(
                            spacingDp = StripeThemeDefaults.floating.spacing,
                            additionalInsetsDp = StripeThemeDefaults.embeddedCommon.additionalVerticalInsetsDp
                        )
                    }

                    class Builder {
                        private var spacingDp = StripeThemeDefaults.floating.spacing
                        private var additionalInsetsDp = StripeThemeDefaults.embeddedCommon.additionalVerticalInsetsDp

                        fun spacingDp(spacing: Float) = apply {
                            this.spacingDp = spacing
                        }

                        fun additionalInsetsDp(insets: Float) = apply {
                            this.additionalInsetsDp = insets
                        }

                        fun build(): FloatingButton {
                            return FloatingButton(
                                spacingDp = spacingDp,
                                additionalInsetsDp = additionalInsetsDp
                            )
                        }
                    }
                }

                @Parcelize
                @Poko
                class FlatWithChevron(
                    /**
                     * The thickness of the separator line between rows.
                     */
                    internal val separatorThicknessDp: Float,

                    /**
                     * The start inset of the separator line between rows.
                     */
                    internal val startSeparatorInsetDp: Float,

                    /**
                     * The end inset of the separator line between rows.
                     */
                    internal val endSeparatorInsetDp: Float,

                    /**
                     * Determines if the top separator is visible at the top of the Embedded Mobile Payment Element.
                     */
                    internal val topSeparatorEnabled: Boolean,

                    /**
                     * Additional vertical insets applied to a payment method row.
                     * - Note: Increasing this value increases the height of each row.
                     */
                    internal val additionalVerticalInsetsDp: Float,

                    /**
                     * Determines if the bottom separator is visible at the bottom of the Embedded Mobile Payment
                     * Element.
                     */
                    internal val bottomSeparatorEnabled: Boolean,

                    /**
                     * Horizontal insets applied to a payment method row.
                     */
                    internal val horizontalInsetsDp: Float,

                    /**
                     * Describes the colors used while the system is in light mode.
                     */
                    internal val colorsLight: Colors,

                    /**
                     * Describes the colors used while the system is in dark mode.
                     */
                    internal val colorsDark: Colors
                ) : RowStyle() {
                    constructor(
                        context: Context,
                        @DimenRes separatorThicknessRes: Int,
                        @DimenRes startSeparatorInsetRes: Int,
                        @DimenRes endSeparatorInsetRes: Int,
                        topSeparatorEnabled: Boolean,
                        bottomSeparatorEnabled: Boolean,
                        @DimenRes additionalVerticalInsetsRes: Int,
                        @DimenRes horizontalInsetsRes: Int,
                        colorsLight: Colors,
                        colorsDark: Colors
                    ) : this(
                        separatorThicknessDp = context.getRawValueFromDimenResource(separatorThicknessRes),
                        startSeparatorInsetDp = context.getRawValueFromDimenResource(startSeparatorInsetRes),
                        endSeparatorInsetDp = context.getRawValueFromDimenResource(endSeparatorInsetRes),
                        topSeparatorEnabled = topSeparatorEnabled,
                        bottomSeparatorEnabled = bottomSeparatorEnabled,
                        additionalVerticalInsetsDp = context.getRawValueFromDimenResource(additionalVerticalInsetsRes),
                        horizontalInsetsDp = context.getRawValueFromDimenResource(horizontalInsetsRes),
                        colorsLight = colorsLight,
                        colorsDark = colorsDark
                    )

                    @Parcelize
                    @Poko
                    class Colors(
                        /**
                         * The color of the separator line between rows.
                         */
                        @ColorInt
                        internal val separatorColor: Int,

                        /**
                         * The color of the chevron.
                         */
                        @ColorInt
                        internal val chevronColor: Int,
                    ) : Parcelable

                    override fun hasSeparators() = true
                    override fun startSeparatorHasDefaultInset() = false
                    internal fun getColors(isDark: Boolean): Colors = if (isDark) colorsDark else colorsLight

                    internal companion object {
                        val default = FlatWithChevron(
                            separatorThicknessDp = StripeThemeDefaults.flat.separatorThickness,
                            startSeparatorInsetDp = StripeThemeDefaults.flat.separatorInsets,
                            endSeparatorInsetDp = StripeThemeDefaults.flat.separatorInsets,
                            topSeparatorEnabled = StripeThemeDefaults.flat.topSeparatorEnabled,
                            bottomSeparatorEnabled = StripeThemeDefaults.flat.bottomSeparatorEnabled,
                            additionalVerticalInsetsDp = StripeThemeDefaults.embeddedCommon.additionalVerticalInsetsDp,
                            horizontalInsetsDp = StripeThemeDefaults.embeddedCommon.horizontalInsetsDp,
                            colorsLight = Colors(
                                separatorColor = StripeThemeDefaults.chevronColorsLight.separatorColor.toArgb(),
                                chevronColor = StripeThemeDefaults.chevronColorsLight.chevronColor.toArgb()
                            ),
                            colorsDark = Colors(
                                separatorColor = StripeThemeDefaults.chevronColorsDark.separatorColor.toArgb(),
                                chevronColor = StripeThemeDefaults.chevronColorsDark.chevronColor.toArgb()
                            )
                        )
                    }

                    class Builder {
                        private var separatorThicknessDp = StripeThemeDefaults.flat.separatorThickness
                        private var startSeparatorInsetDp = StripeThemeDefaults.flat.separatorInsets
                        private var endSeparatorInsetDp = StripeThemeDefaults.flat.separatorInsets
                        private var topSeparatorEnabled = StripeThemeDefaults.flat.topSeparatorEnabled
                        private var bottomSeparatorEnabled = StripeThemeDefaults.flat.bottomSeparatorEnabled
                        private var additionalVerticalInsetsDp = StripeThemeDefaults.embeddedCommon
                            .additionalVerticalInsetsDp
                        private var horizontalInsetsDp = StripeThemeDefaults.embeddedCommon.horizontalInsetsDp
                        private var colorsLight = Colors(
                            separatorColor = StripeThemeDefaults.chevronColorsLight.separatorColor.toArgb(),
                            chevronColor = StripeThemeDefaults.chevronColorsLight.chevronColor.toArgb()
                        )
                        private var colorsDark = Colors(
                            separatorColor = StripeThemeDefaults.chevronColorsDark.separatorColor.toArgb(),
                            chevronColor = StripeThemeDefaults.chevronColorsDark.chevronColor.toArgb()
                        )

                        fun separatorThicknessDp(thickness: Float) = apply {
                            this.separatorThicknessDp = thickness
                        }

                        fun startSeparatorInsetDp(inset: Float) = apply {
                            this.startSeparatorInsetDp = inset
                        }

                        fun endSeparatorInsetDp(inset: Float) = apply {
                            this.endSeparatorInsetDp = inset
                        }

                        fun topSeparatorEnabled(enabled: Boolean) = apply {
                            this.topSeparatorEnabled = enabled
                        }

                        fun bottomSeparatorEnabled(enabled: Boolean) = apply {
                            this.bottomSeparatorEnabled = enabled
                        }

                        fun additionalVerticalInsetsDp(insets: Float) = apply {
                            this.additionalVerticalInsetsDp = insets
                        }

                        fun horizontalInsetsDp(insets: Float) = apply {
                            this.horizontalInsetsDp = insets
                        }

                        fun colorsLight(colors: Colors) = apply {
                            this.colorsLight = colors
                        }

                        fun colorsDark(colors: Colors) = apply {
                            this.colorsDark = colors
                        }

                        fun build(): FlatWithChevron {
                            return FlatWithChevron(
                                separatorThicknessDp = separatorThicknessDp,
                                startSeparatorInsetDp = startSeparatorInsetDp,
                                endSeparatorInsetDp = endSeparatorInsetDp,
                                topSeparatorEnabled = topSeparatorEnabled,
                                bottomSeparatorEnabled = bottomSeparatorEnabled,
                                additionalVerticalInsetsDp = additionalVerticalInsetsDp,
                                horizontalInsetsDp = horizontalInsetsDp,
                                colorsLight = colorsLight,
                                colorsDark = colorsDark
                            )
                        }
                    }
                }
            }

            @OptIn(AppearanceAPIAdditionsPreview::class)
            class Builder {
                private var rowStyle: RowStyle = default.style
<<<<<<< HEAD
                private var titleFont: Typography.Font? = null
=======
                private var paymentMethodIconMargins: Insets? = null
>>>>>>> 688d6bb4

                fun rowStyle(rowStyle: RowStyle) = apply {
                    this.rowStyle = rowStyle
                }

                @AppearanceAPIAdditionsPreview
<<<<<<< HEAD
                fun titleFont(font: Typography.Font?) = apply {
                    this.titleFont = font
=======
                fun paymentMethodIconMargins(margins: Insets?) = apply {
                    this.paymentMethodIconMargins = margins
>>>>>>> 688d6bb4
                }

                fun build(): Embedded {
                    return Embedded(
                        style = rowStyle,
<<<<<<< HEAD
                        titleFont = titleFont
=======
                        paymentMethodIconMargins = paymentMethodIconMargins
>>>>>>> 688d6bb4
                    )
                }
            }
        }

        class Builder {
            private var colorsLight = Colors.defaultLight
            private var colorsDark = Colors.defaultDark
            private var shapes = Shapes.default
            private var typography = Typography.default
            private var primaryButton: PrimaryButton = PrimaryButton()
            private var formInsetValues: Insets = Insets.defaultFormInsetValues

            @OptIn(AppearanceAPIAdditionsPreview::class)
            private var sectionSpacing: Spacing = Spacing.defaultSectionSpacing

            private var textFieldInsets: Insets = Insets.defaultTextFieldInsets

            @OptIn(AppearanceAPIAdditionsPreview::class)
            private var iconStyle: IconStyle = IconStyle.default

            private var verticalModeRowPadding: Float = StripeThemeDefaults.verticalModeRowPadding

            private var embeddedAppearance: Embedded =
                Embedded.default

            fun colorsLight(colors: Colors) = apply {
                this.colorsLight = colors
            }

            fun colorsDark(colors: Colors) = apply {
                this.colorsDark = colors
            }

            fun shapes(shapes: Shapes) = apply {
                this.shapes = shapes
            }

            fun typography(typography: Typography) = apply {
                this.typography = typography
            }

            fun primaryButton(primaryButton: PrimaryButton) = apply {
                this.primaryButton = primaryButton
            }

            fun embeddedAppearance(embeddedAppearance: Embedded) = apply {
                this.embeddedAppearance = embeddedAppearance
            }

            fun formInsetValues(insets: Insets) = apply {
                this.formInsetValues = insets
            }

            @AppearanceAPIAdditionsPreview
            fun sectionSpacing(sectionSpacing: Spacing) = apply {
                this.sectionSpacing = sectionSpacing
            }

            @AppearanceAPIAdditionsPreview
            fun textFieldInsets(textFieldInsets: Insets) = apply {
                this.textFieldInsets = textFieldInsets
            }

            @AppearanceAPIAdditionsPreview
            fun iconStyle(iconStyle: IconStyle) = apply {
                this.iconStyle = iconStyle
            }

            @AppearanceAPIAdditionsPreview
            fun verticalModeRowPadding(verticalModeRowPaddingDp: Float) = apply {
                this.verticalModeRowPadding = verticalModeRowPaddingDp
            }

            @OptIn(AppearanceAPIAdditionsPreview::class)
            fun build(): Appearance {
                return Appearance(
                    colorsLight = colorsLight,
                    colorsDark = colorsDark,
                    shapes = shapes,
                    typography = typography,
                    primaryButton = primaryButton,
                    embeddedAppearance = embeddedAppearance,
                    formInsetValues = formInsetValues,
                    sectionSpacing = sectionSpacing,
                    textFieldInsets = textFieldInsets,
                    iconStyle = iconStyle,
                    verticalModeRowPadding = verticalModeRowPadding,
                )
            }
        }
    }

    @Parcelize
    data class Colors(
        /**
         * A primary color used throughout PaymentSheet.
         */
        @ColorInt
        val primary: Int,

        /**
         * The color used for the surfaces (backgrounds) of PaymentSheet.
         */
        @ColorInt
        val surface: Int,

        /**
         * The color used for the background of inputs, tabs, and other components.
         */
        @ColorInt
        val component: Int,

        /**
         * The color used for borders of inputs, tabs, and other components.
         */
        @ColorInt
        val componentBorder: Int,

        /**
         * The color of the divider lines used inside inputs, tabs, and other components.
         */
        @ColorInt
        val componentDivider: Int,

        /**
         * The default color used for text and on other elements that live on components.
         */
        @ColorInt
        val onComponent: Int,

        /**
         * The color used for items appearing over the background in Payment Sheet.
         */
        @ColorInt
        val onSurface: Int,

        /**
         * The color used for text of secondary importance.
         * For example, this color is used for the label above input fields.
         */
        @ColorInt
        val subtitle: Int,

        /**
         * The color used for input placeholder text.
         */
        @ColorInt
        val placeholderText: Int,

        /**
         * The color used for icons in PaymentSheet, such as the close or back icons.
         */
        @ColorInt
        val appBarIcon: Int,

        /**
         * A color used to indicate errors or destructive actions in PaymentSheet.
         */
        @ColorInt
        val error: Int
    ) : Parcelable {
        constructor(
            primary: Color,
            surface: Color,
            component: Color,
            componentBorder: Color,
            componentDivider: Color,
            onComponent: Color,
            subtitle: Color,
            placeholderText: Color,
            onSurface: Color,
            appBarIcon: Color,
            error: Color
        ) : this(
            primary = primary.toArgb(),
            surface = surface.toArgb(),
            component = component.toArgb(),
            componentBorder = componentBorder.toArgb(),
            componentDivider = componentDivider.toArgb(),
            onComponent = onComponent.toArgb(),
            subtitle = subtitle.toArgb(),
            placeholderText = placeholderText.toArgb(),
            onSurface = onSurface.toArgb(),
            appBarIcon = appBarIcon.toArgb(),
            error = error.toArgb()
        )

        companion object {
            internal fun configureDefaultLight(
                primary: Color = StripeThemeDefaults.colorsLight.materialColors.primary,
                surface: Color = StripeThemeDefaults.colorsLight.materialColors.surface,
            ) = Colors(
                primary = primary,
                surface = surface,
                component = StripeThemeDefaults.colorsLight.component,
                componentBorder = StripeThemeDefaults.colorsLight.componentBorder,
                componentDivider = StripeThemeDefaults.colorsLight.componentDivider,
                onComponent = StripeThemeDefaults.colorsLight.onComponent,
                subtitle = StripeThemeDefaults.colorsLight.subtitle,
                placeholderText = StripeThemeDefaults.colorsLight.placeholderText,
                onSurface = StripeThemeDefaults.colorsLight.materialColors.onSurface,
                appBarIcon = StripeThemeDefaults.colorsLight.appBarIcon,
                error = StripeThemeDefaults.colorsLight.materialColors.error
            )

            val defaultLight = configureDefaultLight()

            internal fun configureDefaultDark(
                primary: Color = StripeThemeDefaults.colorsDark.materialColors.primary,
                surface: Color = StripeThemeDefaults.colorsDark.materialColors.surface,
            ) = Colors(
                primary = primary,
                surface = surface,
                component = StripeThemeDefaults.colorsDark.component,
                componentBorder = StripeThemeDefaults.colorsDark.componentBorder,
                componentDivider = StripeThemeDefaults.colorsDark.componentDivider,
                onComponent = StripeThemeDefaults.colorsDark.onComponent,
                subtitle = StripeThemeDefaults.colorsDark.subtitle,
                placeholderText = StripeThemeDefaults.colorsDark.placeholderText,
                onSurface = StripeThemeDefaults.colorsDark.materialColors.onSurface,
                appBarIcon = StripeThemeDefaults.colorsDark.appBarIcon,
                error = StripeThemeDefaults.colorsDark.materialColors.error
            )

            val defaultDark = configureDefaultDark()
        }
    }

    @Parcelize
    data class Shapes @AppearanceAPIAdditionsPreview constructor(
        /**
         * The corner radius used for tabs, inputs, buttons, and other components in PaymentSheet.
         */
        val cornerRadiusDp: Float,

        /**
         * The border used for inputs, tabs, and other components in PaymentSheet.
         */
        val borderStrokeWidthDp: Float,

        /**
         * The corner radius used for specifically for the sheets displayed by Payment Element. Be default, this is
         * set to the same value as [cornerRadiusDp].
         */
        val bottomSheetCornerRadiusDp: Float = cornerRadiusDp,
    ) : Parcelable {
        @OptIn(AppearanceAPIAdditionsPreview::class)
        constructor(
            /**
             * The corner radius used for tabs, inputs, buttons, and other components in PaymentSheet.
             */
            cornerRadiusDp: Float,

            /**
             * The border used for inputs, tabs, and other components in PaymentSheet.
             */
            borderStrokeWidthDp: Float,
        ) : this(
            cornerRadiusDp = cornerRadiusDp,
            borderStrokeWidthDp = borderStrokeWidthDp,
            bottomSheetCornerRadiusDp = cornerRadiusDp,
        )

        @OptIn(AppearanceAPIAdditionsPreview::class)
        constructor(
            context: Context,
            cornerRadiusDp: Int,
            borderStrokeWidthDp: Int,
        ) : this(
            cornerRadiusDp = context.getRawValueFromDimenResource(cornerRadiusDp),
            borderStrokeWidthDp = context.getRawValueFromDimenResource(borderStrokeWidthDp),
            bottomSheetCornerRadiusDp = context.getRawValueFromDimenResource(cornerRadiusDp),
        )

        companion object {
            val default = Shapes(
                cornerRadiusDp = StripeThemeDefaults.shapes.cornerRadius,
                borderStrokeWidthDp = StripeThemeDefaults.shapes.borderStrokeWidth
            )
        }
    }

    @Parcelize
    data class Typography @AppearanceAPIAdditionsPreview constructor(
        /**
         * The scale factor for all fonts in PaymentSheet, the default value is 1.0.
         * When this value increases fonts will increase in size and decrease when this value is lowered.
         */
        val sizeScaleFactor: Float,

        /**
         * The font used in text. This should be a resource ID value.
         */
        @FontRes
        val fontResId: Int?,

        /**
         * Custom font configuration for specific text styles
         * Note: When set, these fonts override the default font calculations for their respective text styles
         */
        val custom: Custom,
    ) : Parcelable {
        @OptIn(AppearanceAPIAdditionsPreview::class)
        constructor(
            /**
             * The scale factor for all fonts in PaymentSheet, the default value is 1.0.
             * When this value increases fonts will increase in size and decrease when this value is lowered.
             */
            sizeScaleFactor: Float,
            /**
             * The font used in text. This should be a resource ID value.
             */
            @FontRes
            fontResId: Int?
        ) : this(
            sizeScaleFactor = sizeScaleFactor,
            fontResId = fontResId,
            custom = Custom(),
        )

        @AppearanceAPIAdditionsPreview
        @Parcelize
        data class Custom(
            /**
             * The font used for headlines (e.g., "Add your payment information")
             *
             * Note: If `null`, uses the calculated font based on `base` and `sizeScaleFactor`
             */
            val h1: Font? = null,
        ) : Parcelable

        @AppearanceAPIAdditionsPreview
        @Parcelize
        data class Font(
            /**
             * The font used in text. This should be a resource ID value.
             */
            @FontRes
            val fontFamily: Int? = null,
            /**
             * The font size used for the text. This should represent a sp value.
             */
            val fontSizeSp: Float? = null,
            /**
             * The font weight used for the text.
             */
            val fontWeight: Int? = null,
            /**
             * The letter spacing used for the text. This should represent a sp value.
             */
            val letterSpacingSp: Float? = null,
        ) : Parcelable

        companion object {
            val default = Typography(
                sizeScaleFactor = StripeThemeDefaults.typography.fontSizeMultiplier,
                fontResId = StripeThemeDefaults.typography.fontFamily
            )
        }
    }

    @AppearanceAPIAdditionsPreview
    @Poko
    @Parcelize
    class Spacing(internal val spacingDp: Float) : Parcelable {
        internal companion object {
            val defaultSectionSpacing = Spacing(spacingDp = -1f)
        }
    }

    /**
     * Defines the visual style of icons in Payment Element
     */
    @AppearanceAPIAdditionsPreview
    enum class IconStyle {
        /**
         * Display icons with a filled appearance
         */
        Filled,

        /**
         * Display icons with an outlined appearance
         */
        Outlined;

        internal companion object {
            val default = Filled
        }
    }

    @Parcelize
    data class PrimaryButton(
        /**
         * Describes the colors used while the system is in light mode.
         */
        val colorsLight: PrimaryButtonColors = PrimaryButtonColors.defaultLight,
        /**
         * Describes the colors used while the system is in dark mode.
         */
        val colorsDark: PrimaryButtonColors = PrimaryButtonColors.defaultDark,
        /**
         * Describes the shape of the primary button.
         */
        val shape: PrimaryButtonShape = PrimaryButtonShape(),
        /**
         * Describes the typography of the primary button.
         */
        val typography: PrimaryButtonTypography = PrimaryButtonTypography()
    ) : Parcelable

    @Parcelize
    data class PrimaryButtonColors(
        /**
         * The background color of the primary button.
         * Note: If 'null', {@link Colors#primary} is used.
         */
        @ColorInt
        val background: Int?,
        /**
         * The color of the text and icon in the primary button.
         */
        @ColorInt
        val onBackground: Int,
        /**
         * The border color of the primary button.
         */
        @ColorInt
        val border: Int,
        /**
         * The background color for the primary button when in a success state. Defaults
         * to base green background color.
         */
        @ColorInt
        val successBackgroundColor: Int = PRIMARY_BUTTON_SUCCESS_BACKGROUND_COLOR.toArgb(),
        /**
         * The success color for the primary button text when in a success state. Defaults
         * to `onBackground`.
         */
        @ColorInt
        val onSuccessBackgroundColor: Int = onBackground,
    ) : Parcelable {
        constructor(
            background: Int?,
            onBackground: Int,
            border: Int
        ) : this(
            background = background,
            onBackground = onBackground,
            border = border,
            successBackgroundColor = PRIMARY_BUTTON_SUCCESS_BACKGROUND_COLOR.toArgb(),
            onSuccessBackgroundColor = onBackground,
        )

        constructor(
            background: Color?,
            onBackground: Color,
            border: Color
        ) : this(
            background = background?.toArgb(),
            onBackground = onBackground.toArgb(),
            border = border.toArgb(),
        )

        constructor(
            background: Color?,
            onBackground: Color,
            border: Color,
            successBackgroundColor: Color = PRIMARY_BUTTON_SUCCESS_BACKGROUND_COLOR,
            onSuccessBackgroundColor: Color = onBackground,
        ) : this(
            background = background?.toArgb(),
            onBackground = onBackground.toArgb(),
            border = border.toArgb(),
            successBackgroundColor = successBackgroundColor.toArgb(),
            onSuccessBackgroundColor = onSuccessBackgroundColor.toArgb(),
        )

        companion object {
            val defaultLight = PrimaryButtonColors(
                background = null,
                onBackground = StripeThemeDefaults.primaryButtonStyle.colorsLight.onBackground.toArgb(),
                border = StripeThemeDefaults.primaryButtonStyle.colorsLight.border.toArgb(),
                successBackgroundColor = StripeThemeDefaults.primaryButtonStyle.colorsLight.successBackground.toArgb(),
                onSuccessBackgroundColor = StripeThemeDefaults.primaryButtonStyle.colorsLight.onBackground.toArgb(),
            )
            val defaultDark = PrimaryButtonColors(
                background = null,
                onBackground = StripeThemeDefaults.primaryButtonStyle.colorsDark.onBackground.toArgb(),
                border = StripeThemeDefaults.primaryButtonStyle.colorsDark.border.toArgb(),
                successBackgroundColor = StripeThemeDefaults.primaryButtonStyle.colorsDark.successBackground.toArgb(),
                onSuccessBackgroundColor = StripeThemeDefaults.primaryButtonStyle.colorsDark.onBackground.toArgb(),
            )
        }
    }

    @Parcelize
    data class PrimaryButtonShape(
        /**
         * The corner radius of the primary button.
         * Note: If 'null', {@link Shapes#cornerRadiusDp} is used.
         */
        val cornerRadiusDp: Float? = null,
        /**
         * The border width of the primary button.
         * Note: If 'null', {@link Shapes#borderStrokeWidthDp} is used.
         */
        val borderStrokeWidthDp: Float? = null,
        /**
         * The height of the primary button.
         * Note: If 'null', the default height is 48dp.
         */
        val heightDp: Float? = null
    ) : Parcelable {
        @Deprecated("Use @DimenRes constructor")
        constructor(
            context: Context,
            cornerRadiusDp: Int? = null,
            borderStrokeWidthDp: Int? = null
        ) : this(
            cornerRadiusDp = cornerRadiusDp?.let {
                context.getRawValueFromDimenResource(it)
            },
            borderStrokeWidthDp = borderStrokeWidthDp?.let {
                context.getRawValueFromDimenResource(it)
            }
        )

        constructor(
            context: Context,
            @DimenRes cornerRadiusRes: Int? = null,
            @DimenRes borderStrokeWidthRes: Int? = null,
            @DimenRes heightRes: Int? = null
        ) : this(
            cornerRadiusDp = cornerRadiusRes?.let {
                context.getRawValueFromDimenResource(it)
            },
            borderStrokeWidthDp = borderStrokeWidthRes?.let {
                context.getRawValueFromDimenResource(it)
            },
            heightDp = heightRes?.let {
                context.getRawValueFromDimenResource(it)
            }
        )
    }

    @Parcelize
    data class PrimaryButtonTypography(
        /**
         * The font used in the primary button.
         * Note: If 'null', Appearance.Typography.fontResId is used.
         */
        @FontRes
        val fontResId: Int? = null,

        /**
         * The font size in the primary button.
         * Note: If 'null', {@link Typography#sizeScaleFactor} is used.
         */
        val fontSizeSp: Float? = null
    ) : Parcelable {
        constructor(
            context: Context,
            fontResId: Int? = null,
            fontSizeSp: Int
        ) : this(
            fontResId = fontResId,
            fontSizeSp = context.getRawValueFromDimenResource(fontSizeSp)
        )
    }

    @Parcelize
    @Poko
    class Insets(
        val startDp: Float,
        val topDp: Float,
        val endDp: Float,
        val bottomDp: Float
    ) : Parcelable {
        constructor(
            context: Context,
            @DimenRes startRes: Int,
            @DimenRes topRes: Int,
            @DimenRes endRes: Int,
            @DimenRes bottomRes: Int
        ) : this(
            startDp = context.getRawValueFromDimenResource(startRes),
            topDp = context.getRawValueFromDimenResource(topRes),
            endDp = context.getRawValueFromDimenResource(endRes),
            bottomDp = context.getRawValueFromDimenResource(bottomRes)
        )

        constructor(
            horizontalDp: Float,
            verticalDp: Float
        ) : this(
            startDp = horizontalDp,
            topDp = verticalDp,
            endDp = horizontalDp,
            bottomDp = verticalDp
        )

        constructor(
            context: Context,
            @DimenRes horizontalRes: Int,
            @DimenRes verticalRes: Int
        ) : this(
            startDp = context.getRawValueFromDimenResource(horizontalRes),
            topDp = context.getRawValueFromDimenResource(verticalRes),
            endDp = context.getRawValueFromDimenResource(horizontalRes),
            bottomDp = context.getRawValueFromDimenResource(verticalRes)
        )

        companion object {
            internal val defaultFormInsetValues = Insets(
                startDp = 20f,
                topDp = 0f,
                endDp = 20f,
                bottomDp = 40f,
            )

            internal val defaultTextFieldInsets = Insets(
                startDp = StripeThemeDefaults.textFieldInsets.start,
                topDp = StripeThemeDefaults.textFieldInsets.top,
                endDp = StripeThemeDefaults.textFieldInsets.end,
                bottomDp = StripeThemeDefaults.textFieldInsets.bottom,
            )
        }
    }

    @Parcelize
    data class Address(
        /**
         * City, district, suburb, town, or village.
         * The value set is displayed in the payment sheet as-is. Depending on the payment method, the customer may be required to edit this value.
         */
        val city: String? = null,
        /**
         * Two-letter country code (ISO 3166-1 alpha-2).
         */
        val country: String? = null,
        /**
         * Address line 1 (e.g., street, PO Box, or company name).
         * The value set is displayed in the payment sheet as-is. Depending on the payment method, the customer may be required to edit this value.
         */
        val line1: String? = null,
        /**
         * Address line 2 (e.g., apartment, suite, unit, or building).
         * The value set is displayed in the payment sheet as-is. Depending on the payment method, the customer may be required to edit this value.
         */
        val line2: String? = null,
        /**
         * ZIP or postal code.
         * The value set is displayed in the payment sheet as-is. Depending on the payment method, the customer may be required to edit this value.
         */
        val postalCode: String? = null,
        /**
         * State, county, province, or region.
         * The value set is displayed in the payment sheet as-is. Depending on the payment method, the customer may be required to edit this value.
         */
        val state: String? = null
    ) : Parcelable {
        /**
         * [Address] builder for cleaner object creation from Java.
         */
        class Builder {
            private var city: String? = null
            private var country: String? = null
            private var line1: String? = null
            private var line2: String? = null
            private var postalCode: String? = null
            private var state: String? = null

            fun city(city: String?) = apply { this.city = city }
            fun country(country: String?) = apply { this.country = country }
            fun line1(line1: String?) = apply { this.line1 = line1 }
            fun line2(line2: String?) = apply { this.line2 = line2 }
            fun postalCode(postalCode: String?) = apply { this.postalCode = postalCode }
            fun state(state: String?) = apply { this.state = state }

            fun build() = Address(city, country, line1, line2, postalCode, state)
        }
    }

    @Parcelize
    data class BillingDetails(
        /**
         * The customer's billing address.
         */
        val address: Address? = null,
        /**
         * The customer's email.
         * The value set is displayed in the payment sheet as-is. Depending on the payment method, the customer may be required to edit this value.
         */
        val email: String? = null,
        /**
         * The customer's full name.
         * The value set is displayed in the payment sheet as-is. Depending on the payment method, the customer may be required to edit this value.
         */
        val name: String? = null,
        /**
         * The customer's phone number without formatting e.g. 5551234567
         */
        val phone: String? = null
    ) : Parcelable {
        internal fun isFilledOut(): Boolean {
            return address != null ||
                email != null ||
                name != null ||
                phone != null
        }

        /**
         * [BillingDetails] builder for cleaner object creation from Java.
         */
        class Builder {
            private var address: Address? = null
            private var email: String? = null
            private var name: String? = null
            private var phone: String? = null

            fun address(address: Address?) = apply { this.address = address }
            fun address(addressBuilder: Address.Builder) =
                apply { this.address = addressBuilder.build() }

            fun email(email: String?) = apply { this.email = email }
            fun name(name: String?) = apply { this.name = name }
            fun phone(phone: String?) = apply { this.phone = phone }

            fun build() = BillingDetails(address, email, name, phone)
        }
    }

    /**
     * Configuration for how billing details are collected during checkout.
     */
    @Parcelize
    data class BillingDetailsCollectionConfiguration(
        /**
         * How to collect the name field.
         */
        val name: CollectionMode = CollectionMode.Automatic,

        /**
         * How to collect the phone field.
         */
        val phone: CollectionMode = CollectionMode.Automatic,

        /**
         * How to collect the email field.
         */
        val email: CollectionMode = CollectionMode.Automatic,

        /**
         * How to collect the billing address.
         */
        val address: AddressCollectionMode = AddressCollectionMode.Automatic,

        /**
         * Whether the values included in [PaymentSheet.Configuration.defaultBillingDetails]
         * should be attached to the payment method, this includes fields that aren't displayed in the form.
         *
         * If `false` (the default), those values will only be used to prefill the corresponding fields in the form.
         */
        val attachDefaultsToPaymentMethod: Boolean = false,
    ) : Parcelable {

        internal val collectsName: Boolean
            get() = name == CollectionMode.Always

        internal val collectsEmail: Boolean
            get() = email == CollectionMode.Always

        internal val collectsPhone: Boolean
            get() = phone == CollectionMode.Always

        internal val collectsAnything: Boolean
            get() = name == CollectionMode.Always ||
                phone == CollectionMode.Always ||
                email == CollectionMode.Always ||
                address == AddressCollectionMode.Full

        private val collectsFullAddress: Boolean
            get() = address == AddressCollectionMode.Full

        internal fun toBillingAddressParameters(): GooglePayJsonFactory.BillingAddressParameters {
            val format = when (address) {
                AddressCollectionMode.Never,
                AddressCollectionMode.Automatic -> {
                    GooglePayJsonFactory.BillingAddressParameters.Format.Min
                }
                AddressCollectionMode.Full -> {
                    GooglePayJsonFactory.BillingAddressParameters.Format.Full
                }
            }

            return GooglePayJsonFactory.BillingAddressParameters(
                isRequired = collectsFullAddress || collectsPhone,
                format = format,
                isPhoneNumberRequired = collectsPhone,
            )
        }

        internal fun toBillingAddressConfig(): GooglePayPaymentMethodLauncher.BillingAddressConfig {
            val format = when (address) {
                AddressCollectionMode.Never,
                AddressCollectionMode.Automatic -> {
                    GooglePayPaymentMethodLauncher.BillingAddressConfig.Format.Min
                }
                AddressCollectionMode.Full -> {
                    GooglePayPaymentMethodLauncher.BillingAddressConfig.Format.Full
                }
            }

            return GooglePayPaymentMethodLauncher.BillingAddressConfig(
                isRequired = collectsFullAddress || collectsPhone,
                format = format,
                isPhoneNumberRequired = collectsPhone,
            )
        }

        /**
         * Billing details fields collection options.
         */
        enum class CollectionMode {
            /**
             * The field will be collected depending on the Payment Method's requirements.
             */
            Automatic,

            /**
             * The field will never be collected.
             * If this field is required by the Payment Method, you must provide it as part of `defaultBillingDetails`.
             */
            Never,

            /**
             * The field will always be collected, even if it isn't required for the Payment Method.
             */
            Always,
        }

        /**
         * Billing address collection options.
         */
        enum class AddressCollectionMode {
            /**
             * Only the fields required by the Payment Method will be collected, this may be none.
             */
            Automatic,

            /**
             * Address will never be collected.
             * If the Payment Method requires a billing address, you must provide it as part of `defaultBillingDetails`.
             */
            Never,

            /**
             * Collect the full billing address, regardless of the Payment Method requirements.
             */
            Full,
        }
    }

    /**
     * Options to block certain card brands on the client
     */
    sealed class CardBrandAcceptance : Parcelable {

        /**
         * Card brand categories that can be allowed or disallowed
         */
        @Parcelize
        enum class BrandCategory : Parcelable {
            /**
             * Visa branded cards
             */
            Visa,

            /**
             * Mastercard branded cards
             */
            Mastercard,

            /**
             * Amex branded cards
             */
            Amex,

            /**
             * Discover branded cards
             * **Note**: Encompasses all of Discover Global Network (Discover, Diners, JCB, UnionPay, Elo).
             */
            Discover
        }

        companion object {
            /**
             * Accept all card brands supported by Stripe
             */
            @JvmStatic
            fun all(): CardBrandAcceptance = All

            /**
             * Accept only the card brands specified in `brands`.
             * **Note**: Any card brands that do not map to a `BrandCategory` will be blocked when using an allow list.
             */
            @JvmStatic
            fun allowed(brands: List<BrandCategory>): CardBrandAcceptance =
                Allowed(brands)

            /**
             * Accept all card brands supported by Stripe except for those specified in `brands`.
             * **Note**: Any card brands that do not map to a `BrandCategory` will be accepted
             * when using a disallow list.
             */
            @JvmStatic
            fun disallowed(brands: List<BrandCategory>): CardBrandAcceptance =
                Disallowed(brands)
        }

        @Parcelize
        internal data object All : CardBrandAcceptance()

        @Parcelize
        internal data class Allowed(
            val brands: List<BrandCategory>
        ) : CardBrandAcceptance()

        @Parcelize
        internal data class Disallowed(
            val brands: List<BrandCategory>
        ) : CardBrandAcceptance()
    }

    /**
     * Defines a custom payment method type that can be displayed in Payment Element.
     */
    @Poko
    @Parcelize
    @RestrictTo(RestrictTo.Scope.LIBRARY_GROUP)
    class CustomPaymentMethod internal constructor(
        val id: String,
        internal val subtitle: ResolvableString?,
        internal val disableBillingDetailCollection: Boolean,
    ) : Parcelable {
        @ExperimentalCustomPaymentMethodsApi
        constructor(
            /**
             * The unique identifier for this custom payment method type in the format of "cmpt_...".
             *
             * Obtained from the Stripe Dashboard at https://dashboard.stripe.com/settings/custom_payment_methods
             */
            id: String,

            /**
             * Optional subtitle text to be displayed below the custom payment method's display name.
             */
            @StringRes subtitle: Int?,

            /**
             * When true, Payment Element will not collect billing details for this custom payment method type
             * irregardless of the [PaymentSheet.Configuration.billingDetailsCollectionConfiguration] settings.
             *
             * This has no effect if [PaymentSheet.Configuration.billingDetailsCollectionConfiguration] is not
             * configured.
             */
            disableBillingDetailCollection: Boolean = true,
        ) : this(
            id = id,
            subtitle = subtitle?.resolvableString,
            disableBillingDetailCollection = disableBillingDetailCollection,
        )

        @ExperimentalCustomPaymentMethodsApi
        constructor(
            /**
             * The unique identifier for this custom payment method type in the format of "cmpt_...".
             *
             * Obtained from the Stripe Dashboard at https://dashboard.stripe.com/settings/custom_payment_methods
             */
            id: String,

            /**
             * Optional subtitle text string resource to be resolved and displayed below the custom payment method's
             * display name.
             */
            subtitle: String?,

            /**
             * When true, Payment Element will not collect billing details for this custom payment method type
             * irregardless of the [PaymentSheet.Configuration.billingDetailsCollectionConfiguration] settings.
             *
             * This has no effect if [PaymentSheet.Configuration.billingDetailsCollectionConfiguration] is not
             * configured.
             */
            disableBillingDetailCollection: Boolean = true,
        ) : this(
            id = id,
            subtitle = subtitle?.resolvableString,
            disableBillingDetailCollection = disableBillingDetailCollection,
        )
    }

    internal sealed interface CustomerAccessType : Parcelable {
        val analyticsValue: String

        @Parcelize
        data class LegacyCustomerEphemeralKey(val ephemeralKeySecret: String) : CustomerAccessType {
            @IgnoredOnParcel
            override val analyticsValue: String = "legacy"
        }

        @Parcelize
        data class CustomerSession(val customerSessionClientSecret: String) : CustomerAccessType {
            @IgnoredOnParcel
            override val analyticsValue: String = "customer_session"
        }
    }

    @Parcelize
    data class CustomerConfiguration internal constructor(
        /**
         * The identifier of the Stripe Customer object.
         * See [Stripe's documentation](https://stripe.com/docs/api/customers/object#customer_object-id).
         */
        val id: String,

        /**
         * A short-lived token that allows the SDK to access a Customer's payment methods.
         */
        val ephemeralKeySecret: String,

        internal val accessType: CustomerAccessType,
    ) : Parcelable {
        constructor(
            id: String,
            ephemeralKeySecret: String,
        ) : this(
            id = id,
            ephemeralKeySecret = ephemeralKeySecret,
            accessType = CustomerAccessType.LegacyCustomerEphemeralKey(ephemeralKeySecret)
        )

        companion object {
            @ExperimentalCustomerSessionApi
            fun createWithCustomerSession(
                id: String,
                clientSecret: String
            ): CustomerConfiguration {
                return CustomerConfiguration(
                    id = id,
                    ephemeralKeySecret = "",
                    accessType = CustomerAccessType.CustomerSession(clientSecret)
                )
            }
        }
    }

    /**
     * @param environment The Google Pay environment to use. See
     * [Google's documentation](https://developers.google.com/android/reference/com/google/android/gms/wallet/Wallet.WalletOptions#environment)
     * for more information.
     * @param countryCode The two-letter ISO 3166 code of the country of your business, e.g. "US".
     * See your account's country value [here](https://dashboard.stripe.com/settings/account).
     * @param currencyCode The three-letter ISO 4217 alphabetic currency code, e.g. "USD" or "EUR".
     * Required in order to support Google Pay when processing a Setup Intent.
     * @param amount An optional amount to display for setup intents. Google Pay may or may not
     * display this amount depending on its own internal logic. Defaults to 0 if none is provided.
     * @param label An optional label to display with the amount. Google Pay may or may not display
     * this label depending on its own internal logic. Defaults to a generic label if none is
     * provided.
     * @param buttonType The Google Pay button type to use. Set to "Pay" by default. See
     * [Google's documentation](https://developers.google.com/android/reference/com/google/android/gms/wallet/Wallet.WalletOptions#environment)
     * for more information on button types.
     */
    @Parcelize
    data class GooglePayConfiguration @JvmOverloads constructor(
        val environment: Environment,
        val countryCode: String,
        val currencyCode: String? = null,
        val amount: Long? = null,
        val label: String? = null,
        val buttonType: ButtonType = ButtonType.Pay
    ) : Parcelable {

        enum class Environment {
            Production,
            Test,
        }

        @Suppress("MaxLineLength")
        /**
         * Google Pay button type options
         *
         * See [Google's documentation](https://developers.google.com/pay/api/android/reference/request-objects#ButtonOptions) for more information on button types.
         */
        enum class ButtonType {
            /**
             * Displays "Buy with" alongside the Google Pay logo.
             */
            Buy,

            /**
             * Displays "Book with" alongside the Google Pay logo.
             */
            Book,

            /**
             * Displays "Checkout with" alongside the Google Pay logo.
             */
            Checkout,

            /**
             * Displays "Donate with" alongside the Google Pay logo.
             */
            Donate,

            /**
             * Displays "Order with" alongside the Google Pay logo.
             */
            Order,

            /**
             * Displays "Pay with" alongside the Google Pay logo.
             */
            Pay,

            /**
             * Displays "Subscribe with" alongside the Google Pay logo.
             */
            Subscribe,

            /**
             * Displays only the Google Pay logo.
             */
            Plain
        }
    }

    /**
     * Configuration related to Link.
     */
    @Poko
    @Parcelize
    class LinkConfiguration internal constructor(
        internal val display: Display,
        internal val collectMissingBillingDetailsForExistingPaymentMethods: Boolean,
        internal val allowUserEmailEdits: Boolean,
    ) : Parcelable {

        @JvmOverloads
        constructor(
            display: Display = Display.Automatic
        ) : this(
            display = display,
            collectMissingBillingDetailsForExistingPaymentMethods = true,
            allowUserEmailEdits = true,
        )

        internal val shouldDisplay: Boolean
            get() = when (display) {
                Display.Automatic -> true
                Display.Never -> false
            }

        class Builder {
            private var display: Display = Display.Automatic
            private var collectMissingBillingDetailsForExistingPaymentMethods: Boolean = true

            fun display(display: Display) = apply {
                this.display = display
            }

            @CollectMissingLinkBillingDetailsPreview
            fun collectMissingBillingDetailsForExistingPaymentMethods(
                collectMissingBillingDetailsForExistingPaymentMethods: Boolean
            ) = apply {
                this.collectMissingBillingDetailsForExistingPaymentMethods =
                    collectMissingBillingDetailsForExistingPaymentMethods
            }

            fun build() = LinkConfiguration(
                display = display,
                collectMissingBillingDetailsForExistingPaymentMethods =
                collectMissingBillingDetailsForExistingPaymentMethods,
                allowUserEmailEdits = true,
            )
        }

        /**
         * Display configuration for Link
         */
        enum class Display {
            /**
             * Link will be displayed when available.
             */
            Automatic,

            /**
             * Link will never be displayed.
             */
            Never;

            internal val analyticsValue: String
                get() = when (this) {
                    Automatic -> "automatic"
                    Never -> "never"
                }
        }
    }

    /**
     * Configuration for wallet buttons
     */
    @Poko
    @Parcelize
    class WalletButtonsConfiguration(
        /**
         * Indicates the `WalletButtons` API will be used. This helps
         * ensure the Payment Element is not initialized with a displayed
         * wallet option as the default payment option.
         */
        val willDisplayExternally: Boolean = false,

        /**
         * Identifies the list of wallets that can be shown in `WalletButtons`. Wallets
         * are identified by their wallet identifier (google_pay, link, shop_pay). An
         * empty list means all wallets will be shown.
         */
        val walletsToShow: List<String> = emptyList(),
    ) : Parcelable

    /**
     * Configuration related to Shop Pay, which only applies when using wallet buttons.
     *
     * @param shopId The corresponding store's shopId.
     * @param billingAddressRequired Whether or not billing address is required. Defaults to `true`.
     * @param emailRequired Whether or not email is required. Defaults to `true`.
     * @param shippingAddressRequired Whether or not to collect the customer's shipping address.
     * @param lineItems An array of [LineItem] objects. These are shown as line items in the
     * payment interface, if line items are supported. You can represent discounts as negative
     * amount [LineItem]s.
     * @param shippingRates A list of [ShippingRate] objects. The first shipping rate listed
     * appears in the payment interface as the default option.
     */
    @Poko
    @Parcelize
    class ShopPayConfiguration(
        val shopId: String,
        val billingAddressRequired: Boolean = true,
        val emailRequired: Boolean = true,
        val shippingAddressRequired: Boolean,
        val allowedShippingCountries: List<String>,
        val lineItems: List<LineItem>,
        val shippingRates: List<ShippingRate>
    ) : Parcelable {
        /**
         * A type used to describe a single item for in the Shop Pay wallet UI.
         */
        @Poko
        @Parcelize
        class LineItem(
            val name: String,
            val amount: Int
        ) : Parcelable

        /**
         * A shipping rate option.
         */
        @Poko
        @Parcelize
        class ShippingRate(
            val id: String,
            val amount: Int,
            val displayName: String,
            val deliveryEstimate: DeliveryEstimate?
        ) : Parcelable

        /**
         * Type used to describe DeliveryEstimates for shipping.
         * See https://docs.stripe.com/js/elements_object/create_express_checkout_element#express_checkout_element_create-options-shippingRates-deliveryEstimate
         */
        sealed interface DeliveryEstimate : Parcelable {
            @Poko
            @Parcelize
            class Range(
                val maximum: DeliveryEstimateUnit?,
                val minimum: DeliveryEstimateUnit?
            ) : DeliveryEstimate

            @Poko
            @Parcelize
            class Text(
                val value: String
            ) : DeliveryEstimate

            @Poko
            @Parcelize
            class DeliveryEstimateUnit(
                val unit: TimeUnit,
                val value: Int
            ) : Parcelable {

                enum class TimeUnit {
                    HOUR,
                    DAY,
                    BUSINESS_DAY,
                    WEEK,
                    MONTH
                }
            }
        }
    }

    /**
     * A class that presents the individual steps of a payment sheet flow.
     */
    interface FlowController {

        var shippingDetails: AddressDetails?

        /**
         * Displays a list of wallet buttons that can be used to checkout instantly
         */
        @WalletButtonsPreview
        @Composable
        fun WalletButtons()

        /**
         * Configure the FlowController to process a [PaymentIntent].
         *
         * @param paymentIntentClientSecret the client secret for the [PaymentIntent].
         * @param configuration optional [PaymentSheet] settings.
         * @param callback called with the result of configuring the FlowController.
         */
        fun configureWithPaymentIntent(
            paymentIntentClientSecret: String,
            configuration: Configuration? = null,
            callback: ConfigCallback
        )

        /**
         * Configure the FlowController to process a [SetupIntent].
         *
         * @param setupIntentClientSecret the client secret for the [SetupIntent].
         * @param configuration optional [PaymentSheet] settings.
         * @param callback called with the result of configuring the FlowController.
         */
        fun configureWithSetupIntent(
            setupIntentClientSecret: String,
            configuration: Configuration? = null,
            callback: ConfigCallback
        )

        /**
         * Configure the FlowController with an [IntentConfiguration].
         *
         * @param intentConfiguration The [IntentConfiguration] to use.
         * @param configuration An optional [PaymentSheet] configuration.
         * @param callback called with the result of configuring the FlowController.
         */
        fun configureWithIntentConfiguration(
            intentConfiguration: IntentConfiguration,
            configuration: Configuration? = null,
            callback: ConfigCallback
        )

        /**
         * Retrieve information about the customer's desired payment option.
         * You can use this to e.g. display the payment option in your UI.
         */
        fun getPaymentOption(): PaymentOption?

        /**
         * Present a sheet where the customer chooses how to pay, either by selecting an existing
         * payment method or adding a new one.
         * Call this when your "Select a payment method" button is tapped.
         */
        fun presentPaymentOptions()

        /**
         * Complete the payment or setup.
         */
        fun confirm()

        /**
         * Builder utility to set optional callbacks for [PaymentSheet.FlowController].
         *
         * @param resultCallback Called when a [PaymentSheetResult] is available.
         * @param paymentOptionCallback Called when the customer's desired payment method changes.
         */
        class Builder(
            internal val resultCallback: PaymentSheetResultCallback,
            internal val paymentOptionCallback: PaymentOptionCallback
        ) {
            private val callbacksBuilder = PaymentElementCallbacks.Builder()

            /**
             * @param handler Called when a user confirms payment for an external payment method.
             */
            fun externalPaymentMethodConfirmHandler(handler: ExternalPaymentMethodConfirmHandler) = apply {
                callbacksBuilder.externalPaymentMethodConfirmHandler(handler)
            }

            /**
             * @param callback Called when a user confirms payment for a custom payment method.
             */
            @ExperimentalCustomPaymentMethodsApi
            fun confirmCustomPaymentMethodCallback(callback: ConfirmCustomPaymentMethodCallback) = apply {
                callbacksBuilder.confirmCustomPaymentMethodCallback(callback)
            }

            /**
             * @param callback If specified, called when the customer confirms the payment or setup.
             */
            fun createIntentCallback(callback: CreateIntentCallback) = apply {
                callbacksBuilder.createIntentCallback(callback)
            }

            /**
             * @param callback If specified, called when an analytic event occurs.
             */
            @ExperimentalAnalyticEventCallbackApi
            fun analyticEventCallback(callback: AnalyticEventCallback) = apply {
                callbacksBuilder.analyticEventCallback(callback)
            }

            /**
             * @param handlers Handlers for shop-pay specific events like shipping method and contact updates.
             */
            @ShopPayPreview
            fun shopPayHandlers(handlers: ShopPayHandlers) = apply {
                callbacksBuilder.shopPayHandlers(handlers)
            }

            /**
             * @param handler Called when a user calls confirm and their payment method is being handed off
             * to an external provider to handle payment/setup.
             */
            @SharedPaymentTokenSessionPreview
            fun preparePaymentMethodHandler(
                handler: PreparePaymentMethodHandler
            ) = apply {
                callbacksBuilder.preparePaymentMethodHandler(handler)
            }

            /**
             * Returns a [PaymentSheet.FlowController].
             *
             * @param activity The Activity that is presenting [PaymentSheet.FlowController].
             */
            fun build(activity: ComponentActivity): FlowController {
                initializeCallbacks()
                return FlowControllerFactory(activity, paymentOptionCallback, resultCallback).create()
            }

            /**
             * Returns a [PaymentSheet.FlowController].
             *
             * @param fragment The Fragment that is presenting [PaymentSheet.FlowController].
             */
            fun build(fragment: Fragment): FlowController {
                initializeCallbacks()
                return FlowControllerFactory(fragment, paymentOptionCallback, resultCallback).create()
            }

            /**
             * Returns a [PaymentSheet.FlowController] composable.
             */
            @Composable
            fun build(): FlowController {
                /*
                 * Callbacks are initialized & updated internally by the internal composable function
                 */
                return internalRememberPaymentSheetFlowController(
                    callbacks = callbacksBuilder.build(),
                    paymentOptionCallback = paymentOptionCallback,
                    paymentResultCallback = resultCallback,
                )
            }

            private fun initializeCallbacks() {
                setFlowControllerCallbacks(callbacks = callbacksBuilder.build())
            }
        }

        sealed class Result {
            object Success : Result()

            class Failure(
                val error: Throwable
            ) : Result()
        }

        fun interface ConfigCallback {
            fun onConfigured(
                success: Boolean,
                error: Throwable?
            )
        }

        companion object {
            /**
             * Create a [FlowController] that you configure with a client secret by calling
             * [configureWithPaymentIntent] or [configureWithSetupIntent].
             *
             * @param activity The Activity that is presenting [PaymentSheet].
             * @param paymentOptionCallback Called when the customer's selected payment method
             * changes.
             * @param paymentResultCallback Called with the result of the payment after
             * [PaymentSheet] is dismissed.
             */
            @JvmStatic
            @Deprecated(
                message = "This will be removed in a future release.",
                replaceWith = ReplaceWith(
                    "FlowController.Builder(paymentResultCallback, paymentOptionCallback).build(activity)"
                )
            )
            fun create(
                activity: ComponentActivity,
                paymentOptionCallback: PaymentOptionCallback,
                paymentResultCallback: PaymentSheetResultCallback
            ): FlowController {
                return FlowControllerFactory(
                    activity,
                    paymentOptionCallback,
                    paymentResultCallback
                ).create()
            }

            /**
             * Create a [FlowController] that you configure with a client secret by calling
             * [configureWithPaymentIntent] or [configureWithSetupIntent].
             *
             * Use this creator if external payment methods are specified in your [Configuration].
             *
             * @param activity The Activity that is presenting [PaymentSheet].
             * @param externalPaymentMethodConfirmHandler Called when a user confirms payment with an external payment
             * method.
             * @param paymentOptionCallback Called when the customer's selected payment method
             * changes.
             * @param paymentResultCallback Called with the result of the payment after
             * [PaymentSheet] is dismissed.
             */
            @JvmStatic
            @Deprecated(
                message = "This will be removed in a future release.",
                replaceWith = ReplaceWith(
                    "FlowController.Builder(paymentResultCallback, paymentOptionCallback)" +
                        ".externalPaymentMethodConfirmHandler(externalPaymentMethodConfirmHandler)" +
                        ".build(activity)"
                )
            )
            fun create(
                activity: ComponentActivity,
                externalPaymentMethodConfirmHandler: ExternalPaymentMethodConfirmHandler,
                paymentOptionCallback: PaymentOptionCallback,
                paymentResultCallback: PaymentSheetResultCallback
            ): FlowController {
                setFlowControllerCallbacks(
                    PaymentElementCallbacks.Builder()
                        .externalPaymentMethodConfirmHandler(externalPaymentMethodConfirmHandler)
                        .build()
                )
                return FlowControllerFactory(
                    activity,
                    paymentOptionCallback,
                    paymentResultCallback
                ).create()
            }

            /**
             * Create a [FlowController] that you configure with an [IntentConfiguration] by calling
             * [configureWithIntentConfiguration].
             *
             * @param activity The Activity that is presenting [PaymentSheet].
             * @param paymentOptionCallback Called when the customer's selected payment method
             * changes.
             * @param createIntentCallback Called when the customer confirms the payment or setup.
             * @param paymentResultCallback Called with the result of the payment after
             * [PaymentSheet] is dismissed.
             */
            @JvmStatic
            @Deprecated(
                message = "This will be removed in a future release.",
                replaceWith = ReplaceWith(
                    "FlowController.Builder(paymentResultCallback, paymentOptionCallback)" +
                        ".createIntentCallback(createIntentCallback)" +
                        ".build(activity)"
                )
            )
            fun create(
                activity: ComponentActivity,
                paymentOptionCallback: PaymentOptionCallback,
                createIntentCallback: CreateIntentCallback,
                paymentResultCallback: PaymentSheetResultCallback,
            ): FlowController {
                setFlowControllerCallbacks(
                    PaymentElementCallbacks.Builder()
                        .createIntentCallback(createIntentCallback)
                        .build()
                )
                return FlowControllerFactory(
                    activity,
                    paymentOptionCallback,
                    paymentResultCallback
                ).create()
            }

            /**
             * Create a [FlowController] that you configure with an [IntentConfiguration] by calling
             * [configureWithIntentConfiguration].
             *
             * Use this creator if external payment methods are specified in your [Configuration].
             *
             * @param activity The Activity that is presenting [PaymentSheet].
             * @param paymentOptionCallback Called when the customer's selected payment method
             * changes.
             * @param externalPaymentMethodConfirmHandler Called when a user confirms payment with an external payment
             * method.
             * @param createIntentCallback Called when the customer confirms the payment or setup.
             * @param paymentResultCallback Called with the result of the payment after
             * [PaymentSheet] is dismissed.
             */
            @JvmStatic
            @Deprecated(
                message = "This will be removed in a future release.",
                replaceWith = ReplaceWith(
                    "FlowController.Builder(paymentResultCallback, paymentOptionCallback)" +
                        ".createIntentCallback(createIntentCallback)" +
                        ".externalPaymentMethodConfirmHandler(externalPaymentMethodConfirmHandler)" +
                        ".build(activity)"
                )
            )
            fun create(
                activity: ComponentActivity,
                paymentOptionCallback: PaymentOptionCallback,
                externalPaymentMethodConfirmHandler: ExternalPaymentMethodConfirmHandler,
                createIntentCallback: CreateIntentCallback,
                paymentResultCallback: PaymentSheetResultCallback,
            ): FlowController {
                setFlowControllerCallbacks(
                    PaymentElementCallbacks.Builder()
                        .createIntentCallback(createIntentCallback)
                        .externalPaymentMethodConfirmHandler(externalPaymentMethodConfirmHandler)
                        .build()
                )
                return FlowControllerFactory(
                    activity,
                    paymentOptionCallback,
                    paymentResultCallback
                ).create()
            }

            /**
             * Create a [FlowController] that you configure with a client secret by calling
             * [configureWithPaymentIntent] or [configureWithSetupIntent].
             *
             * @param fragment The Fragment that is presenting [PaymentSheet].
             * @param paymentOptionCallback called when the customer's [PaymentOption] selection changes.
             * @param paymentResultCallback called when a [PaymentSheetResult] is available.
             */
            @JvmStatic
            @Deprecated(
                message = "This will be removed in a future release.",
                replaceWith = ReplaceWith(
                    "FlowController.Builder(paymentResultCallback, paymentOptionCallback).build(fragment)"
                )
            )
            fun create(
                fragment: Fragment,
                paymentOptionCallback: PaymentOptionCallback,
                paymentResultCallback: PaymentSheetResultCallback
            ): FlowController {
                return FlowControllerFactory(
                    fragment,
                    paymentOptionCallback,
                    paymentResultCallback
                ).create()
            }

            /**
             * Create a [FlowController] that you configure with a client secret by calling
             * [configureWithPaymentIntent] or [configureWithSetupIntent].
             *
             * Use this creator if external payment methods are specified in your [Configuration].
             *
             * @param fragment The Fragment that is presenting [PaymentSheet].
             * @param externalPaymentMethodConfirmHandler Called when a user confirms payment with an external payment
             * method.
             * @param paymentOptionCallback called when the customer's [PaymentOption] selection changes.
             * @param paymentResultCallback called when a [PaymentSheetResult] is available.
             */
            @JvmStatic
            @Deprecated(
                message = "This will be removed in a future release.",
                replaceWith = ReplaceWith(
                    "FlowController.Builder(paymentResultCallback, paymentOptionCallback)" +
                        ".externalPaymentMethodConfirmHandler(externalPaymentMethodConfirmHandler)" +
                        ".build(fragment)"
                )
            )
            fun create(
                fragment: Fragment,
                externalPaymentMethodConfirmHandler: ExternalPaymentMethodConfirmHandler,
                paymentOptionCallback: PaymentOptionCallback,
                paymentResultCallback: PaymentSheetResultCallback
            ): FlowController {
                setFlowControllerCallbacks(
                    PaymentElementCallbacks.Builder()
                        .externalPaymentMethodConfirmHandler(externalPaymentMethodConfirmHandler)
                        .build()
                )
                return FlowControllerFactory(
                    fragment,
                    paymentOptionCallback,
                    paymentResultCallback
                ).create()
            }

            /**
             * Create a [FlowController] that you configure with an [IntentConfiguration] by calling
             * [configureWithIntentConfiguration].
             *
             * @param fragment The Fragment that is presenting [PaymentSheet].
             * @param paymentOptionCallback Called when the customer's selected payment method
             * changes.
             * @param createIntentCallback Called when the customer confirms the payment or setup.
             * @param paymentResultCallback Called with the result of the payment after
             * [PaymentSheet] is dismissed.
             */
            @JvmStatic
            @Deprecated(
                message = "This will be removed in a future release.",
                replaceWith = ReplaceWith(
                    "FlowController.Builder(paymentResultCallback, paymentOptionCallback)" +
                        ".createIntentCallback(createIntentCallback)" +
                        ".build(fragment)"
                )
            )
            fun create(
                fragment: Fragment,
                paymentOptionCallback: PaymentOptionCallback,
                createIntentCallback: CreateIntentCallback,
                paymentResultCallback: PaymentSheetResultCallback,
            ): FlowController {
                setFlowControllerCallbacks(
                    PaymentElementCallbacks.Builder()
                        .createIntentCallback(createIntentCallback)
                        .build()
                )
                return FlowControllerFactory(
                    fragment,
                    paymentOptionCallback,
                    paymentResultCallback
                ).create()
            }

            /**
             * Create a [FlowController] that you configure with an [IntentConfiguration] by calling
             * [configureWithIntentConfiguration].
             *
             * Use this creator if external payment methods are specified in your [Configuration].
             *
             * @param fragment The Fragment that is presenting [PaymentSheet].
             * @param paymentOptionCallback Called when the customer's selected payment method
             * changes.
             * @param externalPaymentMethodConfirmHandler Called when a user confirms payment with an external payment
             * method.
             * @param createIntentCallback Called when the customer confirms the payment or setup.
             * @param paymentResultCallback Called with the result of the payment after
             * [PaymentSheet] is dismissed.
             */
            @JvmStatic
            @Deprecated(
                message = "This will be removed in a future release.",
                replaceWith = ReplaceWith(
                    "FlowController.Builder(paymentResultCallback, paymentOptionCallback)" +
                        ".createIntentCallback(createIntentCallback)" +
                        ".externalPaymentMethodConfirmHandler(externalPaymentMethodConfirmHandler)" +
                        ".build(fragment)"
                )
            )
            fun create(
                fragment: Fragment,
                paymentOptionCallback: PaymentOptionCallback,
                createIntentCallback: CreateIntentCallback,
                externalPaymentMethodConfirmHandler: ExternalPaymentMethodConfirmHandler,
                paymentResultCallback: PaymentSheetResultCallback,
            ): FlowController {
                setFlowControllerCallbacks(
                    PaymentElementCallbacks.Builder()
                        .createIntentCallback(createIntentCallback)
                        .externalPaymentMethodConfirmHandler(externalPaymentMethodConfirmHandler)
                        .build()
                )
                return FlowControllerFactory(
                    fragment,
                    paymentOptionCallback,
                    paymentResultCallback
                ).create()
            }
        }
    }

    companion object {
        private fun setPaymentSheetCallbacks(callbacks: PaymentElementCallbacks) {
            PaymentElementCallbackReferences[PAYMENT_SHEET_DEFAULT_CALLBACK_IDENTIFIER] = callbacks
        }

        private fun setFlowControllerCallbacks(callbacks: PaymentElementCallbacks) {
            PaymentElementCallbackReferences[FLOW_CONTROLLER_DEFAULT_CALLBACK_IDENTIFIER] = callbacks
        }

        /**
         * Deletes all persisted authentication state associated with a customer.
         *
         * You must call this method when the user logs out from your app.
         * This will ensure that any persisted authentication state in PaymentSheet, such as
         * authentication cookies, is also cleared during logout.
         *
         * @param context the Application [Context].
         */
        fun resetCustomer(context: Context) {
            LinkStore(context).clear()
        }
    }
}<|MERGE_RESOLUTION|>--- conflicted
+++ resolved
@@ -1296,29 +1296,19 @@
 
         @Parcelize
         @Poko
-<<<<<<< HEAD
-        class Embedded @AppearanceAPIAdditionsPreview constructor(
+        @OptIn(AppearanceAPIAdditionsPreview::class)
+        class Embedded internal constructor(
             internal val style: RowStyle,
+            internal val paymentMethodIconMargins: Insets?,
             internal val titleFont: Typography.Font?,
         ) : Parcelable {
 
-            @OptIn(AppearanceAPIAdditionsPreview::class)
-=======
-        class Embedded internal constructor(
-            internal val style: RowStyle,
-            internal val paymentMethodIconMargins: Insets?
-        ) : Parcelable {
-
->>>>>>> 688d6bb4
             constructor(
                 style: RowStyle
             ) : this(
                 style = style,
-<<<<<<< HEAD
-                titleFont = null
-=======
+                titleFont = null,
                 paymentMethodIconMargins = null
->>>>>>> 688d6bb4
             )
 
             internal companion object {
@@ -1963,34 +1953,28 @@
             @OptIn(AppearanceAPIAdditionsPreview::class)
             class Builder {
                 private var rowStyle: RowStyle = default.style
-<<<<<<< HEAD
+                private var paymentMethodIconMargins: Insets? = null
                 private var titleFont: Typography.Font? = null
-=======
-                private var paymentMethodIconMargins: Insets? = null
->>>>>>> 688d6bb4
 
                 fun rowStyle(rowStyle: RowStyle) = apply {
                     this.rowStyle = rowStyle
                 }
 
                 @AppearanceAPIAdditionsPreview
-<<<<<<< HEAD
+                fun paymentMethodIconMargins(margins: Insets?) = apply {
+                    this.paymentMethodIconMargins = margins
+                }
+
+                @AppearanceAPIAdditionsPreview
                 fun titleFont(font: Typography.Font?) = apply {
                     this.titleFont = font
-=======
-                fun paymentMethodIconMargins(margins: Insets?) = apply {
-                    this.paymentMethodIconMargins = margins
->>>>>>> 688d6bb4
                 }
 
                 fun build(): Embedded {
                     return Embedded(
                         style = rowStyle,
-<<<<<<< HEAD
+                        paymentMethodIconMargins = paymentMethodIconMargins,
                         titleFont = titleFont
-=======
-                        paymentMethodIconMargins = paymentMethodIconMargins
->>>>>>> 688d6bb4
                     )
                 }
             }
