package com.stripe.android.paymentsheet

import android.content.Context
import android.os.Parcelable
import androidx.activity.ComponentActivity
import androidx.annotation.ColorInt
import androidx.annotation.DimenRes
import androidx.annotation.DrawableRes
import androidx.annotation.FontRes
import androidx.annotation.RestrictTo
import androidx.annotation.StringRes
import androidx.compose.runtime.Composable
import androidx.compose.ui.graphics.Color
import androidx.compose.ui.graphics.toArgb
import androidx.fragment.app.Fragment
import com.stripe.android.CollectMissingLinkBillingDetailsPreview
import com.stripe.android.ExperimentalAllowsRemovalOfLastSavedPaymentMethodApi
import com.stripe.android.GooglePayJsonFactory
import com.stripe.android.LinkDisallowFundingSourceCreationPreview
import com.stripe.android.SharedPaymentTokenSessionPreview
import com.stripe.android.common.configuration.ConfigurationDefaults
import com.stripe.android.core.reactnative.ReactNativeSdkInternal
import com.stripe.android.core.reactnative.UnregisterSignal
import com.stripe.android.core.strings.ResolvableString
import com.stripe.android.core.strings.resolvableString
import com.stripe.android.googlepaylauncher.GooglePayPaymentMethodLauncher
import com.stripe.android.link.account.LinkStore
import com.stripe.android.model.CardBrand
import com.stripe.android.model.PaymentIntent
import com.stripe.android.model.PaymentMethod
import com.stripe.android.model.SetupIntent
import com.stripe.android.paymentelement.AddressAutocompletePreview
import com.stripe.android.paymentelement.AnalyticEventCallback
import com.stripe.android.paymentelement.AppearanceAPIAdditionsPreview
import com.stripe.android.paymentelement.ConfirmCustomPaymentMethodCallback
import com.stripe.android.paymentelement.CreateIntentWithConfirmationTokenCallback
import com.stripe.android.paymentelement.ExperimentalAnalyticEventCallbackApi
import com.stripe.android.paymentelement.ExperimentalCustomPaymentMethodsApi
import com.stripe.android.paymentelement.PaymentMethodOptionsSetupFutureUsagePreview
import com.stripe.android.paymentelement.PreparePaymentMethodHandler
import com.stripe.android.paymentelement.ShopPayPreview
import com.stripe.android.paymentelement.WalletButtonsPreview
import com.stripe.android.paymentelement.WalletButtonsViewClickHandler
import com.stripe.android.paymentelement.callbacks.PaymentElementCallbackReferences
import com.stripe.android.paymentelement.callbacks.PaymentElementCallbacks
import com.stripe.android.paymentelement.confirmation.intent.IntentConfirmationInterceptor
import com.stripe.android.paymentsheet.PaymentSheet.ShopPayConfiguration.LineItem
import com.stripe.android.paymentsheet.PaymentSheet.ShopPayConfiguration.ShippingRate
import com.stripe.android.paymentsheet.addresselement.AddressDetails
import com.stripe.android.paymentsheet.flowcontroller.FlowControllerFactory
import com.stripe.android.paymentsheet.model.PaymentOption
import com.stripe.android.paymentsheet.state.PaymentElementLoader.InitializationMode
import com.stripe.android.uicore.PRIMARY_BUTTON_SUCCESS_BACKGROUND_COLOR
import com.stripe.android.uicore.StripeThemeDefaults
import com.stripe.android.uicore.getRawValueFromDimenResource
import dev.drewhamilton.poko.Poko
import kotlinx.parcelize.IgnoredOnParcel
import kotlinx.parcelize.Parcelize

/**
 * A drop-in class that presents a bottom sheet to collect and process a customer's payment.
 */
class PaymentSheet internal constructor(
    private val paymentSheetLauncher: PaymentSheetLauncher
) {
    /**
     * Constructor to be used when launching [PaymentSheet] from a [ComponentActivity].
     *
     * @param activity The Activity that is presenting [PaymentSheet].
     * @param callback Called with the result of the payment after [PaymentSheet] is dismissed.
     */
    @Deprecated(
        message = "This will be removed in a future release.",
        replaceWith = ReplaceWith("PaymentSheet.Builder(callback).build(activity)")
    )
    constructor(
        activity: ComponentActivity,
        callback: PaymentSheetResultCallback
    ) : this(
        DefaultPaymentSheetLauncher(activity, callback)
    )

    /**
     * Constructor to be used when launching [PaymentSheet] from a [ComponentActivity] and external payment methods are
     * specified in your [Configuration].
     *
     * @param activity The Activity that is presenting [PaymentSheet].
     * @param externalPaymentMethodConfirmHandler Called when a user confirms payment with an external payment method.
     * @param callback Called with the result of the payment after [PaymentSheet] is dismissed.
     */
    @Deprecated(
        message = "This will be removed in a future release.",
        replaceWith = ReplaceWith(
            "PaymentSheet.Builder(callback)" +
                ".externalPaymentMethodConfirmHandler(externalPaymentMethodConfirmHandler)" +
                ".build(activity)"
        )
    )
    constructor(
        activity: ComponentActivity,
        externalPaymentMethodConfirmHandler: ExternalPaymentMethodConfirmHandler,
        callback: PaymentSheetResultCallback,
    ) : this(
        DefaultPaymentSheetLauncher(activity, callback)
    ) {
        setPaymentSheetCallbacks(
            PaymentElementCallbacks.Builder()
                .externalPaymentMethodConfirmHandler(externalPaymentMethodConfirmHandler)
                .build()
        )
    }

    /**
     * Constructor to be used when launching [PaymentSheet] from a [ComponentActivity] and intending
     * to create and optionally confirm the [PaymentIntent] or [SetupIntent] on your server.
     *
     * @param activity The Activity that is presenting [PaymentSheet].
     * @param createIntentCallback Called when the customer confirms the payment or setup.
     * @param paymentResultCallback Called with the result of the payment or setup after
     * [PaymentSheet] is dismissed.
     */
    @Deprecated(
        message = "This will be removed in a future release.",
        replaceWith = ReplaceWith(
            "PaymentSheet.Builder(paymentResultCallback)" +
                ".createIntentCallback(createIntentCallback)" +
                ".build(activity)"
        )
    )
    constructor(
        activity: ComponentActivity,
        createIntentCallback: CreateIntentCallback,
        paymentResultCallback: PaymentSheetResultCallback,
    ) : this(
        DefaultPaymentSheetLauncher(activity, paymentResultCallback)
    ) {
        setPaymentSheetCallbacks(
            PaymentElementCallbacks.Builder()
                .createIntentCallback(createIntentCallback)
                .build()
        )
    }

    /**
     * Constructor to be used when launching [PaymentSheet] from a [ComponentActivity] and intending
     * to create and optionally confirm the [PaymentIntent] or [SetupIntent] on your server and external payment methods
     * are specified in your [Configuration].
     *
     * @param activity The Activity that is presenting [PaymentSheet].
     * @param createIntentCallback Called when the customer confirms the payment or setup.
     * @param externalPaymentMethodConfirmHandler Called when a user confirms payment with an external payment method.
     * @param paymentResultCallback Called with the result of the payment or setup after
     * [PaymentSheet] is dismissed.
     */
    @Deprecated(
        message = "This will be removed in a future release.",
        replaceWith = ReplaceWith(
            "PaymentSheet.Builder(paymentResultCallback)" +
                ".createIntentCallback(createIntentCallback)" +
                ".externalPaymentMethodConfirmHandler(externalPaymentMethodConfirmHandler)" +
                ".build(activity)"
        )
    )
    constructor(
        activity: ComponentActivity,
        createIntentCallback: CreateIntentCallback,
        externalPaymentMethodConfirmHandler: ExternalPaymentMethodConfirmHandler,
        paymentResultCallback: PaymentSheetResultCallback,
    ) : this(
        DefaultPaymentSheetLauncher(activity, paymentResultCallback)
    ) {
        setPaymentSheetCallbacks(
            PaymentElementCallbacks.Builder()
                .createIntentCallback(createIntentCallback)
                .externalPaymentMethodConfirmHandler(externalPaymentMethodConfirmHandler)
                .build()
        )
    }

    /**
     * Constructor to be used when launching the payment sheet from a [Fragment].
     *
     * @param fragment the Fragment that is presenting the payment sheet.
     * @param callback called with the result of the payment after the payment sheet is dismissed.
     */
    @Deprecated(
        message = "This will be removed in a future release.",
        replaceWith = ReplaceWith("PaymentSheet.Builder(callback).build(fragment)")
    )
    constructor(
        fragment: Fragment,
        callback: PaymentSheetResultCallback
    ) : this(
        DefaultPaymentSheetLauncher(fragment, callback)
    )

    /**
     * Constructor to be used when launching the payment sheet from a [Fragment] and external payment methods
     * are specified in your [Configuration].
     *
     * @param fragment the Fragment that is presenting the payment sheet.
     * @param externalPaymentMethodConfirmHandler Called when a user confirms payment with an external payment method.
     * @param callback called with the result of the payment after the payment sheet is dismissed.
     */
    @Deprecated(
        message = "This will be removed in a future release.",
        replaceWith = ReplaceWith(
            "PaymentSheet.Builder(callback)" +
                ".externalPaymentMethodConfirmHandler(externalPaymentMethodConfirmHandler)" +
                ".build(fragment)"
        )
    )
    constructor(
        fragment: Fragment,
        externalPaymentMethodConfirmHandler: ExternalPaymentMethodConfirmHandler,
        callback: PaymentSheetResultCallback,
    ) : this(
        DefaultPaymentSheetLauncher(fragment, callback)
    ) {
        setPaymentSheetCallbacks(
            PaymentElementCallbacks.Builder()
                .externalPaymentMethodConfirmHandler(externalPaymentMethodConfirmHandler)
                .build()
        )
    }

    /**
     * Constructor to be used when launching [PaymentSheet] from a [Fragment] and intending to
     * create and optionally confirm the [PaymentIntent] or [SetupIntent] on your server.
     *
     * @param fragment The Fragment that is presenting [PaymentSheet].
     * @param createIntentCallback Called when the customer confirms the payment or setup.
     * @param paymentResultCallback Called with the result of the payment or setup after
     * [PaymentSheet] is dismissed.
     */
    @Deprecated(
        message = "This will be removed in a future release.",
        replaceWith = ReplaceWith(
            "PaymentSheet.Builder(paymentResultCallback)" +
                ".createIntentCallback(createIntentCallback)" +
                ".build(fragment)"
        )
    )
    constructor(
        fragment: Fragment,
        createIntentCallback: CreateIntentCallback,
        paymentResultCallback: PaymentSheetResultCallback,
    ) : this(
        DefaultPaymentSheetLauncher(fragment, paymentResultCallback)
    ) {
        setPaymentSheetCallbacks(
            PaymentElementCallbacks.Builder()
                .createIntentCallback(createIntentCallback)
                .build()
        )
    }

    /**
     * Constructor to be used when launching [PaymentSheet] from a [Fragment] and intending to
     * create and optionally confirm the [PaymentIntent] or [SetupIntent] on your server and external payment methods
     * are specified in your [Configuration].
     *
     * @param fragment The Fragment that is presenting [PaymentSheet].
     * @param createIntentCallback Called when the customer confirms the payment or setup.
     * @param externalPaymentMethodConfirmHandler Called when a user confirms payment with an external payment method.
     * @param paymentResultCallback Called with the result of the payment or setup after
     * [PaymentSheet] is dismissed.
     */
    @Deprecated(
        message = "This will be removed in a future release.",
        replaceWith = ReplaceWith(
            "PaymentSheet.Builder(paymentResultCallback)" +
                ".createIntentCallback(createIntentCallback)" +
                ".externalPaymentMethodConfirmHandler(externalPaymentMethodConfirmHandler)" +
                ".build(fragment)"
        )
    )
    constructor(
        fragment: Fragment,
        createIntentCallback: CreateIntentCallback,
        externalPaymentMethodConfirmHandler: ExternalPaymentMethodConfirmHandler,
        paymentResultCallback: PaymentSheetResultCallback,
    ) : this(
        DefaultPaymentSheetLauncher(fragment, paymentResultCallback)
    ) {
        setPaymentSheetCallbacks(
            PaymentElementCallbacks.Builder()
                .createIntentCallback(createIntentCallback)
                .externalPaymentMethodConfirmHandler(externalPaymentMethodConfirmHandler)
                .build()
        )
    }

    /**
     * Builder to add optional callbacks to [PaymentSheet].
     *
     * @param resultCallback Called with the result of the payment after [PaymentSheet] is dismissed.
     */
    class Builder(internal val resultCallback: PaymentSheetResultCallback) {
        private val callbacksBuilder = PaymentElementCallbacks.Builder()

        /**
         * @param handler Called when a user confirms payment for an external payment method. Use with
         * [Configuration.Builder.externalPaymentMethods] to specify external payment methods.
         */
        fun externalPaymentMethodConfirmHandler(handler: ExternalPaymentMethodConfirmHandler) = apply {
            callbacksBuilder.externalPaymentMethodConfirmHandler(handler)
        }

        /**
         * @param callback Called when a user confirms payment for a custom payment method. Use with
         * [Configuration.Builder.customPaymentMethods] to specify custom payment methods.
         */
        @ExperimentalCustomPaymentMethodsApi
        fun confirmCustomPaymentMethodCallback(callback: ConfirmCustomPaymentMethodCallback) = apply {
            callbacksBuilder.confirmCustomPaymentMethodCallback(callback)
        }

        /**
         * @param callback Called when the customer confirms the payment or setup.
         * Only used when [presentWithIntentConfiguration] is called for a deferred flow.
         */
        fun createIntentCallback(callback: CreateIntentCallback) = apply {
            callbacksBuilder.createIntentCallback(callback)
        }

        /**
         * @param callback Called with the ConfirmationToken when the customer confirms
         * the payment or setup. Use this for payment confirmation workflows
         * where the SDK generates ConfirmationTokens and then continues to confirm the intent.
         *
         * The callback should process the ConfirmationToken on the server and return a
         * CreateIntentResult with the client secret.
         *
         * @throws IllegalStateException if CreateIntentCallback is already set.
         * Callbacks are mutually exclusive - only one should be configured.
         */
        @RestrictTo(RestrictTo.Scope.LIBRARY_GROUP)
        fun createIntentCallback(callback: CreateIntentWithConfirmationTokenCallback) = apply {
            callbacksBuilder.createIntentCallback(callback)
        }

        /**
         * @param callback Called when an analytic event occurs.
         */
        @ExperimentalAnalyticEventCallbackApi
        fun analyticEventCallback(callback: AnalyticEventCallback) = apply {
            callbacksBuilder.analyticEventCallback(callback)
        }

        /**
         * @param handler Called when a user calls confirm and their payment method is being handed off
         * to an external provider to handle payment/setup.
         */
        @SharedPaymentTokenSessionPreview
        fun preparePaymentMethodHandler(
            handler: PreparePaymentMethodHandler
        ) = apply {
            callbacksBuilder.preparePaymentMethodHandler(handler)
        }

        /**
         * Returns a [PaymentSheet].
         *
         * @param activity The Activity that is presenting [PaymentSheet].
         */
        fun build(activity: ComponentActivity): PaymentSheet {
            initializeCallbacks()
            return PaymentSheet(DefaultPaymentSheetLauncher(activity, resultCallback))
        }

        @RestrictTo(RestrictTo.Scope.LIBRARY_GROUP)
        @ReactNativeSdkInternal
        fun build(activity: ComponentActivity, signal: UnregisterSignal): PaymentSheet {
            initializeCallbacks()
            return PaymentSheet(DefaultPaymentSheetLauncher(activity, signal, resultCallback))
        }

        /**
         * Returns a [PaymentSheet].
         *
         * @param fragment the Fragment that is presenting the payment sheet.
         */
        fun build(fragment: Fragment): PaymentSheet {
            initializeCallbacks()
            return PaymentSheet(DefaultPaymentSheetLauncher(fragment, resultCallback))
        }

        /**
         * Returns a [PaymentSheet] composable.
         */
        @Composable
        fun build(): PaymentSheet {
            /*
             * Callbacks are initialized & updated internally by the internal composable function
             */
            return internalRememberPaymentSheet(
                callbacks = callbacksBuilder.build(),
                paymentResultCallback = resultCallback,
            )
        }

        private fun initializeCallbacks() {
            setPaymentSheetCallbacks(callbacksBuilder.build())
        }
    }

    /**
     * Present [PaymentSheet] to process a [PaymentIntent].
     *
     * If the [PaymentIntent] is already confirmed, [PaymentSheetResultCallback] will be invoked
     * with [PaymentSheetResult.Completed].
     *
     * @param paymentIntentClientSecret The client secret of the [PaymentIntent].
     * @param configuration An optional [PaymentSheet] configuration.
     */
    @JvmOverloads
    fun presentWithPaymentIntent(
        paymentIntentClientSecret: String,
        configuration: Configuration? = null
    ) {
        paymentSheetLauncher.present(
            mode = InitializationMode.PaymentIntent(paymentIntentClientSecret),
            configuration = configuration,
        )
    }

    /**
     * Present [PaymentSheet] to process a [SetupIntent].
     *
     * If the [SetupIntent] is already confirmed, [PaymentSheetResultCallback] will be invoked
     * with [PaymentSheetResult.Completed].
     *
     * @param setupIntentClientSecret The client secret of the [SetupIntent].
     * @param configuration An optional [PaymentSheet] configuration.
     */
    @JvmOverloads
    fun presentWithSetupIntent(
        setupIntentClientSecret: String,
        configuration: Configuration? = null
    ) {
        paymentSheetLauncher.present(
            mode = InitializationMode.SetupIntent(setupIntentClientSecret),
            configuration = configuration,
        )
    }

    /**
     * Present [PaymentSheet] with an [IntentConfiguration].
     *
     * @param intentConfiguration The [IntentConfiguration] to use.
     * @param configuration An optional [PaymentSheet] configuration.
     */
    @JvmOverloads
    fun presentWithIntentConfiguration(
        intentConfiguration: IntentConfiguration,
        configuration: Configuration? = null,
    ) {
        paymentSheetLauncher.present(
            mode = InitializationMode.DeferredIntent(intentConfiguration),
            configuration = configuration,
        )
    }

    /**
     * Contains information needed to render [PaymentSheet]. The values are used to calculate
     * the payment methods displayed and influence the UI.
     *
     * **Note**: The [PaymentIntent] or [SetupIntent] you create on your server must have the same
     * values or the payment/setup will fail.
     *
     * @param mode Whether [PaymentSheet] should present a payment or setup flow.
     * @param paymentMethodTypes The payment methods types to display. If empty, we dynamically
     * determine the payment method types using your [Stripe Dashboard settings](https://dashboard.stripe.com/settings/payment_methods).
     * @param paymentMethodConfigurationId The configuration ID (if any) for the selected payment method configuration.
     * See https://stripe.com/docs/payments/multiple-payment-method-configs for more information.
     * @param onBehalfOf The account (if any) for which the funds of the intent are intended. See
     * [our docs](https://stripe.com/docs/api/payment_intents/object#payment_intent_object-on_behalf_of) for more info.
     */
    @Poko
    @Parcelize
    class IntentConfiguration internal constructor(
        val mode: Mode,
        val paymentMethodTypes: List<String> = emptyList(),
        val paymentMethodConfigurationId: String? = null,
        val onBehalfOf: String? = null,
        internal val requireCvcRecollection: Boolean = false,
        internal val intentBehavior: IntentBehavior = IntentBehavior.Default,
    ) : Parcelable {
        @JvmOverloads
        constructor(
            mode: Mode,
            paymentMethodTypes: List<String> = emptyList(),
            paymentMethodConfigurationId: String? = null,
            onBehalfOf: String? = null,
            requireCvcRecollection: Boolean = false,
        ) : this(
            mode = mode,
            paymentMethodTypes = paymentMethodTypes,
            paymentMethodConfigurationId = paymentMethodConfigurationId,
            onBehalfOf = onBehalfOf,
            requireCvcRecollection = requireCvcRecollection,
            intentBehavior = IntentBehavior.Default,
        )

        @SharedPaymentTokenSessionPreview
        @JvmOverloads
        constructor(
            sharedPaymentTokenSessionWithMode: Mode,
            sellerDetails: SellerDetails?,
            paymentMethodTypes: List<String> = emptyList(),
            paymentMethodConfigurationId: String? = null,
            onBehalfOf: String? = null,
            requireCvcRecollection: Boolean = false,
        ) : this(
            mode = sharedPaymentTokenSessionWithMode,
            paymentMethodTypes = paymentMethodTypes,
            paymentMethodConfigurationId = paymentMethodConfigurationId,
            onBehalfOf = onBehalfOf,
            requireCvcRecollection = requireCvcRecollection,
            intentBehavior = IntentBehavior.SharedPaymentToken(sellerDetails),
        )

        /**
         * Contains information about the desired payment or setup flow.
         */
        sealed class Mode : Parcelable {

            internal abstract val setupFutureUse: SetupFutureUse?
            internal abstract val captureMethod: CaptureMethod?

            /**
             * Use this if your integration creates a [PaymentIntent].
             *
             * @param amount Amount intended to be collected in the smallest currency unit
             * (e.g. 100 cents to charge $1.00). Shown in Google Pay, Buy now pay later UIs, the Pay
             * button, and influences available payment methods. See [our docs](https://stripe.com/docs/api/payment_intents/create#create_payment_intent-amount) for more info.
             * @param currency Three-letter ISO currency code. Filters out payment methods based on
             * supported currency. See [our docs](https://stripe.com/docs/api/payment_intents/create#create_payment_intent-currency) for more info.
             * @param setupFutureUse Indicates that you intend to make future payments. See
             * [our docs](https://stripe.com/docs/api/payment_intents/create#create_payment_intent-setup_future_usage) for more info.
             * @param captureMethod Controls when the funds will be captured from the customer's
             * account. See [our docs](https://stripe.com/docs/api/payment_intents/create#create_payment_intent-capture_method) for more info.
             * @param paymentMethodOptions Additional payment method options params. See [our docs](https://docs.stripe.com/api/payment_intents/create#create_payment_intent-payment_method_options) for more info.
             */
            @Poko
            @Parcelize
            @OptIn(PaymentMethodOptionsSetupFutureUsagePreview::class)
            class Payment @JvmOverloads constructor(
                val amount: Long,
                val currency: String,
                override val setupFutureUse: SetupFutureUse? = null,
                override val captureMethod: CaptureMethod = CaptureMethod.Automatic,
                internal val paymentMethodOptions: PaymentMethodOptions?
            ) : Mode() {

                constructor(
                    amount: Long,
                    currency: String,
                    setupFutureUse: SetupFutureUse? = null,
                    captureMethod: CaptureMethod = CaptureMethod.Automatic,
                ) : this(
                    amount = amount,
                    currency = currency,
                    setupFutureUse = setupFutureUse,
                    captureMethod = captureMethod,
                    paymentMethodOptions = null
                )

                @Parcelize
                @Poko
                @PaymentMethodOptionsSetupFutureUsagePreview
                class PaymentMethodOptions(
                    internal val setupFutureUsageValues: Map<PaymentMethod.Type, SetupFutureUse>
                ) : Parcelable
            }

            /**
             * Use this if your integration creates a [SetupIntent].
             *
             * @param currency Three-letter ISO currency code. Filters out payment methods based on
             * supported currency. See [our docs](https://stripe.com/docs/api/payment_intents/create#create_payment_intent-currency) for more info.
             * @param setupFutureUse Indicates that you intend to make future payments. See
             * [our docs](https://stripe.com/docs/api/payment_intents/create#create_payment_intent-setup_future_usage) for more info.
             */
            @Poko
            @Parcelize
            class Setup @JvmOverloads constructor(
                val currency: String? = null,
                override val setupFutureUse: SetupFutureUse = SetupFutureUse.OffSession,
            ) : Mode() {

                override val captureMethod: CaptureMethod?
                    get() = null
            }
        }

        /**
         * Indicates that you intend to make future payments with this [PaymentIntent]'s payment
         * method. See [our docs](https://stripe.com/docs/api/payment_intents/create#create_payment_intent-setup_future_usage) for more info.
         */
        enum class SetupFutureUse {

            /**
             * Use this if you intend to only reuse the payment method when your customer is present
             * in your checkout flow.
             */
            OnSession,

            /**
             * Use this if your customer may or may not be present in your checkout flow.
             */
            OffSession,

            /**
             * Use none if you do not intend to reuse this payment method and want to override the top-level
             * setup_future_usage value for this payment method.
             */
            None
        }

        /**
         * Controls when the funds will be captured.
         *
         * See [docs](https://stripe.com/docs/api/payment_intents/create#create_payment_intent-capture_method).
         */
        enum class CaptureMethod {

            /**
             * Stripe automatically captures funds when the customer authorizes the payment.
             */
            Automatic,

            /**
             * Stripe asynchronously captures funds when the customer authorizes the payment.
             * Recommended over [CaptureMethod.Automatic] due to improved latency, but may require
             * additional integration changes.
             */
            AutomaticAsync,

            /**
             * Place a hold on the funds when the customer authorizes the payment, but don't capture
             * the funds until later.
             *
             * **Note**: Not all payment methods support this.
             */
            Manual,
        }

        @SharedPaymentTokenSessionPreview
        @Parcelize
        @Poko
        class SellerDetails(
            val businessName: String,
            val networkId: String,
            val externalId: String,
        ) : Parcelable

        @OptIn(SharedPaymentTokenSessionPreview::class)
        internal sealed interface IntentBehavior : Parcelable {
            @Parcelize
            data object Default : IntentBehavior

            @Parcelize
            data class SharedPaymentToken(
                val sellerDetails: SellerDetails?,
            ) : IntentBehavior
        }

        companion object {

            /**
             * Pass this as the client secret into [CreateIntentResult.Success] to force
             * [PaymentSheet] to show success, dismiss the sheet without confirming the intent, and
             * return [PaymentSheetResult.Completed].
             *
             * **Note**: If provided, the SDK performs no action to complete the payment or setup.
             * It doesn't confirm a [PaymentIntent] or [SetupIntent] or handle next actions. You
             * should only use this if your integration can't create a [PaymentIntent] or
             * [SetupIntent]. It is your responsibility to ensure that you only pass this value if
             * the payment or setup is successful.
             */
            @DelicatePaymentSheetApi
            const val COMPLETE_WITHOUT_CONFIRMING_INTENT =
                IntentConfirmationInterceptor.COMPLETE_WITHOUT_CONFIRMING_INTENT
        }
    }

    /**
     * [TermsDisplay] controls how mandates and legal agreements are displayed.
     * Use [TermsDisplay.NEVER] to never display legal agreements.
     * The default setting is [TermsDisplay.AUTOMATIC], which causes legal agreements to be shown only when necessary.
     */
    enum class TermsDisplay {
        /** Show legal agreements only when necessary */
        AUTOMATIC,

        /** Never show legal agreements */
        NEVER
    }

    /** Configuration for [PaymentSheet] **/
    @Parcelize
    @Poko
    class Configuration internal constructor(
        /**
         * Your customer-facing business name.
         *
         * The default value is the name of your app.
         */
        internal val merchantDisplayName: String,

        /**
         * If set, the customer can select a previously saved payment method within PaymentSheet.
         */
        internal val customer: CustomerConfiguration? = ConfigurationDefaults.customer,

        /**
         * Configuration related to the Stripe Customer making a payment.
         *
         * If set, PaymentSheet displays Google Pay as a payment option.
         */
        internal val googlePay: GooglePayConfiguration? = ConfigurationDefaults.googlePay,

        /**
<<<<<<< HEAD
=======
         * The color of the Pay or Add button. Keep in mind the text color is white.
         *
         * If set, PaymentSheet displays the button with this color.
         */
        @Deprecated(
            message = "Use Appearance parameter to customize primary button color",
            replaceWith = ReplaceWith(
                expression = "Appearance.colorsLight/colorsDark.primary " +
                    "or PrimaryButton.colorsLight/colorsDark.background"
            )
        )
        internal val primaryButtonColor: ColorStateList? = ConfigurationDefaults.primaryButtonColor,

        /**
>>>>>>> 5ca555ec
         * The billing information for the customer.
         *
         * If set, PaymentSheet will pre-populate the form fields with the values provided.
         * If `billingDetailsCollectionConfiguration.attachDefaultsToPaymentMethod` is `true`,
         * these values will be attached to the payment method even if they are not collected by
         * the PaymentSheet UI.
         */
        internal val defaultBillingDetails: BillingDetails? = ConfigurationDefaults.billingDetails,

        /**
         * The shipping information for the customer.
         * If set, PaymentSheet will pre-populate the form fields with the values provided.
         * This is used to display a "Billing address is same as shipping" checkbox if `defaultBillingDetails` is not provided.
         * If `name` and `line1` are populated, it's also [attached to the PaymentIntent](https://stripe.com/docs/api/payment_intents/object#payment_intent_object-shipping) during payment.
         */
        internal val shippingDetails: AddressDetails? = ConfigurationDefaults.shippingDetails,

        /**
         * If true, allows payment methods that do not move money at the end of the checkout.
         * Defaults to false.
         *
         * Some payment methods can't guarantee you will receive funds from your customer at the end
         * of the checkout because they take time to settle (eg. most bank debits, like SEPA or ACH)
         * or require customer action to complete (e.g. OXXO, Konbini, Boleto). If this is set to
         * true, make sure your integration listens to webhooks for notifications on whether a
         * payment has succeeded or not.
         *
         * See [payment-notification](https://stripe.com/docs/payments/payment-methods#payment-notification).
         */
        internal val allowsDelayedPaymentMethods: Boolean = ConfigurationDefaults.allowsDelayedPaymentMethods,

        /**
         * If `true`, allows payment methods that require a shipping address, like Afterpay and
         * Affirm. Defaults to `false`.
         *
         * Set this to `true` if you collect shipping addresses via [shippingDetails] or
         * [FlowController.shippingDetails].
         *
         * **Note**: PaymentSheet considers this property `true` if `shipping` details are present
         * on the PaymentIntent when PaymentSheet loads.
         */
        internal val allowsPaymentMethodsRequiringShippingAddress: Boolean =
            ConfigurationDefaults.allowsPaymentMethodsRequiringShippingAddress,

        /**
         * Describes the appearance of Payment Sheet.
         */
        internal val appearance: Appearance = ConfigurationDefaults.appearance,

        /**
         * The label to use for the primary button.
         *
         * If not set, Payment Sheet will display suitable default labels for payment and setup
         * intents.
         */
        internal val primaryButtonLabel: String? = ConfigurationDefaults.primaryButtonLabel,

        /**
         * Describes how billing details should be collected.
         * All values default to `automatic`.
         * If `never` is used for a required field for the Payment Method used during checkout,
         * you **must** provide an appropriate value as part of [defaultBillingDetails].
         */
        internal val billingDetailsCollectionConfiguration: BillingDetailsCollectionConfiguration =
            ConfigurationDefaults.billingDetailsCollectionConfiguration,

        /**
         * A list of preferred networks that should be used to process payments
         * made with a co-branded card if your user hasn't selected a network
         * themselves.
         *
         * The first preferred network that matches any available network will
         * be used. If no preferred network is applicable, Stripe will select
         * the network.
         */
        internal val preferredNetworks: List<CardBrand> = ConfigurationDefaults.preferredNetworks,

        internal val allowsRemovalOfLastSavedPaymentMethod: Boolean =
            ConfigurationDefaults.allowsRemovalOfLastSavedPaymentMethod,

        internal val paymentMethodOrder: List<String> = ConfigurationDefaults.paymentMethodOrder,

        internal val externalPaymentMethods: List<String> = ConfigurationDefaults.externalPaymentMethods,

        internal val paymentMethodLayout: PaymentMethodLayout = ConfigurationDefaults.paymentMethodLayout,

        internal val cardBrandAcceptance: CardBrandAcceptance = ConfigurationDefaults.cardBrandAcceptance,

        internal val customPaymentMethods: List<CustomPaymentMethod> =
            ConfigurationDefaults.customPaymentMethods,

        internal val link: LinkConfiguration = ConfigurationDefaults.link,

        internal val walletButtons: WalletButtonsConfiguration = ConfigurationDefaults.walletButtons,

        internal val shopPayConfiguration: ShopPayConfiguration? = ConfigurationDefaults.shopPayConfiguration,

        internal val googlePlacesApiKey: String? = ConfigurationDefaults.googlePlacesApiKey,

        internal val termsDisplay: Map<PaymentMethod.Type, TermsDisplay> = emptyMap(),

        internal val opensCardScannerAutomatically: Boolean = ConfigurationDefaults.opensCardScannerAutomatically,

        internal val userOverrideCountry: String? = ConfigurationDefaults.userOverrideCountry,
    ) : Parcelable {

        @JvmOverloads
        constructor(
            /**
             * Your customer-facing business name.
             *
             * The default value is the name of your app.
             */
            merchantDisplayName: String,

            /**
             * If set, the customer can select a previously saved payment method within PaymentSheet.
             */
            customer: CustomerConfiguration? = ConfigurationDefaults.customer,

            /**
             * Configuration related to the Stripe Customer making a payment.
             *
             * If set, PaymentSheet displays Google Pay as a payment option.
             */
            googlePay: GooglePayConfiguration? = ConfigurationDefaults.googlePay,

            /**
             * The billing information for the customer.
             *
             * If set, PaymentSheet will pre-populate the form fields with the values provided.
             * If `billingDetailsCollectionConfiguration.attachDefaultsToPaymentMethod` is `true`,
             * these values will be attached to the payment method even if they are not collected by
             * the PaymentSheet UI.
             */
            defaultBillingDetails: BillingDetails? = ConfigurationDefaults.billingDetails,

            /**
             * The shipping information for the customer.
             * If set, PaymentSheet will pre-populate the form fields with the values provided.
             * This is used to display a "Billing address is same as shipping" checkbox if `defaultBillingDetails` is not provided.
             * If `name` and `line1` are populated, it's also [attached to the PaymentIntent](https://stripe.com/docs/api/payment_intents/object#payment_intent_object-shipping) during payment.
             */
            shippingDetails: AddressDetails? = ConfigurationDefaults.shippingDetails,

            /**
             * If true, allows payment methods that do not move money at the end of the checkout.
             * Defaults to false.
             *
             * Some payment methods can't guarantee you will receive funds from your customer at the end
             * of the checkout because they take time to settle (eg. most bank debits, like SEPA or ACH)
             * or require customer action to complete (e.g. OXXO, Konbini, Boleto). If this is set to
             * true, make sure your integration listens to webhooks for notifications on whether a
             * payment has succeeded or not.
             *
             * See [payment-notification](https://stripe.com/docs/payments/payment-methods#payment-notification).
             */
            allowsDelayedPaymentMethods: Boolean = ConfigurationDefaults.allowsDelayedPaymentMethods,

            /**
             * If `true`, allows payment methods that require a shipping address, like Afterpay and
             * Affirm. Defaults to `false`.
             *
             * Set this to `true` if you collect shipping addresses via [shippingDetails] or
             * [FlowController.shippingDetails].
             *
             * **Note**: PaymentSheet considers this property `true` if `shipping` details are present
             * on the PaymentIntent when PaymentSheet loads.
             */
            allowsPaymentMethodsRequiringShippingAddress: Boolean =
                ConfigurationDefaults.allowsPaymentMethodsRequiringShippingAddress,

            /**
             * Describes the appearance of Payment Sheet.
             */
            appearance: Appearance = ConfigurationDefaults.appearance,

            /**
             * The label to use for the primary button.
             *
             * If not set, Payment Sheet will display suitable default labels for payment and setup
             * intents.
             */
            primaryButtonLabel: String? = ConfigurationDefaults.primaryButtonLabel,

            /**
             * Describes how billing details should be collected.
             * All values default to `automatic`.
             * If `never` is used for a required field for the Payment Method used during checkout,
             * you **must** provide an appropriate value as part of [defaultBillingDetails].
             */
            billingDetailsCollectionConfiguration: BillingDetailsCollectionConfiguration =
                ConfigurationDefaults.billingDetailsCollectionConfiguration,

            /**
             * A list of preferred networks that should be used to process payments
             * made with a co-branded card if your user hasn't selected a network
             * themselves.
             *
             * The first preferred network that matches any available network will
             * be used. If no preferred network is applicable, Stripe will select
             * the network.
             */
            preferredNetworks: List<CardBrand> = ConfigurationDefaults.preferredNetworks,
        ) : this(
            merchantDisplayName = merchantDisplayName,
            customer = customer,
            googlePay = googlePay,
            defaultBillingDetails = defaultBillingDetails,
            shippingDetails = shippingDetails,
            allowsDelayedPaymentMethods = allowsDelayedPaymentMethods,
            allowsPaymentMethodsRequiringShippingAddress = allowsPaymentMethodsRequiringShippingAddress,
            appearance = appearance,
            primaryButtonLabel = primaryButtonLabel,
            billingDetailsCollectionConfiguration = billingDetailsCollectionConfiguration,
            preferredNetworks = preferredNetworks,
            allowsRemovalOfLastSavedPaymentMethod = ConfigurationDefaults.allowsRemovalOfLastSavedPaymentMethod,
            externalPaymentMethods = ConfigurationDefaults.externalPaymentMethods,
            customPaymentMethods = ConfigurationDefaults.customPaymentMethods,
        )

        /**
         * [Configuration] builder for cleaner object creation from Java.
         */
        @Suppress("TooManyFunctions")
        class Builder(
            private var merchantDisplayName: String
        ) {
            private var customer: CustomerConfiguration? = ConfigurationDefaults.customer
            private var googlePay: GooglePayConfiguration? = ConfigurationDefaults.googlePay
            private var defaultBillingDetails: BillingDetails? = ConfigurationDefaults.billingDetails
            private var shippingDetails: AddressDetails? = ConfigurationDefaults.shippingDetails
            private var allowsDelayedPaymentMethods: Boolean = ConfigurationDefaults.allowsDelayedPaymentMethods
            private var allowsPaymentMethodsRequiringShippingAddress: Boolean =
                ConfigurationDefaults.allowsPaymentMethodsRequiringShippingAddress
            private var appearance: Appearance = ConfigurationDefaults.appearance
            private var primaryButtonLabel: String? = ConfigurationDefaults.primaryButtonLabel
            private var billingDetailsCollectionConfiguration =
                ConfigurationDefaults.billingDetailsCollectionConfiguration
            private var preferredNetworks: List<CardBrand> = ConfigurationDefaults.preferredNetworks
            private var allowsRemovalOfLastSavedPaymentMethod: Boolean =
                ConfigurationDefaults.allowsRemovalOfLastSavedPaymentMethod
            private var paymentMethodOrder: List<String> = ConfigurationDefaults.paymentMethodOrder
            private var externalPaymentMethods: List<String> = ConfigurationDefaults.externalPaymentMethods
            private var paymentMethodLayout: PaymentMethodLayout = ConfigurationDefaults.paymentMethodLayout
            private var cardBrandAcceptance: CardBrandAcceptance = ConfigurationDefaults.cardBrandAcceptance
            private var link: PaymentSheet.LinkConfiguration = ConfigurationDefaults.link
            private var walletButtons: WalletButtonsConfiguration = ConfigurationDefaults.walletButtons
            private var shopPayConfiguration: ShopPayConfiguration? = ConfigurationDefaults.shopPayConfiguration
            private var googlePlacesApiKey: String? = ConfigurationDefaults.googlePlacesApiKey
            private var termsDisplay: Map<PaymentMethod.Type, TermsDisplay> = emptyMap()
            private var opensCardScannerAutomatically: Boolean =
                ConfigurationDefaults.opensCardScannerAutomatically
            private var userOverrideCountry: String? = ConfigurationDefaults.userOverrideCountry

            private var customPaymentMethods: List<CustomPaymentMethod> =
                ConfigurationDefaults.customPaymentMethods

            fun merchantDisplayName(merchantDisplayName: String) =
                apply { this.merchantDisplayName = merchantDisplayName }

            fun customer(customer: CustomerConfiguration?) =
                apply { this.customer = customer }

            fun googlePay(googlePay: GooglePayConfiguration?) =
                apply { this.googlePay = googlePay }

            fun defaultBillingDetails(defaultBillingDetails: BillingDetails?) =
                apply { this.defaultBillingDetails = defaultBillingDetails }

            fun shippingDetails(shippingDetails: AddressDetails?) =
                apply { this.shippingDetails = shippingDetails }

            fun allowsDelayedPaymentMethods(allowsDelayedPaymentMethods: Boolean) =
                apply { this.allowsDelayedPaymentMethods = allowsDelayedPaymentMethods }

            fun allowsPaymentMethodsRequiringShippingAddress(
                allowsPaymentMethodsRequiringShippingAddress: Boolean,
            ) = apply {
                this.allowsPaymentMethodsRequiringShippingAddress =
                    allowsPaymentMethodsRequiringShippingAddress
            }

            fun appearance(appearance: Appearance) =
                apply { this.appearance = appearance }

            fun primaryButtonLabel(primaryButtonLabel: String) =
                apply { this.primaryButtonLabel = primaryButtonLabel }

            fun billingDetailsCollectionConfiguration(
                billingDetailsCollectionConfiguration: BillingDetailsCollectionConfiguration
            ) = apply {
                this.billingDetailsCollectionConfiguration = billingDetailsCollectionConfiguration
            }

            fun preferredNetworks(
                preferredNetworks: List<CardBrand>
            ) = apply {
                this.preferredNetworks = preferredNetworks
            }

            @ExperimentalAllowsRemovalOfLastSavedPaymentMethodApi
            fun allowsRemovalOfLastSavedPaymentMethod(allowsRemovalOfLastSavedPaymentMethod: Boolean) = apply {
                this.allowsRemovalOfLastSavedPaymentMethod = allowsRemovalOfLastSavedPaymentMethod
            }

            /**
             * By default, PaymentSheet will use a dynamic ordering that optimizes payment method display for the
             * customer. You can override the default order in which payment methods are displayed in PaymentSheet with
             * a list of payment method types.
             *
             * See https://stripe.com/docs/api/payment_methods/object#payment_method_object-type for the list of valid
             *  types.
             * - Example: listOf("card", "klarna")
             * - Note: If you omit payment methods from this list, they’ll be automatically ordered by Stripe after the
             *  ones you provide. Invalid payment methods are ignored.
             */
            fun paymentMethodOrder(paymentMethodOrder: List<String>): Builder = apply {
                this.paymentMethodOrder = paymentMethodOrder
            }

            /**
             * External payment methods to display in PaymentSheet.
             *
             * If you specify any external payment methods here, you must also pass an
             * [ExternalPaymentMethodConfirmHandler] to the FlowController or PaymentSheet constructor.
             *
             * To learn more about external payment methods, see
             * https://docs.stripe.com/payments/external-payment-methods?platform=android. For the full list of
             * supported payment methods, see
             * https://docs.stripe.com/payments/external-payment-methods?platform=android#available-external-payment-methods.
             */
            fun externalPaymentMethods(externalPaymentMethods: List<String>): Builder = apply {
                this.externalPaymentMethods = externalPaymentMethods
            }

            /**
             * The layout of payment methods in PaymentSheet. Defaults to [PaymentSheet.PaymentMethodLayout.Horizontal].
             * @see [PaymentSheet.PaymentMethodLayout] for the list of available layouts.
             */
            fun paymentMethodLayout(paymentMethodLayout: PaymentMethodLayout): Builder = apply {
                this.paymentMethodLayout = paymentMethodLayout
            }

            /**
             * By default, PaymentSheet will accept all supported cards by Stripe.
             * You can specify card brands PaymentSheet should block or allow
             * payment for by providing a list of those card brands.
             * **Note**: This is only a client-side solution.
             * **Note**: Card brand filtering is not currently supported in Link.
             */
            fun cardBrandAcceptance(
                cardBrandAcceptance: CardBrandAcceptance
            ) = apply {
                this.cardBrandAcceptance = cardBrandAcceptance
            }

            /**
             * Configuration related to custom payment methods.
             *
             * If set, Payment Sheet will display the defined list of custom payment methods in the UI.
             */
            @ExperimentalCustomPaymentMethodsApi
            fun customPaymentMethods(
                customPaymentMethods: List<CustomPaymentMethod>,
            ) = apply {
                this.customPaymentMethods = customPaymentMethods
            }

            /**
             * Configuration related to Link.
             */
            fun link(link: PaymentSheet.LinkConfiguration): Builder = apply {
                this.link = link
            }

            /**
             * Configuration related to `WalletButtons`
             */
            @WalletButtonsPreview
            fun walletButtons(walletButtons: WalletButtonsConfiguration) = apply {
                this.walletButtons = walletButtons
            }

            /**
             * Configuration related to `ShopPay`
             */
            @ShopPayPreview
            fun shopPayConfiguration(shopPayConfiguration: ShopPayConfiguration) = apply {
                this.shopPayConfiguration = shopPayConfiguration
            }

            /**
             * Google Places API key to support autocomplete when collecting billing details
             */
            @AddressAutocompletePreview
            fun googlePlacesApiKey(googlePlacesApiKey: String) = apply {
                this.googlePlacesApiKey = googlePlacesApiKey
            }

            /**
             * A map for specifying when legal agreements are displayed for each payment method type.
             * If the payment method is not specified in the list, the TermsDisplay value will default to automatic.
             */
            fun termsDisplay(termsDisplay: Map<PaymentMethod.Type, TermsDisplay>) = apply {
                this.termsDisplay = termsDisplay
            }

            /**
             * By default, the payment sheet offers a card scan button within the new card entry form.
             * When opensCardScannerAutomatically is set to true, the card entry form will
             * initialize with the card scanner already open.
             * **Note**: The stripecardscan dependency must be added to set `opensCardScannerAutomatically` to true
             */
            @RestrictTo(RestrictTo.Scope.LIBRARY_GROUP)
            fun opensCardScannerAutomatically(opensCardScannerAutomatically: Boolean) = apply {
                this.opensCardScannerAutomatically = opensCardScannerAutomatically
            }

            @RestrictTo(RestrictTo.Scope.LIBRARY_GROUP)
            fun userOverrideCountry(userOverrideCountry: String?) = apply {
                this.userOverrideCountry = userOverrideCountry
            }

            fun build() = Configuration(
                merchantDisplayName = merchantDisplayName,
                customer = customer,
                googlePay = googlePay,
                defaultBillingDetails = defaultBillingDetails,
                shippingDetails = shippingDetails,
                allowsDelayedPaymentMethods = allowsDelayedPaymentMethods,
                allowsPaymentMethodsRequiringShippingAddress = allowsPaymentMethodsRequiringShippingAddress,
                appearance = appearance,
                primaryButtonLabel = primaryButtonLabel,
                billingDetailsCollectionConfiguration = billingDetailsCollectionConfiguration,
                preferredNetworks = preferredNetworks,
                allowsRemovalOfLastSavedPaymentMethod = allowsRemovalOfLastSavedPaymentMethod,
                paymentMethodOrder = paymentMethodOrder,
                externalPaymentMethods = externalPaymentMethods,
                paymentMethodLayout = paymentMethodLayout,
                cardBrandAcceptance = cardBrandAcceptance,
                customPaymentMethods = customPaymentMethods,
                link = link,
                walletButtons = walletButtons,
                shopPayConfiguration = shopPayConfiguration,
                googlePlacesApiKey = googlePlacesApiKey,
                termsDisplay = termsDisplay,
                opensCardScannerAutomatically = opensCardScannerAutomatically,
                userOverrideCountry = userOverrideCountry,
            )
        }

        internal companion object {
            fun default(context: Context): Configuration {
                val appName = context.applicationInfo.loadLabel(context.packageManager).toString()
                return Configuration(appName)
            }
        }

        @OptIn(
            ExperimentalAllowsRemovalOfLastSavedPaymentMethodApi::class,
            ExperimentalCustomPaymentMethodsApi::class,
            WalletButtonsPreview::class,
            ShopPayPreview::class
        )
        internal fun newBuilder(): Builder = Builder(merchantDisplayName)
            .customer(customer)
            .googlePay(googlePay)
            .defaultBillingDetails(defaultBillingDetails)
            .shippingDetails(shippingDetails)
            .allowsDelayedPaymentMethods(allowsDelayedPaymentMethods)
            .allowsPaymentMethodsRequiringShippingAddress(allowsPaymentMethodsRequiringShippingAddress)
            .appearance(appearance)
            .billingDetailsCollectionConfiguration(billingDetailsCollectionConfiguration)
            .preferredNetworks(preferredNetworks)
            .allowsRemovalOfLastSavedPaymentMethod(allowsRemovalOfLastSavedPaymentMethod)
            .paymentMethodOrder(paymentMethodOrder)
            .externalPaymentMethods(externalPaymentMethods)
            .paymentMethodLayout(paymentMethodLayout)
            .cardBrandAcceptance(cardBrandAcceptance)
            .customPaymentMethods(customPaymentMethods)
            .link(link)
            .walletButtons(walletButtons)
            .apply {
                primaryButtonLabel?.let { primaryButtonLabel(it) }
                shopPayConfiguration?.let { shopPayConfiguration(it) }
            }
    }

    /**
     * Defines the layout orientations available for displaying payment methods in PaymentSheet.
     */
    enum class PaymentMethodLayout {
        /**
         * Payment methods are arranged horizontally.
         * Users can swipe left or right to navigate through different payment methods.
         */
        Horizontal,

        /**
         * Payment methods are arranged vertically.
         * Users can scroll up or down to navigate through different payment methods.
         */
        Vertical,

        /**
         * This lets Stripe choose the best layout for payment methods in the sheet.
         */
        Automatic
    }

    @Parcelize
    @Poko
    class Appearance
    @OptIn(AppearanceAPIAdditionsPreview::class)
    @RestrictTo(RestrictTo.Scope.LIBRARY_GROUP)
    constructor(
        /**
         * Describes the colors used while the system is in light mode.
         */
        internal val colorsLight: Colors = Colors.defaultLight,

        /**
         * Describes the colors used while the system is in dark mode.
         */
        internal val colorsDark: Colors = Colors.defaultDark,

        /**
         * Describes the appearance of shapes.
         */
        internal val shapes: Shapes = Shapes.default,

        /**
         * Describes the typography used for text.
         */
        internal val typography: Typography = Typography.default,

        /**
         * Describes the appearance of the primary button (e.g., the "Pay" button).
         */
        internal val primaryButton: PrimaryButton = PrimaryButton(),

        /**
         * Describes the appearance of the Embedded Payment Element
         */
        internal val embeddedAppearance: Embedded = Embedded.default,

        /**
         * Describes the inset values used for all forms
         */
        internal val formInsetValues: Insets = Insets.defaultFormInsetValues,

        /**
         * Defines spacing between conceptual sections of a form. This does not control padding
         * between input fields. Negative values will also be ignored and default spacing will
         * be applied.
         */
        internal val sectionSpacing: Spacing = Spacing.defaultSectionSpacing,

        /**
         * Defines spacing inside the input fields of a form.
         */
        internal val textFieldInsets: Insets = Insets.defaultTextFieldInsets,

        /**
         * Defines the visual style of icons in Payment Element
         */
        internal val iconStyle: IconStyle = IconStyle.default,

        internal val verticalModeRowPadding: Float = StripeThemeDefaults.verticalModeRowPadding,
    ) : Parcelable {
        constructor() : this(
            colorsLight = Colors.defaultLight,
            colorsDark = Colors.defaultDark,
            shapes = Shapes.default,
            typography = Typography.default,
            primaryButton = PrimaryButton(),
        )

        constructor(
            colorsLight: Colors = Colors.defaultLight,
            colorsDark: Colors = Colors.defaultDark,
            shapes: Shapes = Shapes.default,
            typography: Typography = Typography.default,
            primaryButton: PrimaryButton = PrimaryButton(),
        ) : this(
            colorsLight = colorsLight,
            colorsDark = colorsDark,
            shapes = shapes,
            typography = typography,
            primaryButton = primaryButton,
            embeddedAppearance = Embedded.default
        )

        @OptIn(AppearanceAPIAdditionsPreview::class)
        constructor(
            colorsLight: Colors = Colors.defaultLight,
            colorsDark: Colors = Colors.defaultDark,
            shapes: Shapes = Shapes.default,
            typography: Typography = Typography.default,
            primaryButton: PrimaryButton = PrimaryButton(),
            embeddedAppearance: Embedded = Embedded.default,
            formInsetValues: Insets = Insets.defaultFormInsetValues,
        ) : this(
            colorsLight = colorsLight,
            colorsDark = colorsDark,
            shapes = shapes,
            typography = typography,
            primaryButton = primaryButton,
            embeddedAppearance = embeddedAppearance,
            formInsetValues = formInsetValues,
            sectionSpacing = Spacing.defaultSectionSpacing,
        )

        fun getColors(isDark: Boolean): Colors {
            return if (isDark) colorsDark else colorsLight
        }

        @Parcelize
        @Poko
        @OptIn(AppearanceAPIAdditionsPreview::class)
        class Embedded internal constructor(
            internal val style: RowStyle,
            internal val paymentMethodIconMargins: Insets?,
            internal val titleFont: Typography.Font?,
            internal val subtitleFont: Typography.Font?,
        ) : Parcelable {

            constructor(
                style: RowStyle
            ) : this(
                style = style,
                paymentMethodIconMargins = null,
                titleFont = null,
                subtitleFont = null
            )

            internal companion object {
                val default = Embedded(
                    style = RowStyle.FlatWithRadio.default
                )
            }

            @Parcelize
            sealed class RowStyle : Parcelable {

                internal abstract fun hasSeparators(): Boolean
                internal abstract fun startSeparatorHasDefaultInset(): Boolean

                @Parcelize
                @Poko
                class FlatWithRadio internal constructor(
                    internal val separatorThicknessDp: Float,
                    internal val startSeparatorInsetDp: Float,
                    internal val endSeparatorInsetDp: Float,
                    internal val topSeparatorEnabled: Boolean,
                    internal val bottomSeparatorEnabled: Boolean,
                    internal val additionalVerticalInsetsDp: Float,
                    internal val horizontalInsetsDp: Float,
                    internal val colorsLight: Colors,
                    internal val colorsDark: Colors
                ) : RowStyle() {
                    override fun hasSeparators() = true
                    override fun startSeparatorHasDefaultInset() = true
                    internal fun getColors(isDark: Boolean): Colors = if (isDark) colorsDark else colorsLight

                    @Parcelize
                    @Poko
                    class Colors(
                        /**
                         * The color of the separator line between rows.
                         */
                        @ColorInt
                        internal val separatorColor: Int,

                        /**
                         * The color of the radio button when selected.
                         */
                        @ColorInt
                        internal val selectedColor: Int,

                        /**
                         * The color of the radio button when unselected.
                         */
                        @ColorInt
                        internal val unselectedColor: Int,
                    ) : Parcelable

                    internal companion object {
                        val default = FlatWithRadio(
                            separatorThicknessDp = StripeThemeDefaults.flat.separatorThickness,
                            startSeparatorInsetDp = StripeThemeDefaults.flat.separatorInsets,
                            endSeparatorInsetDp = StripeThemeDefaults.flat.separatorInsets,
                            topSeparatorEnabled = StripeThemeDefaults.flat.topSeparatorEnabled,
                            bottomSeparatorEnabled = StripeThemeDefaults.flat.bottomSeparatorEnabled,
                            additionalVerticalInsetsDp = StripeThemeDefaults.embeddedCommon.additionalVerticalInsetsDp,
                            horizontalInsetsDp = StripeThemeDefaults.embeddedCommon.horizontalInsetsDp,
                            colorsLight = Colors(
                                separatorColor = StripeThemeDefaults.radioColorsLight.separatorColor.toArgb(),
                                selectedColor = StripeThemeDefaults.radioColorsLight.selectedColor.toArgb(),
                                unselectedColor = StripeThemeDefaults.radioColorsLight.unselectedColor.toArgb()
                            ),
                            colorsDark = Colors(
                                separatorColor = StripeThemeDefaults.radioColorsDark.separatorColor.toArgb(),
                                selectedColor = StripeThemeDefaults.radioColorsDark.selectedColor.toArgb(),
                                unselectedColor = StripeThemeDefaults.radioColorsDark.unselectedColor.toArgb()
                            ),
                        )
                    }

                    class Builder {
                        private var separatorThicknessDp = StripeThemeDefaults.flat.separatorThickness
                        private var startSeparatorInsetDp = StripeThemeDefaults.flat.separatorInsets
                        private var endSeparatorInsetDp = StripeThemeDefaults.flat.separatorInsets
                        private var topSeparatorEnabled = StripeThemeDefaults.flat.topSeparatorEnabled
                        private var bottomSeparatorEnabled = StripeThemeDefaults.flat.bottomSeparatorEnabled
                        private var additionalVerticalInsetsDp = StripeThemeDefaults.embeddedCommon
                            .additionalVerticalInsetsDp
                        private var horizontalInsetsDp = StripeThemeDefaults.embeddedCommon.horizontalInsetsDp
                        private var colorsLight = Colors(
                            separatorColor = StripeThemeDefaults.radioColorsLight.separatorColor.toArgb(),
                            selectedColor = StripeThemeDefaults.radioColorsLight.selectedColor.toArgb(),
                            unselectedColor = StripeThemeDefaults.radioColorsLight.unselectedColor.toArgb()
                        )
                        private var colorsDark = Colors(
                            separatorColor = StripeThemeDefaults.radioColorsDark.separatorColor.toArgb(),
                            selectedColor = StripeThemeDefaults.radioColorsDark.selectedColor.toArgb(),
                            unselectedColor = StripeThemeDefaults.radioColorsDark.unselectedColor.toArgb()
                        )

                        /**
                         * The thickness of the separator line between rows.
                         */
                        fun separatorThicknessDp(thickness: Float) = apply {
                            this.separatorThicknessDp = thickness
                        }

                        /**
                         * The start inset of the separator line between rows.
                         */
                        fun startSeparatorInsetDp(inset: Float) = apply {
                            this.startSeparatorInsetDp = inset
                        }

                        /**
                         * The end inset of the separator line between rows.
                         */
                        fun endSeparatorInsetDp(inset: Float) = apply {
                            this.endSeparatorInsetDp = inset
                        }

                        /**
                         * Determines if the top separator is visible at the top of the Embedded Mobile Payment Element.
                         */
                        fun topSeparatorEnabled(enabled: Boolean) = apply {
                            this.topSeparatorEnabled = enabled
                        }

                        /**
                         * Determines if the bottom separator is visible at the bottom of the Embedded Mobile Payment
                         * Element.
                         */
                        fun bottomSeparatorEnabled(enabled: Boolean) = apply {
                            this.bottomSeparatorEnabled = enabled
                        }

                        /**
                         * Additional vertical insets applied to a payment method row.
                         * - Note: Increasing this value increases the height of each row.
                         */
                        fun additionalVerticalInsetsDp(insets: Float) = apply {
                            this.additionalVerticalInsetsDp = insets
                        }

                        /**
                         * Horizontal insets applied to a payment method row.
                         */
                        fun horizontalInsetsDp(insets: Float) = apply {
                            this.horizontalInsetsDp = insets
                        }

                        /**
                         * Describes the colors used while the system is in light mode.
                         */
                        fun colorsLight(colors: Colors) = apply {
                            this.colorsLight = colors
                        }

                        /**
                         * Describes the colors used while the system is in dark mode.
                         */
                        fun colorsDark(colors: Colors) = apply {
                            this.colorsDark = colors
                        }

                        fun build(): FlatWithRadio {
                            return FlatWithRadio(
                                separatorThicknessDp = separatorThicknessDp,
                                startSeparatorInsetDp = startSeparatorInsetDp,
                                endSeparatorInsetDp = endSeparatorInsetDp,
                                topSeparatorEnabled = topSeparatorEnabled,
                                bottomSeparatorEnabled = bottomSeparatorEnabled,
                                additionalVerticalInsetsDp = additionalVerticalInsetsDp,
                                horizontalInsetsDp = horizontalInsetsDp,
                                colorsLight = colorsLight,
                                colorsDark = colorsDark
                            )
                        }
                    }
                }

                @Parcelize
                @Poko
                class FlatWithCheckmark internal constructor(
                    internal val separatorThicknessDp: Float,
                    internal val startSeparatorInsetDp: Float,
                    internal val endSeparatorInsetDp: Float,
                    internal val topSeparatorEnabled: Boolean,
                    internal val bottomSeparatorEnabled: Boolean,
                    internal val checkmarkInsetDp: Float,
                    internal val additionalVerticalInsetsDp: Float,
                    internal val horizontalInsetsDp: Float,
                    internal val colorsLight: Colors,
                    internal val colorsDark: Colors
                ) : RowStyle() {
                    @Parcelize
                    @Poko
                    class Colors(
                        /**
                         * The color of the separator line between rows.
                         */
                        @ColorInt
                        internal val separatorColor: Int,

                        /**
                         * The color of the checkmark.
                         */
                        @ColorInt
                        internal val checkmarkColor: Int,
                    ) : Parcelable

                    override fun hasSeparators() = true
                    override fun startSeparatorHasDefaultInset() = false
                    internal fun getColors(isDark: Boolean): Colors = if (isDark) colorsDark else colorsLight

                    internal companion object {
                        val default = FlatWithCheckmark(
                            separatorThicknessDp = StripeThemeDefaults.flat.separatorThickness,
                            startSeparatorInsetDp = StripeThemeDefaults.flat.separatorInsets,
                            endSeparatorInsetDp = StripeThemeDefaults.flat.separatorInsets,
                            topSeparatorEnabled = StripeThemeDefaults.flat.topSeparatorEnabled,
                            bottomSeparatorEnabled = StripeThemeDefaults.flat.bottomSeparatorEnabled,
                            checkmarkInsetDp = StripeThemeDefaults.embeddedCommon.checkmarkInsetDp,
                            additionalVerticalInsetsDp = StripeThemeDefaults.embeddedCommon.additionalVerticalInsetsDp,
                            horizontalInsetsDp = StripeThemeDefaults.embeddedCommon.horizontalInsetsDp,
                            colorsLight = Colors(
                                separatorColor = StripeThemeDefaults.checkmarkColorsLight.separatorColor.toArgb(),
                                checkmarkColor = StripeThemeDefaults.checkmarkColorsLight.checkmarkColor.toArgb()
                            ),
                            colorsDark = Colors(
                                separatorColor = StripeThemeDefaults.checkmarkColorsDark.separatorColor.toArgb(),
                                checkmarkColor = StripeThemeDefaults.checkmarkColorsDark.checkmarkColor.toArgb()
                            )
                        )
                    }

                    class Builder {
                        private var separatorThicknessDp = StripeThemeDefaults.flat.separatorThickness
                        private var startSeparatorInsetDp = StripeThemeDefaults.flat.separatorInsets
                        private var endSeparatorInsetDp = StripeThemeDefaults.flat.separatorInsets
                        private var topSeparatorEnabled = StripeThemeDefaults.flat.topSeparatorEnabled
                        private var bottomSeparatorEnabled = StripeThemeDefaults.flat.bottomSeparatorEnabled
                        private var checkmarkInsetDp = StripeThemeDefaults.embeddedCommon.checkmarkInsetDp
                        private var additionalVerticalInsetsDp = StripeThemeDefaults.embeddedCommon
                            .additionalVerticalInsetsDp
                        private var horizontalInsetsDp = StripeThemeDefaults.embeddedCommon.horizontalInsetsDp
                        private var colorsLight = Colors(
                            separatorColor = StripeThemeDefaults.checkmarkColorsLight.separatorColor.toArgb(),
                            checkmarkColor = StripeThemeDefaults.checkmarkColorsLight.checkmarkColor.toArgb(),
                        )
                        private var colorsDark = Colors(
                            separatorColor = StripeThemeDefaults.checkmarkColorsDark.separatorColor.toArgb(),
                            checkmarkColor = StripeThemeDefaults.checkmarkColorsDark.checkmarkColor.toArgb(),
                        )

                        /**
                         * The thickness of the separator line between rows.
                         */
                        fun separatorThicknessDp(thickness: Float) = apply {
                            this.separatorThicknessDp = thickness
                        }

                        /**
                         * The start inset of the separator line between rows.
                         */
                        fun startSeparatorInsetDp(inset: Float) = apply {
                            this.startSeparatorInsetDp = inset
                        }

                        /**
                         * The end inset of the separator line between rows.
                         */
                        fun endSeparatorInsetDp(inset: Float) = apply {
                            this.endSeparatorInsetDp = inset
                        }

                        /**
                         * Determines if the top separator is visible at the top of the Embedded Mobile Payment Element.
                         */
                        fun topSeparatorEnabled(enabled: Boolean) = apply {
                            this.topSeparatorEnabled = enabled
                        }

                        /**
                         * Determines if the bottom separator is visible at the bottom of the Embedded Mobile Payment
                         * Element.
                         */
                        fun bottomSeparatorEnabled(enabled: Boolean) = apply {
                            this.bottomSeparatorEnabled = enabled
                        }

                        /**
                         * Inset of the checkmark from the end of the row.
                         */
                        fun checkmarkInsetDp(insets: Float) = apply {
                            this.checkmarkInsetDp = insets
                        }

                        /**
                         * Additional vertical insets applied to a payment method row.
                         * - Note: Increasing this value increases the height of each row.
                         */
                        fun additionalVerticalInsetsDp(insets: Float) = apply {
                            this.additionalVerticalInsetsDp = insets
                        }

                        /**
                         * Horizontal insets applied to a payment method row.
                         */
                        fun horizontalInsetsDp(insets: Float) = apply {
                            this.horizontalInsetsDp = insets
                        }

                        /**
                         * Describes the colors used while the system is in light mode.
                         */
                        fun colorsLight(colors: Colors) = apply {
                            this.colorsLight = colors
                        }

                        /**
                         * Describes the colors used while the system is in dark mode.
                         */
                        fun colorsDark(colors: Colors) = apply {
                            this.colorsDark = colors
                        }

                        fun build(): FlatWithCheckmark {
                            return FlatWithCheckmark(
                                separatorThicknessDp = separatorThicknessDp,
                                startSeparatorInsetDp = startSeparatorInsetDp,
                                endSeparatorInsetDp = endSeparatorInsetDp,
                                topSeparatorEnabled = topSeparatorEnabled,
                                bottomSeparatorEnabled = bottomSeparatorEnabled,
                                checkmarkInsetDp = checkmarkInsetDp,
                                additionalVerticalInsetsDp = additionalVerticalInsetsDp,
                                horizontalInsetsDp = horizontalInsetsDp,
                                colorsLight = colorsLight,
                                colorsDark = colorsDark
                            )
                        }
                    }
                }

                @Parcelize
                @Poko
                class FloatingButton internal constructor(
                    internal val spacingDp: Float,
                    internal val additionalInsetsDp: Float,
                ) : RowStyle() {
                    override fun hasSeparators() = false
                    override fun startSeparatorHasDefaultInset() = false

                    internal companion object {
                        val default = FloatingButton(
                            spacingDp = StripeThemeDefaults.floating.spacing,
                            additionalInsetsDp = StripeThemeDefaults.embeddedCommon.additionalVerticalInsetsDp
                        )
                    }

                    class Builder {
                        private var spacingDp = StripeThemeDefaults.floating.spacing
                        private var additionalInsetsDp = StripeThemeDefaults.embeddedCommon.additionalVerticalInsetsDp

                        /**
                         * The spacing between payment method rows.
                         */
                        fun spacingDp(spacing: Float) = apply {
                            this.spacingDp = spacing
                        }

                        /**
                         * Additional vertical insets applied to a payment method row.
                         * - Note: Increasing this value increases the height of each row.
                         */
                        fun additionalInsetsDp(insets: Float) = apply {
                            this.additionalInsetsDp = insets
                        }

                        fun build(): FloatingButton {
                            return FloatingButton(
                                spacingDp = spacingDp,
                                additionalInsetsDp = additionalInsetsDp
                            )
                        }
                    }
                }

                @Parcelize
                @Poko
                class FlatWithDisclosure internal constructor(
                    internal val separatorThicknessDp: Float,
                    internal val startSeparatorInsetDp: Float,
                    internal val endSeparatorInsetDp: Float,
                    internal val topSeparatorEnabled: Boolean,
                    internal val additionalVerticalInsetsDp: Float,
                    internal val bottomSeparatorEnabled: Boolean,
                    internal val horizontalInsetsDp: Float,
                    internal val colorsLight: Colors,
                    internal val colorsDark: Colors,
                    @DrawableRes
                    internal val disclosureIconRes: Int
                ) : RowStyle() {
                    internal constructor(
                        context: Context,
                        @DimenRes separatorThicknessRes: Int,
                        @DimenRes startSeparatorInsetRes: Int,
                        @DimenRes endSeparatorInsetRes: Int,
                        topSeparatorEnabled: Boolean,
                        bottomSeparatorEnabled: Boolean,
                        @DimenRes additionalVerticalInsetsRes: Int,
                        @DimenRes horizontalInsetsRes: Int,
                        colorsLight: Colors,
                        colorsDark: Colors
                    ) : this(
                        separatorThicknessDp = context.getRawValueFromDimenResource(separatorThicknessRes),
                        startSeparatorInsetDp = context.getRawValueFromDimenResource(startSeparatorInsetRes),
                        endSeparatorInsetDp = context.getRawValueFromDimenResource(endSeparatorInsetRes),
                        topSeparatorEnabled = topSeparatorEnabled,
                        bottomSeparatorEnabled = bottomSeparatorEnabled,
                        additionalVerticalInsetsDp = context.getRawValueFromDimenResource(additionalVerticalInsetsRes),
                        horizontalInsetsDp = context.getRawValueFromDimenResource(horizontalInsetsRes),
                        colorsLight = colorsLight,
                        colorsDark = colorsDark,
                        disclosureIconRes = R.drawable.stripe_ic_chevron_right
                    )

                    @Parcelize
                    @Poko
                    class Colors(
                        /**
                         * The color of the separator line between rows.
                         */
                        @ColorInt
                        internal val separatorColor: Int,

                        /**
                         * The color of the disclosure icon.
                         */
                        @ColorInt
                        internal val disclosureColor: Int,
                    ) : Parcelable

                    override fun hasSeparators() = true
                    override fun startSeparatorHasDefaultInset() = false
                    internal fun getColors(isDark: Boolean): Colors = if (isDark) colorsDark else colorsLight

                    internal companion object {
                        val default = FlatWithDisclosure(
                            separatorThicknessDp = StripeThemeDefaults.flat.separatorThickness,
                            startSeparatorInsetDp = StripeThemeDefaults.flat.separatorInsets,
                            endSeparatorInsetDp = StripeThemeDefaults.flat.separatorInsets,
                            topSeparatorEnabled = StripeThemeDefaults.flat.topSeparatorEnabled,
                            bottomSeparatorEnabled = StripeThemeDefaults.flat.bottomSeparatorEnabled,
                            additionalVerticalInsetsDp = StripeThemeDefaults.embeddedCommon.additionalVerticalInsetsDp,
                            horizontalInsetsDp = StripeThemeDefaults.embeddedCommon.horizontalInsetsDp,
                            colorsLight = Colors(
                                separatorColor = StripeThemeDefaults.disclosureColorsLight.separatorColor.toArgb(),
                                disclosureColor = StripeThemeDefaults.disclosureColorsLight.disclosureColor.toArgb()
                            ),
                            colorsDark = Colors(
                                separatorColor = StripeThemeDefaults.disclosureColorsDark.separatorColor.toArgb(),
                                disclosureColor = StripeThemeDefaults.disclosureColorsDark.disclosureColor.toArgb()

                            ),
                            disclosureIconRes = R.drawable.stripe_ic_chevron_right
                        )
                    }

                    class Builder {
                        private var separatorThicknessDp = StripeThemeDefaults.flat.separatorThickness
                        private var startSeparatorInsetDp = StripeThemeDefaults.flat.separatorInsets
                        private var endSeparatorInsetDp = StripeThemeDefaults.flat.separatorInsets
                        private var topSeparatorEnabled = StripeThemeDefaults.flat.topSeparatorEnabled
                        private var bottomSeparatorEnabled = StripeThemeDefaults.flat.bottomSeparatorEnabled
                        private var additionalVerticalInsetsDp = StripeThemeDefaults.embeddedCommon
                            .additionalVerticalInsetsDp
                        private var horizontalInsetsDp = StripeThemeDefaults.embeddedCommon.horizontalInsetsDp
                        private var colorsLight = Colors(
                            separatorColor = StripeThemeDefaults.disclosureColorsLight.separatorColor.toArgb(),
                            disclosureColor = StripeThemeDefaults.disclosureColorsLight.disclosureColor.toArgb()
                        )
                        private var colorsDark = Colors(
                            separatorColor = StripeThemeDefaults.disclosureColorsDark.separatorColor.toArgb(),
                            disclosureColor = StripeThemeDefaults.disclosureColorsDark.disclosureColor.toArgb()
                        )
                        private var disclosureIconRes: Int = R.drawable.stripe_ic_chevron_right

                        /**
                         * The thickness of the separator line between rows.
                         */
                        fun separatorThicknessDp(thickness: Float) = apply {
                            this.separatorThicknessDp = thickness
                        }

                        /**
                         * The start inset of the separator line between rows.
                         */
                        fun startSeparatorInsetDp(inset: Float) = apply {
                            this.startSeparatorInsetDp = inset
                        }

                        /**
                         * The end inset of the separator line between rows.
                         */
                        fun endSeparatorInsetDp(inset: Float) = apply {
                            this.endSeparatorInsetDp = inset
                        }

                        /**
                         * Determines if the top separator is visible at the top of the Embedded Mobile Payment Element.
                         */
                        fun topSeparatorEnabled(enabled: Boolean) = apply {
                            this.topSeparatorEnabled = enabled
                        }

                        /**
                         * Determines if the bottom separator is visible at the bottom of the Embedded Mobile Payment
                         * Element.
                         */
                        fun bottomSeparatorEnabled(enabled: Boolean) = apply {
                            this.bottomSeparatorEnabled = enabled
                        }

                        /**
                         * Additional vertical insets applied to a payment method row.
                         * - Note: Increasing this value increases the height of each row.
                         */
                        fun additionalVerticalInsetsDp(insets: Float) = apply {
                            this.additionalVerticalInsetsDp = insets
                        }

                        /**
                         * Horizontal insets applied to a payment method row.
                         */
                        fun horizontalInsetsDp(insets: Float) = apply {
                            this.horizontalInsetsDp = insets
                        }

                        /**
                         * Describes the colors used while the system is in light mode.
                         */
                        fun colorsLight(colors: Colors) = apply {
                            this.colorsLight = colors
                        }

                        /**
                         * Describes the colors used while the system is in dark mode.
                         */
                        fun colorsDark(colors: Colors) = apply {
                            this.colorsDark = colors
                        }

                        /**
                         * The drawable displayed on the end of the row - typically, a chevron. This should be
                         * a resource ID value.
                         * - Note: If not set, uses a default chevron.
                         */
                        @AppearanceAPIAdditionsPreview
                        fun disclosureIconRes(@DrawableRes iconRes: Int) = apply {
                            this.disclosureIconRes = iconRes
                        }

                        fun build(): FlatWithDisclosure {
                            return FlatWithDisclosure(
                                separatorThicknessDp = separatorThicknessDp,
                                startSeparatorInsetDp = startSeparatorInsetDp,
                                endSeparatorInsetDp = endSeparatorInsetDp,
                                topSeparatorEnabled = topSeparatorEnabled,
                                bottomSeparatorEnabled = bottomSeparatorEnabled,
                                additionalVerticalInsetsDp = additionalVerticalInsetsDp,
                                horizontalInsetsDp = horizontalInsetsDp,
                                colorsLight = colorsLight,
                                colorsDark = colorsDark,
                                disclosureIconRes = disclosureIconRes
                            )
                        }
                    }
                }
            }

            @OptIn(AppearanceAPIAdditionsPreview::class)
            class Builder {
                private var rowStyle: RowStyle = default.style
                private var paymentMethodIconMargins: Insets? = null
                private var titleFont: Typography.Font? = null
                private var subtitleFont: Typography.Font? = null

                fun rowStyle(rowStyle: RowStyle) = apply {
                    this.rowStyle = rowStyle
                }

                @AppearanceAPIAdditionsPreview
                fun paymentMethodIconMargins(margins: Insets?) = apply {
                    this.paymentMethodIconMargins = margins
                }

                @AppearanceAPIAdditionsPreview
                fun titleFont(font: Typography.Font?) = apply {
                    this.titleFont = font
                }

                @AppearanceAPIAdditionsPreview
                fun subtitleFont(font: Typography.Font?) = apply {
                    this.subtitleFont = font
                }

                fun build(): Embedded {
                    return Embedded(
                        style = rowStyle,
                        paymentMethodIconMargins = paymentMethodIconMargins,
                        titleFont = titleFont,
                        subtitleFont = subtitleFont
                    )
                }
            }
        }

        class Builder {
            private var colorsLight = Colors.defaultLight
            private var colorsDark = Colors.defaultDark
            private var shapes = Shapes.default
            private var typography = Typography.default
            private var primaryButton: PrimaryButton = PrimaryButton()
            private var formInsetValues: Insets = Insets.defaultFormInsetValues

            @OptIn(AppearanceAPIAdditionsPreview::class)
            private var sectionSpacing: Spacing = Spacing.defaultSectionSpacing

            private var textFieldInsets: Insets = Insets.defaultTextFieldInsets

            @OptIn(AppearanceAPIAdditionsPreview::class)
            private var iconStyle: IconStyle = IconStyle.default

            private var verticalModeRowPadding: Float = StripeThemeDefaults.verticalModeRowPadding

            private var embeddedAppearance: Embedded =
                Embedded.default

            fun colorsLight(colors: Colors) = apply {
                this.colorsLight = colors
            }

            fun colorsDark(colors: Colors) = apply {
                this.colorsDark = colors
            }

            fun shapes(shapes: Shapes) = apply {
                this.shapes = shapes
            }

            fun typography(typography: Typography) = apply {
                this.typography = typography
            }

            fun primaryButton(primaryButton: PrimaryButton) = apply {
                this.primaryButton = primaryButton
            }

            fun embeddedAppearance(embeddedAppearance: Embedded) = apply {
                this.embeddedAppearance = embeddedAppearance
            }

            fun formInsetValues(insets: Insets) = apply {
                this.formInsetValues = insets
            }

            @AppearanceAPIAdditionsPreview
            fun sectionSpacing(sectionSpacing: Spacing) = apply {
                this.sectionSpacing = sectionSpacing
            }

            @AppearanceAPIAdditionsPreview
            fun textFieldInsets(textFieldInsets: Insets) = apply {
                this.textFieldInsets = textFieldInsets
            }

            @AppearanceAPIAdditionsPreview
            fun iconStyle(iconStyle: IconStyle) = apply {
                this.iconStyle = iconStyle
            }

            @AppearanceAPIAdditionsPreview
            fun verticalModeRowPadding(verticalModeRowPaddingDp: Float) = apply {
                this.verticalModeRowPadding = verticalModeRowPaddingDp
            }

            @OptIn(AppearanceAPIAdditionsPreview::class)
            fun build(): Appearance {
                return Appearance(
                    colorsLight = colorsLight,
                    colorsDark = colorsDark,
                    shapes = shapes,
                    typography = typography,
                    primaryButton = primaryButton,
                    embeddedAppearance = embeddedAppearance,
                    formInsetValues = formInsetValues,
                    sectionSpacing = sectionSpacing,
                    textFieldInsets = textFieldInsets,
                    iconStyle = iconStyle,
                    verticalModeRowPadding = verticalModeRowPadding,
                )
            }
        }
    }

    @Parcelize
    @Poko
    class Colors(
        /**
         * A primary color used throughout PaymentSheet.
         */
        @ColorInt
        internal val primary: Int,

        /**
         * The color used for the surfaces (backgrounds) of PaymentSheet.
         */
        @ColorInt
        internal val surface: Int,

        /**
         * The color used for the background of inputs, tabs, and other components.
         */
        @ColorInt
        internal val component: Int,

        /**
         * The color used for borders of inputs, tabs, and other components.
         */
        @ColorInt
        internal val componentBorder: Int,

        /**
         * The color of the divider lines used inside inputs, tabs, and other components.
         */
        @ColorInt
        internal val componentDivider: Int,

        /**
         * The default color used for text and on other elements that live on components.
         */
        @ColorInt
        internal val onComponent: Int,

        /**
         * The color used for items appearing over the background in Payment Sheet.
         */
        @ColorInt
        internal val onSurface: Int,

        /**
         * The color used for text of secondary importance.
         * For example, this color is used for the label above input fields.
         */
        @ColorInt
        internal val subtitle: Int,

        /**
         * The color used for input placeholder text.
         */
        @ColorInt
        internal val placeholderText: Int,

        /**
         * The color used for icons in PaymentSheet, such as the close or back icons.
         */
        @ColorInt
        internal val appBarIcon: Int,

        /**
         * A color used to indicate errors or destructive actions in PaymentSheet.
         */
        @ColorInt
        internal val error: Int
    ) : Parcelable {
        constructor(
            primary: Color,
            surface: Color,
            component: Color,
            componentBorder: Color,
            componentDivider: Color,
            onComponent: Color,
            subtitle: Color,
            placeholderText: Color,
            onSurface: Color,
            appBarIcon: Color,
            error: Color
        ) : this(
            primary = primary.toArgb(),
            surface = surface.toArgb(),
            component = component.toArgb(),
            componentBorder = componentBorder.toArgb(),
            componentDivider = componentDivider.toArgb(),
            onComponent = onComponent.toArgb(),
            subtitle = subtitle.toArgb(),
            placeholderText = placeholderText.toArgb(),
            onSurface = onSurface.toArgb(),
            appBarIcon = appBarIcon.toArgb(),
            error = error.toArgb()
        )

        companion object {
            internal fun configureDefaultLight(
                primary: Color = StripeThemeDefaults.colorsLight.materialColors.primary,
                surface: Color = StripeThemeDefaults.colorsLight.materialColors.surface,
            ) = Colors(
                primary = primary,
                surface = surface,
                component = StripeThemeDefaults.colorsLight.component,
                componentBorder = StripeThemeDefaults.colorsLight.componentBorder,
                componentDivider = StripeThemeDefaults.colorsLight.componentDivider,
                onComponent = StripeThemeDefaults.colorsLight.onComponent,
                subtitle = StripeThemeDefaults.colorsLight.subtitle,
                placeholderText = StripeThemeDefaults.colorsLight.placeholderText,
                onSurface = StripeThemeDefaults.colorsLight.materialColors.onSurface,
                appBarIcon = StripeThemeDefaults.colorsLight.appBarIcon,
                error = StripeThemeDefaults.colorsLight.materialColors.error
            )

            val defaultLight = configureDefaultLight()

            internal fun configureDefaultDark(
                primary: Color = StripeThemeDefaults.colorsDark.materialColors.primary,
                surface: Color = StripeThemeDefaults.colorsDark.materialColors.surface,
            ) = Colors(
                primary = primary,
                surface = surface,
                component = StripeThemeDefaults.colorsDark.component,
                componentBorder = StripeThemeDefaults.colorsDark.componentBorder,
                componentDivider = StripeThemeDefaults.colorsDark.componentDivider,
                onComponent = StripeThemeDefaults.colorsDark.onComponent,
                subtitle = StripeThemeDefaults.colorsDark.subtitle,
                placeholderText = StripeThemeDefaults.colorsDark.placeholderText,
                onSurface = StripeThemeDefaults.colorsDark.materialColors.onSurface,
                appBarIcon = StripeThemeDefaults.colorsDark.appBarIcon,
                error = StripeThemeDefaults.colorsDark.materialColors.error
            )

            val defaultDark = configureDefaultDark()
        }
    }

    @Parcelize
    @Poko
    class Shapes @AppearanceAPIAdditionsPreview constructor(
        /**
         * The corner radius used for tabs, inputs, buttons, and other components in PaymentSheet.
         */
        internal val cornerRadiusDp: Float,

        /**
         * The border used for inputs, tabs, and other components in PaymentSheet.
         */
        internal val borderStrokeWidthDp: Float,

        /**
         * The corner radius used for specifically for the sheets displayed by Payment Element. Be default, this is
         * set to the same value as [cornerRadiusDp].
         */
        internal val bottomSheetCornerRadiusDp: Float = cornerRadiusDp,
    ) : Parcelable {
        @OptIn(AppearanceAPIAdditionsPreview::class)
        constructor(
            /**
             * The corner radius used for tabs, inputs, buttons, and other components in PaymentSheet.
             */
            cornerRadiusDp: Float,

            /**
             * The border used for inputs, tabs, and other components in PaymentSheet.
             */
            borderStrokeWidthDp: Float,
        ) : this(
            cornerRadiusDp = cornerRadiusDp,
            borderStrokeWidthDp = borderStrokeWidthDp,
            bottomSheetCornerRadiusDp = cornerRadiusDp,
        )

        @OptIn(AppearanceAPIAdditionsPreview::class)
        constructor(
            context: Context,
            cornerRadiusDp: Int,
            borderStrokeWidthDp: Int,
        ) : this(
            cornerRadiusDp = context.getRawValueFromDimenResource(cornerRadiusDp),
            borderStrokeWidthDp = context.getRawValueFromDimenResource(borderStrokeWidthDp),
            bottomSheetCornerRadiusDp = context.getRawValueFromDimenResource(cornerRadiusDp),
        )

        companion object {
            val default = Shapes(
                cornerRadiusDp = StripeThemeDefaults.shapes.cornerRadius,
                borderStrokeWidthDp = StripeThemeDefaults.shapes.borderStrokeWidth
            )
        }
    }

    @Parcelize
    @Poko
    class Typography @AppearanceAPIAdditionsPreview constructor(
        /**
         * The scale factor for all fonts in PaymentSheet, the default value is 1.0.
         * When this value increases fonts will increase in size and decrease when this value is lowered.
         */
        internal val sizeScaleFactor: Float,

        /**
         * The font used in text. This should be a resource ID value.
         */
        @FontRes
        internal val fontResId: Int?,

        /**
         * Custom font configuration for specific text styles
         * Note: When set, these fonts override the default font calculations for their respective text styles
         */
        internal val custom: Custom,
    ) : Parcelable {
        @OptIn(AppearanceAPIAdditionsPreview::class)
        constructor(
            /**
             * The scale factor for all fonts in PaymentSheet, the default value is 1.0.
             * When this value increases fonts will increase in size and decrease when this value is lowered.
             */
            sizeScaleFactor: Float,
            /**
             * The font used in text. This should be a resource ID value.
             */
            @FontRes
            fontResId: Int?
        ) : this(
            sizeScaleFactor = sizeScaleFactor,
            fontResId = fontResId,
            custom = Custom(),
        )

        @AppearanceAPIAdditionsPreview
        @Parcelize
        @Poko
        class Custom(
            /**
             * The font used for headlines (e.g., "Add your payment information")
             *
             * Note: If `null`, uses the calculated font based on `base` and `sizeScaleFactor`
             */
            internal val h1: Font? = null,
        ) : Parcelable

        @AppearanceAPIAdditionsPreview
        @Parcelize
        @Poko
        class Font(
            /**
             * The font used in text. This should be a resource ID value.
             */
            @FontRes
            internal val fontFamily: Int? = null,
            /**
             * The font size used for the text. This should represent a sp value.
             */
            internal val fontSizeSp: Float? = null,
            /**
             * The font weight used for the text.
             */
            internal val fontWeight: Int? = null,
            /**
             * The letter spacing used for the text. This should represent a sp value.
             */
            internal val letterSpacingSp: Float? = null,
        ) : Parcelable

        companion object {
            val default = Typography(
                sizeScaleFactor = StripeThemeDefaults.typography.fontSizeMultiplier,
                fontResId = StripeThemeDefaults.typography.fontFamily
            )
        }
    }

    @AppearanceAPIAdditionsPreview
    @Poko
    @Parcelize
    class Spacing(internal val spacingDp: Float) : Parcelable {
        internal companion object {
            val defaultSectionSpacing = Spacing(spacingDp = -1f)
        }
    }

    /**
     * Defines the visual style of icons in Payment Element
     */
    @AppearanceAPIAdditionsPreview
    enum class IconStyle {
        /**
         * Display icons with a filled appearance
         */
        Filled,

        /**
         * Display icons with an outlined appearance
         */
        Outlined;

        internal companion object {
            val default = Filled
        }
    }

    @Parcelize
    @Poko
    class PrimaryButton(
        /**
         * Describes the colors used while the system is in light mode.
         */
        internal val colorsLight: PrimaryButtonColors = PrimaryButtonColors.defaultLight,
        /**
         * Describes the colors used while the system is in dark mode.
         */
        internal val colorsDark: PrimaryButtonColors = PrimaryButtonColors.defaultDark,
        /**
         * Describes the shape of the primary button.
         */
        internal val shape: PrimaryButtonShape = PrimaryButtonShape(),
        /**
         * Describes the typography of the primary button.
         */
        internal val typography: PrimaryButtonTypography = PrimaryButtonTypography()
    ) : Parcelable

    @Parcelize
    @Poko
    class PrimaryButtonColors(
        /**
         * The background color of the primary button.
         * Note: If 'null', {@link Colors#primary} is used.
         */
        @ColorInt
        internal val background: Int?,
        /**
         * The color of the text and icon in the primary button.
         */
        @ColorInt
        internal val onBackground: Int,
        /**
         * The border color of the primary button.
         */
        @ColorInt
        internal val border: Int,
        /**
         * The background color for the primary button when in a success state. Defaults
         * to base green background color.
         */
        @ColorInt
        internal val successBackgroundColor: Int = PRIMARY_BUTTON_SUCCESS_BACKGROUND_COLOR.toArgb(),
        /**
         * The success color for the primary button text when in a success state. Defaults
         * to `onBackground`.
         */
        @ColorInt
        internal val onSuccessBackgroundColor: Int = onBackground,
    ) : Parcelable {
        constructor(
            background: Int?,
            onBackground: Int,
            border: Int
        ) : this(
            background = background,
            onBackground = onBackground,
            border = border,
            successBackgroundColor = PRIMARY_BUTTON_SUCCESS_BACKGROUND_COLOR.toArgb(),
            onSuccessBackgroundColor = onBackground,
        )

        constructor(
            background: Color?,
            onBackground: Color,
            border: Color
        ) : this(
            background = background?.toArgb(),
            onBackground = onBackground.toArgb(),
            border = border.toArgb(),
        )

        constructor(
            background: Color?,
            onBackground: Color,
            border: Color,
            successBackgroundColor: Color = PRIMARY_BUTTON_SUCCESS_BACKGROUND_COLOR,
            onSuccessBackgroundColor: Color = onBackground,
        ) : this(
            background = background?.toArgb(),
            onBackground = onBackground.toArgb(),
            border = border.toArgb(),
            successBackgroundColor = successBackgroundColor.toArgb(),
            onSuccessBackgroundColor = onSuccessBackgroundColor.toArgb(),
        )

        companion object {
            val defaultLight = PrimaryButtonColors(
                background = null,
                onBackground = StripeThemeDefaults.primaryButtonStyle.colorsLight.onBackground.toArgb(),
                border = StripeThemeDefaults.primaryButtonStyle.colorsLight.border.toArgb(),
                successBackgroundColor = StripeThemeDefaults.primaryButtonStyle.colorsLight.successBackground.toArgb(),
                onSuccessBackgroundColor = StripeThemeDefaults.primaryButtonStyle.colorsLight.onBackground.toArgb(),
            )
            val defaultDark = PrimaryButtonColors(
                background = null,
                onBackground = StripeThemeDefaults.primaryButtonStyle.colorsDark.onBackground.toArgb(),
                border = StripeThemeDefaults.primaryButtonStyle.colorsDark.border.toArgb(),
                successBackgroundColor = StripeThemeDefaults.primaryButtonStyle.colorsDark.successBackground.toArgb(),
                onSuccessBackgroundColor = StripeThemeDefaults.primaryButtonStyle.colorsDark.onBackground.toArgb(),
            )
        }
    }

    @Parcelize
    @Poko
    class PrimaryButtonShape(
        /**
         * The corner radius of the primary button.
         * Note: If 'null', {@link Shapes#cornerRadiusDp} is used.
         */
        internal val cornerRadiusDp: Float? = null,
        /**
         * The border width of the primary button.
         * Note: If 'null', {@link Shapes#borderStrokeWidthDp} is used.
         */
        internal val borderStrokeWidthDp: Float? = null,
        /**
         * The height of the primary button.
         * Note: If 'null', the default height is 48dp.
         */
        internal val heightDp: Float? = null
    ) : Parcelable {
        constructor(
            context: Context,
            @DimenRes cornerRadiusRes: Int? = null,
            @DimenRes borderStrokeWidthRes: Int? = null,
            @DimenRes heightRes: Int? = null
        ) : this(
            cornerRadiusDp = cornerRadiusRes?.let {
                context.getRawValueFromDimenResource(it)
            },
            borderStrokeWidthDp = borderStrokeWidthRes?.let {
                context.getRawValueFromDimenResource(it)
            },
            heightDp = heightRes?.let {
                context.getRawValueFromDimenResource(it)
            }
        )
    }

    @Parcelize
    @Poko
    class PrimaryButtonTypography(
        /**
         * The font used in the primary button.
         * Note: If 'null', Appearance.Typography.fontResId is used.
         */
        @FontRes
        internal val fontResId: Int? = null,

        /**
         * The font size in the primary button.
         * Note: If 'null', {@link Typography#sizeScaleFactor} is used.
         */
        internal val fontSizeSp: Float? = null
    ) : Parcelable {
        constructor(
            context: Context,
            fontResId: Int? = null,
            fontSizeSp: Int
        ) : this(
            fontResId = fontResId,
            fontSizeSp = context.getRawValueFromDimenResource(fontSizeSp)
        )
    }

    @Parcelize
    @Poko
    class Insets(
        internal val startDp: Float,
        internal val topDp: Float,
        internal val endDp: Float,
        internal val bottomDp: Float
    ) : Parcelable {
        constructor(
            context: Context,
            @DimenRes startRes: Int,
            @DimenRes topRes: Int,
            @DimenRes endRes: Int,
            @DimenRes bottomRes: Int
        ) : this(
            startDp = context.getRawValueFromDimenResource(startRes),
            topDp = context.getRawValueFromDimenResource(topRes),
            endDp = context.getRawValueFromDimenResource(endRes),
            bottomDp = context.getRawValueFromDimenResource(bottomRes)
        )

        constructor(
            horizontalDp: Float,
            verticalDp: Float
        ) : this(
            startDp = horizontalDp,
            topDp = verticalDp,
            endDp = horizontalDp,
            bottomDp = verticalDp
        )

        constructor(
            context: Context,
            @DimenRes horizontalRes: Int,
            @DimenRes verticalRes: Int
        ) : this(
            startDp = context.getRawValueFromDimenResource(horizontalRes),
            topDp = context.getRawValueFromDimenResource(verticalRes),
            endDp = context.getRawValueFromDimenResource(horizontalRes),
            bottomDp = context.getRawValueFromDimenResource(verticalRes)
        )

        companion object {
            internal val defaultFormInsetValues = Insets(
                startDp = 20f,
                topDp = 0f,
                endDp = 20f,
                bottomDp = 40f,
            )

            internal val defaultTextFieldInsets = Insets(
                startDp = StripeThemeDefaults.textFieldInsets.start,
                topDp = StripeThemeDefaults.textFieldInsets.top,
                endDp = StripeThemeDefaults.textFieldInsets.end,
                bottomDp = StripeThemeDefaults.textFieldInsets.bottom,
            )
        }
    }

    @Parcelize
    @Poko
    class Address(
        /**
         * City, district, suburb, town, or village.
         * The value set is displayed in the payment sheet as-is. Depending on the payment method, the customer may be required to edit this value.
         */
        val city: String? = null,
        /**
         * Two-letter country code (ISO 3166-1 alpha-2).
         */
        val country: String? = null,
        /**
         * Address line 1 (e.g., street, PO Box, or company name).
         * The value set is displayed in the payment sheet as-is. Depending on the payment method, the customer may be required to edit this value.
         */
        val line1: String? = null,
        /**
         * Address line 2 (e.g., apartment, suite, unit, or building).
         * The value set is displayed in the payment sheet as-is. Depending on the payment method, the customer may be required to edit this value.
         */
        val line2: String? = null,
        /**
         * ZIP or postal code.
         * The value set is displayed in the payment sheet as-is. Depending on the payment method, the customer may be required to edit this value.
         */
        val postalCode: String? = null,
        /**
         * State, county, province, or region.
         * The value set is displayed in the payment sheet as-is. Depending on the payment method, the customer may be required to edit this value.
         */
        val state: String? = null
    ) : Parcelable {
        /**
         * [Address] builder for cleaner object creation from Java.
         */
        class Builder {
            private var city: String? = null
            private var country: String? = null
            private var line1: String? = null
            private var line2: String? = null
            private var postalCode: String? = null
            private var state: String? = null

            fun city(city: String?) = apply { this.city = city }
            fun country(country: String?) = apply { this.country = country }
            fun line1(line1: String?) = apply { this.line1 = line1 }
            fun line2(line2: String?) = apply { this.line2 = line2 }
            fun postalCode(postalCode: String?) = apply { this.postalCode = postalCode }
            fun state(state: String?) = apply { this.state = state }

            fun build() = Address(city, country, line1, line2, postalCode, state)
        }
    }

    @Parcelize
    @Poko
    class BillingDetails(
        /**
         * The customer's billing address.
         */
        internal val address: Address? = null,
        /**
         * The customer's email.
         * The value set is displayed in the payment sheet as-is. Depending on the payment method, the customer may be required to edit this value.
         */
        internal val email: String? = null,
        /**
         * The customer's full name.
         * The value set is displayed in the payment sheet as-is. Depending on the payment method, the customer may be required to edit this value.
         */
        internal val name: String? = null,
        /**
         * The customer's phone number without formatting e.g. 5551234567
         */
        internal val phone: String? = null
    ) : Parcelable {
        internal fun isFilledOut(): Boolean {
            return address != null ||
                email != null ||
                name != null ||
                phone != null
        }

        /**
         * [BillingDetails] builder for cleaner object creation from Java.
         */
        class Builder {
            private var address: Address? = null
            private var email: String? = null
            private var name: String? = null
            private var phone: String? = null

            fun address(address: Address?) = apply { this.address = address }
            fun address(addressBuilder: Address.Builder) =
                apply { this.address = addressBuilder.build() }

            fun email(email: String?) = apply { this.email = email }
            fun name(name: String?) = apply { this.name = name }
            fun phone(phone: String?) = apply { this.phone = phone }

            fun build() = BillingDetails(address, email, name, phone)
        }
    }

    /**
     * Configuration for how billing details are collected during checkout.
     */
    @Parcelize
    @Poko
    class BillingDetailsCollectionConfiguration(
        /**
         * How to collect the name field.
         */
        internal val name: CollectionMode = CollectionMode.Automatic,

        /**
         * How to collect the phone field.
         */
        internal val phone: CollectionMode = CollectionMode.Automatic,

        /**
         * How to collect the email field.
         */
        internal val email: CollectionMode = CollectionMode.Automatic,

        /**
         * How to collect the billing address.
         */
        internal val address: AddressCollectionMode = AddressCollectionMode.Automatic,

        /**
         * Whether the values included in [PaymentSheet.Configuration.defaultBillingDetails]
         * should be attached to the payment method, this includes fields that aren't displayed in the form.
         *
         * If `false` (the default), those values will only be used to prefill the corresponding fields in the form.
         */
        internal val attachDefaultsToPaymentMethod: Boolean = false,

        /**
         * A list of two-letter country codes representing countries the customers can select.
         *
         * If the set is empty (the default), we display all countries.
         */
        private val allowedCountries: Set<String> = emptySet(),
    ) : Parcelable {
        constructor(
            /**
             * How to collect the name field.
             */
            name: CollectionMode = CollectionMode.Automatic,

            /**
             * How to collect the phone field.
             */
            phone: CollectionMode = CollectionMode.Automatic,

            /**
             * How to collect the email field.
             */
            email: CollectionMode = CollectionMode.Automatic,

            /**
             * How to collect the billing address.
             */
            address: AddressCollectionMode = AddressCollectionMode.Automatic,

            /**
             * Whether the values included in [PaymentSheet.Configuration.defaultBillingDetails]
             * should be attached to the payment method, this includes fields that aren't displayed in the form.
             *
             * If `false` (the default), those values will only be used to prefill the corresponding fields in the
             * form.
             */
            attachDefaultsToPaymentMethod: Boolean = false,
        ) : this(
            name = name,
            phone = phone,
            email = email,
            address = address,
            attachDefaultsToPaymentMethod = attachDefaultsToPaymentMethod,
            allowedCountries = emptySet(),
        )

        internal val collectsName: Boolean
            get() = name == CollectionMode.Always

        internal val collectsEmail: Boolean
            get() = email == CollectionMode.Always

        internal val collectsPhone: Boolean
            get() = phone == CollectionMode.Always

        internal val collectsAnything: Boolean
            get() = name == CollectionMode.Always ||
                phone == CollectionMode.Always ||
                email == CollectionMode.Always ||
                address == AddressCollectionMode.Full

        private val collectsFullAddress: Boolean
            get() = address == AddressCollectionMode.Full

        @IgnoredOnParcel
        internal val allowedBillingCountries by lazy {
            allowedCountries.map { it.uppercase() }.toSet()
        }

        internal fun toBillingAddressParameters(): GooglePayJsonFactory.BillingAddressParameters {
            val format = when (address) {
                AddressCollectionMode.Never,
                AddressCollectionMode.Automatic -> {
                    GooglePayJsonFactory.BillingAddressParameters.Format.Min
                }
                AddressCollectionMode.Full -> {
                    GooglePayJsonFactory.BillingAddressParameters.Format.Full
                }
            }

            return GooglePayJsonFactory.BillingAddressParameters(
                isRequired = collectsFullAddress || collectsPhone,
                format = format,
                isPhoneNumberRequired = collectsPhone,
            )
        }

        internal fun toBillingAddressConfig(): GooglePayPaymentMethodLauncher.BillingAddressConfig {
            val format = when (address) {
                AddressCollectionMode.Never,
                AddressCollectionMode.Automatic -> {
                    GooglePayPaymentMethodLauncher.BillingAddressConfig.Format.Min
                }
                AddressCollectionMode.Full -> {
                    GooglePayPaymentMethodLauncher.BillingAddressConfig.Format.Full
                }
            }

            return GooglePayPaymentMethodLauncher.BillingAddressConfig(
                isRequired = collectsFullAddress || collectsPhone,
                format = format,
                isPhoneNumberRequired = collectsPhone,
            )
        }

        internal fun copy(
            name: CollectionMode = this.name,
        ): BillingDetailsCollectionConfiguration {
            return BillingDetailsCollectionConfiguration(
                name = name,
                phone = phone,
                email = email,
                address = address,
                attachDefaultsToPaymentMethod = attachDefaultsToPaymentMethod,
                allowedCountries = allowedCountries,
            )
        }

        /**
         * Billing details fields collection options.
         */
        enum class CollectionMode {
            /**
             * The field will be collected depending on the Payment Method's requirements.
             */
            Automatic,

            /**
             * The field will never be collected.
             * If this field is required by the Payment Method, you must provide it as part of `defaultBillingDetails`.
             */
            Never,

            /**
             * The field will always be collected, even if it isn't required for the Payment Method.
             */
            Always,
        }

        /**
         * Billing address collection options.
         */
        enum class AddressCollectionMode {
            /**
             * Only the fields required by the Payment Method will be collected, this may be none.
             */
            Automatic,

            /**
             * Address will never be collected.
             * If the Payment Method requires a billing address, you must provide it as part of `defaultBillingDetails`.
             */
            Never,

            /**
             * Collect the full billing address, regardless of the Payment Method requirements.
             */
            Full,
        }
    }

    /**
     * Options to block certain card brands on the client
     */
    sealed class CardBrandAcceptance : Parcelable {

        /**
         * Card brand categories that can be allowed or disallowed
         */
        @Parcelize
        enum class BrandCategory : Parcelable {
            /**
             * Visa branded cards
             */
            Visa,

            /**
             * Mastercard branded cards
             */
            Mastercard,

            /**
             * Amex branded cards
             */
            Amex,

            /**
             * Discover branded cards
             * **Note**: Encompasses all of Discover Global Network (Discover, Diners, JCB, UnionPay, Elo).
             */
            Discover
        }

        companion object {
            /**
             * Accept all card brands supported by Stripe
             */
            @JvmStatic
            fun all(): CardBrandAcceptance = All

            /**
             * Accept only the card brands specified in `brands`.
             * **Note**: Any card brands that do not map to a `BrandCategory` will be blocked when using an allow list.
             */
            @JvmStatic
            fun allowed(brands: List<BrandCategory>): CardBrandAcceptance =
                Allowed(brands)

            /**
             * Accept all card brands supported by Stripe except for those specified in `brands`.
             * **Note**: Any card brands that do not map to a `BrandCategory` will be accepted
             * when using a disallow list.
             */
            @JvmStatic
            fun disallowed(brands: List<BrandCategory>): CardBrandAcceptance =
                Disallowed(brands)
        }

        @Parcelize
        internal data object All : CardBrandAcceptance()

        @Parcelize
        internal data class Allowed(
            val brands: List<BrandCategory>
        ) : CardBrandAcceptance()

        @Parcelize
        internal data class Disallowed(
            val brands: List<BrandCategory>
        ) : CardBrandAcceptance()
    }

    /**
     * Defines a custom payment method type that can be displayed in Payment Element.
     */
    @Poko
    @Parcelize
    class CustomPaymentMethod internal constructor(
        val id: String,
        internal val subtitle: ResolvableString?,
        internal val disableBillingDetailCollection: Boolean,
    ) : Parcelable {
        @ExperimentalCustomPaymentMethodsApi
        constructor(
            /**
             * The unique identifier for this custom payment method type in the format of "cmpt_...".
             *
             * Obtained from the Stripe Dashboard at https://dashboard.stripe.com/settings/custom_payment_methods
             */
            id: String,

            /**
             * Optional subtitle text to be displayed below the custom payment method's display name.
             */
            @StringRes subtitle: Int?,

            /**
             * When true, Payment Element will not collect billing details for this custom payment method type
             * irregardless of the [PaymentSheet.Configuration.billingDetailsCollectionConfiguration] settings.
             *
             * This has no effect if [PaymentSheet.Configuration.billingDetailsCollectionConfiguration] is not
             * configured.
             */
            disableBillingDetailCollection: Boolean = true,
        ) : this(
            id = id,
            subtitle = subtitle?.resolvableString,
            disableBillingDetailCollection = disableBillingDetailCollection,
        )

        @ExperimentalCustomPaymentMethodsApi
        constructor(
            /**
             * The unique identifier for this custom payment method type in the format of "cmpt_...".
             *
             * Obtained from the Stripe Dashboard at https://dashboard.stripe.com/settings/custom_payment_methods
             */
            id: String,

            /**
             * Optional subtitle text string resource to be resolved and displayed below the custom payment method's
             * display name.
             */
            subtitle: String?,

            /**
             * When true, Payment Element will not collect billing details for this custom payment method type
             * irregardless of the [PaymentSheet.Configuration.billingDetailsCollectionConfiguration] settings.
             *
             * This has no effect if [PaymentSheet.Configuration.billingDetailsCollectionConfiguration] is not
             * configured.
             */
            disableBillingDetailCollection: Boolean = true,
        ) : this(
            id = id,
            subtitle = subtitle?.resolvableString,
            disableBillingDetailCollection = disableBillingDetailCollection,
        )
    }

    internal sealed interface CustomerAccessType : Parcelable {
        val analyticsValue: String

        @Parcelize
        data class LegacyCustomerEphemeralKey(val ephemeralKeySecret: String) : CustomerAccessType {
            @IgnoredOnParcel
            override val analyticsValue: String = "legacy"
        }

        @Parcelize
        data class CustomerSession(val customerSessionClientSecret: String) : CustomerAccessType {
            @IgnoredOnParcel
            override val analyticsValue: String = "customer_session"
        }
    }

    @Parcelize
    @Poko
    class CustomerConfiguration internal constructor(
        /**
         * The identifier of the Stripe Customer object.
         * See [Stripe's documentation](https://stripe.com/docs/api/customers/object#customer_object-id).
         */
        val id: String,

        /**
         * A short-lived token that allows the SDK to access a Customer's payment methods.
         */
        internal val ephemeralKeySecret: String,

        internal val accessType: CustomerAccessType,
    ) : Parcelable {
        constructor(
            id: String,
            ephemeralKeySecret: String,
        ) : this(
            id = id,
            ephemeralKeySecret = ephemeralKeySecret,
            accessType = CustomerAccessType.LegacyCustomerEphemeralKey(ephemeralKeySecret)
        )

        companion object {
            @ExperimentalCustomerSessionApi
            fun createWithCustomerSession(
                id: String,
                clientSecret: String
            ): CustomerConfiguration {
                return CustomerConfiguration(
                    id = id,
                    ephemeralKeySecret = "",
                    accessType = CustomerAccessType.CustomerSession(clientSecret)
                )
            }
        }
    }

    /**
     * @param environment The Google Pay environment to use. See
     * [Google's documentation](https://developers.google.com/android/reference/com/google/android/gms/wallet/Wallet.WalletOptions#environment)
     * for more information.
     * @param countryCode The two-letter ISO 3166 code of the country of your business, e.g. "US".
     * See your account's country value [here](https://dashboard.stripe.com/settings/account).
     * @param currencyCode The three-letter ISO 4217 alphabetic currency code, e.g. "USD" or "EUR".
     * Required in order to support Google Pay when processing a Setup Intent.
     * @param amount An optional amount to display for setup intents. Google Pay may or may not
     * display this amount depending on its own internal logic. Defaults to 0 if none is provided.
     * @param label An optional label to display with the amount. Google Pay may or may not display
     * this label depending on its own internal logic. Defaults to a generic label if none is
     * provided.
     * @param buttonType The Google Pay button type to use. Set to "Pay" by default. See
     * [Google's documentation](https://developers.google.com/android/reference/com/google/android/gms/wallet/Wallet.WalletOptions#environment)
     * for more information on button types.
     */
    @Parcelize
    @Poko
    class GooglePayConfiguration @JvmOverloads constructor(
        internal val environment: Environment,
        internal val countryCode: String,
        internal val currencyCode: String? = null,
        internal val amount: Long? = null,
        internal val label: String? = null,
        internal val buttonType: ButtonType = ButtonType.Pay
    ) : Parcelable {

        enum class Environment {
            Production,
            Test,
        }

        @Suppress("MaxLineLength")
        /**
         * Google Pay button type options
         *
         * See [Google's documentation](https://developers.google.com/pay/api/android/reference/request-objects#ButtonOptions) for more information on button types.
         */
        enum class ButtonType {
            /**
             * Displays "Buy with" alongside the Google Pay logo.
             */
            Buy,

            /**
             * Displays "Book with" alongside the Google Pay logo.
             */
            Book,

            /**
             * Displays "Checkout with" alongside the Google Pay logo.
             */
            Checkout,

            /**
             * Displays "Donate with" alongside the Google Pay logo.
             */
            Donate,

            /**
             * Displays "Order with" alongside the Google Pay logo.
             */
            Order,

            /**
             * Displays "Pay with" alongside the Google Pay logo.
             */
            Pay,

            /**
             * Displays "Subscribe with" alongside the Google Pay logo.
             */
            Subscribe,

            /**
             * Displays only the Google Pay logo.
             */
            Plain
        }
    }

    /**
     * Configuration related to Link.
     */
    @Poko
    @Parcelize
    class LinkConfiguration internal constructor(
        internal val display: Display,
        internal val collectMissingBillingDetailsForExistingPaymentMethods: Boolean,
        internal val allowUserEmailEdits: Boolean,
        internal val allowLogOut: Boolean,
        internal val disallowFundingSourceCreation: Set<String>,
    ) : Parcelable {

        @JvmOverloads
        constructor(
            display: Display = Display.Automatic
        ) : this(
            display = display,
            collectMissingBillingDetailsForExistingPaymentMethods = true,
            allowUserEmailEdits = true,
            allowLogOut = true,
            disallowFundingSourceCreation = emptySet(),
        )

        internal val shouldDisplay: Boolean
            get() = when (display) {
                Display.Automatic -> true
                Display.Never -> false
            }

        class Builder {
            private var display: Display = Display.Automatic
            private var collectMissingBillingDetailsForExistingPaymentMethods: Boolean = true
            private var disallowFundingSourceCreation: Set<String> = emptySet()

            fun display(display: Display) = apply {
                this.display = display
            }

            @CollectMissingLinkBillingDetailsPreview
            fun collectMissingBillingDetailsForExistingPaymentMethods(
                collectMissingBillingDetailsForExistingPaymentMethods: Boolean
            ) = apply {
                this.collectMissingBillingDetailsForExistingPaymentMethods =
                    collectMissingBillingDetailsForExistingPaymentMethods
            }

            @LinkDisallowFundingSourceCreationPreview
            fun disallowFundingSourceCreation(disallowFundingSourceCreation: Set<String>) = apply {
                this.disallowFundingSourceCreation = disallowFundingSourceCreation
            }

            fun build() = LinkConfiguration(
                display = display,
                collectMissingBillingDetailsForExistingPaymentMethods =
                collectMissingBillingDetailsForExistingPaymentMethods,
                allowUserEmailEdits = true,
                allowLogOut = true,
                disallowFundingSourceCreation = disallowFundingSourceCreation,
            )
        }

        /**
         * Display configuration for Link
         */
        enum class Display {
            /**
             * Link will be displayed when available.
             */
            Automatic,

            /**
             * Link will never be displayed.
             */
            Never;

            internal val analyticsValue: String
                get() = when (this) {
                    Automatic -> "automatic"
                    Never -> "never"
                }
        }
    }

    /**
     * Theme configuration for wallet buttons
     */
    @Poko
    @Parcelize
    class ButtonThemes(
        /**
         * Theme configuration for Link button
         */
        val link: LinkButtonTheme = LinkButtonTheme.WHITE,
    ) : Parcelable {

        /**
         * Link button theme options
         */
        enum class LinkButtonTheme {
            /**
             * Default green theme
             */
            DEFAULT,

            /**
             * White theme
             */
            WHITE
        }
    }

    /**
     * Configuration for wallet buttons
     */
    @Poko
    @Parcelize
    class WalletButtonsConfiguration(
        /**
         * Indicates the `WalletButtons` API will be used. This helps
         * ensure the Payment Element is not initialized with a displayed
         * wallet option as the default payment option.
         */
        internal val willDisplayExternally: Boolean = false,

        /**
         * Controls visibility of wallets within Payment Element and `WalletButtons`.
         */
        val visibility: Visibility = Visibility(),

        /**
         * Theme configuration for wallet buttons
         */
        val buttonThemes: ButtonThemes = ButtonThemes(),
    ) : Parcelable {
        @Poko
        @Parcelize
        class Visibility(
            /**
             * Configures how wallets are shown in Payment Element. Wallets that don't have a provided visibility will
             * have theirs automatically determined.
             *
             * Defaults to an empty map.
             */
            val paymentElement: Map<Wallet, PaymentElementVisibility> = emptyMap(),

            /**
             * Configures how wallets are shown in the wallet buttons view. Wallets that don't have a provided
             * visibility will have theirs automatically determined.
             *
             * Defaults to an empty map.
             */
            val walletButtonsView: Map<Wallet, WalletButtonsViewVisibility> = emptyMap(),
        ) : Parcelable

        /**
         * Available visibility options within the wallet buttons view
         */
        enum class WalletButtonsViewVisibility {
            /**
             * Wallet is always shown when the wallet buttons view is rendered.
             */
            Always,

            /**
             * Wallet is never shown when the wallet buttons view is rendered.
             */
            Never,
        }

        /**
         * Available visibility options for a wallet within Payment Element
         */
        enum class PaymentElementVisibility {
            /**
             * Wallet visibility is automatically determined based on if the wallet buttons view is rendered.
             */
            Automatic,

            /**
             * Wallet is always shown regardless of if the wallet buttons view is rendered.
             */
            Always,

            /**
             * Wallet is never shown regardless of if the wallet buttons view is rendered.
             */
            Never,
        }

        /**
         * Definition for a wallet available for use with Payment Element.
         */
        enum class Wallet {
            Link,
            GooglePay,
            ShopPay
        }
    }

    /**
     * Configuration related to Shop Pay, which only applies when using wallet buttons.
     *
     * @param shopId The corresponding store's shopId.
     * @param billingAddressRequired Whether or not billing address is required. Defaults to `true`.
     * @param emailRequired Whether or not email is required. Defaults to `true`.
     * @param shippingAddressRequired Whether or not to collect the customer's shipping address.
     * @param lineItems An array of [LineItem] objects. These are shown as line items in the
     * payment interface, if line items are supported. You can represent discounts as negative
     * amount [LineItem]s.
     * @param shippingRates A list of [ShippingRate] objects. The first shipping rate listed
     * appears in the payment interface as the default option.
     */
    @Poko
    @Parcelize
    class ShopPayConfiguration(
        val shopId: String,
        val billingAddressRequired: Boolean = true,
        val emailRequired: Boolean = true,
        val shippingAddressRequired: Boolean,
        val allowedShippingCountries: List<String>,
        val lineItems: List<LineItem>,
        val shippingRates: List<ShippingRate>
    ) : Parcelable {
        /**
         * A type used to describe a single item for in the Shop Pay wallet UI.
         */
        @Poko
        @Parcelize
        class LineItem(
            val name: String,
            val amount: Int
        ) : Parcelable

        /**
         * A shipping rate option.
         */
        @Poko
        @Parcelize
        class ShippingRate(
            val id: String,
            val amount: Int,
            val displayName: String,
            val deliveryEstimate: DeliveryEstimate?
        ) : Parcelable

        /**
         * Type used to describe DeliveryEstimates for shipping.
         * See https://docs.stripe.com/js/elements_object/create_express_checkout_element#express_checkout_element_create-options-shippingRates-deliveryEstimate
         */
        sealed interface DeliveryEstimate : Parcelable {
            @Poko
            @Parcelize
            class Range(
                val maximum: DeliveryEstimateUnit?,
                val minimum: DeliveryEstimateUnit?
            ) : DeliveryEstimate

            @Poko
            @Parcelize
            class Text(
                val value: String
            ) : DeliveryEstimate

            @Poko
            @Parcelize
            class DeliveryEstimateUnit(
                val unit: TimeUnit,
                val value: Int
            ) : Parcelable {

                enum class TimeUnit {
                    HOUR,
                    DAY,
                    BUSINESS_DAY,
                    WEEK,
                    MONTH
                }
            }
        }
    }

    /**
     * A class that presents the individual steps of a payment sheet flow.
     */
    interface FlowController {

        var shippingDetails: AddressDetails?

        /**
         * Displays a list of wallet buttons that can be used to checkout instantly
         */
        @WalletButtonsPreview
        @Composable
        fun WalletButtons()

        /**
         * Displays a list of wallet buttons that can be used to checkout instantly
         *
         * @param clickHandler intercepts wallet buttons view click before primary confirmation occurs. Return true
         *   if the click has been handled internally or false if the wallet confirmation process should continue. By
         *   default always returns false.
         */
        @WalletButtonsPreview
        @Composable
        fun WalletButtons(clickHandler: WalletButtonsViewClickHandler)

        /**
         * Configure the FlowController to process a [PaymentIntent].
         *
         * @param paymentIntentClientSecret the client secret for the [PaymentIntent].
         * @param configuration optional [PaymentSheet] settings.
         * @param callback called with the result of configuring the FlowController.
         */
        fun configureWithPaymentIntent(
            paymentIntentClientSecret: String,
            configuration: Configuration? = null,
            callback: ConfigCallback
        )

        /**
         * Configure the FlowController to process a [SetupIntent].
         *
         * @param setupIntentClientSecret the client secret for the [SetupIntent].
         * @param configuration optional [PaymentSheet] settings.
         * @param callback called with the result of configuring the FlowController.
         */
        fun configureWithSetupIntent(
            setupIntentClientSecret: String,
            configuration: Configuration? = null,
            callback: ConfigCallback
        )

        /**
         * Configure the FlowController with an [IntentConfiguration].
         *
         * @param intentConfiguration The [IntentConfiguration] to use.
         * @param configuration An optional [PaymentSheet] configuration.
         * @param callback called with the result of configuring the FlowController.
         */
        fun configureWithIntentConfiguration(
            intentConfiguration: IntentConfiguration,
            configuration: Configuration? = null,
            callback: ConfigCallback
        )

        /**
         * Retrieve information about the customer's desired payment option.
         * You can use this to e.g. display the payment option in your UI.
         */
        fun getPaymentOption(): PaymentOption?

        /**
         * Present a sheet where the customer chooses how to pay, either by selecting an existing
         * payment method or adding a new one.
         * Call this when your "Select a payment method" button is tapped.
         */
        fun presentPaymentOptions()

        /**
         * Complete the payment or setup.
         */
        fun confirm()

        /**
         * Builder utility to set optional callbacks for [PaymentSheet.FlowController].
         *
         * @param resultCallback Called when a [PaymentSheetResult] is available.
         * @param paymentOptionResultCallback Called after the customer attempts to make a payment method change.
         */
        class Builder(
            internal val resultCallback: PaymentSheetResultCallback,
            internal val paymentOptionResultCallback: PaymentOptionResultCallback,
        ) {
            /**
             * Builder utility to set optional callbacks for [PaymentSheet.FlowController].
             *
             * @param resultCallback Called when a [PaymentSheetResult] is available.
             * @param paymentOptionCallback Called when the customer's desired payment method changes.
             */
            constructor(
                resultCallback: PaymentSheetResultCallback,
                paymentOptionCallback: PaymentOptionCallback
            ) : this(
                resultCallback = resultCallback,
                paymentOptionResultCallback = paymentOptionCallback.toResultCallback(),
            )

            private val callbacksBuilder = PaymentElementCallbacks.Builder()

            /**
             * @param handler Called when a user confirms payment for an external payment method.
             */
            fun externalPaymentMethodConfirmHandler(handler: ExternalPaymentMethodConfirmHandler) = apply {
                callbacksBuilder.externalPaymentMethodConfirmHandler(handler)
            }

            /**
             * @param callback Called when a user confirms payment for a custom payment method.
             */
            @ExperimentalCustomPaymentMethodsApi
            fun confirmCustomPaymentMethodCallback(callback: ConfirmCustomPaymentMethodCallback) = apply {
                callbacksBuilder.confirmCustomPaymentMethodCallback(callback)
            }

            /**
             * @param callback If specified, called when the customer confirms the payment or setup.
             */
            fun createIntentCallback(callback: CreateIntentCallback) = apply {
                callbacksBuilder.createIntentCallback(callback)
            }

            /**
             * @param callback Called with the ConfirmationToken result when the customer confirms
             * the payment or setup. Use this for payment confirmation workflows
             * where the SDK generates ConfirmationTokens and then continues to confirm the intent.
             *
             * @throws IllegalStateException if CreateIntentCallback is already set.
             * Callbacks are mutually exclusive - only one should be configured.
             */
            @RestrictTo(RestrictTo.Scope.LIBRARY_GROUP)
            fun createIntentCallback(callback: CreateIntentWithConfirmationTokenCallback) = apply {
                callbacksBuilder.createIntentCallback(callback)
            }

            /**
             * @param callback If specified, called when an analytic event occurs.
             */
            @ExperimentalAnalyticEventCallbackApi
            fun analyticEventCallback(callback: AnalyticEventCallback) = apply {
                callbacksBuilder.analyticEventCallback(callback)
            }

            /**
             * @param handlers Handlers for shop-pay specific events like shipping method and contact updates.
             */
            @ShopPayPreview
            fun shopPayHandlers(handlers: ShopPayHandlers) = apply {
                callbacksBuilder.shopPayHandlers(handlers)
            }

            /**
             * @param handler Called when a user calls confirm and their payment method is being handed off
             * to an external provider to handle payment/setup.
             */
            @SharedPaymentTokenSessionPreview
            fun preparePaymentMethodHandler(
                handler: PreparePaymentMethodHandler
            ) = apply {
                callbacksBuilder.preparePaymentMethodHandler(handler)
            }

            /**
             * Returns a [PaymentSheet.FlowController].
             *
             * @param activity The Activity that is presenting [PaymentSheet.FlowController].
             */
            fun build(activity: ComponentActivity): FlowController {
                initializeCallbacks()
                return FlowControllerFactory(activity, paymentOptionResultCallback, resultCallback).create()
            }

            /**
             * Returns a [PaymentSheet.FlowController].
             *
             * @param fragment The Fragment that is presenting [PaymentSheet.FlowController].
             */
            fun build(fragment: Fragment): FlowController {
                initializeCallbacks()
                return FlowControllerFactory(fragment, paymentOptionResultCallback, resultCallback).create()
            }

            /**
             * Returns a [PaymentSheet.FlowController] composable.
             */
            @Composable
            fun build(): FlowController {
                /*
                 * Callbacks are initialized & updated internally by the internal composable function
                 */
                return internalRememberPaymentSheetFlowController(
                    callbacks = callbacksBuilder.build(),
                    paymentOptionResultCallback = paymentOptionResultCallback,
                    paymentResultCallback = resultCallback,
                )
            }

            private fun initializeCallbacks() {
                setFlowControllerCallbacks(callbacks = callbacksBuilder.build())
            }
        }

        sealed class Result {
            object Success : Result()

            class Failure(
                val error: Throwable
            ) : Result()
        }

        fun interface ConfigCallback {
            fun onConfigured(
                success: Boolean,
                error: Throwable?
            )
        }

        companion object {
            /**
             * Create a [FlowController] that you configure with a client secret by calling
             * [configureWithPaymentIntent] or [configureWithSetupIntent].
             *
             * @param activity The Activity that is presenting [PaymentSheet].
             * @param paymentOptionCallback Called when the customer's selected payment method
             * changes.
             * @param paymentResultCallback Called with the result of the payment after
             * [PaymentSheet] is dismissed.
             */
            @JvmStatic
            @Deprecated(
                message = "This will be removed in a future release.",
                replaceWith = ReplaceWith(
                    "FlowController.Builder(paymentResultCallback, paymentOptionCallback).build(activity)"
                )
            )
            fun create(
                activity: ComponentActivity,
                paymentOptionCallback: PaymentOptionCallback,
                paymentResultCallback: PaymentSheetResultCallback
            ): FlowController {
                return FlowControllerFactory(
                    activity,
                    paymentOptionCallback.toResultCallback(),
                    paymentResultCallback
                ).create()
            }

            /**
             * Create a [FlowController] that you configure with a client secret by calling
             * [configureWithPaymentIntent] or [configureWithSetupIntent].
             *
             * Use this creator if external payment methods are specified in your [Configuration].
             *
             * @param activity The Activity that is presenting [PaymentSheet].
             * @param externalPaymentMethodConfirmHandler Called when a user confirms payment with an external payment
             * method.
             * @param paymentOptionCallback Called when the customer's selected payment method
             * changes.
             * @param paymentResultCallback Called with the result of the payment after
             * [PaymentSheet] is dismissed.
             */
            @JvmStatic
            @Deprecated(
                message = "This will be removed in a future release.",
                replaceWith = ReplaceWith(
                    "FlowController.Builder(paymentResultCallback, paymentOptionCallback)" +
                        ".externalPaymentMethodConfirmHandler(externalPaymentMethodConfirmHandler)" +
                        ".build(activity)"
                )
            )
            fun create(
                activity: ComponentActivity,
                externalPaymentMethodConfirmHandler: ExternalPaymentMethodConfirmHandler,
                paymentOptionCallback: PaymentOptionCallback,
                paymentResultCallback: PaymentSheetResultCallback
            ): FlowController {
                setFlowControllerCallbacks(
                    PaymentElementCallbacks.Builder()
                        .externalPaymentMethodConfirmHandler(externalPaymentMethodConfirmHandler)
                        .build()
                )
                return FlowControllerFactory(
                    activity,
                    paymentOptionCallback.toResultCallback(),
                    paymentResultCallback
                ).create()
            }

            /**
             * Create a [FlowController] that you configure with an [IntentConfiguration] by calling
             * [configureWithIntentConfiguration].
             *
             * @param activity The Activity that is presenting [PaymentSheet].
             * @param paymentOptionCallback Called when the customer's selected payment method
             * changes.
             * @param createIntentCallback Called when the customer confirms the payment or setup.
             * @param paymentResultCallback Called with the result of the payment after
             * [PaymentSheet] is dismissed.
             */
            @JvmStatic
            @Deprecated(
                message = "This will be removed in a future release.",
                replaceWith = ReplaceWith(
                    "FlowController.Builder(paymentResultCallback, paymentOptionCallback)" +
                        ".createIntentCallback(createIntentCallback)" +
                        ".build(activity)"
                )
            )
            fun create(
                activity: ComponentActivity,
                paymentOptionCallback: PaymentOptionCallback,
                createIntentCallback: CreateIntentCallback,
                paymentResultCallback: PaymentSheetResultCallback,
            ): FlowController {
                setFlowControllerCallbacks(
                    PaymentElementCallbacks.Builder()
                        .createIntentCallback(createIntentCallback)
                        .build()
                )
                return FlowControllerFactory(
                    activity,
                    paymentOptionCallback.toResultCallback(),
                    paymentResultCallback
                ).create()
            }

            /**
             * Create a [FlowController] that you configure with an [IntentConfiguration] by calling
             * [configureWithIntentConfiguration].
             *
             * Use this creator if external payment methods are specified in your [Configuration].
             *
             * @param activity The Activity that is presenting [PaymentSheet].
             * @param paymentOptionCallback Called when the customer's selected payment method
             * changes.
             * @param externalPaymentMethodConfirmHandler Called when a user confirms payment with an external payment
             * method.
             * @param createIntentCallback Called when the customer confirms the payment or setup.
             * @param paymentResultCallback Called with the result of the payment after
             * [PaymentSheet] is dismissed.
             */
            @JvmStatic
            @Deprecated(
                message = "This will be removed in a future release.",
                replaceWith = ReplaceWith(
                    "FlowController.Builder(paymentResultCallback, paymentOptionCallback)" +
                        ".createIntentCallback(createIntentCallback)" +
                        ".externalPaymentMethodConfirmHandler(externalPaymentMethodConfirmHandler)" +
                        ".build(activity)"
                )
            )
            fun create(
                activity: ComponentActivity,
                paymentOptionCallback: PaymentOptionCallback,
                externalPaymentMethodConfirmHandler: ExternalPaymentMethodConfirmHandler,
                createIntentCallback: CreateIntentCallback,
                paymentResultCallback: PaymentSheetResultCallback,
            ): FlowController {
                setFlowControllerCallbacks(
                    PaymentElementCallbacks.Builder()
                        .createIntentCallback(createIntentCallback)
                        .externalPaymentMethodConfirmHandler(externalPaymentMethodConfirmHandler)
                        .build()
                )
                return FlowControllerFactory(
                    activity,
                    paymentOptionCallback.toResultCallback(),
                    paymentResultCallback
                ).create()
            }

            /**
             * Create a [FlowController] that you configure with a client secret by calling
             * [configureWithPaymentIntent] or [configureWithSetupIntent].
             *
             * @param fragment The Fragment that is presenting [PaymentSheet].
             * @param paymentOptionCallback called when the customer's [PaymentOption] selection changes.
             * @param paymentResultCallback called when a [PaymentSheetResult] is available.
             */
            @JvmStatic
            @Deprecated(
                message = "This will be removed in a future release.",
                replaceWith = ReplaceWith(
                    "FlowController.Builder(paymentResultCallback, paymentOptionCallback).build(fragment)"
                )
            )
            fun create(
                fragment: Fragment,
                paymentOptionCallback: PaymentOptionCallback,
                paymentResultCallback: PaymentSheetResultCallback
            ): FlowController {
                return FlowControllerFactory(
                    fragment,
                    paymentOptionCallback.toResultCallback(),
                    paymentResultCallback
                ).create()
            }

            /**
             * Create a [FlowController] that you configure with a client secret by calling
             * [configureWithPaymentIntent] or [configureWithSetupIntent].
             *
             * Use this creator if external payment methods are specified in your [Configuration].
             *
             * @param fragment The Fragment that is presenting [PaymentSheet].
             * @param externalPaymentMethodConfirmHandler Called when a user confirms payment with an external payment
             * method.
             * @param paymentOptionCallback called when the customer's [PaymentOption] selection changes.
             * @param paymentResultCallback called when a [PaymentSheetResult] is available.
             */
            @JvmStatic
            @Deprecated(
                message = "This will be removed in a future release.",
                replaceWith = ReplaceWith(
                    "FlowController.Builder(paymentResultCallback, paymentOptionCallback)" +
                        ".externalPaymentMethodConfirmHandler(externalPaymentMethodConfirmHandler)" +
                        ".build(fragment)"
                )
            )
            fun create(
                fragment: Fragment,
                externalPaymentMethodConfirmHandler: ExternalPaymentMethodConfirmHandler,
                paymentOptionCallback: PaymentOptionCallback,
                paymentResultCallback: PaymentSheetResultCallback
            ): FlowController {
                setFlowControllerCallbacks(
                    PaymentElementCallbacks.Builder()
                        .externalPaymentMethodConfirmHandler(externalPaymentMethodConfirmHandler)
                        .build()
                )
                return FlowControllerFactory(
                    fragment,
                    paymentOptionCallback.toResultCallback(),
                    paymentResultCallback
                ).create()
            }

            /**
             * Create a [FlowController] that you configure with an [IntentConfiguration] by calling
             * [configureWithIntentConfiguration].
             *
             * @param fragment The Fragment that is presenting [PaymentSheet].
             * @param paymentOptionCallback Called when the customer's selected payment method
             * changes.
             * @param createIntentCallback Called when the customer confirms the payment or setup.
             * @param paymentResultCallback Called with the result of the payment after
             * [PaymentSheet] is dismissed.
             */
            @JvmStatic
            @Deprecated(
                message = "This will be removed in a future release.",
                replaceWith = ReplaceWith(
                    "FlowController.Builder(paymentResultCallback, paymentOptionCallback)" +
                        ".createIntentCallback(createIntentCallback)" +
                        ".build(fragment)"
                )
            )
            fun create(
                fragment: Fragment,
                paymentOptionCallback: PaymentOptionCallback,
                createIntentCallback: CreateIntentCallback,
                paymentResultCallback: PaymentSheetResultCallback,
            ): FlowController {
                setFlowControllerCallbacks(
                    PaymentElementCallbacks.Builder()
                        .createIntentCallback(createIntentCallback)
                        .build()
                )
                return FlowControllerFactory(
                    fragment,
                    paymentOptionCallback.toResultCallback(),
                    paymentResultCallback
                ).create()
            }

            /**
             * Create a [FlowController] that you configure with an [IntentConfiguration] by calling
             * [configureWithIntentConfiguration].
             *
             * Use this creator if external payment methods are specified in your [Configuration].
             *
             * @param fragment The Fragment that is presenting [PaymentSheet].
             * @param paymentOptionCallback Called when the customer's selected payment method
             * changes.
             * @param externalPaymentMethodConfirmHandler Called when a user confirms payment with an external payment
             * method.
             * @param createIntentCallback Called when the customer confirms the payment or setup.
             * @param paymentResultCallback Called with the result of the payment after
             * [PaymentSheet] is dismissed.
             */
            @JvmStatic
            @Deprecated(
                message = "This will be removed in a future release.",
                replaceWith = ReplaceWith(
                    "FlowController.Builder(paymentResultCallback, paymentOptionCallback)" +
                        ".createIntentCallback(createIntentCallback)" +
                        ".externalPaymentMethodConfirmHandler(externalPaymentMethodConfirmHandler)" +
                        ".build(fragment)"
                )
            )
            fun create(
                fragment: Fragment,
                paymentOptionCallback: PaymentOptionCallback,
                createIntentCallback: CreateIntentCallback,
                externalPaymentMethodConfirmHandler: ExternalPaymentMethodConfirmHandler,
                paymentResultCallback: PaymentSheetResultCallback,
            ): FlowController {
                setFlowControllerCallbacks(
                    PaymentElementCallbacks.Builder()
                        .createIntentCallback(createIntentCallback)
                        .externalPaymentMethodConfirmHandler(externalPaymentMethodConfirmHandler)
                        .build()
                )
                return FlowControllerFactory(
                    fragment,
                    paymentOptionCallback.toResultCallback(),
                    paymentResultCallback
                ).create()
            }
        }
    }

    companion object {
        private fun setPaymentSheetCallbacks(callbacks: PaymentElementCallbacks) {
            PaymentElementCallbackReferences[PAYMENT_SHEET_DEFAULT_CALLBACK_IDENTIFIER] = callbacks
        }

        private fun setFlowControllerCallbacks(callbacks: PaymentElementCallbacks) {
            PaymentElementCallbackReferences[FLOW_CONTROLLER_DEFAULT_CALLBACK_IDENTIFIER] = callbacks
        }

        /**
         * Deletes all persisted authentication state associated with a customer.
         *
         * You must call this method when the user logs out from your app.
         * This will ensure that any persisted authentication state in PaymentSheet, such as
         * authentication cookies, is also cleared during logout.
         *
         * @param context the Application [Context].
         */
        fun resetCustomer(context: Context) {
            LinkStore(context).clear()
        }
    }
}<|MERGE_RESOLUTION|>--- conflicted
+++ resolved
@@ -723,23 +723,6 @@
         internal val googlePay: GooglePayConfiguration? = ConfigurationDefaults.googlePay,
 
         /**
-<<<<<<< HEAD
-=======
-         * The color of the Pay or Add button. Keep in mind the text color is white.
-         *
-         * If set, PaymentSheet displays the button with this color.
-         */
-        @Deprecated(
-            message = "Use Appearance parameter to customize primary button color",
-            replaceWith = ReplaceWith(
-                expression = "Appearance.colorsLight/colorsDark.primary " +
-                    "or PrimaryButton.colorsLight/colorsDark.background"
-            )
-        )
-        internal val primaryButtonColor: ColorStateList? = ConfigurationDefaults.primaryButtonColor,
-
-        /**
->>>>>>> 5ca555ec
          * The billing information for the customer.
          *
          * If set, PaymentSheet will pre-populate the form fields with the values provided.
