package com.stripe.android.paymentsheet

import android.annotation.SuppressLint
import android.view.LayoutInflater
import android.view.ViewGroup
import androidx.core.view.marginEnd
import androidx.core.view.marginStart
import androidx.recyclerview.widget.RecyclerView
import com.stripe.android.paymentsheet.databinding.LayoutPaymentsheetAddPaymentMethodCardViewBinding
import com.stripe.android.paymentsheet.model.SupportedPaymentMethod
import kotlin.math.roundToInt
import kotlin.properties.Delegates

<<<<<<< HEAD
class AddPaymentMethodsAdapter(
=======
@SuppressLint("NotifyDataSetChanged")
internal class AddPaymentMethodsAdapter(
>>>>>>> 7843327f
    private val paymentMethods: List<SupportedPaymentMethod>,
    private var selectedItemPosition: Int,
    val paymentMethodSelectedListener: (paymentMethod: SupportedPaymentMethod) -> Unit,
) : RecyclerView.Adapter<AddPaymentMethodsAdapter.AddPaymentMethodViewHolder>() {

    internal var isEnabled: Boolean by Delegates.observable(true) { _, oldValue, newValue ->
        if (oldValue != newValue) {
            notifyDataSetChanged()
        }
    }

    override fun getItemCount() = paymentMethods.size

    override fun onCreateViewHolder(parent: ViewGroup, viewType: Int): AddPaymentMethodViewHolder {
        return AddPaymentMethodViewHolder(parent)
            .apply {
                val targetWidth = parent.measuredWidth - parent.paddingStart - parent.paddingEnd
                val minItemWidth = 100 * parent.context.resources.displayMetrics.density +
                    itemView.marginEnd + itemView.marginStart

                // if all items fit at min width, then span them across the sheet evenly filling it.
                // otherwise the number of items visible should be a multiple of .5
                val viewWidth =
                    if (minItemWidth * paymentMethods.size < targetWidth) {
                        targetWidth / paymentMethods.size
                    } else {
                        // numVisibleItems is incremented in steps of 0.5 items
                        // (1, 1.5, 2, 2.5, 3, ...)
                        val numVisibleItems = (targetWidth * 2 / minItemWidth).toInt() / 2f
                        targetWidth / numVisibleItems
                    }

                itemView.layoutParams.width =
                    viewWidth.toInt() - itemView.marginEnd - itemView.marginStart
                itemView.setOnClickListener {
                    onItemSelected(bindingAdapterPosition)
                }
            }
    }

    override fun onBindViewHolder(holder: AddPaymentMethodViewHolder, position: Int) {
        holder.bind(paymentMethods[position])
        holder.setSelected(position == selectedItemPosition)
        holder.setEnabled(isEnabled)
    }

    private fun onItemSelected(position: Int) {
        if (position != RecyclerView.NO_POSITION &&
            position != selectedItemPosition
        ) {
            val previousSelectedIndex = selectedItemPosition
            selectedItemPosition = position

            notifyItemChanged(previousSelectedIndex)
            notifyItemChanged(position)

            paymentMethodSelectedListener(paymentMethods[position])
        }
    }

    class AddPaymentMethodViewHolder(
        private val binding: LayoutPaymentsheetAddPaymentMethodCardViewBinding
    ) : RecyclerView.ViewHolder(binding.root) {
        constructor(parent: ViewGroup) : this(
            LayoutPaymentsheetAddPaymentMethodCardViewBinding.inflate(
                LayoutInflater.from(parent.context), parent, false
            )
        )

        fun setSelected(selected: Boolean) {
            binding.root.isSelected = selected
            binding.root.strokeWidth = if (selected) {
                itemView.resources
                    .getDimension(R.dimen.stripe_paymentsheet_add_pm_card_stroke_width_selected)
                    .roundToInt()
            } else {
                itemView.resources
                    .getDimension(R.dimen.stripe_paymentsheet_add_pm_card_stroke_width)
                    .roundToInt()
            }
            binding.root.elevation = if (selected) {
                itemView.resources
                    .getDimension(R.dimen.stripe_paymentsheet_add_pm_card_elevation_selected)
            } else {
                itemView.resources
                    .getDimension(R.dimen.stripe_paymentsheet_add_pm_card_elevation)
            }
        }

        fun setEnabled(enabled: Boolean) {
            binding.root.isEnabled = enabled
            binding.title.isEnabled = enabled
        }

        fun bind(paymentMethod: SupportedPaymentMethod) {
            binding.icon.setImageResource(paymentMethod.iconResource)
            binding.title.text = itemView.resources.getString(paymentMethod.displayNameResource)
        }
    }
}<|MERGE_RESOLUTION|>--- conflicted
+++ resolved
@@ -11,12 +11,8 @@
 import kotlin.math.roundToInt
 import kotlin.properties.Delegates
 
-<<<<<<< HEAD
-class AddPaymentMethodsAdapter(
-=======
 @SuppressLint("NotifyDataSetChanged")
 internal class AddPaymentMethodsAdapter(
->>>>>>> 7843327f
     private val paymentMethods: List<SupportedPaymentMethod>,
     private var selectedItemPosition: Int,
     val paymentMethodSelectedListener: (paymentMethod: SupportedPaymentMethod) -> Unit,
@@ -77,7 +73,7 @@
         }
     }
 
-    class AddPaymentMethodViewHolder(
+    internal class AddPaymentMethodViewHolder(
         private val binding: LayoutPaymentsheetAddPaymentMethodCardViewBinding
     ) : RecyclerView.ViewHolder(binding.root) {
         constructor(parent: ViewGroup) : this(
