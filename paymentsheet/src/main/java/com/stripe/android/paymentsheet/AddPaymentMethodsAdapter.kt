package com.stripe.android.paymentsheet

import android.annotation.SuppressLint
import android.view.ViewGroup
import androidx.compose.foundation.BorderStroke
import androidx.compose.foundation.Image
import androidx.compose.foundation.layout.Column
import androidx.compose.foundation.layout.height
import androidx.compose.foundation.layout.padding
import androidx.compose.foundation.layout.width
import androidx.compose.foundation.selection.selectable
import androidx.compose.foundation.shape.RoundedCornerShape
import androidx.compose.material.Card
import androidx.compose.runtime.Composable
import androidx.compose.ui.Modifier
import androidx.compose.ui.platform.ComposeView
import androidx.compose.ui.platform.ViewCompositionStrategy
import androidx.compose.ui.res.colorResource
import androidx.compose.ui.res.painterResource
import androidx.compose.ui.unit.Dp
import androidx.compose.ui.unit.dp
import androidx.recyclerview.widget.RecyclerView
import com.stripe.android.paymentsheet.AddPaymentMethodsAdapter.Companion.ADD_PM_DEFAULT_PADDING
import com.stripe.android.paymentsheet.AddPaymentMethodsAdapter.Companion.CARD_HORIZONTAL_PADDING
import com.stripe.android.paymentsheet.model.SupportedPaymentMethod
import com.stripe.android.paymentsheet.ui.LpmSelectorText
import kotlin.properties.Delegates

@SuppressLint("NotifyDataSetChanged")
class AddPaymentMethodsAdapter internal constructor(
    private val paymentMethods: List<SupportedPaymentMethod>,
    private var selectedItemPosition: Int,
    internal val paymentMethodSelectedListener: (paymentMethod: SupportedPaymentMethod) -> Unit,
) : RecyclerView.Adapter<AddPaymentMethodsAdapter.AddPaymentMethodViewHolder>() {

    internal var isEnabled: Boolean by Delegates.observable(true) { _, oldValue, newValue ->
        if (oldValue != newValue) {
            notifyDataSetChanged()
        }
    }

    override fun getItemCount() = paymentMethods.size

    override fun onCreateViewHolder(parent: ViewGroup, viewType: Int): AddPaymentMethodViewHolder {
        return AddPaymentMethodViewHolder(parent, paymentMethods.size)
    }

    override fun onBindViewHolder(holder: AddPaymentMethodViewHolder, position: Int) {
        holder.bind(
            paymentMethod = paymentMethods[position],
            isSelected = position == selectedItemPosition,
            isEnabled = isEnabled,
            onItemSelectedListener = { onItemSelected(position) }
        )
    }

    override fun onViewRecycled(holder: AddPaymentMethodViewHolder) {
        holder.onViewRecycled()
        super.onViewRecycled(holder)
    }

    private fun onItemSelected(position: Int) {
        if (position != RecyclerView.NO_POSITION &&
            position != selectedItemPosition
        ) {
            val previousSelectedIndex = selectedItemPosition
            selectedItemPosition = position

            notifyItemChanged(previousSelectedIndex)
            notifyItemChanged(position)

            paymentMethodSelectedListener(paymentMethods[position])
        }
    }

<<<<<<< HEAD
    class AddPaymentMethodViewHolder(
        private val binding: LayoutPaymentsheetAddPaymentMethodCardViewBinding
    ) : RecyclerView.ViewHolder(binding.root) {
        internal constructor(parent: ViewGroup) : this(
            LayoutPaymentsheetAddPaymentMethodCardViewBinding.inflate(
                LayoutInflater.from(parent.context), parent, false
            )
        )

        internal fun setSelected(selected: Boolean) {
            binding.root.isSelected = selected
            binding.root.strokeWidth = if (selected) {
                itemView.resources
                    .getDimension(R.dimen.stripe_paymentsheet_add_pm_card_stroke_width_selected)
                    .roundToInt()
            } else {
                itemView.resources
                    .getDimension(R.dimen.stripe_paymentsheet_add_pm_card_stroke_width)
                    .roundToInt()
            }
            binding.root.elevation = if (selected) {
                itemView.resources
                    .getDimension(R.dimen.stripe_paymentsheet_add_pm_card_elevation_selected)
            } else {
                itemView.resources
                    .getDimension(R.dimen.stripe_paymentsheet_add_pm_card_elevation)
            }
        }

        internal fun setEnabled(enabled: Boolean) {
            binding.root.isEnabled = enabled
            binding.title.isEnabled = enabled
=======
    internal class AddPaymentMethodViewHolder(
        private val composeView: ComposeView,
        private val viewWidth: Dp
    ) : RecyclerView.ViewHolder(composeView) {

        constructor(parent: ViewGroup, numberOfPaymentMethods: Int) : this(
            composeView = ComposeView(parent.context).apply {
                ViewCompositionStrategy.DisposeOnViewTreeLifecycleDestroyed
            },
            viewWidth = calculateViewWidth(parent, numberOfPaymentMethods)
        )

        fun bind(
            paymentMethod: SupportedPaymentMethod,
            isSelected: Boolean,
            isEnabled: Boolean,
            onItemSelectedListener: () -> Unit
        ) {
            composeView.setContent {
                PaymentMethodUI(
                    viewWidth = viewWidth,
                    iconRes = paymentMethod.iconResource,
                    title = itemView.resources.getString(paymentMethod.displayNameResource),
                    isSelected = isSelected,
                    isEnabled = isEnabled,
                    onItemSelectedListener = onItemSelectedListener
                )
            }
        }

        fun onViewRecycled() {
            // Dispose the underlying Composition of the ComposeView
            // when RecyclerView has recycled this ViewHolder
            composeView.disposeComposition()
>>>>>>> 19e88cea
        }
    }

    internal companion object {
        private fun calculateViewWidth(parent: ViewGroup, numberOfPaymentMethods: Int): Dp {
            val targetWidth = parent.measuredWidth - parent.paddingStart - parent.paddingEnd
            val screenDensity = parent.context.resources.displayMetrics.density
            val minItemWidth = 100 * screenDensity + (2 * CARD_HORIZONTAL_PADDING)

            // if all items fit at min width, then span them across the sheet evenly filling it.
            // otherwise the number of items visible should be a multiple of .5
            val viewWidth =
                if (minItemWidth * numberOfPaymentMethods < targetWidth) {
                    targetWidth / numberOfPaymentMethods
                } else {
                    // numVisibleItems is incremented in steps of 0.5 items
                    // (1, 1.5, 2, 2.5, 3, ...)
                    val numVisibleItems = (targetWidth * 2 / minItemWidth).toInt() / 2f
                    targetWidth / numVisibleItems
                }

<<<<<<< HEAD
        internal fun bind(paymentMethod: SupportedPaymentMethod) {
            binding.icon.setImageResource(paymentMethod.iconResource)
            binding.title.text = itemView.resources.getString(paymentMethod.displayNameResource)
=======
            return (viewWidth.toInt() / screenDensity).dp
        }

        internal const val ADD_PM_DEFAULT_PADDING = 12.0f
        internal const val CARD_HORIZONTAL_PADDING = 6.0f
    }
}

@Composable
internal fun PaymentMethodUI(
    viewWidth: Dp,
    iconRes: Int,
    title: String,
    isSelected: Boolean,
    isEnabled: Boolean,
    onItemSelectedListener: () -> Unit
) {
    val strokeColor = colorResource(
        if (isSelected) {
            R.color.stripe_paymentsheet_add_pm_card_selected_stroke
        } else {
            R.color.stripe_paymentsheet_add_pm_card_unselected_stroke
        }
    )

    val cardBackgroundColor = if (isEnabled) {
        colorResource(R.color.stripe_paymentsheet_elements_background_default)
    } else {
        colorResource(R.color.stripe_paymentsheet_elements_background_disabled)
    }

    Card(
        border = BorderStroke(if (isSelected) 2.dp else 1.5.dp, strokeColor),
        shape = RoundedCornerShape(6.dp),
        elevation = if (isSelected) 1.5.dp else 0.dp,
        backgroundColor = cardBackgroundColor,
        modifier = Modifier
            .height(60.dp)
            .width(viewWidth)
            .padding(horizontal = CARD_HORIZONTAL_PADDING.dp)
            .selectable(
                selected = isSelected,
                enabled = isEnabled,
                onClick = {
                    onItemSelectedListener()
                }
            )
    ) {
        Column {
            Image(
                painter = painterResource(iconRes),
                contentDescription = null,
                modifier = Modifier
                    .padding(top = ADD_PM_DEFAULT_PADDING.dp, start = ADD_PM_DEFAULT_PADDING.dp)
            )
            LpmSelectorText(
                text = title,
                isEnabled = isEnabled,
                modifier = Modifier.padding(top = 6.dp, start = ADD_PM_DEFAULT_PADDING.dp)
            )
>>>>>>> 19e88cea
        }
    }
}<|MERGE_RESOLUTION|>--- conflicted
+++ resolved
@@ -1,22 +1,31 @@
 package com.stripe.android.paymentsheet
 
 import android.annotation.SuppressLint
+import android.view.View
 import android.view.ViewGroup
+import androidx.annotation.RestrictTo
+import androidx.annotation.VisibleForTesting
 import androidx.compose.foundation.BorderStroke
 import androidx.compose.foundation.Image
 import androidx.compose.foundation.layout.Column
 import androidx.compose.foundation.layout.height
 import androidx.compose.foundation.layout.padding
 import androidx.compose.foundation.layout.width
+import androidx.compose.foundation.lazy.LazyRow
+import androidx.compose.foundation.lazy.itemsIndexed
 import androidx.compose.foundation.selection.selectable
 import androidx.compose.foundation.shape.RoundedCornerShape
 import androidx.compose.material.Card
 import androidx.compose.runtime.Composable
+import androidx.compose.runtime.mutableStateOf
+import androidx.compose.runtime.remember
 import androidx.compose.ui.Modifier
 import androidx.compose.ui.platform.ComposeView
 import androidx.compose.ui.platform.ViewCompositionStrategy
+import androidx.compose.ui.platform.testTag
 import androidx.compose.ui.res.colorResource
 import androidx.compose.ui.res.painterResource
+import androidx.compose.ui.res.stringResource
 import androidx.compose.ui.unit.Dp
 import androidx.compose.ui.unit.dp
 import androidx.recyclerview.widget.RecyclerView
@@ -73,53 +82,20 @@
         }
     }
 
-<<<<<<< HEAD
+    @RestrictTo(RestrictTo.Scope.LIBRARY_GROUP_PREFIX)
     class AddPaymentMethodViewHolder(
-        private val binding: LayoutPaymentsheetAddPaymentMethodCardViewBinding
-    ) : RecyclerView.ViewHolder(binding.root) {
-        internal constructor(parent: ViewGroup) : this(
-            LayoutPaymentsheetAddPaymentMethodCardViewBinding.inflate(
-                LayoutInflater.from(parent.context), parent, false
-            )
-        )
-
-        internal fun setSelected(selected: Boolean) {
-            binding.root.isSelected = selected
-            binding.root.strokeWidth = if (selected) {
-                itemView.resources
-                    .getDimension(R.dimen.stripe_paymentsheet_add_pm_card_stroke_width_selected)
-                    .roundToInt()
-            } else {
-                itemView.resources
-                    .getDimension(R.dimen.stripe_paymentsheet_add_pm_card_stroke_width)
-                    .roundToInt()
-            }
-            binding.root.elevation = if (selected) {
-                itemView.resources
-                    .getDimension(R.dimen.stripe_paymentsheet_add_pm_card_elevation_selected)
-            } else {
-                itemView.resources
-                    .getDimension(R.dimen.stripe_paymentsheet_add_pm_card_elevation)
-            }
-        }
-
-        internal fun setEnabled(enabled: Boolean) {
-            binding.root.isEnabled = enabled
-            binding.title.isEnabled = enabled
-=======
-    internal class AddPaymentMethodViewHolder(
-        private val composeView: ComposeView,
+        @VisibleForTesting val composeView: ComposeView,
         private val viewWidth: Dp
     ) : RecyclerView.ViewHolder(composeView) {
 
-        constructor(parent: ViewGroup, numberOfPaymentMethods: Int) : this(
+        internal constructor(parent: ViewGroup, numberOfPaymentMethods: Int) : this(
             composeView = ComposeView(parent.context).apply {
                 ViewCompositionStrategy.DisposeOnViewTreeLifecycleDestroyed
             },
             viewWidth = calculateViewWidth(parent, numberOfPaymentMethods)
         )
 
-        fun bind(
+        internal fun bind(
             paymentMethod: SupportedPaymentMethod,
             isSelected: Boolean,
             isEnabled: Boolean,
@@ -132,21 +108,21 @@
                     title = itemView.resources.getString(paymentMethod.displayNameResource),
                     isSelected = isSelected,
                     isEnabled = isEnabled,
-                    onItemSelectedListener = onItemSelectedListener
+                    itemIndex = 0,
+                    onItemSelectedListener = {}
                 )
             }
         }
 
-        fun onViewRecycled() {
+        internal fun onViewRecycled() {
             // Dispose the underlying Composition of the ComposeView
             // when RecyclerView has recycled this ViewHolder
             composeView.disposeComposition()
->>>>>>> 19e88cea
         }
     }
 
     internal companion object {
-        private fun calculateViewWidth(parent: ViewGroup, numberOfPaymentMethods: Int): Dp {
+        internal fun calculateViewWidth(parent: View, numberOfPaymentMethods: Int): Dp {
             val targetWidth = parent.measuredWidth - parent.paddingStart - parent.paddingEnd
             val screenDensity = parent.context.resources.displayMetrics.density
             val minItemWidth = 100 * screenDensity + (2 * CARD_HORIZONTAL_PADDING)
@@ -163,16 +139,39 @@
                     targetWidth / numVisibleItems
                 }
 
-<<<<<<< HEAD
-        internal fun bind(paymentMethod: SupportedPaymentMethod) {
-            binding.icon.setImageResource(paymentMethod.iconResource)
-            binding.title.text = itemView.resources.getString(paymentMethod.displayNameResource)
-=======
             return (viewWidth.toInt() / screenDensity).dp
         }
 
         internal const val ADD_PM_DEFAULT_PADDING = 12.0f
         internal const val CARD_HORIZONTAL_PADDING = 6.0f
+    }
+}
+
+@Composable
+internal fun PaymentMethodsUI(
+    lpms: List<SupportedPaymentMethod>,
+    selectedIndex: Int,
+    isEnabled: Boolean,
+    viewWidth: Dp,
+    onItemSelectedListener: (SupportedPaymentMethod) -> Unit
+) {
+    val selectedIndex = remember { mutableStateOf(selectedIndex) }
+    LazyRow(Modifier.testTag("PaymentMethodsUI")) {
+        itemsIndexed(items = lpms, itemContent = { index, item ->
+            PaymentMethodUI(
+                viewWidth = viewWidth,
+                iconRes = item.iconResource,
+                title = stringResource(item.displayNameResource),
+                isSelected = index == selectedIndex.value,
+                isEnabled = isEnabled,
+                itemIndex = index,
+                onItemSelectedListener = {
+                    selectedIndex.value = it
+                    onItemSelectedListener(lpms.get(it))
+                }
+            )
+        }
+        )
     }
 }
 
@@ -183,7 +182,8 @@
     title: String,
     isSelected: Boolean,
     isEnabled: Boolean,
-    onItemSelectedListener: () -> Unit
+    itemIndex: Int,
+    onItemSelectedListener: (Int) -> Unit
 ) {
     val strokeColor = colorResource(
         if (isSelected) {
@@ -212,7 +212,7 @@
                 selected = isSelected,
                 enabled = isEnabled,
                 onClick = {
-                    onItemSelectedListener()
+                    onItemSelectedListener(itemIndex)
                 }
             )
     ) {
@@ -228,7 +228,6 @@
                 isEnabled = isEnabled,
                 modifier = Modifier.padding(top = 6.dp, start = ADD_PM_DEFAULT_PADDING.dp)
             )
->>>>>>> 19e88cea
         }
     }
 }