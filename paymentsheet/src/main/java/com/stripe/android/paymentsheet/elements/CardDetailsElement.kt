package com.stripe.android.paymentsheet.elements

import com.stripe.android.paymentsheet.paymentdatacollection.FormFragmentArguments
import kotlinx.coroutines.flow.combine

/**
 * This is the element that represent the collection of all the card details:
 * card number, expiration date, and CVC.
 */
internal class CardDetailsElement(
    identifier: IdentifierSpec,
    val controller: CardDetailsController = CardDetailsController(),
) : SectionMultiFieldElement(identifier) {
    override fun sectionFieldErrorController(): SectionFieldErrorController =
        controller

    override fun setRawValue(formFragmentArguments: FormFragmentArguments) {
        TODO("Not yet implemented")
    }

    override fun getFormFieldValueFlow() = combine(
        controller.numberElement.controller.formFieldValue,
        controller.cvcElement.controller.formFieldValue,
        controller.expirationDateElement.controller.formFieldValue
    ) { number, cvc, expirationDate ->
        var month = -1
        var year = -1
        expirationDate.value?.let { date ->
<<<<<<< HEAD
            // TODO: Duplicate of DateConfig
            val newString =
                if ((
                    date.isNotBlank() &&
                        !(date[0] == '0' || date[0] == '1')
                    ) ||
                    (
                        (date.length > 1) &&
                            (date[0] == '1' && requireNotNull(date[1].digitToInt()) > 2)
                        )
                ) {
                    "0$date"
                } else {
                    date
                }
=======
            val newString = convertTo4DigitDate(date)
>>>>>>> 2722977f
            if (newString.length == 4) {
                month = requireNotNull(newString.take(2).toIntOrNull())
                year = requireNotNull(newString.takeLast(2).toIntOrNull())
            }
        }

        listOf(
            controller.numberElement.identifier to number,
            controller.cvcElement.identifier to cvc,
            IdentifierSpec.Generic("exp_month") to expirationDate.copy(
                value = month.toString()
            ),
            IdentifierSpec.Generic("exp_year") to expirationDate.copy(
                value = year.toString()
            )
        )
    }
}<|MERGE_RESOLUTION|>--- conflicted
+++ resolved
@@ -26,25 +26,7 @@
         var month = -1
         var year = -1
         expirationDate.value?.let { date ->
-<<<<<<< HEAD
-            // TODO: Duplicate of DateConfig
-            val newString =
-                if ((
-                    date.isNotBlank() &&
-                        !(date[0] == '0' || date[0] == '1')
-                    ) ||
-                    (
-                        (date.length > 1) &&
-                            (date[0] == '1' && requireNotNull(date[1].digitToInt()) > 2)
-                        )
-                ) {
-                    "0$date"
-                } else {
-                    date
-                }
-=======
             val newString = convertTo4DigitDate(date)
->>>>>>> 2722977f
             if (newString.length == 4) {
                 month = requireNotNull(newString.take(2).toIntOrNull())
                 year = requireNotNull(newString.takeLast(2).toIntOrNull())
