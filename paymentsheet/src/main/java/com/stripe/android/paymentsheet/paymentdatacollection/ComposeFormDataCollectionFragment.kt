--- conflicted
+++ resolved
@@ -66,12 +66,4 @@
     companion object {
         const val EXTRA_PAYMENT_METHOD = "com.stripe.android.paymentsheet.extra_payment_method"
     }
-<<<<<<< HEAD
-}
-
-
-@Suppress("UNCHECKED_CAST")
-private fun <K, V> Map<K, V?>.filterOutNullValues() = filterValues { it != null } as Map<K, V>
-=======
-}
->>>>>>> b6e54625
+}