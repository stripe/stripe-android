--- conflicted
+++ resolved
@@ -6,12 +6,9 @@
 import com.stripe.android.CardBrandFilter
 import com.stripe.android.GooglePayJsonFactory
 import com.stripe.android.common.model.CommonConfiguration
-<<<<<<< HEAD
+import com.stripe.android.common.model.asCommonConfiguration
 import com.stripe.android.link.verification.LinkEmbeddedManager
 import com.stripe.android.uicore.elements.OTPElement
-=======
-import com.stripe.android.common.model.asCommonConfiguration
->>>>>>> 601530be
 import com.stripe.android.lpmfoundations.paymentmethod.PaymentMethodMetadata
 import com.stripe.android.lpmfoundations.paymentmethod.PaymentSheetCardBrandFilter
 import com.stripe.android.lpmfoundations.paymentmethod.WalletType
@@ -157,7 +154,7 @@
                                     baseEmail = linkEmail
                                 )
                             }
-                            
+
                             // Case 2: Show Link button
                             else -> {
                                 WalletButtonsInteractor.WalletButton.Link(
@@ -181,7 +178,7 @@
             buttonsEnabled = confirmationState !is ConfirmationHandler.State.Confirming
         )
     }
-    
+
     private fun setupLinkVerification(args: Arguments) {
         linkEmbeddedManager.setup(
             paymentMethodMetadata = args.paymentMethodMetadata,
