package com.stripe.android.paymentsheet.specifications

import androidx.compose.ui.graphics.Color
import com.stripe.android.paymentsheet.R
import com.stripe.android.paymentsheet.specifications.FormItemSpec.MandateTextSpec
import com.stripe.android.paymentsheet.specifications.FormItemSpec.SaveForFutureUseSpec
import com.stripe.android.paymentsheet.specifications.FormItemSpec.SectionSpec
import com.stripe.android.paymentsheet.specifications.SectionFieldSpec.Country
import com.stripe.android.paymentsheet.specifications.SectionFieldSpec.Email

internal val sofortParams: MutableMap<String, Any?> = mutableMapOf(
    "country" to null,
)

internal val sofortParamKey: MutableMap<String, Any?> = mutableMapOf(
    "type" to "sofort",
    "billing_details" to billingParams,
    "sofort" to sofortParams
)

internal val sofortNameSection = SectionSpec(
<<<<<<< HEAD
    IdentifierSpec.Generic("name section"),
    SectionFieldSpec.NAME
)
internal val sofortEmailSection = SectionSpec(IdentifierSpec.Generic("email section"), Email)
internal val sofortCountrySection =
    SectionSpec(
        IdentifierSpec.Generic("country section"),
=======
    IdentifierSpec("name_section"),
    SectionFieldSpec.NAME
)
internal val sofortEmailSection = SectionSpec(IdentifierSpec("email_section"), Email)
internal val sofortCountrySection =
    SectionSpec(
        IdentifierSpec("country_section"),
>>>>>>> b493caff
        Country(setOf("AT", "BE", "DE", "ES", "IT", "NL"))
    )
internal val sofortMandate = MandateTextSpec(
    IdentifierSpec.Generic("mandate"),
    R.string.stripe_paymentsheet_sepa_mandate,
    Color.Gray
)
internal val sofort = FormSpec(
    LayoutSpec(
        listOf(
            sofortNameSection,
            sofortEmailSection,
            sofortCountrySection,
            SaveForFutureUseSpec(listOf(sofortNameSection, sofortEmailSection, sofortMandate)),
            sofortMandate,
        )
    ),
    sofortParamKey,
)<|MERGE_RESOLUTION|>--- conflicted
+++ resolved
@@ -19,23 +19,13 @@
 )
 
 internal val sofortNameSection = SectionSpec(
-<<<<<<< HEAD
-    IdentifierSpec.Generic("name section"),
+    IdentifierSpec.Generic("name_section"),
     SectionFieldSpec.NAME
 )
-internal val sofortEmailSection = SectionSpec(IdentifierSpec.Generic("email section"), Email)
+internal val sofortEmailSection = SectionSpec(IdentifierSpec.Generic("email_section"), Email)
 internal val sofortCountrySection =
     SectionSpec(
-        IdentifierSpec.Generic("country section"),
-=======
-    IdentifierSpec("name_section"),
-    SectionFieldSpec.NAME
-)
-internal val sofortEmailSection = SectionSpec(IdentifierSpec("email_section"), Email)
-internal val sofortCountrySection =
-    SectionSpec(
-        IdentifierSpec("country_section"),
->>>>>>> b493caff
+        IdentifierSpec.Generic("country_section"),
         Country(setOf("AT", "BE", "DE", "ES", "IT", "NL"))
     )
 internal val sofortMandate = MandateTextSpec(
