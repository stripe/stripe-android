package com.stripe.android.paymentsheet.specifications

import androidx.compose.ui.graphics.Color
import com.stripe.android.paymentsheet.R
import com.stripe.android.paymentsheet.specifications.FormElementSpec.SectionSpec
import com.stripe.android.paymentsheet.specifications.FormElementSpec.SectionSpec.SectionFieldSpec.Country
import com.stripe.android.paymentsheet.specifications.FormElementSpec.SectionSpec.SectionFieldSpec.Email
import com.stripe.android.paymentsheet.specifications.FormElementSpec.SectionSpec.SectionFieldSpec.Name

internal val sofortParams: MutableMap<String, Any?> = mutableMapOf(
    "country" to null,
)

internal val sofortParamKey: MutableMap<String, Any?> = mutableMapOf(
    "type" to "sofort",
    "billing_details" to billingParams,
    "sofort" to sofortParams
)

internal val nameSection = SectionSpec(IdentifierSpec("name"), Name)
internal val emailSection = SectionSpec(IdentifierSpec("email"), Email)
internal val countrySection = SectionSpec(IdentifierSpec("country"), Country)
internal val mandate = FormElementSpec.StaticTextSpec(
    IdentifierSpec("mandate"),
    R.string.sofort_mandate,
    Color.Gray
)
val sofort = FormSpec(
    LayoutSpec(
        listOf(
<<<<<<< HEAD
            nameSection,
            emailSection,
            countrySection,
            mandate,
            FormElementSpec.SaveForFutureUseSpec(listOf(nameSection, emailSection, mandate))
=======
            FormItemSpec.SectionSpec(
                IdentifierSpec("name"),
                FormItemSpec.SectionSpec.SectionFieldSpec.Name
            ),
            FormItemSpec.SectionSpec(
                IdentifierSpec("email"),
                FormItemSpec.SectionSpec.SectionFieldSpec.Email
            ),
            FormItemSpec.SectionSpec(
                IdentifierSpec("country"),
                FormItemSpec.SectionSpec.SectionFieldSpec.Country
            ),
            FormItemSpec.StaticTextSpec(
                IdentifierSpec("mandate"),
                R.string.sofort_mandate,
                Color.Gray
            )
>>>>>>> 47f33567
        )
    ),
    com.stripe.android.paymentsheet.specification.sofortParamKey,
)
<|MERGE_RESOLUTION|>--- conflicted
+++ resolved
@@ -2,10 +2,11 @@
 
 import androidx.compose.ui.graphics.Color
 import com.stripe.android.paymentsheet.R
-import com.stripe.android.paymentsheet.specifications.FormElementSpec.SectionSpec
-import com.stripe.android.paymentsheet.specifications.FormElementSpec.SectionSpec.SectionFieldSpec.Country
-import com.stripe.android.paymentsheet.specifications.FormElementSpec.SectionSpec.SectionFieldSpec.Email
-import com.stripe.android.paymentsheet.specifications.FormElementSpec.SectionSpec.SectionFieldSpec.Name
+import com.stripe.android.paymentsheet.specifications.FormItemSpec.SectionSpec
+import com.stripe.android.paymentsheet.specifications.FormItemSpec.SectionSpec.SectionFieldSpec.Country
+import com.stripe.android.paymentsheet.specifications.FormItemSpec.SectionSpec.SectionFieldSpec.Email
+import com.stripe.android.paymentsheet.specifications.FormItemSpec.SectionSpec.SectionFieldSpec.Name
+import com.stripe.android.paymentsheet.specifications.FormItemSpec.StaticTextSpec
 
 internal val sofortParams: MutableMap<String, Any?> = mutableMapOf(
     "country" to null,
@@ -20,7 +21,7 @@
 internal val nameSection = SectionSpec(IdentifierSpec("name"), Name)
 internal val emailSection = SectionSpec(IdentifierSpec("email"), Email)
 internal val countrySection = SectionSpec(IdentifierSpec("country"), Country)
-internal val mandate = FormElementSpec.StaticTextSpec(
+internal val mandate = StaticTextSpec(
     IdentifierSpec("mandate"),
     R.string.sofort_mandate,
     Color.Gray
@@ -28,32 +29,12 @@
 val sofort = FormSpec(
     LayoutSpec(
         listOf(
-<<<<<<< HEAD
             nameSection,
             emailSection,
             countrySection,
             mandate,
-            FormElementSpec.SaveForFutureUseSpec(listOf(nameSection, emailSection, mandate))
-=======
-            FormItemSpec.SectionSpec(
-                IdentifierSpec("name"),
-                FormItemSpec.SectionSpec.SectionFieldSpec.Name
-            ),
-            FormItemSpec.SectionSpec(
-                IdentifierSpec("email"),
-                FormItemSpec.SectionSpec.SectionFieldSpec.Email
-            ),
-            FormItemSpec.SectionSpec(
-                IdentifierSpec("country"),
-                FormItemSpec.SectionSpec.SectionFieldSpec.Country
-            ),
-            FormItemSpec.StaticTextSpec(
-                IdentifierSpec("mandate"),
-                R.string.sofort_mandate,
-                Color.Gray
-            )
->>>>>>> 47f33567
+            FormItemSpec.SaveForFutureUseSpec(listOf(nameSection, emailSection, mandate))
         )
     ),
-    com.stripe.android.paymentsheet.specification.sofortParamKey,
+    sofortParamKey,
 )
