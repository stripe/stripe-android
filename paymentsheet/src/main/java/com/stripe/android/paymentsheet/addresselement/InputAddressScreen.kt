package com.stripe.android.paymentsheet.addresselement

import androidx.compose.foundation.layout.Box
import androidx.compose.foundation.layout.Column
import androidx.compose.foundation.layout.ColumnScope
import androidx.compose.foundation.layout.fillMaxHeight
import androidx.compose.foundation.layout.fillMaxWidth
import androidx.compose.foundation.layout.padding
import androidx.compose.material.Button
import androidx.compose.material.CircularProgressIndicator
import androidx.compose.material.MaterialTheme
import androidx.compose.material.Text
import androidx.compose.runtime.Composable
import androidx.compose.runtime.collectAsState
import androidx.compose.runtime.getValue
import androidx.compose.ui.Alignment
import androidx.compose.ui.Modifier
import androidx.compose.ui.semantics.contentDescription
import androidx.compose.ui.semantics.semantics
import androidx.compose.ui.unit.dp
import androidx.lifecycle.viewmodel.compose.viewModel
import com.stripe.android.paymentsheet.R
import com.stripe.android.paymentsheet.ui.AddressOptionsAppBar
import com.stripe.android.ui.core.FormController
import com.stripe.android.ui.core.FormUI
import com.stripe.android.ui.core.elements.IdentifierSpec
import com.stripe.android.ui.core.forms.FormFieldEntry
import com.stripe.android.ui.core.injection.NonFallbackInjector

@Composable
internal fun InputAddressScreen(
    collectedAddress: ShippingAddress?,
    primaryButtonEnabled: Boolean,
    onPrimaryButtonClick: () -> Unit,
    onCloseClick: () -> Unit,
    onEnterManuallyClick: () -> Unit,
    formContent: @Composable ColumnScope.() -> Unit
) {
    Column {
        AddressOptionsAppBar(
            isRootScreen = true,
            onButtonClick = { onCloseClick() }
        )
        Column(
            Modifier
                .padding(horizontal = 20.dp)
                .fillMaxHeight()
        ) {
            Text(
                "Shipping Address",
                style = MaterialTheme.typography.h4,
                modifier = Modifier.padding(bottom = 8.dp)
            )
            formContent()
            if (collectedAddress == null) {
                Button(
                    onClick = { onEnterManuallyClick() },
                    content = { Text(text = "Enter manually") }
                )
            }

            AddressElementPrimaryButton(isEnabled = primaryButtonEnabled) {
                onPrimaryButtonClick()
            }
        }
    }
}

@Composable
internal fun InputAddressScreen(
    injector: NonFallbackInjector
) {
    val viewModel: InputAddressViewModel = viewModel(
        factory = InputAddressViewModel.Factory(
            injector
        )
    )
    val formController by viewModel.formController.collectAsState()

<<<<<<< HEAD
    if (formController == null) {
        Box(
            modifier = Modifier
                .fillMaxHeight()
                .fillMaxWidth(),
            contentAlignment = Alignment.Center
        ) {
            CircularProgressIndicator()
        }
    } else {
        formController?.let {
            val completeValues by it.completeFormValues.collectAsState(null)
            val collectedAddress by viewModel.collectedAddress.collectAsState()

            InputAddressScreen(
                collectedAddress = collectedAddress,
                primaryButtonEnabled = completeValues != null,
                onPrimaryButtonClick = { viewModel.clickPrimaryButton() },
                onCloseClick = { viewModel.navigator.dismiss() },
                onEnterManuallyClick = { viewModel.expandAddressForm() },
                formContent = {
                    FormUI(
                        it.hiddenIdentifiers,
                        viewModel.formEnabled,
                        it.elements,
                        it.lastTextFieldIdentifier
                    ) {
                        CircularProgressIndicator()
=======
    val collectedAddress by viewModel.collectedAddress.collectAsState()
    Column {
        AddressOptionsAppBar(
            isRootScreen = true,
            onButtonClick = {
                viewModel.navigator.dismiss()
            }
        )
        Column(Modifier.padding(horizontal = 20.dp)) {
            Text("BaseAddress Screen")
            collectedAddress?.let { address ->
                Text(address.toString())
            }
            if (collectedAddress == null) {
                Button(
                    onClick = {
                        viewModel.navigator.navigateTo(AddressElementScreen.Autocomplete)
>>>>>>> 176c6b42
                    }
                }
            )
        }
    }
}<|MERGE_RESOLUTION|>--- conflicted
+++ resolved
@@ -3,10 +3,11 @@
 import androidx.compose.foundation.layout.Box
 import androidx.compose.foundation.layout.Column
 import androidx.compose.foundation.layout.ColumnScope
+import androidx.compose.foundation.layout.Spacer
 import androidx.compose.foundation.layout.fillMaxHeight
 import androidx.compose.foundation.layout.fillMaxWidth
+import androidx.compose.foundation.layout.height
 import androidx.compose.foundation.layout.padding
-import androidx.compose.material.Button
 import androidx.compose.material.CircularProgressIndicator
 import androidx.compose.material.MaterialTheme
 import androidx.compose.material.Text
@@ -15,16 +16,12 @@
 import androidx.compose.runtime.getValue
 import androidx.compose.ui.Alignment
 import androidx.compose.ui.Modifier
-import androidx.compose.ui.semantics.contentDescription
-import androidx.compose.ui.semantics.semantics
+import androidx.compose.ui.res.stringResource
 import androidx.compose.ui.unit.dp
 import androidx.lifecycle.viewmodel.compose.viewModel
 import com.stripe.android.paymentsheet.R
 import com.stripe.android.paymentsheet.ui.AddressOptionsAppBar
-import com.stripe.android.ui.core.FormController
 import com.stripe.android.ui.core.FormUI
-import com.stripe.android.ui.core.elements.IdentifierSpec
-import com.stripe.android.ui.core.forms.FormFieldEntry
 import com.stripe.android.ui.core.injection.NonFallbackInjector
 
 @Composable
@@ -44,19 +41,18 @@
         Column(
             Modifier
                 .padding(horizontal = 20.dp)
-                .fillMaxHeight()
         ) {
             Text(
-                "Shipping Address",
+                stringResource(R.string.stripe_paymentsheet_address_element_shipping_address),
                 style = MaterialTheme.typography.h4,
                 modifier = Modifier.padding(bottom = 8.dp)
             )
             formContent()
             if (collectedAddress == null) {
-                Button(
-                    onClick = { onEnterManuallyClick() },
-                    content = { Text(text = "Enter manually") }
-                )
+                Spacer(modifier = Modifier.height(8.dp))
+                EnterManuallyText {
+                    onEnterManuallyClick()
+                }
             }
 
             AddressElementPrimaryButton(isEnabled = primaryButtonEnabled) {
@@ -77,7 +73,6 @@
     )
     val formController by viewModel.formController.collectAsState()
 
-<<<<<<< HEAD
     if (formController == null) {
         Box(
             modifier = Modifier
@@ -106,25 +101,6 @@
                         it.lastTextFieldIdentifier
                     ) {
                         CircularProgressIndicator()
-=======
-    val collectedAddress by viewModel.collectedAddress.collectAsState()
-    Column {
-        AddressOptionsAppBar(
-            isRootScreen = true,
-            onButtonClick = {
-                viewModel.navigator.dismiss()
-            }
-        )
-        Column(Modifier.padding(horizontal = 20.dp)) {
-            Text("BaseAddress Screen")
-            collectedAddress?.let { address ->
-                Text(address.toString())
-            }
-            if (collectedAddress == null) {
-                Button(
-                    onClick = {
-                        viewModel.navigator.navigateTo(AddressElementScreen.Autocomplete)
->>>>>>> 176c6b42
                     }
                 }
             )
