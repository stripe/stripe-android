package com.stripe.android.paymentsheet.elements.common

internal interface DropdownConfig {
    val debugLabel: String

    /** This is the label to describe the element */
    val label: Int

    fun getDisplayItems(): List<String>
<<<<<<< HEAD
    fun getPaymentMethodParams(): List<String>
=======
>>>>>>> d8cbc10c
}<|MERGE_RESOLUTION|>--- conflicted
+++ resolved
@@ -2,13 +2,6 @@
 
 internal interface DropdownConfig {
     val debugLabel: String
-
-    /** This is the label to describe the element */
     val label: Int
-
     fun getDisplayItems(): List<String>
-<<<<<<< HEAD
-    fun getPaymentMethodParams(): List<String>
-=======
->>>>>>> d8cbc10c
 }