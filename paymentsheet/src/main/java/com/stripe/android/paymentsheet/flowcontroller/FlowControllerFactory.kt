--- conflicted
+++ resolved
@@ -30,27 +30,15 @@
         paymentOptionCallback: PaymentOptionCallback,
         paymentResultCallback: PaymentSheetResultCallback
     ) : this(
-<<<<<<< HEAD
-        activity,
-        activity.lifecycleScope,
-        activity,
-        activity.applicationContext,
-        activity,
-        { activity.window.statusBarColor },
-        PaymentOptionFactory(activity.resources, StripeImageLoader(activity.applicationContext)),
-        paymentOptionCallback,
-        paymentResultCallback
-=======
         viewModelStoreOwner = activity,
         lifecycleScope = activity.lifecycleScope,
         lifecycleOwner = activity,
         appContext = activity.applicationContext,
         activityResultCaller = activity,
         statusBarColor = { activity.window.statusBarColor },
-        paymentOptionFactory = PaymentOptionFactory(activity.resources),
+        paymentOptionFactory = PaymentOptionFactory(activity.resources, StripeImageLoader(activity.applicationContext)),
         paymentOptionCallback = paymentOptionCallback,
         paymentResultCallback = paymentResultCallback,
->>>>>>> b1e77f37
     )
 
     constructor(
@@ -58,27 +46,15 @@
         paymentOptionCallback: PaymentOptionCallback,
         paymentResultCallback: PaymentSheetResultCallback
     ) : this(
-<<<<<<< HEAD
-        fragment,
-        fragment.lifecycleScope,
-        fragment,
-        fragment.requireContext(),
-        fragment,
-        { fragment.activity?.window?.statusBarColor },
-        PaymentOptionFactory(fragment.resources, StripeImageLoader(fragment.requireContext().applicationContext)),
-        paymentOptionCallback,
-        paymentResultCallback
-=======
         viewModelStoreOwner = fragment,
         lifecycleScope = fragment.lifecycleScope,
         lifecycleOwner = fragment,
         appContext = fragment.requireContext().applicationContext,
         activityResultCaller = fragment,
         statusBarColor = { fragment.activity?.window?.statusBarColor },
-        paymentOptionFactory = PaymentOptionFactory(fragment.resources),
+        paymentOptionFactory = PaymentOptionFactory(fragment.resources, StripeImageLoader(fragment.requireContext().applicationContext)),
         paymentOptionCallback = paymentOptionCallback,
         paymentResultCallback = paymentResultCallback,
->>>>>>> b1e77f37
     )
 
     fun create(): PaymentSheet.FlowController =
