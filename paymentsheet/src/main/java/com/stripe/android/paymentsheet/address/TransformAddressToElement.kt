package com.stripe.android.paymentsheet.address

import androidx.annotation.StringRes
import androidx.compose.ui.text.input.KeyboardCapitalization
import androidx.compose.ui.text.input.KeyboardType
import com.stripe.android.paymentsheet.R
import com.stripe.android.paymentsheet.forms.transform
import com.stripe.android.paymentsheet.specifications.IdentifierSpec
import com.stripe.android.paymentsheet.specifications.SectionFieldSpec
import kotlinx.serialization.KSerializer
import kotlinx.serialization.Serializable
import kotlinx.serialization.decodeFromString
import kotlinx.serialization.descriptors.PrimitiveKind
import kotlinx.serialization.descriptors.PrimitiveSerialDescriptor
import kotlinx.serialization.descriptors.SerialDescriptor
import kotlinx.serialization.encoding.Decoder
import kotlinx.serialization.encoding.Encoder
import kotlinx.serialization.json.Json
import java.io.InputStream

@Serializable(with = FieldTypeAsStringSerializer::class)
internal enum class FieldType(
    val serializedValue: String,
<<<<<<< HEAD
    val identifierSpec: IdentifierSpec
) {
    AddressLine1("addressLine1", IdentifierSpec("line1")),
    AddressLine2("addressLine2", IdentifierSpec("line2")),
    Locality("locality", IdentifierSpec("city")),
    PostalCode("postalCode", IdentifierSpec("postal_code")),
    AdministrativeArea("administrativeArea", IdentifierSpec("state")),
    Name("name", IdentifierSpec("name"));
=======
    val identifierSpec: IdentifierSpec,
    @StringRes val defaultLabel: Int,
    val capitalization: KeyboardCapitalization
) {
    AddressLine1(
        "addressLine1",
        IdentifierSpec("line1"),
        R.string.address_label_address_line1,
        KeyboardCapitalization.Words
    ),
    AddressLine2(
        "addressLine2",
        IdentifierSpec("line2"),
        R.string.address_label_address_line2,
        KeyboardCapitalization.Words
    ),
    Locality(
        "locality",
        IdentifierSpec("city"),
        R.string.address_label_city,
        KeyboardCapitalization.Words
    ),
    PostalCode(
        "postalCode",
        IdentifierSpec("postal_code"),
        R.string.address_label_postal_code,
        KeyboardCapitalization.None
    ),
    AdministrativeArea(
        "administrativeArea",
        IdentifierSpec("state"),
        NameType.state.stringResId,
        KeyboardCapitalization.Words
    ),
    Name(
        "name",
        IdentifierSpec("name"),
        R.string.address_label_name,
        KeyboardCapitalization.Words
    );
>>>>>>> c3d7b28d

    companion object {
        fun from(value: String) = values().firstOrNull {
            it.serializedValue == value
        }
    }
}

internal enum class NameType(@StringRes val stringResId: Int) {
    area(R.string.address_label_hk_area),
    cedex(R.string.address_label_cedex),
    city(R.string.address_label_city),
    country(R.string.address_label_country),
    county(R.string.address_label_county),
    department(R.string.address_label_department),
    district(R.string.address_label_district),
    do_si(R.string.address_label_kr_do_si),
    eircode(R.string.address_label_ie_eircode),
    emirate(R.string.address_label_ae_emirate),
    island(R.string.address_label_island),
    neighborhood(R.string.address_label_neighborhood),
    oblast(R.string.address_label_oblast),
    parish(R.string.address_label_bb_jm_parish),
    pin(R.string.address_label_in_pin),
    post_town(R.string.address_label_post_town),
    postal(R.string.address_label_postal_code),
    prefecture(R.string.address_label_jp_prefecture),
    province(R.string.address_label_province),
    state(R.string.address_label_state),
    suburb(R.string.address_label_suburb),
    suburb_or_city(R.string.address_label_au_suburb_or_city),
    townland(R.string.address_label_ie_townland),
    village_township(R.string.address_label_village_township),
    zip(R.string.address_label_zip_code)
}

@Serializable
internal class StateSchema(
    val isoID: String, // sometimes empty string (i.e. Armed Forces (AP))
    val key: String, // abbreviation: TODO: How is it used?
    val name: String, // display name
)

@Serializable
internal class FieldSchema(
    val isNumeric: Boolean = false,
    val examples: List<String> = emptyList(),
    val nameType: NameType, // label,
)

@Serializable
internal class CountryAddressSchema(
    val type: FieldType?,
    val required: Boolean,
    val schema: FieldSchema? = null
)

private val format = Json { ignoreUnknownKeys = true }

internal fun parseAddressesSchema(inputStream: InputStream?) =
    getJsonStringFromInputStream(inputStream)?.let {
        format.decodeFromString<List<CountryAddressSchema>>(
            it
        )
    }

private object FieldTypeAsStringSerializer : KSerializer<FieldType?> {
    override val descriptor: SerialDescriptor =
        PrimitiveSerialDescriptor("FieldType", PrimitiveKind.STRING)

    override fun serialize(encoder: Encoder, value: FieldType?) {
        encoder.encodeString(value?.serializedValue ?: "")
    }

    override fun deserialize(decoder: Decoder): FieldType? {
        return FieldType.from(decoder.decodeString())
    }
}

private fun getJsonStringFromInputStream(inputStream: InputStream?) =
    inputStream?.bufferedReader().use { it?.readText() }

internal fun List<CountryAddressSchema>.transformToElementList() =
<<<<<<< HEAD
    this.mapNotNull {
        when (it.type) {
            // TODO: Add label to the FieldType and this switch goes away!
            FieldType.AddressLine1 -> {
                SectionFieldSpec.SimpleText(
                    it.type.identifierSpec,
                    it.schema?.nameType?.stringResId ?: R.string.address_label_address_line1,
                    capitalization = KeyboardCapitalization.Words,
                    keyboardType = getKeyboard(it.schema),
                    showOptionalLabel = !it.required
                )
            }
            FieldType.AddressLine2 -> {
                SectionFieldSpec.SimpleText(
                    it.type.identifierSpec,
                    it.schema?.nameType?.stringResId ?: R.string.address_label_address_line2,
                    capitalization = KeyboardCapitalization.Words,
                    keyboardType = getKeyboard(it.schema),
                    showOptionalLabel = !it.required
                )
            }
            FieldType.Locality -> {
                SectionFieldSpec.SimpleText(
                    it.type.identifierSpec,
                    it.schema?.nameType?.stringResId ?: R.string.address_label_city,
                    capitalization = KeyboardCapitalization.Words,
                    keyboardType = getKeyboard(it.schema),
                    showOptionalLabel = !it.required
                )
            }
            FieldType.AdministrativeArea -> {
                SectionFieldSpec.SimpleText(
                    it.type.identifierSpec,
                    it.schema?.nameType?.stringResId ?: NameType.state.stringResId,
                    capitalization = KeyboardCapitalization.Words,
                    keyboardType = getKeyboard(it.schema),
                    showOptionalLabel = !it.required
                )
            }
            FieldType.PostalCode -> {
                SectionFieldSpec.SimpleText(
                    it.type.identifierSpec,
                    it.schema?.nameType?.stringResId ?: R.string.address_label_postal_code,
                    capitalization = KeyboardCapitalization.None,
                    keyboardType = getKeyboard(it.schema),
                    showOptionalLabel = !it.required
                )
            }
            else -> null
=======
    this.mapNotNull { addressField ->
        addressField.type?.let {
            SectionFieldSpec.SimpleText(
                addressField.type.identifierSpec,
                addressField.schema?.nameType?.stringResId ?: it.defaultLabel,
                capitalization = it.capitalization,
                keyboardType = getKeyboard(addressField.schema),
                showOptionalLabel = !addressField.required
            )
>>>>>>> c3d7b28d
        }
    }.map {
        it.transform()
    }

private fun getKeyboard(fieldSchema: FieldSchema?) = if (fieldSchema?.isNumeric == true) {
    KeyboardType.Number
} else {
    KeyboardType.Text
}<|MERGE_RESOLUTION|>--- conflicted
+++ resolved
@@ -21,16 +21,6 @@
 @Serializable(with = FieldTypeAsStringSerializer::class)
 internal enum class FieldType(
     val serializedValue: String,
-<<<<<<< HEAD
-    val identifierSpec: IdentifierSpec
-) {
-    AddressLine1("addressLine1", IdentifierSpec("line1")),
-    AddressLine2("addressLine2", IdentifierSpec("line2")),
-    Locality("locality", IdentifierSpec("city")),
-    PostalCode("postalCode", IdentifierSpec("postal_code")),
-    AdministrativeArea("administrativeArea", IdentifierSpec("state")),
-    Name("name", IdentifierSpec("name"));
-=======
     val identifierSpec: IdentifierSpec,
     @StringRes val defaultLabel: Int,
     val capitalization: KeyboardCapitalization
@@ -71,7 +61,6 @@
         R.string.address_label_name,
         KeyboardCapitalization.Words
     );
->>>>>>> c3d7b28d
 
     companion object {
         fun from(value: String) = values().firstOrNull {
@@ -155,57 +144,6 @@
     inputStream?.bufferedReader().use { it?.readText() }
 
 internal fun List<CountryAddressSchema>.transformToElementList() =
-<<<<<<< HEAD
-    this.mapNotNull {
-        when (it.type) {
-            // TODO: Add label to the FieldType and this switch goes away!
-            FieldType.AddressLine1 -> {
-                SectionFieldSpec.SimpleText(
-                    it.type.identifierSpec,
-                    it.schema?.nameType?.stringResId ?: R.string.address_label_address_line1,
-                    capitalization = KeyboardCapitalization.Words,
-                    keyboardType = getKeyboard(it.schema),
-                    showOptionalLabel = !it.required
-                )
-            }
-            FieldType.AddressLine2 -> {
-                SectionFieldSpec.SimpleText(
-                    it.type.identifierSpec,
-                    it.schema?.nameType?.stringResId ?: R.string.address_label_address_line2,
-                    capitalization = KeyboardCapitalization.Words,
-                    keyboardType = getKeyboard(it.schema),
-                    showOptionalLabel = !it.required
-                )
-            }
-            FieldType.Locality -> {
-                SectionFieldSpec.SimpleText(
-                    it.type.identifierSpec,
-                    it.schema?.nameType?.stringResId ?: R.string.address_label_city,
-                    capitalization = KeyboardCapitalization.Words,
-                    keyboardType = getKeyboard(it.schema),
-                    showOptionalLabel = !it.required
-                )
-            }
-            FieldType.AdministrativeArea -> {
-                SectionFieldSpec.SimpleText(
-                    it.type.identifierSpec,
-                    it.schema?.nameType?.stringResId ?: NameType.state.stringResId,
-                    capitalization = KeyboardCapitalization.Words,
-                    keyboardType = getKeyboard(it.schema),
-                    showOptionalLabel = !it.required
-                )
-            }
-            FieldType.PostalCode -> {
-                SectionFieldSpec.SimpleText(
-                    it.type.identifierSpec,
-                    it.schema?.nameType?.stringResId ?: R.string.address_label_postal_code,
-                    capitalization = KeyboardCapitalization.None,
-                    keyboardType = getKeyboard(it.schema),
-                    showOptionalLabel = !it.required
-                )
-            }
-            else -> null
-=======
     this.mapNotNull { addressField ->
         addressField.type?.let {
             SectionFieldSpec.SimpleText(
@@ -215,7 +153,6 @@
                 keyboardType = getKeyboard(addressField.schema),
                 showOptionalLabel = !addressField.required
             )
->>>>>>> c3d7b28d
         }
     }.map {
         it.transform()
