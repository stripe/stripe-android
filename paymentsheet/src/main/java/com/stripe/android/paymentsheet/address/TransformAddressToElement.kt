--- conflicted
+++ resolved
@@ -27,61 +27,37 @@
 ) {
     AddressLine1(
         "addressLine1",
-<<<<<<< HEAD
-        IdentifierSpec("line1"),
-=======
         IdentifierSpec.Line1,
->>>>>>> 92340fd4
         R.string.address_label_address_line1,
         KeyboardCapitalization.Words
     ),
     AddressLine2(
         "addressLine2",
-<<<<<<< HEAD
-        IdentifierSpec("line2"),
-=======
         IdentifierSpec.Line2,
->>>>>>> 92340fd4
         R.string.address_label_address_line2,
         KeyboardCapitalization.Words
     ),
     Locality(
         "locality",
-<<<<<<< HEAD
-        IdentifierSpec("city"),
-=======
         IdentifierSpec.City,
->>>>>>> 92340fd4
         R.string.address_label_city,
         KeyboardCapitalization.Words
     ),
     PostalCode(
         "postalCode",
-<<<<<<< HEAD
-        IdentifierSpec("postal_code"),
-=======
         IdentifierSpec.PostalCode,
->>>>>>> 92340fd4
         R.string.address_label_postal_code,
         KeyboardCapitalization.None
     ),
     AdministrativeArea(
         "administrativeArea",
-<<<<<<< HEAD
-        IdentifierSpec("state"),
-=======
         IdentifierSpec.State,
->>>>>>> 92340fd4
         NameType.state.stringResId,
         KeyboardCapitalization.Words
     ),
     Name(
         "name",
-<<<<<<< HEAD
-        IdentifierSpec("name"),
-=======
         IdentifierSpec.Name,
->>>>>>> 92340fd4
         R.string.address_label_name,
         KeyboardCapitalization.Words
     );
@@ -170,11 +146,7 @@
 internal fun List<CountryAddressSchema>.transformToElementList() =
     this.mapNotNull { addressField ->
         addressField.type?.let {
-<<<<<<< HEAD
-            SectionFieldSpec.SimpleText(
-=======
             SimpleTextSpec(
->>>>>>> 92340fd4
                 addressField.type.identifierSpec,
                 addressField.schema?.nameType?.stringResId ?: it.defaultLabel,
                 capitalization = it.capitalization,
