--- conflicted
+++ resolved
@@ -9,12 +9,7 @@
 import androidx.activity.viewModels
 import androidx.annotation.IdRes
 import androidx.annotation.VisibleForTesting
-<<<<<<< HEAD
-import androidx.compose.ui.graphics.Color
-import androidx.compose.ui.graphics.toArgb
-=======
 import androidx.compose.ui.platform.ComposeView
->>>>>>> 3203ba8a
 import androidx.core.os.bundleOf
 import androidx.core.view.doOnNextLayout
 import androidx.core.view.isVisible
@@ -28,12 +23,8 @@
 import com.stripe.android.paymentsheet.ui.AnimationConstants
 import com.stripe.android.paymentsheet.ui.BaseSheetActivity
 import com.stripe.android.paymentsheet.ui.PrimaryButton
-<<<<<<< HEAD
-import com.stripe.android.ui.core.isSystemDarkTheme
-=======
 import com.stripe.android.ui.core.PaymentsTheme
 import com.stripe.android.ui.core.getPrimaryColor
->>>>>>> 3203ba8a
 
 /**
  * An `Activity` for selecting a payment option.
@@ -139,14 +130,6 @@
         viewBinding.continueButton.updateState(PrimaryButton.State.Ready)
 
         viewModel.config?.let {
-<<<<<<< HEAD
-            viewBinding.continueButton.setDefaultBackGroundColor(
-                it.primaryButtonColor ?: ColorStateList.valueOf(
-                    Color(it.appearance.getColors(baseContext.isSystemDarkTheme()).primary).toArgb()
-                )
-            )
-            viewBinding.continueButton.setCornerRadius(it.appearance.shapes.cornerRadiusDp)
-=======
             val buttonColor = it.primaryButtonColor ?: ColorStateList.valueOf(
                 PaymentsTheme.primaryButtonModifierMutable.getPrimaryColor(baseContext)
             )
@@ -154,7 +137,6 @@
                 PaymentsTheme.primaryButtonModifierMutable,
                 buttonColor
             )
->>>>>>> 3203ba8a
         }
 
         addButton.setOnClickListener {
