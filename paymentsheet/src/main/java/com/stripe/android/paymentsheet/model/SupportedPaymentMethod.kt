--- conflicted
+++ resolved
@@ -8,13 +8,9 @@
 import com.stripe.android.paymentsheet.specifications.sofort
 
 /**
-<<<<<<< HEAD
  * Enum defining all payment method types for which Payment Sheet can collect payment data.
-=======
- * Enum defining all payment methods supported in Payment Sheet.
  *
  * FormSpec is optionally null only because Card is not converted to the compose model.
->>>>>>> a0a27ad9
  */
 enum class SupportedPaymentMethod(
     val code: String,
