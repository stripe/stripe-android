--- conflicted
+++ resolved
@@ -82,15 +82,11 @@
      * This is a map of the fields in payment_method_options.  See [this](https://stripe.com/docs/api/payment_intents/create#create_payment_intent-payment_method_options) for details.
      */
     val paramKey: MutableMap<String, Any?>,
-<<<<<<< HEAD
+
+    /**
+     * This describes how the UI should look.
+     */
     val formSpec: LayoutSpec,
-=======
-
-    /**
-     * This describes how the UI should look.
-     */
-    val formSpec: LayoutSpec?,
->>>>>>> 3b2d845b
 ) : Parcelable {
     @Parcelize
     object Card : SupportedPaymentMethod(
