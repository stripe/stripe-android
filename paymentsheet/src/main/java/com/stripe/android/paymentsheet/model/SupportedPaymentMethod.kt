package com.stripe.android.paymentsheet.model

import android.os.Parcelable
import androidx.annotation.DrawableRes
import androidx.annotation.RestrictTo
import androidx.annotation.StringRes
import androidx.annotation.VisibleForTesting
import com.stripe.android.model.PaymentIntent
import com.stripe.android.model.PaymentMethod
import com.stripe.android.model.SetupIntent
import com.stripe.android.model.StripeIntent
import com.stripe.android.paymentsheet.PaymentSheet
import com.stripe.android.paymentsheet.R
import com.stripe.android.paymentsheet.forms.AffirmRequirement
import com.stripe.android.paymentsheet.forms.AfterpayClearpayRequirement
import com.stripe.android.paymentsheet.forms.AuBecsDebitRequirement
import com.stripe.android.paymentsheet.forms.BancontactRequirement
import com.stripe.android.paymentsheet.forms.CardRequirement
import com.stripe.android.paymentsheet.forms.Delayed
import com.stripe.android.paymentsheet.forms.EpsRequirement
import com.stripe.android.paymentsheet.forms.GiropayRequirement
import com.stripe.android.paymentsheet.forms.IdealRequirement
import com.stripe.android.paymentsheet.forms.KlarnaRequirement
import com.stripe.android.paymentsheet.forms.P24Requirement
import com.stripe.android.paymentsheet.forms.PIRequirement
import com.stripe.android.paymentsheet.forms.PaymentMethodRequirements
import com.stripe.android.paymentsheet.forms.PaypalRequirement
import com.stripe.android.paymentsheet.forms.SIRequirement
import com.stripe.android.paymentsheet.forms.SepaDebitRequirement
import com.stripe.android.paymentsheet.forms.ShippingAddress
import com.stripe.android.paymentsheet.forms.SofortRequirement
import com.stripe.android.ui.core.elements.LayoutFormDescriptor
import com.stripe.android.ui.core.elements.LayoutSpec
import com.stripe.android.ui.core.elements.SaveForFutureUseSpec
import com.stripe.android.ui.core.forms.AffirmForm
import com.stripe.android.ui.core.forms.AffirmParamKey
import com.stripe.android.ui.core.forms.AfterpayClearpayForm
import com.stripe.android.ui.core.forms.AfterpayClearpayParamKey
import com.stripe.android.ui.core.forms.BancontactForm
import com.stripe.android.ui.core.forms.BancontactParamKey
import com.stripe.android.ui.core.forms.EpsForm
import com.stripe.android.ui.core.forms.EpsParamKey
import com.stripe.android.ui.core.forms.GiropayForm
import com.stripe.android.ui.core.forms.GiropayParamKey
import com.stripe.android.ui.core.forms.IdealForm
import com.stripe.android.ui.core.forms.IdealParamKey
import com.stripe.android.ui.core.forms.KlarnaForm
import com.stripe.android.ui.core.forms.KlarnaParamKey
import com.stripe.android.ui.core.forms.P24Form
import com.stripe.android.ui.core.forms.P24ParamKey
import com.stripe.android.ui.core.forms.PaypalForm
import com.stripe.android.ui.core.forms.PaypalParamKey
import com.stripe.android.ui.core.forms.SepaDebitForm
import com.stripe.android.ui.core.forms.SepaDebitParamKey
import com.stripe.android.ui.core.forms.SofortForm
import com.stripe.android.ui.core.forms.SofortParamKey
import com.stripe.android.ui.core.forms.AuBecsDebitForm
import com.stripe.android.ui.core.forms.AuBecsDebitParamKey
import kotlinx.parcelize.Parcelize

/**
 * Enum defining all payment method types for which Payment Sheet can collect
 * payment data.
 *
 * FormSpec is optionally null only because Card is not converted to the
 * compose model.
 */
@RestrictTo(RestrictTo.Scope.LIBRARY_GROUP_PREFIX)
sealed class SupportedPaymentMethod(
    /**
     * This describes the PaymentMethod Type as described
     * https://stripe.com/docs/api/payment_intents/create#create_payment_intent-payment_method_types
     */
    val type: PaymentMethod.Type,

    /** This describes the name that appears under the selector. */
    @StringRes val displayNameResource: Int,

    /** This describes the image in the LPM selector.  These can be found internally [here](https://www.figma.com/file/2b9r3CJbyeVAmKi1VHV2h9/Mobile-Payment-Element?node-id=1128%3A0) */
    @DrawableRes val iconResource: Int,

    /**
     * This describes the requirements of the LPM including if it is supported with
     * PaymentIntents w/ or w/out SetupFutureUsage set, SetupIntent, or on-session when attached
     * to the customer object.
     */
    private val requirement: PaymentMethodRequirements,

    /**
     * This is a map of the fields in payment_method_options.  See [this](https://stripe.com/docs/api/payment_intents/create#create_payment_intent-payment_method_options) for details.
     */
    val paramKey: MutableMap<String, Any?>,

    /**
     * This describes how the UI should look.
     */
    val formSpec: LayoutSpec,
) : Parcelable {
    @Parcelize
    object Card : SupportedPaymentMethod(
        PaymentMethod.Type.Card,
        R.string.stripe_paymentsheet_payment_method_card,
        R.drawable.stripe_ic_paymentsheet_pm_card,
        CardRequirement,
        mutableMapOf(),
        LayoutSpec.create(
            SaveForFutureUseSpec(emptyList())
        )
    )

    @Parcelize
    object Bancontact : SupportedPaymentMethod(
        PaymentMethod.Type.Bancontact,
        R.string.stripe_paymentsheet_payment_method_bancontact,
        R.drawable.stripe_ic_paymentsheet_pm_bancontact,
        BancontactRequirement,
        BancontactParamKey,
        BancontactForm
    )

    @Parcelize
    object Sofort : SupportedPaymentMethod(
        PaymentMethod.Type.Sofort,
        R.string.stripe_paymentsheet_payment_method_sofort,
        R.drawable.stripe_ic_paymentsheet_pm_klarna,
        SofortRequirement,
        SofortParamKey,
        SofortForm
    )

    @Parcelize
    object Ideal : SupportedPaymentMethod(
        PaymentMethod.Type.Ideal,
        R.string.stripe_paymentsheet_payment_method_ideal,
        R.drawable.stripe_ic_paymentsheet_pm_ideal,
        IdealRequirement,
        IdealParamKey,
        IdealForm
    )

    @Parcelize
    object SepaDebit : SupportedPaymentMethod(
        PaymentMethod.Type.SepaDebit,
        R.string.stripe_paymentsheet_payment_method_sepa_debit,
        R.drawable.stripe_ic_paymentsheet_pm_sepa_debit,
        SepaDebitRequirement,
        SepaDebitParamKey,
        SepaDebitForm
    )

    @Parcelize
    object Eps : SupportedPaymentMethod(
        PaymentMethod.Type.Eps,
        R.string.stripe_paymentsheet_payment_method_eps,
        R.drawable.stripe_ic_paymentsheet_pm_eps,
        EpsRequirement,
        EpsParamKey,
        EpsForm
    )

    @Parcelize
    object P24 : SupportedPaymentMethod(
        PaymentMethod.Type.P24,
        R.string.stripe_paymentsheet_payment_method_p24,
        R.drawable.stripe_ic_paymentsheet_pm_p24,
        P24Requirement,
        P24ParamKey,
        P24Form
    )

    @Parcelize
    object Giropay : SupportedPaymentMethod(
        PaymentMethod.Type.Giropay,
        R.string.stripe_paymentsheet_payment_method_giropay,
        R.drawable.stripe_ic_paymentsheet_pm_giropay,
        GiropayRequirement,
        GiropayParamKey,
        GiropayForm
    )

    @Parcelize
    object AfterpayClearpay : SupportedPaymentMethod(
        PaymentMethod.Type.AfterpayClearpay,
        R.string.stripe_paymentsheet_payment_method_afterpay_clearpay,
        R.drawable.stripe_ic_paymentsheet_pm_afterpay_clearpay,
        AfterpayClearpayRequirement,
        AfterpayClearpayParamKey,
        AfterpayClearpayForm
    )

    @Parcelize
    object Klarna : SupportedPaymentMethod(
        PaymentMethod.Type.Klarna,
        R.string.stripe_paymentsheet_payment_method_klarna,
        R.drawable.stripe_ic_paymentsheet_pm_klarna,
        KlarnaRequirement,
        KlarnaParamKey,
        KlarnaForm
    )

    @Parcelize
    object PayPal : SupportedPaymentMethod(
        PaymentMethod.Type.PayPal,
        R.string.stripe_paymentsheet_payment_method_paypal,
        R.drawable.stripe_ic_paymentsheet_pm_paypal,
        PaypalRequirement,
        PaypalParamKey,
        PaypalForm
    )

    @Parcelize
    object Affirm : SupportedPaymentMethod(
        PaymentMethod.Type.Affirm,
        R.string.stripe_paymentsheet_payment_method_affirm,
        R.drawable.stripe_ic_paymentsheet_pm_affirm,
        AffirmRequirement,
        AffirmParamKey,
        AffirmForm
    )

    @Parcelize
    object AuBecsDebit : SupportedPaymentMethod(
        PaymentMethod.Type.AuBecsDebit,
        R.string.stripe_paymentsheet_payment_method_au_becs_debit,
        R.drawable.stripe_ic_paymentsheet_pm_bank,
        AuBecsDebitRequirement,
        AuBecsDebitParamKey,
        AuBecsDebitForm
    )

    /**
     * This will get the form layout for the supported method that matches the top pick for the
     * payment method.  It should be known that this payment method has a form
     * that matches the capabilities already.
     */
    fun getPMAddForm(
        stripeIntent: StripeIntent,
        config: PaymentSheet.Configuration?
    ) = requireNotNull(getSpecWithFullfilledRequirements(stripeIntent, config))

    /**
     * This function will determine if there is a valid for the payment method
     * given the [PaymentSheet.Configuration] and the [StripeIntent]
     */
    internal fun getSpecWithFullfilledRequirements(
        stripeIntent: StripeIntent,
        config: PaymentSheet.Configuration?
    ): LayoutFormDescriptor? {
        val formSpec = formSpec
        val oneTimeUse = LayoutFormDescriptor(
            formSpec,
            showCheckbox = false,
            showCheckboxControlledFields = false
        )
        val merchantRequestedSave = LayoutFormDescriptor(
            formSpec,
            showCheckbox = false,
            showCheckboxControlledFields = true
        )
        val userSelectableSave = LayoutFormDescriptor(
            formSpec,
            showCheckbox = true,
            showCheckboxControlledFields = true
        )

        if (!stripeIntent.paymentMethodTypes.contains(type.code)) {
            return null
        }

        return when (stripeIntent) {
            is PaymentIntent -> {
                if ((stripeIntent.isSetupFutureUsageSet())) {
                    if (supportsPaymentIntentSfuSet(stripeIntent, config)
                    ) {
                        merchantRequestedSave
                    } else {
                        null
                    }
                } else {
                    when {
                        supportsPaymentIntentSfuSettable(
                            stripeIntent,
                            config
                        )
                        -> userSelectableSave
                        supportsPaymentIntentSfuNotSettable(
                            stripeIntent,
                            config
                        ) -> oneTimeUse
                        else -> null
                    }
                }
            }
            is SetupIntent -> {
                when {
                    supportsSetupIntent(
                        config
                    ) -> merchantRequestedSave
                    else -> null
                }
            }
        }
    }

    /**
     * Returns true if the payment method supports confirming from a saved
     * payment method of this type.  See [PaymentMethodRequirements] for
     * description of the values
     */
    fun supportsCustomerSavedPM() = requirement.confirmPMFromCustomer == true

    /**
     * This checks to see if the payment method is supported from a SetupIntent.
     */
    private fun supportsSetupIntent(
        config: PaymentSheet.Configuration?
    ) = requirement.confirmPMFromCustomer == true &&
        checkSetupIntentRequirements(requirement.siRequirements, config)

    /**
     * This checks if there is support using this payment method when SFU
     * is already set in the PaymentIntent.  If SFU is set it must be possible
     * to confirm this payment method from a PM ID attached to a customer for
     * a consistent user experience.
     */
    private fun supportsPaymentIntentSfuSet(
        paymentIntent: PaymentIntent,
        config: PaymentSheet.Configuration?
    ) = requirement.confirmPMFromCustomer == true &&
        checkSetupIntentRequirements(requirement.siRequirements, config) &&
        checkPaymentIntentRequirements(requirement.piRequirements, paymentIntent, config)

    /**
     * This detects if there is support with using this PM with the PI
     * where SFU is not settable by the user.
     */
    private fun supportsPaymentIntentSfuNotSettable(
        paymentIntent: PaymentIntent,
        config: PaymentSheet.Configuration?
    ) = checkPaymentIntentRequirements(requirement.piRequirements, paymentIntent, config)

    /**
     * This checks to see if this PM is supported with the given
     * payment intent and configuration.
     *
     * The customer ID is required to be passed in the configuration
     * (the sdk cannot know if the PI has a customer ID associated with it),
     * so that we can guarantee to the user that the PM will be associated
     * with their customer object AND accessible when opening PaymentSheet
     * and seeing the saved PMs associate with their customer object.
     */
    private fun supportsPaymentIntentSfuSettable(
        paymentIntent: PaymentIntent,
        config: PaymentSheet.Configuration?
    ) = config?.customer != null &&
        requirement.confirmPMFromCustomer == true &&
        checkPaymentIntentRequirements(requirement.piRequirements, paymentIntent, config) &&
        checkSetupIntentRequirements(requirement.siRequirements, config)

    /**
     * Verifies that all Setup Intent [requirements] are met.
     */
    private fun checkSetupIntentRequirements(
        requirements: Set<SIRequirement>?,
        config: PaymentSheet.Configuration?
    ) =
        requirements?.map { requirement ->
            when (requirement) {
                Delayed -> config?.allowsDelayedPaymentMethods == true
            }
        }?.contains(false) == false

    /**
     * Verifies that all Payment Intent [requirements] are met.
     */
    private fun checkPaymentIntentRequirements(
        requirements: Set<PIRequirement>?,
        paymentIntent: PaymentIntent,
        config: PaymentSheet.Configuration?
    ) =
        requirements?.map { requirement ->
            when (requirement) {
                Delayed -> config?.allowsDelayedPaymentMethods == true
                ShippingAddress ->
                    paymentIntent.shipping?.name != null &&
                        paymentIntent.shipping?.address?.line1 != null &&
                        paymentIntent.shipping?.address?.country != null &&
                        paymentIntent.shipping?.address?.postalCode != null
            }
        }?.contains(false) == false

    override fun toString(): String {
        return type.code
    }

    companion object {
        fun values() = exposedPaymentMethods

        /**
         * This is a list of the payment methods that we are allowing in the release
         */
        @VisibleForTesting
<<<<<<< HEAD
        internal val exposedPaymentMethods by lazy {
            listOf(
                Card,
                Bancontact,
                Sofort,
                Ideal,
                SepaDebit,
                Eps,
                Giropay,
                P24,
                Klarna,
                PayPal,
                AfterpayClearpay,
            )
        }
=======
        internal val exposedPaymentMethods = listOf(
            Card,
            Bancontact,
            Sofort,
            Ideal,
            SepaDebit,
            Eps,
            Giropay,
            P24,
            Klarna,
            PayPal,
            AfterpayClearpay,
            // Affirm // TODO: uncomment once we are ready to go live
            // AuBecsDebit // TODO: uncomment once we are ready to go live
        )
>>>>>>> 19e88cea

        /**
         * This will use only those payment methods that are allowed in the release
         */
        fun fromCode(code: String?) =
            exposedPaymentMethods.firstOrNull { it.type.code == code }

        /**
         * Get the LPMS that are supported when used as a Customer Saved LPM given
         * the intent.
         */
        internal fun getSupportedSavedCustomerPMs(
            stripeIntent: StripeIntent?,
            config: PaymentSheet.Configuration?
        ) = stripeIntent?.paymentMethodTypes?.mapNotNull {
            fromCode(it)
        }?.filter { paymentMethod ->
            paymentMethod.supportsCustomerSavedPM() &&
                paymentMethod.getSpecWithFullfilledRequirements(stripeIntent, config) != null
        } ?: emptyList()

        /**
         * This will return a list of payment methods that have a supported form given
         * the [PaymentSheet.Configuration] and [StripeIntent].
         */
        internal fun getPMsToAdd(
            stripeIntent: StripeIntent?,
            config: PaymentSheet.Configuration?
        ) = stripeIntent?.paymentMethodTypes?.mapNotNull {
            fromCode(it)
        }?.filter { supportedPaymentMethod ->
            supportedPaymentMethod.getSpecWithFullfilledRequirements(
                stripeIntent,
                config
            ) != null
        }?.filterNot { supportedPaymentMethod ->
            stripeIntent.isLiveMode &&
                stripeIntent.unactivatedPaymentMethods.contains(supportedPaymentMethod.type.code)
        } ?: emptyList()
    }
}<|MERGE_RESOLUTION|>--- conflicted
+++ resolved
@@ -400,7 +400,6 @@
          * This is a list of the payment methods that we are allowing in the release
          */
         @VisibleForTesting
-<<<<<<< HEAD
         internal val exposedPaymentMethods by lazy {
             listOf(
                 Card,
@@ -414,25 +413,10 @@
                 Klarna,
                 PayPal,
                 AfterpayClearpay,
+                // Affirm // TODO: uncomment once we are ready to go live
+                // AuBecsDebit // TODO: uncomment once we are ready to go live
             )
         }
-=======
-        internal val exposedPaymentMethods = listOf(
-            Card,
-            Bancontact,
-            Sofort,
-            Ideal,
-            SepaDebit,
-            Eps,
-            Giropay,
-            P24,
-            Klarna,
-            PayPal,
-            AfterpayClearpay,
-            // Affirm // TODO: uncomment once we are ready to go live
-            // AuBecsDebit // TODO: uncomment once we are ready to go live
-        )
->>>>>>> 19e88cea
 
         /**
          * This will use only those payment methods that are allowed in the release
