package com.stripe.android.paymentsheet.model

import android.os.Parcelable
import androidx.annotation.DrawableRes
import androidx.annotation.StringRes
import androidx.annotation.VisibleForTesting
import com.stripe.android.model.PaymentIntent
import com.stripe.android.model.PaymentMethod
import com.stripe.android.model.SetupIntent
import com.stripe.android.model.StripeIntent
import com.stripe.android.paymentsheet.PaymentSheet
import com.stripe.android.paymentsheet.R
import com.stripe.android.paymentsheet.forms.AffirmRequirement
import com.stripe.android.paymentsheet.forms.AfterpayClearpayRequirement
import com.stripe.android.paymentsheet.forms.AuBecsDebitRequirement
import com.stripe.android.paymentsheet.forms.BancontactRequirement
import com.stripe.android.paymentsheet.forms.CardRequirement
import com.stripe.android.paymentsheet.forms.Delayed
import com.stripe.android.paymentsheet.forms.EpsRequirement
import com.stripe.android.paymentsheet.forms.GiropayRequirement
import com.stripe.android.paymentsheet.forms.IdealRequirement
import com.stripe.android.paymentsheet.forms.KlarnaRequirement
import com.stripe.android.paymentsheet.forms.P24Requirement
import com.stripe.android.paymentsheet.forms.PIRequirement
import com.stripe.android.paymentsheet.forms.PaymentMethodRequirements
import com.stripe.android.paymentsheet.forms.PaypalRequirement
import com.stripe.android.paymentsheet.forms.SIRequirement
import com.stripe.android.paymentsheet.forms.SepaDebitRequirement
import com.stripe.android.paymentsheet.forms.ShippingAddress
import com.stripe.android.paymentsheet.forms.SofortRequirement
import com.stripe.android.ui.core.elements.LayoutFormDescriptor
import com.stripe.android.ui.core.elements.LayoutSpec
import com.stripe.android.ui.core.elements.SaveForFutureUseSpec
import com.stripe.android.ui.core.forms.AffirmForm
import com.stripe.android.ui.core.forms.AffirmParamKey
import com.stripe.android.ui.core.forms.AfterpayClearpayForm
import com.stripe.android.ui.core.forms.AfterpayClearpayParamKey
import com.stripe.android.ui.core.forms.BancontactForm
import com.stripe.android.ui.core.forms.BancontactParamKey
import com.stripe.android.ui.core.forms.EpsForm
import com.stripe.android.ui.core.forms.EpsParamKey
import com.stripe.android.ui.core.forms.GiropayForm
import com.stripe.android.ui.core.forms.GiropayParamKey
import com.stripe.android.ui.core.forms.IdealForm
import com.stripe.android.ui.core.forms.IdealParamKey
import com.stripe.android.ui.core.forms.KlarnaForm
import com.stripe.android.ui.core.forms.KlarnaParamKey
import com.stripe.android.ui.core.forms.P24Form
import com.stripe.android.ui.core.forms.P24ParamKey
import com.stripe.android.ui.core.forms.PaypalForm
import com.stripe.android.ui.core.forms.PaypalParamKey
import com.stripe.android.ui.core.forms.SepaDebitForm
import com.stripe.android.ui.core.forms.SepaDebitParamKey
import com.stripe.android.ui.core.forms.SofortForm
import com.stripe.android.ui.core.forms.SofortParamKey
import com.stripe.android.ui.core.forms.AuBecsDebitForm
import com.stripe.android.ui.core.forms.AuBecsDebitParamKey
import kotlinx.parcelize.Parcelize

/**
 * Enum defining all payment method types for which Payment Sheet can collect
 * payment data.
 *
 * FormSpec is optionally null only because Card is not converted to the
 * compose model.
 */
internal sealed class SupportedPaymentMethod(
    /**
     * This describes the PaymentMethod Type as described
     * https://stripe.com/docs/api/payment_intents/create#create_payment_intent-payment_method_types
     */
    val type: PaymentMethod.Type,

    /** This describes the name that appears under the selector. */
    @StringRes val displayNameResource: Int,

    /** This describes the image in the LPM selector.  These can be found internally [here](https://www.figma.com/file/2b9r3CJbyeVAmKi1VHV2h9/Mobile-Payment-Element?node-id=1128%3A0) */
    @DrawableRes val iconResource: Int,

    /**
     * This describes the requirements of the LPM including if it is supported with
     * PaymentIntents w/ or w/out SetupFutureUsage set, SetupIntent, or on-session when attached
     * to the customer object.
     */
    private val requirement: PaymentMethodRequirements,

    /**
     * This is a map of the fields in payment_method_options.  See [this](https://stripe.com/docs/api/payment_intents/create#create_payment_intent-payment_method_options) for details.
     */
    val paramKey: MutableMap<String, Any?>,

    /**
     * This describes how the UI should look.
     */
    val formSpec: LayoutSpec,
) : Parcelable {
    @Parcelize
    object Card : SupportedPaymentMethod(
        PaymentMethod.Type.Card,
        R.string.stripe_paymentsheet_payment_method_card,
        R.drawable.stripe_ic_paymentsheet_pm_card,
        CardRequirement,
        mutableMapOf(),
        LayoutSpec.create(
            SaveForFutureUseSpec(emptyList())
        )
    )

    @Parcelize
    object Bancontact : SupportedPaymentMethod(
        PaymentMethod.Type.Bancontact,
        R.string.stripe_paymentsheet_payment_method_bancontact,
        R.drawable.stripe_ic_paymentsheet_pm_bancontact,
        BancontactRequirement,
        BancontactParamKey,
        BancontactForm
    )

    @Parcelize
    object Sofort : SupportedPaymentMethod(
        PaymentMethod.Type.Sofort,
        R.string.stripe_paymentsheet_payment_method_sofort,
        R.drawable.stripe_ic_paymentsheet_pm_klarna,
        SofortRequirement,
        SofortParamKey,
        SofortForm
    )

    @Parcelize
    object Ideal : SupportedPaymentMethod(
        PaymentMethod.Type.Ideal,
        R.string.stripe_paymentsheet_payment_method_ideal,
        R.drawable.stripe_ic_paymentsheet_pm_ideal,
        IdealRequirement,
        IdealParamKey,
        IdealForm
    )

    @Parcelize
    object SepaDebit : SupportedPaymentMethod(
        PaymentMethod.Type.SepaDebit,
        R.string.stripe_paymentsheet_payment_method_sepa_debit,
        R.drawable.stripe_ic_paymentsheet_pm_sepa_debit,
        SepaDebitRequirement,
        SepaDebitParamKey,
        SepaDebitForm
    )

    @Parcelize
    object Eps : SupportedPaymentMethod(
        PaymentMethod.Type.Eps,
        R.string.stripe_paymentsheet_payment_method_eps,
        R.drawable.stripe_ic_paymentsheet_pm_eps,
        EpsRequirement,
        EpsParamKey,
        EpsForm
    )

    @Parcelize
    object P24 : SupportedPaymentMethod(
        PaymentMethod.Type.P24,
        R.string.stripe_paymentsheet_payment_method_p24,
        R.drawable.stripe_ic_paymentsheet_pm_p24,
        P24Requirement,
        P24ParamKey,
        P24Form
    )

    @Parcelize
    object Giropay : SupportedPaymentMethod(
        PaymentMethod.Type.Giropay,
        R.string.stripe_paymentsheet_payment_method_giropay,
        R.drawable.stripe_ic_paymentsheet_pm_giropay,
        GiropayRequirement,
        GiropayParamKey,
        GiropayForm
    )

    @Parcelize
    object AfterpayClearpay : SupportedPaymentMethod(
        PaymentMethod.Type.AfterpayClearpay,
        R.string.stripe_paymentsheet_payment_method_afterpay_clearpay,
        R.drawable.stripe_ic_paymentsheet_pm_afterpay_clearpay,
        AfterpayClearpayRequirement,
        AfterpayClearpayParamKey,
        AfterpayClearpayForm
    )

    @Parcelize
    object Klarna : SupportedPaymentMethod(
        PaymentMethod.Type.Klarna,
        R.string.stripe_paymentsheet_payment_method_klarna,
        R.drawable.stripe_ic_paymentsheet_pm_klarna,
        KlarnaRequirement,
        KlarnaParamKey,
        KlarnaForm
    )

    @Parcelize
    object PayPal : SupportedPaymentMethod(
        PaymentMethod.Type.PayPal,
        R.string.stripe_paymentsheet_payment_method_paypal,
        R.drawable.stripe_ic_paymentsheet_pm_paypal,
        PaypalRequirement,
        PaypalParamKey,
        PaypalForm
    )

    @Parcelize
    object Affirm : SupportedPaymentMethod(
        PaymentMethod.Type.Affirm,
        R.string.stripe_paymentsheet_payment_method_affirm,
        R.drawable.stripe_ic_paymentsheet_pm_affirm,
        AffirmRequirement,
        AffirmParamKey,
        AffirmForm
    )

    @Parcelize
    object AuBecsDebit : SupportedPaymentMethod(
        PaymentMethod.Type.AuBecsDebit,
        R.string.stripe_paymentsheet_payment_method_au_becs_debit,
        R.drawable.stripe_ic_paymentsheet_pm_bank,
        AuBecsDebitRequirement,
        AuBecsDebitParamKey,
        AuBecsDebitForm
    )

    /**
     * This will get the form layout for the supported method that matches the top pick for the
     * payment method.  It should be known that this payment method has a form
     * that matches the capabilities already.
     */
    fun getPMAddForm(
        stripeIntent: StripeIntent,
        config: PaymentSheet.Configuration?
    ) = requireNotNull(getSpecWithFullfilledRequirements(stripeIntent, config))

    /**
     * This function will determine if there is a valid for the payment method
     * given the [PaymentSheet.Configuration] and the [StripeIntent]
     */
    internal fun getSpecWithFullfilledRequirements(
        stripeIntent: StripeIntent,
        config: PaymentSheet.Configuration?
    ): LayoutFormDescriptor? {
        val formSpec = formSpec
        val oneTimeUse = LayoutFormDescriptor(
            formSpec,
            showCheckbox = false,
            showCheckboxControlledFields = false
        )
        val merchantRequestedSave = LayoutFormDescriptor(
            formSpec,
            showCheckbox = false,
            showCheckboxControlledFields = true
        )
        val userSelectableSave = LayoutFormDescriptor(
            formSpec,
            showCheckbox = true,
            showCheckboxControlledFields = true
        )

        if (!stripeIntent.paymentMethodTypes.contains(type.code)) {
            return null
        }

        return when (stripeIntent) {
            is PaymentIntent -> {
                if ((stripeIntent.isSetupFutureUsageSet())) {
                    if (supportsPaymentIntentSfuSet(stripeIntent, config)
                    ) {
                        merchantRequestedSave
                    } else {
                        null
                    }
                } else {
                    when {
                        supportsPaymentIntentSfuSettable(
                            stripeIntent,
                            config
                        )
                        -> userSelectableSave
                        supportsPaymentIntentSfuNotSettable(
                            stripeIntent,
                            config
                        ) -> oneTimeUse
                        else -> null
                    }
                }
            }
            is SetupIntent -> {
                when {
                    supportsSetupIntent(
                        config
                    ) -> merchantRequestedSave
                    else -> null
                }
            }
        }
    }

    /**
     * Returns true if the payment method supports confirming from a saved
     * payment method of this type.  See [PaymentMethodRequirements] for
     * description of the values
     */
    fun supportsCustomerSavedPM() = requirement.confirmPMFromCustomer == true

    /**
     * This checks to see if the payment method is supported from a SetupIntent.
     */
    private fun supportsSetupIntent(
        config: PaymentSheet.Configuration?
    ) = requirement.confirmPMFromCustomer == true &&
        checkSetupIntentRequirements(requirement.siRequirements, config)

    /**
     * This checks if there is support using this payment method when SFU
     * is already set in the PaymentIntent.  If SFU is set it must be possible
     * to confirm this payment method from a PM ID attached to a customer for
     * a consistent user experience.
     */
    private fun supportsPaymentIntentSfuSet(
        paymentIntent: PaymentIntent,
        config: PaymentSheet.Configuration?
    ) = requirement.confirmPMFromCustomer == true &&
        checkSetupIntentRequirements(requirement.siRequirements, config) &&
        checkPaymentIntentRequirements(requirement.piRequirements, paymentIntent, config)

    /**
     * This detects if there is support with using this PM with the PI
     * where SFU is not settable by the user.
     */
    private fun supportsPaymentIntentSfuNotSettable(
        paymentIntent: PaymentIntent,
        config: PaymentSheet.Configuration?
    ) = checkPaymentIntentRequirements(requirement.piRequirements, paymentIntent, config)

    /**
     * This checks to see if this PM is supported with the given
     * payment intent and configuration.
     *
     * The customer ID is required to be passed in the configuration
     * (the sdk cannot know if the PI has a customer ID associated with it),
     * so that we can guarantee to the user that the PM will be associated
     * with their customer object AND accessible when opening PaymentSheet
     * and seeing the saved PMs associate with their customer object.
     */
    private fun supportsPaymentIntentSfuSettable(
        paymentIntent: PaymentIntent,
        config: PaymentSheet.Configuration?
    ) = config?.customer != null &&
        requirement.confirmPMFromCustomer == true &&
        checkPaymentIntentRequirements(requirement.piRequirements, paymentIntent, config) &&
        checkSetupIntentRequirements(requirement.siRequirements, config)

    /**
     * Verifies that all Setup Intent [requirements] are met.
     */
    private fun checkSetupIntentRequirements(
        requirements: Set<SIRequirement>?,
        config: PaymentSheet.Configuration?
    ) =
        requirements?.map { requirement ->
            when (requirement) {
                Delayed -> config?.allowsDelayedPaymentMethods == true
            }
        }?.contains(false) == false

    /**
     * Verifies that all Payment Intent [requirements] are met.
     */
    private fun checkPaymentIntentRequirements(
        requirements: Set<PIRequirement>?,
        paymentIntent: PaymentIntent,
        config: PaymentSheet.Configuration?
    ) =
        requirements?.map { requirement ->
            when (requirement) {
                Delayed -> config?.allowsDelayedPaymentMethods == true
                ShippingAddress ->
                    paymentIntent.shipping?.name != null &&
                        paymentIntent.shipping?.address?.line1 != null &&
                        paymentIntent.shipping?.address?.country != null &&
                        paymentIntent.shipping?.address?.postalCode != null
            }
        }?.contains(false) == false

    override fun toString(): String {
        return type.code
    }

    companion object {
        fun values() = exposedPaymentMethods

        /**
         * This is a list of the payment methods that we are allowing in the release
         */
        @VisibleForTesting
        internal val exposedPaymentMethods = listOf(
            Card,
            Bancontact,
            Sofort,
            Ideal,
            SepaDebit,
            Eps,
            Giropay,
            P24,
            Klarna,
            PayPal,
<<<<<<< HEAD
            AfterpayClearpay,
            // Affirm //TODO: uncomment once we are ready to go live
            AuBecsDebit
=======
            AfterpayClearpay
            // Affirm // TODO: uncomment once we are ready to go live
>>>>>>> 81de5aab
        )

        /**
         * This will use only those payment methods that are allowed in the release
         */
        fun fromCode(code: String?) =
            exposedPaymentMethods.firstOrNull { it.type.code == code }

        /**
         * Get the LPMS that are supported when used as a Customer Saved LPM given
         * the intent.
         */
        internal fun getSupportedSavedCustomerPMs(
            stripeIntent: StripeIntent?,
            config: PaymentSheet.Configuration?
        ) = stripeIntent?.paymentMethodTypes?.mapNotNull {
            fromCode(it)
        }?.filter { paymentMethod ->
            paymentMethod.supportsCustomerSavedPM() &&
                paymentMethod.getSpecWithFullfilledRequirements(stripeIntent, config) != null
        } ?: emptyList()

        /**
         * This will return a list of payment methods that have a supported form given
         * the [PaymentSheet.Configuration] and [StripeIntent].
         */
        internal fun getPMsToAdd(
            stripeIntent: StripeIntent?,
            config: PaymentSheet.Configuration?
        ) = stripeIntent?.paymentMethodTypes?.mapNotNull {
            fromCode(it)
        }?.filter { supportedPaymentMethod ->
            supportedPaymentMethod.getSpecWithFullfilledRequirements(
                stripeIntent,
                config
            ) != null
        }?.filterNot { supportedPaymentMethod ->
            stripeIntent.isLiveMode &&
                stripeIntent.unactivatedPaymentMethods.contains(supportedPaymentMethod.type.code)
        } ?: emptyList()
    }
}<|MERGE_RESOLUTION|>--- conflicted
+++ resolved
@@ -409,14 +409,9 @@
             P24,
             Klarna,
             PayPal,
-<<<<<<< HEAD
             AfterpayClearpay,
-            // Affirm //TODO: uncomment once we are ready to go live
-            AuBecsDebit
-=======
-            AfterpayClearpay
             // Affirm // TODO: uncomment once we are ready to go live
->>>>>>> 81de5aab
+            // AuBecsDebit // TODO: uncomment once we are ready to go live
         )
 
         /**
