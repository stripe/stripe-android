package com.stripe.android.paymentsheet.model

import android.os.Parcelable
import androidx.annotation.DrawableRes
import androidx.annotation.RestrictTo
import androidx.annotation.StringRes
import androidx.annotation.VisibleForTesting
import com.stripe.android.model.PaymentIntent
import com.stripe.android.model.PaymentMethod
import com.stripe.android.model.SetupIntent
import com.stripe.android.model.StripeIntent
import com.stripe.android.paymentsheet.PaymentSheet
import com.stripe.android.paymentsheet.R
import com.stripe.android.paymentsheet.forms.AffirmRequirement
import com.stripe.android.paymentsheet.forms.AfterpayClearpayRequirement
import com.stripe.android.paymentsheet.forms.AuBecsDebitRequirement
import com.stripe.android.paymentsheet.forms.BancontactRequirement
import com.stripe.android.paymentsheet.forms.CardRequirement
import com.stripe.android.paymentsheet.forms.Delayed
import com.stripe.android.paymentsheet.forms.EpsRequirement
import com.stripe.android.paymentsheet.forms.GiropayRequirement
import com.stripe.android.paymentsheet.forms.IdealRequirement
import com.stripe.android.paymentsheet.forms.KlarnaRequirement
import com.stripe.android.paymentsheet.forms.P24Requirement
import com.stripe.android.paymentsheet.forms.PIRequirement
import com.stripe.android.paymentsheet.forms.PaymentMethodRequirements
import com.stripe.android.paymentsheet.forms.PaypalRequirement
import com.stripe.android.paymentsheet.forms.SIRequirement
import com.stripe.android.paymentsheet.forms.SepaDebitRequirement
import com.stripe.android.paymentsheet.forms.ShippingAddress
import com.stripe.android.paymentsheet.forms.SofortRequirement
import com.stripe.android.paymentsheet.forms.USBankAccountRequirement
import com.stripe.android.ui.core.elements.LayoutFormDescriptor
import com.stripe.android.ui.core.elements.LayoutSpec
import com.stripe.android.ui.core.forms.AffirmForm
import com.stripe.android.ui.core.forms.AfterpayClearpayForm
import com.stripe.android.ui.core.forms.AuBecsDebitForm
import com.stripe.android.ui.core.forms.BancontactForm
import com.stripe.android.ui.core.forms.CardForm
import com.stripe.android.ui.core.forms.EpsForm
import com.stripe.android.ui.core.forms.GiropayForm
import com.stripe.android.ui.core.forms.IdealForm
import com.stripe.android.ui.core.forms.KlarnaForm
import com.stripe.android.ui.core.forms.P24Form
import com.stripe.android.ui.core.forms.PaypalForm
import com.stripe.android.ui.core.forms.SepaDebitForm
import com.stripe.android.ui.core.forms.SofortForm
<<<<<<< HEAD
=======
import com.stripe.android.ui.core.forms.SofortParamKey
import com.stripe.android.ui.core.forms.AuBecsDebitForm
import com.stripe.android.ui.core.forms.AuBecsDebitParamKey
import com.stripe.android.ui.core.forms.USBankAccountForm
import com.stripe.android.ui.core.forms.USBankAccountParamKey
>>>>>>> 6abd405d
import kotlinx.parcelize.Parcelize

/**
 * Enum defining all payment method types for which Payment Sheet can collect
 * payment data.
 *
 * FormSpec is optionally null only because Card is not converted to the
 * compose model.
 */
@RestrictTo(RestrictTo.Scope.LIBRARY_GROUP_PREFIX)
sealed class SupportedPaymentMethod(
    /**
     * This describes the PaymentMethod Type as described
     * https://stripe.com/docs/api/payment_intents/create#create_payment_intent-payment_method_types
     */
    val type: PaymentMethod.Type,

    /** This describes the name that appears under the selector. */
    @StringRes val displayNameResource: Int,

    /** This describes the image in the LPM selector.  These can be found internally [here](https://www.figma.com/file/2b9r3CJbyeVAmKi1VHV2h9/Mobile-Payment-Element?node-id=1128%3A0) */
    @DrawableRes val iconResource: Int,

    /**
     * This describes the requirements of the LPM including if it is supported with
     * PaymentIntents w/ or w/out SetupFutureUsage set, SetupIntent, or on-session when attached
     * to the customer object.
     */
    private val requirement: PaymentMethodRequirements,

    /**
     * This describes how the UI should look.
     */
    val formSpec: LayoutSpec,
) : Parcelable {
    @RestrictTo(RestrictTo.Scope.LIBRARY_GROUP_PREFIX)
    @Parcelize
    object Card : SupportedPaymentMethod(
        PaymentMethod.Type.Card,
        R.string.stripe_paymentsheet_payment_method_card,
        R.drawable.stripe_ic_paymentsheet_pm_card,
        CardRequirement,
        CardForm
    )

    @RestrictTo(RestrictTo.Scope.LIBRARY_GROUP_PREFIX)
    @Parcelize
    object Bancontact : SupportedPaymentMethod(
        PaymentMethod.Type.Bancontact,
        R.string.stripe_paymentsheet_payment_method_bancontact,
        R.drawable.stripe_ic_paymentsheet_pm_bancontact,
        BancontactRequirement,
        BancontactForm
    )

    @RestrictTo(RestrictTo.Scope.LIBRARY_GROUP_PREFIX)
    @Parcelize
    object Sofort : SupportedPaymentMethod(
        PaymentMethod.Type.Sofort,
        R.string.stripe_paymentsheet_payment_method_sofort,
        R.drawable.stripe_ic_paymentsheet_pm_klarna,
        SofortRequirement,
        SofortForm
    )

    @RestrictTo(RestrictTo.Scope.LIBRARY_GROUP_PREFIX)
    @Parcelize
    object Ideal : SupportedPaymentMethod(
        PaymentMethod.Type.Ideal,
        R.string.stripe_paymentsheet_payment_method_ideal,
        R.drawable.stripe_ic_paymentsheet_pm_ideal,
        IdealRequirement,
        IdealForm
    )

    @RestrictTo(RestrictTo.Scope.LIBRARY_GROUP_PREFIX)
    @Parcelize
    object SepaDebit : SupportedPaymentMethod(
        PaymentMethod.Type.SepaDebit,
        R.string.stripe_paymentsheet_payment_method_sepa_debit,
        R.drawable.stripe_ic_paymentsheet_pm_sepa_debit,
        SepaDebitRequirement,
        SepaDebitForm
    )

    @RestrictTo(RestrictTo.Scope.LIBRARY_GROUP_PREFIX)
    @Parcelize
    object Eps : SupportedPaymentMethod(
        PaymentMethod.Type.Eps,
        R.string.stripe_paymentsheet_payment_method_eps,
        R.drawable.stripe_ic_paymentsheet_pm_eps,
        EpsRequirement,
        EpsForm
    )

    @RestrictTo(RestrictTo.Scope.LIBRARY_GROUP_PREFIX)
    @Parcelize
    object P24 : SupportedPaymentMethod(
        PaymentMethod.Type.P24,
        R.string.stripe_paymentsheet_payment_method_p24,
        R.drawable.stripe_ic_paymentsheet_pm_p24,
        P24Requirement,
        P24Form
    )

    @RestrictTo(RestrictTo.Scope.LIBRARY_GROUP_PREFIX)
    @Parcelize
    object Giropay : SupportedPaymentMethod(
        PaymentMethod.Type.Giropay,
        R.string.stripe_paymentsheet_payment_method_giropay,
        R.drawable.stripe_ic_paymentsheet_pm_giropay,
        GiropayRequirement,
        GiropayForm
    )

    @RestrictTo(RestrictTo.Scope.LIBRARY_GROUP_PREFIX)
    @Parcelize
    object AfterpayClearpay : SupportedPaymentMethod(
        PaymentMethod.Type.AfterpayClearpay,
        R.string.stripe_paymentsheet_payment_method_afterpay_clearpay,
        R.drawable.stripe_ic_paymentsheet_pm_afterpay_clearpay,
        AfterpayClearpayRequirement,
        AfterpayClearpayForm
    )

    @RestrictTo(RestrictTo.Scope.LIBRARY_GROUP_PREFIX)
    @Parcelize
    object Klarna : SupportedPaymentMethod(
        PaymentMethod.Type.Klarna,
        R.string.stripe_paymentsheet_payment_method_klarna,
        R.drawable.stripe_ic_paymentsheet_pm_klarna,
        KlarnaRequirement,
        KlarnaForm
    )

    @RestrictTo(RestrictTo.Scope.LIBRARY_GROUP_PREFIX)
    @Parcelize
    object PayPal : SupportedPaymentMethod(
        PaymentMethod.Type.PayPal,
        R.string.stripe_paymentsheet_payment_method_paypal,
        R.drawable.stripe_ic_paymentsheet_pm_paypal,
        PaypalRequirement,
        PaypalForm
    )

    @RestrictTo(RestrictTo.Scope.LIBRARY_GROUP_PREFIX)
    @Parcelize
    object Affirm : SupportedPaymentMethod(
        PaymentMethod.Type.Affirm,
        R.string.stripe_paymentsheet_payment_method_affirm,
        R.drawable.stripe_ic_paymentsheet_pm_affirm,
        AffirmRequirement,
        AffirmForm
    )

    @RestrictTo(RestrictTo.Scope.LIBRARY_GROUP_PREFIX)
    @Parcelize
    object AuBecsDebit : SupportedPaymentMethod(
        PaymentMethod.Type.AuBecsDebit,
        R.string.stripe_paymentsheet_payment_method_au_becs_debit,
        R.drawable.stripe_ic_paymentsheet_pm_bank,
        AuBecsDebitRequirement,
        AuBecsDebitForm
    )

    @RestrictTo(RestrictTo.Scope.LIBRARY_GROUP_PREFIX)
    @Parcelize
    object USBankAccount : SupportedPaymentMethod(
        PaymentMethod.Type.USBankAccount,
        R.string.stripe_paymentsheet_payment_method_us_bank_account,
        R.drawable.stripe_ic_paymentsheet_pm_bank,
        USBankAccountRequirement,
        USBankAccountParamKey,
        USBankAccountForm
    )

    /**
     * This will get the form layout for the supported method that matches the top pick for the
     * payment method.  It should be known that this payment method has a form
     * that matches the capabilities already.
     */
    fun getPMAddForm(
        stripeIntent: StripeIntent,
        config: PaymentSheet.Configuration?
    ) = requireNotNull(getSpecWithFullfilledRequirements(stripeIntent, config))

    /**
     * This function will determine if there is a valid for the payment method
     * given the [PaymentSheet.Configuration] and the [StripeIntent]
     */
    internal fun getSpecWithFullfilledRequirements(
        stripeIntent: StripeIntent,
        config: PaymentSheet.Configuration?
    ): LayoutFormDescriptor? {
        val formSpec = formSpec
        val oneTimeUse = LayoutFormDescriptor(
            formSpec,
            showCheckbox = false,
            showCheckboxControlledFields = false
        )
        val merchantRequestedSave = LayoutFormDescriptor(
            formSpec,
            showCheckbox = false,
            showCheckboxControlledFields = true
        )
        val userSelectableSave = LayoutFormDescriptor(
            formSpec,
            showCheckbox = true,
            showCheckboxControlledFields = true
        )

        if (!stripeIntent.paymentMethodTypes.contains(type.code)) {
            return null
        }

        return when (stripeIntent) {
            is PaymentIntent -> {
                if ((stripeIntent.isSetupFutureUsageSet())) {
                    if (supportsPaymentIntentSfuSet(stripeIntent, config)
                    ) {
                        merchantRequestedSave
                    } else {
                        null
                    }
                } else {
                    when {
                        supportsPaymentIntentSfuSettable(
                            stripeIntent,
                            config
                        )
                        -> userSelectableSave
                        supportsPaymentIntentSfuNotSettable(
                            stripeIntent,
                            config
                        ) -> oneTimeUse
                        else -> null
                    }
                }
            }
            is SetupIntent -> {
                when {
                    supportsSetupIntent(
                        config
                    ) -> merchantRequestedSave
                    else -> null
                }
            }
        }
    }

    /**
     * Returns true if the payment method supports confirming from a saved
     * payment method of this type.  See [PaymentMethodRequirements] for
     * description of the values
     */
    fun supportsCustomerSavedPM() = requirement.confirmPMFromCustomer == true

    /**
     * This checks to see if the payment method is supported from a SetupIntent.
     */
    private fun supportsSetupIntent(
        config: PaymentSheet.Configuration?
    ) = requirement.confirmPMFromCustomer == true &&
        checkSetupIntentRequirements(requirement.siRequirements, config)

    /**
     * This checks if there is support using this payment method when SFU
     * is already set in the PaymentIntent.  If SFU is set it must be possible
     * to confirm this payment method from a PM ID attached to a customer for
     * a consistent user experience.
     */
    private fun supportsPaymentIntentSfuSet(
        paymentIntent: PaymentIntent,
        config: PaymentSheet.Configuration?
    ) = requirement.confirmPMFromCustomer == true &&
        checkSetupIntentRequirements(requirement.siRequirements, config) &&
        checkPaymentIntentRequirements(requirement.piRequirements, paymentIntent, config)

    /**
     * This detects if there is support with using this PM with the PI
     * where SFU is not settable by the user.
     */
    private fun supportsPaymentIntentSfuNotSettable(
        paymentIntent: PaymentIntent,
        config: PaymentSheet.Configuration?
    ) = checkPaymentIntentRequirements(requirement.piRequirements, paymentIntent, config)

    /**
     * This checks to see if this PM is supported with the given
     * payment intent and configuration.
     *
     * The customer ID is required to be passed in the configuration
     * (the sdk cannot know if the PI has a customer ID associated with it),
     * so that we can guarantee to the user that the PM will be associated
     * with their customer object AND accessible when opening PaymentSheet
     * and seeing the saved PMs associate with their customer object.
     */
    private fun supportsPaymentIntentSfuSettable(
        paymentIntent: PaymentIntent,
        config: PaymentSheet.Configuration?
    ) = config?.customer != null &&
        requirement.confirmPMFromCustomer == true &&
        checkPaymentIntentRequirements(requirement.piRequirements, paymentIntent, config) &&
        checkSetupIntentRequirements(requirement.siRequirements, config)

    /**
     * Verifies that all Setup Intent [requirements] are met.
     */
    private fun checkSetupIntentRequirements(
        requirements: Set<SIRequirement>?,
        config: PaymentSheet.Configuration?
    ) =
        requirements?.map { requirement ->
            when (requirement) {
                Delayed -> config?.allowsDelayedPaymentMethods == true
            }
        }?.contains(false) == false

    /**
     * Verifies that all Payment Intent [requirements] are met.
     */
    private fun checkPaymentIntentRequirements(
        requirements: Set<PIRequirement>?,
        paymentIntent: PaymentIntent,
        config: PaymentSheet.Configuration?
    ) =
        requirements?.map { requirement ->
            when (requirement) {
                Delayed -> config?.allowsDelayedPaymentMethods == true
                ShippingAddress ->
                    paymentIntent.shipping?.name != null &&
                        paymentIntent.shipping?.address?.line1 != null &&
                        paymentIntent.shipping?.address?.country != null &&
                        paymentIntent.shipping?.address?.postalCode != null
            }
        }?.contains(false) == false

    override fun toString(): String {
        return type.code
    }

    companion object {
        fun values() = exposedPaymentMethods

        /**
         * This is a list of the payment methods that we are allowing in the release
         */
        @VisibleForTesting
        internal val exposedPaymentMethods by lazy {
            listOf(
                Card,
                Bancontact,
                Sofort,
                Ideal,
                SepaDebit,
                Eps,
                Giropay,
                P24,
                Klarna,
                PayPal,
                AfterpayClearpay,
                // Affirm // TODO: uncomment once we are ready to go live
                // AuBecsDebit // TODO: uncomment once we are ready to go live
                // USBankAccount // TODO: uncomment once we are ready to go live
            )
        }

        /**
         * This is a list of payment methods that we should tint their icons
         * when they are selected in UI.
         */
        internal fun SupportedPaymentMethod.shouldTintOnSelection(): Boolean {
            return setOf(
                Card,
                AuBecsDebit
            ).contains(this)
        }

        /**
         * This will use only those payment methods that are allowed in the release
         */
        fun fromCode(code: String?) =
            exposedPaymentMethods.firstOrNull { it.type.code == code }

        /**
         * Get the LPMS that are supported when used as a Customer Saved LPM given
         * the intent.
         */
        internal fun getSupportedSavedCustomerPMs(
            stripeIntent: StripeIntent?,
            config: PaymentSheet.Configuration?
        ) = stripeIntent?.paymentMethodTypes?.mapNotNull {
            fromCode(it)
        }?.filter { paymentMethod ->
            paymentMethod.supportsCustomerSavedPM() &&
                paymentMethod.getSpecWithFullfilledRequirements(stripeIntent, config) != null
        } ?: emptyList()

        /**
         * This will return a list of payment methods that have a supported form given
         * the [PaymentSheet.Configuration] and [StripeIntent].
         */
        internal fun getPMsToAdd(
            stripeIntent: StripeIntent?,
            config: PaymentSheet.Configuration?
        ) = stripeIntent?.paymentMethodTypes?.mapNotNull {
            fromCode(it)
        }?.filter { supportedPaymentMethod ->
            supportedPaymentMethod.getSpecWithFullfilledRequirements(
                stripeIntent,
                config
            ) != null
        }?.filterNot { supportedPaymentMethod ->
            stripeIntent.isLiveMode &&
                stripeIntent.unactivatedPaymentMethods.contains(supportedPaymentMethod.type.code)
        } ?: emptyList()
    }
}<|MERGE_RESOLUTION|>--- conflicted
+++ resolved
@@ -45,14 +45,7 @@
 import com.stripe.android.ui.core.forms.PaypalForm
 import com.stripe.android.ui.core.forms.SepaDebitForm
 import com.stripe.android.ui.core.forms.SofortForm
-<<<<<<< HEAD
-=======
-import com.stripe.android.ui.core.forms.SofortParamKey
-import com.stripe.android.ui.core.forms.AuBecsDebitForm
-import com.stripe.android.ui.core.forms.AuBecsDebitParamKey
 import com.stripe.android.ui.core.forms.USBankAccountForm
-import com.stripe.android.ui.core.forms.USBankAccountParamKey
->>>>>>> 6abd405d
 import kotlinx.parcelize.Parcelize
 
 /**
@@ -225,7 +218,6 @@
         R.string.stripe_paymentsheet_payment_method_us_bank_account,
         R.drawable.stripe_ic_paymentsheet_pm_bank,
         USBankAccountRequirement,
-        USBankAccountParamKey,
         USBankAccountForm
     )
 
