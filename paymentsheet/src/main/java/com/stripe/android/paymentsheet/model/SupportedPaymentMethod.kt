package com.stripe.android.paymentsheet.model

import androidx.annotation.DrawableRes
import androidx.annotation.StringRes
import com.stripe.android.model.PaymentMethod
import com.stripe.android.paymentsheet.R
import com.stripe.android.paymentsheet.elements.FormSpec
import com.stripe.android.paymentsheet.elements.afterpayClearpay
import com.stripe.android.paymentsheet.forms.bancontact
import com.stripe.android.paymentsheet.forms.eps
import com.stripe.android.paymentsheet.forms.giropay
import com.stripe.android.paymentsheet.forms.ideal
import com.stripe.android.paymentsheet.forms.p24
import com.stripe.android.paymentsheet.forms.sepaDebit
import com.stripe.android.paymentsheet.forms.sofort

/**
 * Enum defining all payment method types for which Payment Sheet can collect payment data.
 *
 * FormSpec is optionally null only because Card is not converted to the compose model.
 */
enum class SupportedPaymentMethod(
    val code: String,
    @StringRes val displayNameResource: Int,
    @DrawableRes val iconResource: Int,
    val formSpec: FormSpec?,
    val requiresMandate: Boolean,
    val userRequestedConfirmSaveForFutureSupported: Boolean
) {
    Card(
        "card",
        R.string.stripe_paymentsheet_payment_method_card,
        R.drawable.stripe_ic_paymentsheet_pm_card,
        null,
        requiresMandate = PaymentMethod.Type.Card.requiresMandate,
        userRequestedConfirmSaveForFutureSupported = true
    ),
    Bancontact(
        "bancontact",
        R.string.stripe_paymentsheet_payment_method_bancontact,
        R.drawable.stripe_ic_paymentsheet_pm_bancontact,
        bancontact,
        requiresMandate = PaymentMethod.Type.Bancontact.requiresMandate,
        userRequestedConfirmSaveForFutureSupported = true
    ),
    Sofort(
        "sofort",
        R.string.stripe_paymentsheet_payment_method_sofort,
        R.drawable.stripe_ic_paymentsheet_pm_klarna,
        sofort,
        requiresMandate = PaymentMethod.Type.Sofort.requiresMandate,
        userRequestedConfirmSaveForFutureSupported = true
    ),
    Ideal(
        "ideal",
        R.string.stripe_paymentsheet_payment_method_ideal,
        R.drawable.stripe_ic_paymentsheet_pm_ideal,
        ideal,
        requiresMandate = PaymentMethod.Type.Ideal.requiresMandate,
        userRequestedConfirmSaveForFutureSupported = true
    ),
    SepaDebit(
        "sepa_debit",
        R.string.stripe_paymentsheet_payment_method_sepa_debit,
        R.drawable.stripe_ic_paymentsheet_pm_sepa_debit,
        sepaDebit,
        requiresMandate = PaymentMethod.Type.SepaDebit.requiresMandate,
        userRequestedConfirmSaveForFutureSupported = true
    ),
    Eps(
        "eps",
        R.string.stripe_paymentsheet_payment_method_eps,
        R.drawable.stripe_ic_paymentsheet_pm_eps,
        eps,
        requiresMandate = PaymentMethod.Type.Eps.requiresMandate,
        userRequestedConfirmSaveForFutureSupported = false
    ),
    P24(
        "p24",
        R.string.stripe_paymentsheet_payment_method_p24,
        R.drawable.stripe_ic_paymentsheet_pm_p24,
        p24,
        requiresMandate = PaymentMethod.Type.P24.requiresMandate,
        userRequestedConfirmSaveForFutureSupported = false
    ),
    Giropay(
        "giropay",
        R.string.stripe_paymentsheet_payment_method_giropay,
        R.drawable.stripe_ic_paymentsheet_pm_giropay,
        giropay,
        requiresMandate = PaymentMethod.Type.Giropay.requiresMandate,
        userRequestedConfirmSaveForFutureSupported = false
    ),
    AfterpayClearpay(
        "afterpay_clearpay",
        R.string.stripe_paymentsheet_payment_method_afterpay_clearpay,
        R.drawable.stripe_ic_paymentsheet_pm_afterpay_clearpay,
        afterpayClearpay,
        requiresMandate = PaymentMethod.Type.AfterpayClearpay.requiresMandate,
        userRequestedConfirmSaveForFutureSupported = true
    );

    override fun toString(): String {
        return code
    }

    companion object {
        fun fromCode(code: String?) =
            values().firstOrNull { it.code == code }

        /**
         * Defines all types of saved payment method supported on Payment Sheet.
         *
         * These are fetched from the
         * [PaymentMethods API endpoint](https://stripe.com/docs/api/payment_methods/list) for
         * returning customers.
         */
<<<<<<< HEAD
        val supportedSavedPaymentMethods = setOf("card", "sepa_debit")

        fun pmLabelResId() = values().map{ it.displayNameResource }
=======
        val supportedSavedPaymentMethods = setOf("card")
>>>>>>> aad114ab
    }
}<|MERGE_RESOLUTION|>--- conflicted
+++ resolved
@@ -115,12 +115,8 @@
          * [PaymentMethods API endpoint](https://stripe.com/docs/api/payment_methods/list) for
          * returning customers.
          */
-<<<<<<< HEAD
-        val supportedSavedPaymentMethods = setOf("card", "sepa_debit")
+        val supportedSavedPaymentMethods = setOf("card")
 
         fun pmLabelResId() = values().map{ it.displayNameResource }
-=======
-        val supportedSavedPaymentMethods = setOf("card")
->>>>>>> aad114ab
     }
 }