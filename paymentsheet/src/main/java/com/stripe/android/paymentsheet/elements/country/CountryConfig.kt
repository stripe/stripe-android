package com.stripe.android.paymentsheet.elements.country

<<<<<<< HEAD
=======
import androidx.annotation.StringRes
>>>>>>> 25fdb1ab
import com.stripe.android.paymentsheet.R
import com.stripe.android.paymentsheet.elements.common.DropdownConfig
import java.util.Locale

internal class CountryConfig : DropdownConfig {
    override val debugLabel = "country"
<<<<<<< HEAD
=======
    @StringRes
>>>>>>> 25fdb1ab
    override val label = R.string.address_label_country

    override fun getDisplayItems(): List<String> =
        CountryUtils.getOrderedCountries(Locale.getDefault()).map { it.name }
    override fun getPaymentMethodParams(): List<String> =
        CountryUtils.getOrderedCountries(Locale.getDefault()).map { it.code.value }
}<|MERGE_RESOLUTION|>--- conflicted
+++ resolved
@@ -1,19 +1,13 @@
 package com.stripe.android.paymentsheet.elements.country
 
-<<<<<<< HEAD
-=======
 import androidx.annotation.StringRes
->>>>>>> 25fdb1ab
 import com.stripe.android.paymentsheet.R
 import com.stripe.android.paymentsheet.elements.common.DropdownConfig
 import java.util.Locale
 
 internal class CountryConfig : DropdownConfig {
     override val debugLabel = "country"
-<<<<<<< HEAD
-=======
     @StringRes
->>>>>>> 25fdb1ab
     override val label = R.string.address_label_country
 
     override fun getDisplayItems(): List<String> =
