--- conflicted
+++ resolved
@@ -18,10 +18,6 @@
 import androidx.annotation.VisibleForTesting
 import androidx.appcompat.app.AppCompatActivity
 import androidx.appcompat.content.res.AppCompatResources
-<<<<<<< HEAD
-import androidx.compose.foundation.layout.Column
-=======
->>>>>>> a85919a4
 import androidx.compose.foundation.layout.padding
 import androidx.compose.runtime.livedata.observeAsState
 import androidx.compose.ui.Modifier
@@ -197,21 +193,11 @@
             setContent {
                 val text = viewModel.headerText.observeAsState()
 
-<<<<<<< HEAD
-                Column {
-                    text.value?.let {
-                        H4Text(
-                            text = it,
-                            modifier = Modifier.padding(bottom = 2.dp)
-                        )
-                    }
-=======
                 text.value?.let {
                     H4Text(
                         text = it,
                         modifier = Modifier.padding(bottom = 2.dp)
                     )
->>>>>>> a85919a4
                 }
             }
         }
