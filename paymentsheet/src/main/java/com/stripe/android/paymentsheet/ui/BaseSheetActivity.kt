package com.stripe.android.paymentsheet.ui

import android.animation.LayoutTransition
import android.content.pm.ActivityInfo
import android.content.res.ColorStateList
import android.graphics.Insets
import android.os.Build
import android.os.Bundle
import android.util.DisplayMetrics
import android.view.View
import android.view.ViewGroup
import android.view.WindowInsets
import android.view.WindowMetrics
import android.widget.ScrollView
import android.widget.TextView
import androidx.annotation.DrawableRes
import androidx.annotation.StringRes
import androidx.annotation.VisibleForTesting
import androidx.appcompat.app.AppCompatActivity
import androidx.appcompat.content.res.AppCompatResources
<<<<<<< HEAD
import androidx.compose.ui.graphics.Color
=======
import androidx.compose.foundation.layout.padding
import androidx.compose.runtime.livedata.observeAsState
import androidx.compose.ui.Modifier
>>>>>>> 3203ba8a
import androidx.compose.ui.graphics.toArgb
import androidx.compose.ui.platform.ComposeView
import androidx.compose.ui.platform.ViewCompositionStrategy
import androidx.compose.ui.unit.dp
import androidx.core.view.isVisible
import com.google.android.material.appbar.AppBarLayout
import com.google.android.material.appbar.MaterialToolbar
import com.google.android.material.bottomsheet.BottomSheetBehavior
import com.stripe.android.paymentsheet.BottomSheetController
import com.stripe.android.paymentsheet.R
import com.stripe.android.paymentsheet.viewmodels.BaseSheetViewModel
<<<<<<< HEAD
=======
import com.stripe.android.ui.core.PaymentsThemeDefaults
import com.stripe.android.ui.core.createTextSpanFromTextStyle
import com.stripe.android.ui.core.elements.H4Text
>>>>>>> 3203ba8a
import com.stripe.android.ui.core.isSystemDarkTheme
import com.stripe.android.view.KeyboardController
import kotlin.math.roundToInt

internal abstract class BaseSheetActivity<ResultType> : AppCompatActivity() {
    abstract val viewModel: BaseSheetViewModel<*>

    @VisibleForTesting
    internal val bottomSheetBehavior by lazy { BottomSheetBehavior.from(bottomSheet) }

    protected val bottomSheetController: BottomSheetController by lazy {
        BottomSheetController(bottomSheetBehavior = bottomSheetBehavior)
    }

    abstract val rootView: ViewGroup
    abstract val bottomSheet: ViewGroup
    abstract val appbar: AppBarLayout
    abstract val scrollView: ScrollView
    abstract val toolbar: MaterialToolbar
    abstract val messageView: TextView
    abstract val header: ComposeView
    abstract val fragmentContainerParent: ViewGroup
    abstract val testModeIndicator: TextView

    abstract fun setActivityResult(result: ResultType)

    private val keyboardController: KeyboardController by lazy {
        KeyboardController(this)
    }

    override fun onCreate(savedInstanceState: Bundle?) {
        super.onCreate(savedInstanceState)
        viewModel.registerFromActivity(this)

        if (Build.VERSION.SDK_INT != Build.VERSION_CODES.O) {
            // In Oreo, Activities where `android:windowIsTranslucent=true` can't request
            // orientation. See https://stackoverflow.com/a/50832408/11103900
            requestedOrientation = ActivityInfo.SCREEN_ORIENTATION_PORTRAIT
        }

        supportFragmentManager.addOnBackStackChangedListener {
            updateToolbarButton(supportFragmentManager.backStackEntryCount == 0)
        }

        scrollView.viewTreeObserver.addOnScrollChangedListener {
            appbar.elevation = if (scrollView.scrollY > 0) {
                resources.getDimension(R.dimen.stripe_paymentsheet_toolbar_elevation)
            } else {
                0f
            }
        }

        bottomSheet.layoutTransition.enableTransitionType(LayoutTransition.CHANGING)
        fragmentContainerParent.layoutTransition.enableTransitionType(LayoutTransition.CHANGING)

        bottomSheetController.setup()

        bottomSheetController.shouldFinish.observe(this) { shouldFinish ->
            if (shouldFinish) {
                finish()
            }
        }

        viewModel.processing.observe(this) { isProcessing ->
            updateRootViewClickHandling(isProcessing)
            toolbar.isEnabled = !isProcessing
        }

        // Set Toolbar to act as the ActionBar so it displays the menu items.
        setSupportActionBar(toolbar)
        supportActionBar?.setDisplayShowTitleEnabled(false)

        toolbar.setNavigationOnClickListener {
            if (toolbar.isEnabled) {
                if (supportFragmentManager.backStackEntryCount == 0) {
                    viewModel.onUserCancel()
                } else {
                    onUserBack()
                }
            }
        }

        updateToolbarButton(supportFragmentManager.backStackEntryCount == 0)
        setupHeader()

        // Make `bottomSheet` clickable to prevent clicks on the bottom sheet from triggering
        // `rootView`'s click listener
        bottomSheet.isClickable = true

        viewModel.liveMode.observe(this) { isLiveMode ->
            testModeIndicator.visibility = if (isLiveMode) View.GONE else View.VISIBLE
        }

        val isDark = baseContext.isSystemDarkTheme()
<<<<<<< HEAD
        viewModel.config?.let {
            bottomSheet.setBackgroundColor(
                Color(it.appearance.getColors(isDark).surface).toArgb()
            )
            toolbar.setBackgroundColor(
                Color(it.appearance.getColors(isDark).surface).toArgb()
            )
        }
=======
        bottomSheet.setBackgroundColor(
            PaymentsThemeDefaults.colors(isDark).surface.toArgb()
        )
        toolbar.setBackgroundColor(
            PaymentsThemeDefaults.colors(isDark).surface.toArgb()
        )
>>>>>>> 3203ba8a

        setSheetWidthForTablets()
    }

    override fun finish() {
        super.finish()
        overridePendingTransition(0, 0)
    }

    override fun onBackPressed() {
        if (supportFragmentManager.backStackEntryCount > 0) {
            clearErrorMessages()
            super.onBackPressed()
        } else {
            viewModel.onUserCancel()
        }
    }

    override fun onDestroy() {
        super.onDestroy()
        viewModel.unregisterFromActivity()
    }

    protected fun closeSheet(
        result: ResultType
    ) {
        // TODO(mlb): Consider if this needs to be an abstract function
        setActivityResult(result)
        bottomSheetController.hide()
    }

    open fun clearErrorMessages() {
        updateErrorMessage(messageView)
    }

    protected fun updateErrorMessage(
        messageView: TextView,
        userMessage: BaseSheetViewModel.UserErrorMessage? = null
    ) {
        userMessage?.message.let { message ->
            messageView.text = createTextSpanFromTextStyle(
                text = message,
                context = this,
                fontSizeDp = (
                    PaymentsThemeDefaults.typography.fontSizeMultiplier
                        * PaymentsThemeDefaults.typography.smallFontSize.value
                    ).dp,
                color = PaymentsThemeDefaults.colors(baseContext.isSystemDarkTheme()).error,
                fontFamily = PaymentsThemeDefaults.typography.fontFamily
            )
        }

        messageView.isVisible = userMessage != null
    }

    private fun setupHeader() {
        header.apply {
            setViewCompositionStrategy(ViewCompositionStrategy.DisposeOnViewTreeLifecycleDestroyed)
            setContent {
                val text = viewModel.headerText.observeAsState()

                text.value?.let {
                    H4Text(
                        text = it,
                        modifier = Modifier.padding(bottom = 2.dp)
                    )
                }
            }
        }
    }

    private fun updateToolbarButton(isStackEmpty: Boolean) {
        val toolbarResources = if (isStackEmpty) {
            ToolbarResources(
                R.drawable.stripe_paymentsheet_toolbar_close,
                R.string.stripe_paymentsheet_close
            )
        } else {
            ToolbarResources(
                R.drawable.stripe_paymentsheet_toolbar_back,
                R.string.stripe_paymentsheet_back
            )
        }

<<<<<<< HEAD
        viewModel.config?.appearance?.let {
            val navigationIconDrawable = AppCompatResources.getDrawable(this, toolbarResources.icon)
            navigationIconDrawable?.setTintList(
                ColorStateList.valueOf(
                    Color(it.getColors(baseContext.isSystemDarkTheme()).appBarIcon).toArgb()
                )
=======
        val navigationIconDrawable = AppCompatResources.getDrawable(this, toolbarResources.icon)
        navigationIconDrawable?.setTintList(
            ColorStateList.valueOf(
                PaymentsThemeDefaults.colors(baseContext.isSystemDarkTheme()).appBarIcon.toArgb()
>>>>>>> 3203ba8a
            )

            toolbar.navigationIcon = navigationIconDrawable
        }

        toolbar.navigationContentDescription = resources.getString(toolbarResources.description)
    }

    private fun updateRootViewClickHandling(isProcessing: Boolean) {
        if (!isProcessing) {
            // Handle taps outside of bottom sheet
            rootView.setOnClickListener {
                viewModel.onUserCancel()
            }
        } else {
            rootView.setOnClickListener(null)
            rootView.isClickable = false
        }
    }

    private fun onUserBack() {
        keyboardController.hide()
        onBackPressed()
    }

    private fun setSheetWidthForTablets() {
        if (!resources.getBoolean(R.bool.isTablet)) {
            return
        }

        val screenWidth = if (Build.VERSION.SDK_INT >= Build.VERSION_CODES.R) {
            val windowMetrics: WindowMetrics = windowManager.currentWindowMetrics
            val insets: Insets = windowMetrics.windowInsets
                .getInsetsIgnoringVisibility(WindowInsets.Type.systemBars())

            windowMetrics.bounds.width() - insets.left - insets.right
        } else {
            val displayMetrics = DisplayMetrics()
            windowManager.defaultDisplay.getMetrics(displayMetrics)

            displayMetrics.widthPixels
        }

        val params: ViewGroup.LayoutParams = bottomSheet.layoutParams
        params.width = (screenWidth * TABLET_WIDTH_RATIO).roundToInt()
        bottomSheet.layoutParams = params
    }

    internal companion object {
        const val EXTRA_FRAGMENT_CONFIG = "com.stripe.android.paymentsheet.extra_fragment_config"
        const val EXTRA_STARTER_ARGS = "com.stripe.android.paymentsheet.extra_starter_args"
        const val TABLET_WIDTH_RATIO = .6
    }

    internal data class ToolbarResources(
        @DrawableRes val icon: Int,
        @StringRes val description: Int
    )
}<|MERGE_RESOLUTION|>--- conflicted
+++ resolved
@@ -18,13 +18,10 @@
 import androidx.annotation.VisibleForTesting
 import androidx.appcompat.app.AppCompatActivity
 import androidx.appcompat.content.res.AppCompatResources
-<<<<<<< HEAD
-import androidx.compose.ui.graphics.Color
-=======
 import androidx.compose.foundation.layout.padding
 import androidx.compose.runtime.livedata.observeAsState
 import androidx.compose.ui.Modifier
->>>>>>> 3203ba8a
+import androidx.compose.ui.graphics.Color
 import androidx.compose.ui.graphics.toArgb
 import androidx.compose.ui.platform.ComposeView
 import androidx.compose.ui.platform.ViewCompositionStrategy
@@ -36,12 +33,9 @@
 import com.stripe.android.paymentsheet.BottomSheetController
 import com.stripe.android.paymentsheet.R
 import com.stripe.android.paymentsheet.viewmodels.BaseSheetViewModel
-<<<<<<< HEAD
-=======
 import com.stripe.android.ui.core.PaymentsThemeDefaults
 import com.stripe.android.ui.core.createTextSpanFromTextStyle
 import com.stripe.android.ui.core.elements.H4Text
->>>>>>> 3203ba8a
 import com.stripe.android.ui.core.isSystemDarkTheme
 import com.stripe.android.view.KeyboardController
 import kotlin.math.roundToInt
@@ -136,7 +130,6 @@
         }
 
         val isDark = baseContext.isSystemDarkTheme()
-<<<<<<< HEAD
         viewModel.config?.let {
             bottomSheet.setBackgroundColor(
                 Color(it.appearance.getColors(isDark).surface).toArgb()
@@ -145,14 +138,6 @@
                 Color(it.appearance.getColors(isDark).surface).toArgb()
             )
         }
-=======
-        bottomSheet.setBackgroundColor(
-            PaymentsThemeDefaults.colors(isDark).surface.toArgb()
-        )
-        toolbar.setBackgroundColor(
-            PaymentsThemeDefaults.colors(isDark).surface.toArgb()
-        )
->>>>>>> 3203ba8a
 
         setSheetWidthForTablets()
     }
@@ -193,16 +178,18 @@
         userMessage: BaseSheetViewModel.UserErrorMessage? = null
     ) {
         userMessage?.message.let { message ->
-            messageView.text = createTextSpanFromTextStyle(
-                text = message,
-                context = this,
-                fontSizeDp = (
-                    PaymentsThemeDefaults.typography.fontSizeMultiplier
-                        * PaymentsThemeDefaults.typography.smallFontSize.value
-                    ).dp,
-                color = PaymentsThemeDefaults.colors(baseContext.isSystemDarkTheme()).error,
-                fontFamily = PaymentsThemeDefaults.typography.fontFamily
-            )
+            viewModel.config?.appearance?.let {
+                messageView.text = createTextSpanFromTextStyle(
+                    text = message,
+                    context = this,
+                    fontSizeDp = (
+                        it.typography.sizeScaleFactor
+                            * PaymentsThemeDefaults.typography.smallFontSize.value
+                        ).dp,
+                    color = Color(it.getColors(this.isSystemDarkTheme()).error),
+                    fontFamily = it.typography.fontResId
+                )
+            }
         }
 
         messageView.isVisible = userMessage != null
@@ -237,24 +224,16 @@
             )
         }
 
-<<<<<<< HEAD
+        val navigationIconDrawable = AppCompatResources.getDrawable(this, toolbarResources.icon)
         viewModel.config?.appearance?.let {
-            val navigationIconDrawable = AppCompatResources.getDrawable(this, toolbarResources.icon)
             navigationIconDrawable?.setTintList(
                 ColorStateList.valueOf(
-                    Color(it.getColors(baseContext.isSystemDarkTheme()).appBarIcon).toArgb()
+                    it.getColors(baseContext.isSystemDarkTheme()).appBarIcon
                 )
-=======
-        val navigationIconDrawable = AppCompatResources.getDrawable(this, toolbarResources.icon)
-        navigationIconDrawable?.setTintList(
-            ColorStateList.valueOf(
-                PaymentsThemeDefaults.colors(baseContext.isSystemDarkTheme()).appBarIcon.toArgb()
->>>>>>> 3203ba8a
-            )
-
-            toolbar.navigationIcon = navigationIconDrawable
-        }
-
+            )
+        }
+
+        toolbar.navigationIcon = navigationIconDrawable
         toolbar.navigationContentDescription = resources.getString(toolbarResources.description)
     }
 
