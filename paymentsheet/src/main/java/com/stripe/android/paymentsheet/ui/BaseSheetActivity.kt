--- conflicted
+++ resolved
@@ -17,7 +17,6 @@
 import androidx.annotation.VisibleForTesting
 import androidx.appcompat.app.AppCompatActivity
 import androidx.core.content.ContextCompat
-import androidx.test.espresso.idling.CountingIdlingResource
 import com.google.android.material.appbar.AppBarLayout
 import com.google.android.material.appbar.MaterialToolbar
 import com.google.android.material.bottomsheet.BottomSheetBehavior
@@ -27,11 +26,6 @@
 import com.stripe.android.view.KeyboardController
 import kotlin.math.roundToInt
 
-<<<<<<< HEAD
-abstract class BaseSheetActivity<ResultType> : AppCompatActivity() {
-    internal abstract val viewModel: BaseSheetViewModel<*>
-    internal abstract val bottomSheetController: BottomSheetController
-=======
 internal abstract class BaseSheetActivity<ResultType> : AppCompatActivity() {
     abstract val viewModel: BaseSheetViewModel<*>
 
@@ -41,7 +35,6 @@
     protected val bottomSheetController: BottomSheetController by lazy {
         BottomSheetController(bottomSheetBehavior = bottomSheetBehavior)
     }
->>>>>>> 7843327f
 
     abstract val rootView: ViewGroup
     abstract val bottomSheet: ViewGroup
