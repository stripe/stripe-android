package com.stripe.android.paymentsheet.elements

import androidx.annotation.StringRes
import androidx.compose.animation.AnimatedVisibility
import androidx.compose.animation.ExperimentalAnimationApi
import androidx.compose.foundation.BorderStroke
import androidx.compose.foundation.layout.Column
import androidx.compose.foundation.layout.padding
import androidx.compose.material.Card
import androidx.compose.material.MaterialTheme
import androidx.compose.material.Text
import androidx.compose.runtime.Composable
import androidx.compose.ui.Modifier
import androidx.compose.ui.graphics.Color
import androidx.compose.ui.res.stringResource
import androidx.compose.ui.unit.Dp
import androidx.compose.ui.unit.dp
import com.stripe.android.paymentsheet.GrayLight

internal data class CardStyle(
    val cardBorderColor: Color = Color(0x14000000),
    val cardBorderWidth: Dp = 1.dp,
    val cardElevation: Dp = 1.dp,
)

/**
 * This is a simple section that holds content in a card view.  It has a label, content specified
 * by the caller, and an error string.
 */
@ExperimentalAnimationApi
@Composable
<<<<<<< HEAD
internal fun Section(@StringRes title: Int?, error: String?, content: @Composable () -> Unit) {
=======
internal fun Section(error: String?, enabled: Boolean, content: @Composable () -> Unit) {
>>>>>>> 5d0001f6
    val cardStyle = CardStyle()
    Column(modifier = Modifier.padding(vertical = 8.dp)) {
        title?.let {
            Text(
                text = stringResource(title)
            )
        }
        Card(
            border = BorderStroke(cardStyle.cardBorderWidth, cardStyle.cardBorderColor),
            elevation = cardStyle.cardElevation,
            backgroundColor = if (enabled) {
                MaterialTheme.colors.surface
            } else {
                GrayLight
            }
        ) {
            content()
        }
        AnimatedVisibility(error != null) {
            SectionError(error ?: "")
        }
    }
}

/**
 * This is how error string for the section are displayed.
 */
@Composable
internal fun SectionError(error: String) {
    Text(
        text = error,
        color = MaterialTheme.colors.error
    )
}<|MERGE_RESOLUTION|>--- conflicted
+++ resolved
@@ -29,11 +29,12 @@
  */
 @ExperimentalAnimationApi
 @Composable
-<<<<<<< HEAD
-internal fun Section(@StringRes title: Int?, error: String?, content: @Composable () -> Unit) {
-=======
-internal fun Section(error: String?, enabled: Boolean, content: @Composable () -> Unit) {
->>>>>>> 5d0001f6
+internal fun Section(
+    @StringRes title: Int?,
+    error: String?,
+    enabled: Boolean,
+    content: @Composable () -> Unit
+) {
     val cardStyle = CardStyle()
     Column(modifier = Modifier.padding(vertical = 8.dp)) {
         title?.let {
