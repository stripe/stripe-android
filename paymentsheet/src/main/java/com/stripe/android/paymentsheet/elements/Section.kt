--- conflicted
+++ resolved
@@ -20,11 +20,8 @@
 import androidx.compose.ui.unit.TextUnit
 import androidx.compose.ui.unit.TextUnitType
 import androidx.compose.ui.unit.dp
-<<<<<<< HEAD
 import androidx.compose.ui.unit.sp
 import com.stripe.android.paymentsheet.GrayLight
-=======
->>>>>>> 8499b2df
 
 /**
  * This is the style for the section card
@@ -38,7 +35,7 @@
     },
     val cardBorderWidth: Dp = 1.dp,
     val cardElevation: Dp = 0.dp,
-<<<<<<< HEAD
+    val cardStyleBackground: Color = Color(0x20FFFFFF)
 )
 
 /**
@@ -53,9 +50,6 @@
     val paddingBottom: Dp = 4.dp,
     val letterSpacing: TextUnit = TextUnit(-0.01f, TextUnitType.Sp),
     val fontSize: TextUnit = 13.sp
-=======
-    val cardStyleBackground: Color = Color(0x20FFFFFF)
->>>>>>> 8499b2df
 )
 
 /**
@@ -65,28 +59,14 @@
 @ExperimentalUnitApi // section title letter spacing can change without warning.
 @ExperimentalAnimationApi
 @Composable
-<<<<<<< HEAD
 internal fun Section(
     @StringRes title: Int?,
     error: String?,
-    enabled: Boolean,
     content: @Composable () -> Unit
 ) {
     Column(modifier = Modifier.padding(vertical = 8.dp)) {
         SectionTitle(title)
-        SectionCard(enabled, content)
-=======
-internal fun Section(error: String?, content: @Composable () -> Unit) {
-    val cardStyle = CardStyle(isSystemInDarkTheme())
-    Column(modifier = Modifier.padding(vertical = 8.dp)) {
-        Card(
-            border = BorderStroke(cardStyle.cardBorderWidth, cardStyle.cardBorderColor),
-            elevation = cardStyle.cardElevation,
-            backgroundColor = cardStyle.cardStyleBackground
-        ) {
-            content()
-        }
->>>>>>> 8499b2df
+        SectionCard(content)
         AnimatedVisibility(error != null) {
             SectionError(error ?: "")
         }
@@ -122,18 +102,13 @@
  */
 @Composable
 internal fun SectionCard(
-    enabled: Boolean,
     content: @Composable () -> Unit
 ) {
-    val cardStyle = CardStyle()
+    val cardStyle = CardStyle(isSystemInDarkTheme())
     Card(
         border = BorderStroke(cardStyle.cardBorderWidth, cardStyle.cardBorderColor),
         elevation = cardStyle.cardElevation,
-        backgroundColor = if (enabled) {
-            MaterialTheme.colors.surface
-        } else {
-            GrayLight
-        }
+        backgroundColor = cardStyle.cardStyleBackground
     ) {
         Column {
             content()
