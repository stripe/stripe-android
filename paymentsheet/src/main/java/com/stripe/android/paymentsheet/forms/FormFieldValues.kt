package com.stripe.android.paymentsheet.forms

import com.stripe.android.paymentsheet.specifications.IdentifierSpec

<<<<<<< HEAD
/**
 * The identifier here comes from the form element (section, static text, etc)
 */
=======
>>>>>>> 9799aa05
class FormFieldValues(val fieldValuePairs: Map<IdentifierSpec, String?> = mapOf())<|MERGE_RESOLUTION|>--- conflicted
+++ resolved
@@ -2,10 +2,8 @@
 
 import com.stripe.android.paymentsheet.specifications.IdentifierSpec
 
-<<<<<<< HEAD
+
 /**
  * The identifier here comes from the form element (section, static text, etc)
  */
-=======
->>>>>>> 9799aa05
 class FormFieldValues(val fieldValuePairs: Map<IdentifierSpec, String?> = mapOf())