--- conflicted
+++ resolved
@@ -10,14 +10,9 @@
 import androidx.activity.viewModels
 import androidx.annotation.IdRes
 import androidx.annotation.VisibleForTesting
-<<<<<<< HEAD
 import androidx.compose.ui.graphics.Color
-import androidx.compose.ui.graphics.toArgb
-import androidx.compose.ui.unit.dp
-=======
 import androidx.compose.ui.platform.ComposeView
 import androidx.compose.ui.platform.ViewCompositionStrategy
->>>>>>> 3203ba8a
 import androidx.core.os.bundleOf
 import androidx.core.view.doOnNextLayout
 import androidx.core.view.isVisible
@@ -34,16 +29,9 @@
 import com.stripe.android.paymentsheet.model.SupportedPaymentMethod
 import com.stripe.android.paymentsheet.ui.AnimationConstants
 import com.stripe.android.paymentsheet.ui.BaseSheetActivity
-<<<<<<< HEAD
-import com.stripe.android.paymentsheet.viewmodels.BaseSheetViewModel
-import com.stripe.android.ui.core.PaymentsThemeDefaults
-import com.stripe.android.ui.core.createTextSpanFromTextStyle
-=======
 import com.stripe.android.paymentsheet.ui.GooglePayDividerUi
 import com.stripe.android.ui.core.PaymentsTheme
-import com.stripe.android.ui.core.PaymentsThemeDefaults
 import com.stripe.android.ui.core.getPrimaryColor
->>>>>>> 3203ba8a
 import com.stripe.android.ui.core.isSystemDarkTheme
 import com.stripe.android.ui.core.shouldUseDarkDynamicColor
 import kotlinx.coroutines.launch
@@ -119,11 +107,7 @@
                 return
             }
         }
-<<<<<<< HEAD
-        viewModel.registerFromActivity(this)
-=======
-
->>>>>>> 3203ba8a
+
         viewModel.setupGooglePay(
             lifecycleScope,
             registerForActivityResult(
@@ -210,25 +194,8 @@
             googlePayButton.isEnabled = enabled
         }
 
-<<<<<<< HEAD
-    private fun updateErrorMessage(userMessage: BaseSheetViewModel.UserErrorMessage? = null) {
-        userMessage?.message.let { message ->
-            viewModel.config?.appearance?.let {
-                messageView.text = createTextSpanFromTextStyle(
-                    text = message,
-                    context = this,
-                    fontSizeDp = (
-                        it.typography.sizeScaleFactor
-                            * PaymentsThemeDefaults.typography.smallFontSize.value
-                        ).dp,
-                    color = Color(it.getColors(baseContext.isSystemDarkTheme()).error),
-                    fontFamily = it.typography.fontResId
-                )
-            }
-=======
         viewModel.selection.observe(this) {
             clearErrorMessages()
->>>>>>> 3203ba8a
         }
     }
 
@@ -297,52 +264,6 @@
 
         viewModel.getButtonStateObservable(CheckoutIdentifier.SheetBottomBuy)
             .observe(this, buyButtonStateObserver)
-<<<<<<< HEAD
-        viewModel.getButtonStateObservable(CheckoutIdentifier.SheetBottomGooglePay)
-            .observe(this, googlePayButtonStateObserver)
-        val isDark = baseContext.isSystemDarkTheme()
-        viewModel.selection.observe(this) { paymentSelection ->
-            updateErrorMessage()
-
-            val shouldShowGooglePay =
-                paymentSelection ==
-                    PaymentSelection.GooglePay && supportFragmentManager.findFragmentById(
-                    fragmentContainerId
-                ) is PaymentSheetListFragment
-
-            if (shouldShowGooglePay) {
-                viewModel.config?.appearance?.let {
-                    val surfaceColor = Color(it.getColors(isDark).surface)
-                    viewBinding.googlePayButton.apply {
-                        bringToFront()
-                        isVisible = true
-                        setBackgroundColor(surfaceColor.shouldUseDarkDynamicColor())
-                    }
-                    viewBinding.buyButton.isVisible = false
-                }
-            } else {
-                viewBinding.buyButton.bringToFront()
-                viewBinding.buyButton.isVisible = true
-
-                viewBinding.googlePayButton.isVisible = false
-            }
-        }
-
-        viewBinding.googlePayButton.setOnClickListener {
-            viewModel.setContentVisible(false)
-            updateErrorMessage()
-            viewModel.checkout(CheckoutIdentifier.SheetBottomGooglePay)
-        }
-
-        viewModel.config?.let {
-            viewBinding.buyButton.setDefaultBackGroundColor(
-                it.primaryButtonColor ?: ColorStateList.valueOf(
-                    Color(it.appearance.getColors(isDark).primary).toArgb()
-                )
-            )
-            viewBinding.buyButton.setCornerRadius(it.appearance.shapes.cornerRadiusDp)
-        }
-=======
 
         val buttonColor = viewModel.config?.primaryButtonColor ?: ColorStateList.valueOf(
             PaymentsTheme.primaryButtonModifierMutable.getPrimaryColor(baseContext)
@@ -351,7 +272,6 @@
             PaymentsTheme.primaryButtonModifierMutable,
             buttonColor
         )
->>>>>>> 3203ba8a
 
         viewBinding.buyButton.setOnClickListener {
             clearErrorMessages()
@@ -391,8 +311,9 @@
     }
 
     private fun setupGooglePayButton() {
-        val surfaceColor = PaymentsThemeDefaults.colors(isSystemDarkTheme()).surface
-        googlePayButton.setBackgroundColor(surfaceColor.shouldUseDarkDynamicColor())
+        viewModel.config?.appearance?.getColors(isSystemDarkTheme())?.surface?.let {
+            googlePayButton.setBackgroundColor(Color(it).shouldUseDarkDynamicColor())
+        }
 
         googlePayButton.setOnClickListener {
             // The scroll will be made visible onResume of the activity
