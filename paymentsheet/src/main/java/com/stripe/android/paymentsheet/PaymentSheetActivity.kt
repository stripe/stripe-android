package com.stripe.android.paymentsheet

import android.app.Activity
import android.content.Intent
import android.content.res.ColorStateList
import android.os.Bundle
import android.view.ViewGroup
import android.widget.ScrollView
import android.widget.TextView
import androidx.activity.viewModels
import androidx.annotation.IdRes
import androidx.annotation.VisibleForTesting
import androidx.compose.ui.graphics.toArgb
import androidx.compose.ui.platform.ComposeView
import androidx.compose.ui.platform.ViewCompositionStrategy
import androidx.core.os.bundleOf
import androidx.core.view.doOnNextLayout
import androidx.core.view.isVisible
import androidx.fragment.app.commit
import androidx.lifecycle.ViewModelProvider
import androidx.lifecycle.lifecycleScope
import com.google.android.material.appbar.AppBarLayout
import com.google.android.material.appbar.MaterialToolbar
import com.stripe.android.googlepaylauncher.GooglePayPaymentMethodLauncherContract
import com.stripe.android.paymentsheet.PaymentSheetViewModel.CheckoutIdentifier
import com.stripe.android.paymentsheet.databinding.ActivityPaymentSheetBinding
import com.stripe.android.paymentsheet.model.PaymentSelection
import com.stripe.android.paymentsheet.model.PaymentSheetViewState
import com.stripe.android.paymentsheet.model.SupportedPaymentMethod
import com.stripe.android.paymentsheet.ui.AnimationConstants
import com.stripe.android.paymentsheet.ui.BaseSheetActivity
import com.stripe.android.paymentsheet.ui.GooglePayDividerUi
import com.stripe.android.ui.core.PaymentsThemeConfig
import com.stripe.android.ui.core.isSystemDarkTheme
import com.stripe.android.ui.core.shouldUseDarkDynamicColor
import kotlinx.coroutines.launch
import java.security.InvalidParameterException

internal class PaymentSheetActivity : BaseSheetActivity<PaymentSheetResult>() {
    @VisibleForTesting
    internal val viewBinding by lazy {
        ActivityPaymentSheetBinding.inflate(layoutInflater)
    }

    @VisibleForTesting
    internal var viewModelFactory: ViewModelProvider.Factory =
        PaymentSheetViewModel.Factory(
            { application },
            { requireNotNull(starterArgs) },
            this,
            intent?.extras
        )

    override val viewModel: PaymentSheetViewModel by viewModels { viewModelFactory }

    private val starterArgs: PaymentSheetContract.Args? by lazy {
        PaymentSheetContract.Args.fromIntent(intent)
    }

    private val fragmentContainerId: Int
        @IdRes
        get() = viewBinding.fragmentContainer.id

    override val rootView: ViewGroup by lazy { viewBinding.root }
    override val bottomSheet: ViewGroup by lazy { viewBinding.bottomSheet }
    override val appbar: AppBarLayout by lazy { viewBinding.appbar }
    override val toolbar: MaterialToolbar by lazy { viewBinding.toolbar }
    override val testModeIndicator: TextView by lazy { viewBinding.testmode }
    override val scrollView: ScrollView by lazy { viewBinding.scrollView }
    override val header: ComposeView by lazy { viewBinding.header }
    override val fragmentContainerParent: ViewGroup by lazy { viewBinding.fragmentContainerParent }
    override val messageView: TextView by lazy { viewBinding.message }

    private val buttonContainer: ViewGroup by lazy { viewBinding.buttonContainer }
    private val topContainer by lazy { viewBinding.topContainer }
    private val googlePayButton by lazy { viewBinding.googlePayButton }
    private val linkButton by lazy { viewBinding.linkButton }
    private val topMessage by lazy { viewBinding.topMessage }
    private val googlePayDivider by lazy { viewBinding.googlePayDivider }

    private val buyButtonStateObserver = { viewState: PaymentSheetViewState? ->
        updateErrorMessage(messageView, viewState?.errorMessage)
        viewBinding.buyButton.updateState(viewState?.convert())
    }

    override fun onCreate(savedInstanceState: Bundle?) {
        super.onCreate(savedInstanceState)

        val starterArgs = this.starterArgs
        if (starterArgs == null) {
            setActivityResult(
                PaymentSheetResult.Failed(
                    IllegalArgumentException("PaymentSheet started without arguments.")
                )
            )
            finish()
            return
        } else {
            try {
                starterArgs.config?.validate()
                starterArgs.clientSecret.validate()
            } catch (e: InvalidParameterException) {
                setActivityResult(PaymentSheetResult.Failed(e))
                finish()
                return
            }
        }

        viewModel.setupGooglePay(
            lifecycleScope,
            registerForActivityResult(
                GooglePayPaymentMethodLauncherContract(),
                viewModel::onGooglePayResult
            )
        )

        if (!viewModel.maybeFetchStripeIntent()) {
            // The buy button needs to be made visible since it is gone in the xml
            buttonContainer.isVisible = true
            viewBinding.buyButton.isVisible = true
        }

        starterArgs.statusBarColor?.let {
            window.statusBarColor = it
        }
        setContentView(viewBinding.root)

        rootView.doOnNextLayout {
            // Show bottom sheet only after the Activity has been laid out so that it animates in
            bottomSheetController.expand()
        }

        setupBuyButton()
        setupTopContainer()

        linkButton.apply {
            onClick = viewModel::launchLink
        }

        viewModel.transition.observe(this) { transitionEvent ->
            transitionEvent?.let {
                clearErrorMessages()
                it.getContentIfNotHandled()?.let { transitionTarget ->
                    onTransitionTarget(
                        transitionTarget,
                        bundleOf(
                            EXTRA_STARTER_ARGS to starterArgs,
                            EXTRA_FRAGMENT_CONFIG to transitionTarget.fragmentConfig
                        )
                    )
                }
            }
        }

        viewModel.fragmentConfigEvent.observe(this) { event ->
            val config = event.getContentIfNotHandled()
            if (config != null) {

                // We only want to do this if the loading fragment is shown.  Otherwise this causes
                // a new fragment to be created if the activity was destroyed and recreated.
                if (supportFragmentManager.fragments.firstOrNull() is PaymentSheetLoadingFragment) {
                    val target = if (viewModel.paymentMethods.value.isNullOrEmpty()) {
                        viewModel.updateSelection(null)
                        PaymentSheetViewModel.TransitionTarget.AddPaymentMethodSheet(config)
                    } else {
                        PaymentSheetViewModel.TransitionTarget.SelectSavedPaymentMethod(config)
                    }
                    viewModel.transitionTo(target)
                }
            }
        }

        viewModel.startConfirm.observe(this) { event ->
            val confirmParams = event.getContentIfNotHandled()
            if (confirmParams != null) {
                lifecycleScope.launch {
                    viewModel.confirmStripeIntent(confirmParams)
                }
            }
        }

        viewModel.paymentSheetResult.observe(this) {
            closeSheet(it)
        }

        viewModel.contentVisible.observe(this) {
            viewBinding.scrollView.isVisible = it
        }

        viewModel.buttonsEnabled.observe(this) { enabled ->
            linkButton.isEnabled = enabled
            googlePayButton.isEnabled = enabled
        }

        viewModel.selection.observe(this) {
            clearErrorMessages()
        }
    }

    private fun onTransitionTarget(
        transitionTarget: PaymentSheetViewModel.TransitionTarget,
        fragmentArgs: Bundle
    ) {
        supportFragmentManager.commit {
            when (transitionTarget) {
                is PaymentSheetViewModel.TransitionTarget.AddPaymentMethodFull -> {
                    setCustomAnimations(
                        AnimationConstants.FADE_IN,
                        AnimationConstants.FADE_OUT,
                        AnimationConstants.FADE_IN,
                        AnimationConstants.FADE_OUT
                    )
                    addToBackStack(null)
                    replace(
                        fragmentContainerId,
                        PaymentSheetAddPaymentMethodFragment::class.java,
                        fragmentArgs
                    )
                }
                is PaymentSheetViewModel.TransitionTarget.SelectSavedPaymentMethod -> {
                    setCustomAnimations(
                        AnimationConstants.FADE_IN,
                        AnimationConstants.FADE_OUT,
                        AnimationConstants.FADE_IN,
                        AnimationConstants.FADE_OUT
                    )
                    replace(
                        fragmentContainerId,
                        PaymentSheetListFragment::class.java,
                        fragmentArgs
                    )
                }
                is PaymentSheetViewModel.TransitionTarget.AddPaymentMethodSheet -> {
                    setCustomAnimations(
                        AnimationConstants.FADE_IN,
                        AnimationConstants.FADE_OUT,
                        AnimationConstants.FADE_IN,
                        AnimationConstants.FADE_OUT
                    )
                    replace(
                        fragmentContainerId,
                        PaymentSheetAddPaymentMethodFragment::class.java,
                        fragmentArgs
                    )
                }
            }
        }

        buttonContainer.isVisible = true
    }

    private fun setupBuyButton() {
        if (viewModel.isProcessingPaymentIntent) {
            viewModel.amount.observe(this) {
                viewBinding.buyButton.setLabel(requireNotNull(it).buildPayButtonLabel(resources))
            }
        } else {
            viewBinding.buyButton.setLabel(
                resources.getString(R.string.stripe_setup_button_label)
            )
        }

        viewModel.getButtonStateObservable(CheckoutIdentifier.SheetBottomBuy)
            .observe(this, buyButtonStateObserver)

        viewBinding.buyButton.setDefaultBackGroundColor(
            viewModel.config?.primaryButtonColor ?: ColorStateList.valueOf(
                PaymentsThemeConfig.colors(isSystemDarkTheme()).primary.toArgb()
            )
        )

        viewBinding.buyButton.setOnClickListener {
            clearErrorMessages()
            viewModel.checkout(CheckoutIdentifier.SheetBottomBuy)
        }

        viewModel.ctaEnabled.observe(this) { isEnabled ->
            viewBinding.buyButton.isEnabled = isEnabled
        }
    }

    private fun setupTopContainer() {
        googlePayDivider.apply {
            setViewCompositionStrategy(ViewCompositionStrategy.DisposeOnViewTreeLifecycleDestroyed)
            setContent {
                GooglePayDividerUi(
                    context.resources.getString(
                        if (viewModel.supportedPaymentMethods.size == 1 &&
                            viewModel.supportedPaymentMethods.contains(SupportedPaymentMethod.Card)
                        ) {
                            R.string.stripe_paymentsheet_or_pay_with_card
                        } else {
                            R.string.stripe_paymentsheet_or_pay_using
                        }
                    )
                )
            }
        }

        setupGooglePayButton()

        viewModel.showTopContainer.observe(this) { visible ->
            topContainer.isVisible = visible
            linkButton.isVisible = viewModel.isLinkEnabled.value == true
            googlePayButton.isVisible = viewModel.isGooglePayReady.value == true
        }
    }

    private fun setupGooglePayButton() {
        val surfaceColor = PaymentsThemeConfig.colors(isSystemDarkTheme()).surface
        googlePayButton.setBackgroundColor(surfaceColor.shouldUseDarkDynamicColor())

        googlePayButton.setOnClickListener {
            // The scroll will be made visible onResume of the activity
            viewModel.setContentVisible(false)
            viewModel.lastSelectedPaymentMethod = viewModel.selection.value
            viewModel.updateSelection(PaymentSelection.GooglePay)
        }

        viewModel.selection.observe(this) { paymentSelection ->
<<<<<<< HEAD
            clearErrorMessages()
=======
>>>>>>> a85919a4
            if (paymentSelection == PaymentSelection.GooglePay) {
                viewModel.checkout(CheckoutIdentifier.SheetTopGooglePay)
            }
        }

        viewModel.getButtonStateObservable(CheckoutIdentifier.SheetTopGooglePay)
            .observe(this) { viewState ->
                if (viewState is PaymentSheetViewState.Reset) {
                    // If Google Pay was cancelled or failed, re-select the form payment method
                    viewModel.updateSelection(viewModel.lastSelectedPaymentMethod)
                }

                updateErrorMessage(topMessage, viewState?.errorMessage)
                googlePayButton.updateState(viewState?.convert())
            }
    }

    override fun clearErrorMessages() {
        super.clearErrorMessages()
        updateErrorMessage(topMessage)
    }

    override fun setActivityResult(result: PaymentSheetResult) {
        setResult(
            Activity.RESULT_OK,
            Intent()
                .putExtras(PaymentSheetContract.Result(result).toBundle())
        )
    }

    internal companion object {
        internal const val EXTRA_FRAGMENT_CONFIG = BaseSheetActivity.EXTRA_FRAGMENT_CONFIG
        internal const val EXTRA_STARTER_ARGS = BaseSheetActivity.EXTRA_STARTER_ARGS
    }
}<|MERGE_RESOLUTION|>--- conflicted
+++ resolved
@@ -318,10 +318,6 @@
         }
 
         viewModel.selection.observe(this) { paymentSelection ->
-<<<<<<< HEAD
-            clearErrorMessages()
-=======
->>>>>>> a85919a4
             if (paymentSelection == PaymentSelection.GooglePay) {
                 viewModel.checkout(CheckoutIdentifier.SheetTopGooglePay)
             }
