package com.stripe.android.paymentsheet

import android.app.Activity
import android.content.Intent
import android.content.res.ColorStateList
import android.os.Bundle
import android.view.ViewGroup
import android.widget.ScrollView
import android.widget.TextView
import androidx.activity.viewModels
import androidx.annotation.IdRes
import androidx.annotation.VisibleForTesting
import androidx.compose.ui.graphics.Color
import androidx.compose.ui.graphics.toArgb
import androidx.core.os.bundleOf
import androidx.core.view.doOnNextLayout
import androidx.core.view.isVisible
import androidx.fragment.app.commit
import androidx.lifecycle.ViewModelProvider
import androidx.lifecycle.lifecycleScope
import com.google.android.material.appbar.AppBarLayout
import com.google.android.material.appbar.MaterialToolbar
import com.stripe.android.googlepaylauncher.GooglePayPaymentMethodLauncherContract
import com.stripe.android.paymentsheet.PaymentSheetViewModel.CheckoutIdentifier
import com.stripe.android.paymentsheet.databinding.ActivityPaymentSheetBinding
import com.stripe.android.paymentsheet.model.PaymentSelection
import com.stripe.android.paymentsheet.model.PaymentSheetViewState
import com.stripe.android.paymentsheet.ui.AnimationConstants
import com.stripe.android.paymentsheet.ui.BaseSheetActivity
import com.stripe.android.paymentsheet.viewmodels.BaseSheetViewModel
<<<<<<< HEAD
=======
import com.stripe.android.ui.core.PaymentsThemeConfig
import com.stripe.android.ui.core.createTextSpanFromTextStyle
>>>>>>> 57cafb96
import com.stripe.android.ui.core.isSystemDarkTheme
import com.stripe.android.ui.core.shouldUseDarkDynamicColor
import kotlinx.coroutines.launch
import java.security.InvalidParameterException

internal class PaymentSheetActivity : BaseSheetActivity<PaymentSheetResult>() {
    @VisibleForTesting
    internal val viewBinding by lazy {
        ActivityPaymentSheetBinding.inflate(layoutInflater)
    }

    @VisibleForTesting
    internal var viewModelFactory: ViewModelProvider.Factory =
        PaymentSheetViewModel.Factory(
            { application },
            { requireNotNull(starterArgs) },
            this,
            intent?.extras
        )

    override val viewModel: PaymentSheetViewModel by viewModels { viewModelFactory }

    private val starterArgs: PaymentSheetContract.Args? by lazy {
        PaymentSheetContract.Args.fromIntent(intent)
    }

    private val fragmentContainerId: Int
        @IdRes
        get() = viewBinding.fragmentContainer.id

    override val rootView: ViewGroup by lazy { viewBinding.root }
    override val bottomSheet: ViewGroup by lazy { viewBinding.bottomSheet }
    override val appbar: AppBarLayout by lazy { viewBinding.appbar }
    override val toolbar: MaterialToolbar by lazy { viewBinding.toolbar }
    override val scrollView: ScrollView by lazy { viewBinding.scrollView }
    override val messageView: TextView by lazy { viewBinding.message }
    override val fragmentContainerParent: ViewGroup by lazy { viewBinding.fragmentContainerParent }
    override val testModeIndicator: TextView by lazy { viewBinding.testmode }
    private val buttonContainer: ViewGroup by lazy { viewBinding.buttonContainer }

    private val buyButtonStateObserver = { viewState: PaymentSheetViewState? ->
        updateErrorMessage(viewState?.errorMessage)
        viewBinding.buyButton.updateState(viewState?.convert())
    }

    private val googlePayButtonStateObserver = { viewState: PaymentSheetViewState? ->
        updateErrorMessage(viewState?.errorMessage)
        viewBinding.googlePayButton.updateState(viewState?.convert())
    }

    override fun onCreate(savedInstanceState: Bundle?) {
        super.onCreate(savedInstanceState)

        val starterArgs = this.starterArgs
        if (starterArgs == null) {
            setActivityResult(
                PaymentSheetResult.Failed(
                    IllegalArgumentException("PaymentSheet started without arguments.")
                )
            )
            finish()
            return
        } else {
            try {
                starterArgs.config?.validate()
                starterArgs.clientSecret.validate()
                starterArgs.config?.appearance?.parseAppearance()
            } catch (e: InvalidParameterException) {
                setActivityResult(PaymentSheetResult.Failed(e))
                finish()
                return
            }
        }
        viewModel.registerFromActivity(this)
        viewModel.setupGooglePay(
            lifecycleScope,
            registerForActivityResult(
                GooglePayPaymentMethodLauncherContract(),
                viewModel::onGooglePayResult
            )
        )

        if (!viewModel.maybeFetchStripeIntent()) {
            // The buy button needs to be made visible since it is gone in the xml
            buttonContainer.isVisible = true
            viewBinding.buyButton.isVisible = true
        }

        starterArgs.statusBarColor?.let {
            window.statusBarColor = it
        }
        setContentView(viewBinding.root)

        rootView.doOnNextLayout {
            // Show bottom sheet only after the Activity has been laid out so that it animates in
            bottomSheetController.expand()
        }

        setupBuyButton()

        viewModel.transition.observe(this) { transitionEvent ->
            transitionEvent?.let {
                updateErrorMessage()
                it.getContentIfNotHandled()?.let { transitionTarget ->
                    onTransitionTarget(
                        transitionTarget,
                        bundleOf(
                            EXTRA_STARTER_ARGS to starterArgs,
                            EXTRA_FRAGMENT_CONFIG to transitionTarget.fragmentConfig
                        )
                    )
                }
            }
        }

        viewModel.fragmentConfigEvent.observe(this) { event ->
            val config = event.getContentIfNotHandled()
            if (config != null) {

                // We only want to do this if the loading fragment is shown.  Otherwise this causes
                // a new fragment to be created if the activity was destroyed and recreated.
                if (supportFragmentManager.fragments.firstOrNull() is PaymentSheetLoadingFragment) {
                    val target = if (viewModel.paymentMethods.value.isNullOrEmpty()) {
                        viewModel.updateSelection(null)
                        PaymentSheetViewModel.TransitionTarget.AddPaymentMethodSheet(config)
                    } else {
                        PaymentSheetViewModel.TransitionTarget.SelectSavedPaymentMethod(config)
                    }
                    viewModel.transitionTo(target)
                }
            }
        }

        viewModel.startConfirm.observe(this) { event ->
            val confirmParams = event.getContentIfNotHandled()
            if (confirmParams != null) {
                lifecycleScope.launch {
                    viewModel.confirmStripeIntent(confirmParams)
                }
            }
        }

        viewModel.paymentSheetResult.observe(this) {
            closeSheet(it)
        }

        viewModel.contentVisible.observe(this) {
            viewBinding.scrollView.isVisible = it
        }
    }

    override fun onDestroy() {
        super.onDestroy()
        viewModel.unregisterFromActivity()
    }

    override fun onBackPressed() {
        if (supportFragmentManager.backStackEntryCount > 0) {
            updateErrorMessage()
        }
        super.onBackPressed()
    }

    private fun updateErrorMessage(userMessage: BaseSheetViewModel.UserErrorMessage? = null) {
        userMessage?.message.let { message ->
            messageView.text = createTextSpanFromTextStyle(
                text = message,
                context = this,
                textStyle = PaymentsThemeConfig.Typography.h6,
                color = PaymentsThemeConfig.colors(baseContext.isSystemDarkTheme()).error,
                fontFamily = PaymentsThemeConfig.Typography.fontFamily
            )
        }

        messageView.isVisible = userMessage != null
    }

    private fun onTransitionTarget(
        transitionTarget: PaymentSheetViewModel.TransitionTarget,
        fragmentArgs: Bundle
    ) {
        supportFragmentManager.commit {
            when (transitionTarget) {
                is PaymentSheetViewModel.TransitionTarget.AddPaymentMethodFull -> {
                    setCustomAnimations(
                        AnimationConstants.FADE_IN,
                        AnimationConstants.FADE_OUT,
                        AnimationConstants.FADE_IN,
                        AnimationConstants.FADE_OUT
                    )
                    addToBackStack(null)
                    replace(
                        fragmentContainerId,
                        PaymentSheetAddPaymentMethodFragment::class.java,
                        fragmentArgs
                    )
                }
                is PaymentSheetViewModel.TransitionTarget.SelectSavedPaymentMethod -> {
                    setCustomAnimations(
                        AnimationConstants.FADE_IN,
                        AnimationConstants.FADE_OUT,
                        AnimationConstants.FADE_IN,
                        AnimationConstants.FADE_OUT
                    )
                    replace(
                        fragmentContainerId,
                        PaymentSheetListFragment::class.java,
                        fragmentArgs
                    )
                }
                is PaymentSheetViewModel.TransitionTarget.AddPaymentMethodSheet -> {
                    setCustomAnimations(
                        AnimationConstants.FADE_IN,
                        AnimationConstants.FADE_OUT,
                        AnimationConstants.FADE_IN,
                        AnimationConstants.FADE_OUT
                    )
                    replace(
                        fragmentContainerId,
                        PaymentSheetAddPaymentMethodFragment::class.java,
                        fragmentArgs
                    )
                }
            }
        }

        buttonContainer.isVisible = true
    }

    private fun setupBuyButton() {
        if (viewModel.isProcessingPaymentIntent) {
            viewModel.amount.observe(this) {
                viewBinding.buyButton.setLabel(requireNotNull(it).buildPayButtonLabel(resources))
            }
        } else {
            viewBinding.buyButton.setLabel(
                resources.getString(R.string.stripe_setup_button_label)
            )
        }

        viewModel.getButtonStateObservable(CheckoutIdentifier.SheetBottomBuy)
            .observe(this, buyButtonStateObserver)
        viewModel.getButtonStateObservable(CheckoutIdentifier.SheetBottomGooglePay)
            .observe(this, googlePayButtonStateObserver)
        val isDark = baseContext.isSystemDarkTheme()
        viewModel.selection.observe(this) { paymentSelection ->
            updateErrorMessage()

            val shouldShowGooglePay =
                paymentSelection ==
                    PaymentSelection.GooglePay && supportFragmentManager.findFragmentById(
                    fragmentContainerId
                ) is PaymentSheetListFragment

            if (shouldShowGooglePay) {
                val surfaceColor = PaymentsThemeConfig.colors(isDark).surface
                viewBinding.googlePayButton.apply {
                    bringToFront()
                    isVisible = true
                    setBackgroundColor(surfaceColor.shouldUseDarkDynamicColor())
                }
                viewBinding.buyButton.isVisible = false
            } else {
                viewBinding.buyButton.bringToFront()
                viewBinding.buyButton.isVisible = true

                viewBinding.googlePayButton.isVisible = false
            }
        }

        viewBinding.googlePayButton.setOnClickListener {
            viewModel.setContentVisible(false)
            updateErrorMessage()
            viewModel.checkout(CheckoutIdentifier.SheetBottomGooglePay)
        }

<<<<<<< HEAD
        val isDark = baseContext.isSystemDarkTheme()
        viewModel.config?.let {
            viewBinding.buyButton.setDefaultBackGroundColor(
                it.primaryButtonColor ?: ColorStateList.valueOf(
                    Color(it.appearance.getColors(isDark).primary).toArgb()
                )
=======
        viewBinding.buyButton.setDefaultBackGroundColor(
            viewModel.config?.primaryButtonColor ?: ColorStateList.valueOf(
                PaymentsThemeConfig.colors(isDark).primary.toArgb()
>>>>>>> 57cafb96
            )
            viewBinding.buyButton.setCornerRadius(it.appearance.shapes.cornerRadiusDp)

            viewBinding.bottomSheet.setBackgroundColor(
                Color(it.appearance.getColors(isDark).surface).toArgb()
            )
            viewBinding.toolbar.setBackgroundColor(
                Color(it.appearance.getColors(isDark).surface).toArgb()
            )
        }

        viewBinding.buyButton.setOnClickListener {
            updateErrorMessage()
            viewModel.checkout(CheckoutIdentifier.SheetBottomBuy)
        }

        viewModel.ctaEnabled.observe(this) { isEnabled ->
            viewBinding.buyButton.isEnabled = isEnabled
            viewBinding.googlePayButton.isEnabled = isEnabled
        }
    }

    override fun setActivityResult(result: PaymentSheetResult) {
        setResult(
            Activity.RESULT_OK,
            Intent()
                .putExtras(PaymentSheetContract.Result(result).toBundle())
        )
    }

    internal companion object {
        internal const val EXTRA_FRAGMENT_CONFIG = BaseSheetActivity.EXTRA_FRAGMENT_CONFIG
        internal const val EXTRA_STARTER_ARGS = BaseSheetActivity.EXTRA_STARTER_ARGS
    }
}<|MERGE_RESOLUTION|>--- conflicted
+++ resolved
@@ -12,6 +12,7 @@
 import androidx.annotation.VisibleForTesting
 import androidx.compose.ui.graphics.Color
 import androidx.compose.ui.graphics.toArgb
+import androidx.compose.ui.unit.dp
 import androidx.core.os.bundleOf
 import androidx.core.view.doOnNextLayout
 import androidx.core.view.isVisible
@@ -28,11 +29,8 @@
 import com.stripe.android.paymentsheet.ui.AnimationConstants
 import com.stripe.android.paymentsheet.ui.BaseSheetActivity
 import com.stripe.android.paymentsheet.viewmodels.BaseSheetViewModel
-<<<<<<< HEAD
-=======
-import com.stripe.android.ui.core.PaymentsThemeConfig
+import com.stripe.android.ui.core.PaymentsThemeDefaults
 import com.stripe.android.ui.core.createTextSpanFromTextStyle
->>>>>>> 57cafb96
 import com.stripe.android.ui.core.isSystemDarkTheme
 import com.stripe.android.ui.core.shouldUseDarkDynamicColor
 import kotlinx.coroutines.launch
@@ -198,13 +196,18 @@
 
     private fun updateErrorMessage(userMessage: BaseSheetViewModel.UserErrorMessage? = null) {
         userMessage?.message.let { message ->
-            messageView.text = createTextSpanFromTextStyle(
-                text = message,
-                context = this,
-                textStyle = PaymentsThemeConfig.Typography.h6,
-                color = PaymentsThemeConfig.colors(baseContext.isSystemDarkTheme()).error,
-                fontFamily = PaymentsThemeConfig.Typography.fontFamily
-            )
+            viewModel.config?.appearance?.let {
+                messageView.text = createTextSpanFromTextStyle(
+                    text = message,
+                    context = this,
+                    fontSizeDp = (
+                        it.typography.sizeScaleFactor
+                            * PaymentsThemeDefaults.typography.smallFontSize.value
+                        ).dp,
+                    color = Color(it.getColors(baseContext.isSystemDarkTheme()).error),
+                    fontFamily = it.typography.fontResId
+                )
+            }
         }
 
         messageView.isVisible = userMessage != null
@@ -288,13 +291,15 @@
                 ) is PaymentSheetListFragment
 
             if (shouldShowGooglePay) {
-                val surfaceColor = PaymentsThemeConfig.colors(isDark).surface
-                viewBinding.googlePayButton.apply {
-                    bringToFront()
-                    isVisible = true
-                    setBackgroundColor(surfaceColor.shouldUseDarkDynamicColor())
-                }
-                viewBinding.buyButton.isVisible = false
+                viewModel.config?.appearance?.let {
+                    val surfaceColor = Color(it.getColors(isDark).surface)
+                    viewBinding.googlePayButton.apply {
+                        bringToFront()
+                        isVisible = true
+                        setBackgroundColor(surfaceColor.shouldUseDarkDynamicColor())
+                    }
+                    viewBinding.buyButton.isVisible = false
+                }
             } else {
                 viewBinding.buyButton.bringToFront()
                 viewBinding.buyButton.isVisible = true
@@ -309,27 +314,13 @@
             viewModel.checkout(CheckoutIdentifier.SheetBottomGooglePay)
         }
 
-<<<<<<< HEAD
-        val isDark = baseContext.isSystemDarkTheme()
         viewModel.config?.let {
             viewBinding.buyButton.setDefaultBackGroundColor(
                 it.primaryButtonColor ?: ColorStateList.valueOf(
                     Color(it.appearance.getColors(isDark).primary).toArgb()
                 )
-=======
-        viewBinding.buyButton.setDefaultBackGroundColor(
-            viewModel.config?.primaryButtonColor ?: ColorStateList.valueOf(
-                PaymentsThemeConfig.colors(isDark).primary.toArgb()
->>>>>>> 57cafb96
             )
             viewBinding.buyButton.setCornerRadius(it.appearance.shapes.cornerRadiusDp)
-
-            viewBinding.bottomSheet.setBackgroundColor(
-                Color(it.appearance.getColors(isDark).surface).toArgb()
-            )
-            viewBinding.toolbar.setBackgroundColor(
-                Color(it.appearance.getColors(isDark).surface).toArgb()
-            )
         }
 
         viewBinding.buyButton.setOnClickListener {
