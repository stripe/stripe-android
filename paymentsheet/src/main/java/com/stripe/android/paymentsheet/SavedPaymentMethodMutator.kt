package com.stripe.android.paymentsheet

import androidx.lifecycle.viewModelScope
import com.stripe.android.common.model.asCommonConfiguration
import com.stripe.android.core.strings.ResolvableString
import com.stripe.android.core.strings.orEmpty
import com.stripe.android.lpmfoundations.paymentmethod.PaymentMethodMetadata
import com.stripe.android.lpmfoundations.paymentmethod.PaymentSheetCardBrandFilter
import com.stripe.android.model.PaymentMethod
import com.stripe.android.model.PaymentMethodUpdateParams
import com.stripe.android.paymentsheet.analytics.EventReporter
import com.stripe.android.paymentsheet.model.PaymentSelection
import com.stripe.android.paymentsheet.navigation.PaymentSheetScreen
import com.stripe.android.paymentsheet.repositories.CustomerRepository
import com.stripe.android.paymentsheet.ui.DefaultAddPaymentMethodInteractor
import com.stripe.android.paymentsheet.ui.DefaultUpdatePaymentMethodInteractor
import com.stripe.android.paymentsheet.ui.PaymentMethodRemovalDelayMillis
import com.stripe.android.paymentsheet.viewmodels.BaseSheetViewModel
import com.stripe.android.paymentsheet.viewmodels.PaymentOptionsItemsMapper
import com.stripe.android.ui.core.cbc.CardBrandChoiceEligibility
import com.stripe.android.uicore.utils.combineAsStateFlow
import com.stripe.android.uicore.utils.mapAsStateFlow
import kotlinx.coroutines.CoroutineScope
import kotlinx.coroutines.Dispatchers
import kotlinx.coroutines.delay
import kotlinx.coroutines.flow.MutableStateFlow
import kotlinx.coroutines.flow.StateFlow
import kotlinx.coroutines.flow.update
import kotlinx.coroutines.launch
import kotlinx.coroutines.withContext
import kotlin.coroutines.CoroutineContext

internal class SavedPaymentMethodMutator(
    private val paymentMethodMetadataFlow: StateFlow<PaymentMethodMetadata?>,
    private val eventReporter: EventReporter,
    private val coroutineScope: CoroutineScope,
    private val workContext: CoroutineContext,
    private val uiContext: CoroutineContext,
    private val customerRepository: CustomerRepository,
    private val selection: StateFlow<PaymentSelection?>,
    private val setSelection: (PaymentSelection?) -> Unit,
    private val customerStateHolder: CustomerStateHolder,
    // Actions that should be taken after removing a payment method has succeeded but before we've fully updated our
    // state to reflect that. For example, in our manage payment method screen, we want to navigate back to the
    // saved payment methods list before removing the payment method from our state, so that users can see the removed
    // payment method get animated out.
    private val prePaymentMethodRemoveActions: suspend () -> Unit,
    // Actions that should be taken after removing a payment method has succeeded and after our state has been updated.
    // For example, closing the embedded manage saved payment methods screen after the final saved payment method is
    // removed.
    private val postPaymentMethodRemoveActions: () -> Unit,
    private val onUpdatePaymentMethod: (
        DisplayableSavedPaymentMethod,
        canRemove: Boolean,
        performRemove: suspend () -> Throwable?,
        updateExecutor: suspend (cardUpdateParams: CardUpdateParams) -> Result<PaymentMethod>,
        setDefaultPaymentMethodExecutor: suspend (paymentMethod: PaymentMethod) -> Result<Unit>,
    ) -> Unit,
    isLinkEnabled: StateFlow<Boolean?>,
    isNotPaymentFlow: Boolean,
) {
    val defaultPaymentMethodId: StateFlow<String?> = combineAsStateFlow(
        customerStateHolder.customer,
        paymentMethodMetadataFlow
    ) { customer, paymentMethodMetadata ->
        if (paymentMethodMetadata?.customerMetadata?.isPaymentMethodSetAsDefaultEnabled == true) {
            customer?.defaultPaymentMethodId
        } else {
            null
        }
    }

    val providePaymentMethodName: (code: String?) -> ResolvableString = { code ->
        code?.let {
            paymentMethodMetadataFlow.value?.supportedPaymentMethodForCode(code)
        }?.displayName.orEmpty()
    }

    private val paymentOptionsItemsMapper: PaymentOptionsItemsMapper by lazy {
        PaymentOptionsItemsMapper(
            customerMetadata = paymentMethodMetadataFlow.mapAsStateFlow { it?.customerMetadata },
            customerState = customerStateHolder.customer,
            isGooglePayReady = paymentMethodMetadataFlow.mapAsStateFlow { it?.isGooglePayReady == true },
            isLinkEnabled = isLinkEnabled,
            isNotPaymentFlow = isNotPaymentFlow,
            nameProvider = providePaymentMethodName,
            isCbcEligible = { paymentMethodMetadataFlow.value?.cbcEligibility is CardBrandChoiceEligibility.Eligible },
        )
    }

    val paymentOptionsItems: StateFlow<List<PaymentOptionsItem>> = paymentOptionsItemsMapper()

    val canEdit: StateFlow<Boolean> = combineAsStateFlow(
        customerStateHolder.canRemove,
        paymentOptionsItems
    ) { canRemove, items ->
        canRemove || items.filterIsInstance<PaymentOptionsItem.SavedPaymentMethod>().any { item ->
            item.isModifiable(customerStateHolder.canUpdateFullPaymentMethodDetails)
        }
    }

    private val _editing = MutableStateFlow(false)
    internal val editing: StateFlow<Boolean> = _editing

    init {
        coroutineScope.launch {
            selection.collect { selection ->
                if (selection is PaymentSelection.Saved) {
                    customerStateHolder.updateMostRecentlySelectedSavedPaymentMethod(selection.paymentMethod)
                }
            }
        }

        coroutineScope.launch {
            canEdit.collect { canEdit ->
                if (!canEdit && editing.value) {
                    _editing.value = false
                }
            }
        }

        coroutineScope.launch {
            customerStateHolder.paymentMethods.collect { paymentMethods ->
                if (paymentMethods.isEmpty() && editing.value) {
                    _editing.value = false
                }
            }
        }
    }

    fun toggleEditing() {
        _editing.update { !it }
    }

    fun removePaymentMethod(paymentMethod: PaymentMethod) {
        val paymentMethodId = paymentMethod.id ?: return

        coroutineScope.launch(workContext) {
            removePaymentMethodInternal(paymentMethodId)
            removeDeletedPaymentMethodFromState(paymentMethodId)
        }
    }

    private suspend fun removePaymentMethodInternal(paymentMethodId: String): Result<PaymentMethod> {
        // TODO(samer-stripe): Send 'unexpected_error' here
        val currentCustomer = customerStateHolder.customer.value ?: return Result.failure(
            IllegalStateException(
                "Could not remove payment method because CustomerConfiguration was not found! Make sure it is " +
                    "provided as part of PaymentSheet.Configuration"
            )
        )

<<<<<<< HEAD
        val canRemoveDuplicates = customerStateHolder.canRemoveDuplicate.value

        val currentSelection = (selection.value as? PaymentSelection.Saved)?.paymentMethod?.id
        val didRemoveSelectedItem = currentSelection == paymentMethodId
=======
        val currentSelection = (selection.value as? PaymentSelection.Saved)?.paymentMethod
        val didRemoveSelectedItem = currentSelection?.id == paymentMethodId
>>>>>>> fb38c15a

        if (didRemoveSelectedItem) {
            // Remove the current selection. The new selection will be set when we're computing
            // the next PaymentOptionsState.
            withContext(uiContext) {
                setSelection(null)
            }
        }

        return customerRepository.detachPaymentMethod(
            customerInfo = CustomerRepository.CustomerInfo(
                id = currentCustomer.id,
                ephemeralKeySecret = currentCustomer.ephemeralKeySecret,
                customerSessionClientSecret = currentCustomer.customerSessionClientSecret,
            ),
            paymentMethodId = paymentMethodId,
            canRemoveDuplicates = canRemoveDuplicates,
        )
    }

    private suspend fun removeDeletedPaymentMethodFromState(paymentMethodId: String) {
        val currentCustomer = customerStateHolder.customer.value ?: return

        currentCustomer.paymentMethods.find { it.id == paymentMethodId }?.type?.code?.let {
            eventReporter.onRemoveSavedPaymentMethod(it)
        }

        withContext(uiContext) {
            customerStateHolder.setCustomerState(
                currentCustomer.copy(
                    paymentMethods = currentCustomer.paymentMethods.filter {
                        it.id != paymentMethodId
                    }
                )
            )

            if ((selection.value as? PaymentSelection.Saved)?.paymentMethod?.id == paymentMethodId) {
                setSelection(null)
            }

            postPaymentMethodRemoveActions()
        }
    }

    fun updatePaymentMethod(displayableSavedPaymentMethod: DisplayableSavedPaymentMethod) {
        val paymentMethod = displayableSavedPaymentMethod.paymentMethod
        onUpdatePaymentMethod(
            displayableSavedPaymentMethod,
            customerStateHolder.canRemove.value,
            {
                removePaymentMethodInEditScreen(paymentMethod)
            },
            { cardBrand ->
                modifyCardPaymentMethod(paymentMethod, cardBrand)
            },
            ::setDefaultPaymentMethod,
        )
    }

    internal suspend fun setDefaultPaymentMethod(paymentMethod: PaymentMethod): Result<Unit> {
        val customer = customerStateHolder.customer.value
            ?: return Result.failure(
                IllegalStateException("Unable to set default payment method when customer is null.")
            )

        return customerRepository.setDefaultPaymentMethod(
            customerInfo = CustomerRepository.CustomerInfo(
                id = customer.id,
                ephemeralKeySecret = customer.ephemeralKeySecret,
                customerSessionClientSecret = customer.customerSessionClientSecret,
            ),
            paymentMethodId = paymentMethod.id,
        ).onFailure { error ->
            eventReporter.onSetAsDefaultPaymentMethodFailed(
                paymentMethodType = paymentMethod.type?.code,
                error = error
            )
        }.onSuccess {
            withContext(uiContext) {
                customerStateHolder.setDefaultPaymentMethod(paymentMethod = paymentMethod)
                setSelection(PaymentSelection.Saved(paymentMethod = paymentMethod))
            }

            eventReporter.onSetAsDefaultPaymentMethodSucceeded(
                paymentMethodType = paymentMethod.type?.code,
            )
        }.map {}
    }

    suspend fun removePaymentMethodInEditScreen(paymentMethod: PaymentMethod): Throwable? {
        val paymentMethodId = paymentMethod.id!!
        val result = removePaymentMethodInternal(paymentMethodId)

        if (result.isSuccess) {
            coroutineScope.launch(uiContext) {
                prePaymentMethodRemoveActions()
                removeDeletedPaymentMethodFromState(paymentMethodId = paymentMethodId)
            }
        }

        return result.exceptionOrNull()
    }

    suspend fun modifyCardPaymentMethod(
        paymentMethod: PaymentMethod,
        cardUpdateParams: CardUpdateParams,
        onSuccess: (PaymentMethod) -> Unit = {},
    ): Result<PaymentMethod> {
        // TODO(samer-stripe): Send 'unexpected_error' here
        val currentCustomer = customerStateHolder.customer.value ?: return Result.failure(
            IllegalStateException(
                "Could not update payment method because CustomerConfiguration was not found! Make sure it is " +
                    "provided as part of PaymentSheet.Configuration"
            )
        )

        return customerRepository.updatePaymentMethod(
            customerInfo = CustomerRepository.CustomerInfo(
                id = currentCustomer.id,
                ephemeralKeySecret = currentCustomer.ephemeralKeySecret,
                customerSessionClientSecret = currentCustomer.customerSessionClientSecret,
            ),
            paymentMethodId = paymentMethod.id!!,
            params = PaymentMethodUpdateParams.createCard(
                networks = cardUpdateParams.cardBrand?.let {
                    PaymentMethodUpdateParams.Card.Networks(
                        preferred = it.code
                    )
                },
                billingDetails = cardUpdateParams.billingDetails,
                expiryMonth = cardUpdateParams.expiryMonth,
                expiryYear = cardUpdateParams.expiryYear,
                productUsageTokens = setOf("PaymentSheet"),
            )
        ).onSuccess { updatedMethod ->
            withContext(uiContext) {
                customerStateHolder.updateMostRecentlySelectedSavedPaymentMethod(updatedMethod)
                customerStateHolder.setCustomerState(
                    currentCustomer.copy(
                        paymentMethods = currentCustomer.paymentMethods.map { savedMethod ->
                            val savedId = savedMethod.id
                            val updatedId = updatedMethod.id

                            if (updatedId != null && savedId != null && updatedId == savedId) {
                                updatedMethod
                            } else {
                                savedMethod
                            }
                        }
                    )
                )
                if (isSelectedPaymentMethod(updatedMethod)) {
                    setSelection(PaymentSelection.Saved(updatedMethod))
                }

                onSuccess(updatedMethod)
            }

            eventReporter.onUpdatePaymentMethodSucceeded(
                selectedBrand = cardUpdateParams.cardBrand
            )
        }.onFailure { error ->
            eventReporter.onUpdatePaymentMethodFailed(
                selectedBrand = cardUpdateParams.cardBrand,
                error = error,
            )
        }
    }

    private fun isSelectedPaymentMethod(paymentMethod: PaymentMethod): Boolean {
        val currentSelection = selection.value as? PaymentSelection.Saved
        return currentSelection?.paymentMethod?.id == paymentMethod.id
    }

    companion object {
        private suspend fun popWithDelay(viewModel: BaseSheetViewModel) {
            viewModel.navigationHandler.pop()
            withContext(viewModel.workContext) {
                delay(PaymentMethodRemovalDelayMillis)
            }
        }

        private suspend fun navigateBackOnPaymentMethodRemoved(viewModel: BaseSheetViewModel) {
            val previousScreen = viewModel.navigationHandler.previousScreen.value

            when (previousScreen) {
                is PaymentSheetScreen.SelectSavedPaymentMethods -> {
                    if (viewModel.customerStateHolder.paymentMethods.value.size == 1) {
                        // If we're removing the last payment method in horizontal mode, we want to transition
                        // immediately to the AddFirstPaymentMethod screen.
                        val interactor = DefaultAddPaymentMethodInteractor.create(
                            viewModel = viewModel,
                            paymentMethodMetadata = requireNotNull(viewModel.paymentMethodMetadata.value),
                        )
                        val screen = PaymentSheetScreen.AddFirstPaymentMethod(interactor)
                        viewModel.navigationHandler.resetTo(listOf(screen))
                    } else {
                        popWithDelay(viewModel)
                    }
                }
                is PaymentSheetScreen.ManageSavedPaymentMethods,
                is PaymentSheetScreen.VerticalMode -> popWithDelay(viewModel)
                is PaymentSheetScreen.AddAnotherPaymentMethod,
                is PaymentSheetScreen.AddFirstPaymentMethod,
                is PaymentSheetScreen.CvcRecollection,
                PaymentSheetScreen.Loading,
                is PaymentSheetScreen.UpdatePaymentMethod,
                is PaymentSheetScreen.VerticalModeForm,
                null -> {
                    // We don't allow navigating to the payment method remove screen from these screens.
                }
            }
        }

        private fun onUpdatePaymentMethod(
            viewModel: BaseSheetViewModel,
            displayableSavedPaymentMethod: DisplayableSavedPaymentMethod,
            canRemove: Boolean,
            performRemove: suspend () -> Throwable?,
            updatePaymentMethodExecutor: suspend (cardUpdateParams: CardUpdateParams) -> Result<PaymentMethod>,
            setDefaultPaymentMethodExecutor: suspend (paymentMethod: PaymentMethod) -> Result<Unit>,
        ) {
            if (displayableSavedPaymentMethod.savedPaymentMethod != SavedPaymentMethod.Unexpected) {
                val isLiveMode = requireNotNull(viewModel.paymentMethodMetadata.value).stripeIntent.isLiveMode
                viewModel.navigationHandler.transitionTo(
                    PaymentSheetScreen.UpdatePaymentMethod(
                        DefaultUpdatePaymentMethodInteractor(
                            isLiveMode = isLiveMode,
                            canRemove = canRemove,
                            canUpdateFullPaymentMethodDetails = viewModel.customerStateHolder
                                .canUpdateFullPaymentMethodDetails,
                            displayableSavedPaymentMethod = displayableSavedPaymentMethod,
                            cardBrandFilter = PaymentSheetCardBrandFilter(viewModel.config.cardBrandAcceptance),
                            addressCollectionMode = viewModel.config.asCommonConfiguration()
                                .billingDetailsCollectionConfiguration.address,
                            removeExecutor = { method ->
                                performRemove()
                            },
                            updatePaymentMethodExecutor = { method, cardUpdateParams ->
                                updatePaymentMethodExecutor(cardUpdateParams)
                            },
                            setDefaultPaymentMethodExecutor = setDefaultPaymentMethodExecutor,
                            onBrandChoiceSelected = {
                                viewModel.eventReporter.onBrandChoiceSelected(
                                    source = EventReporter.CardBrandChoiceEventSource.Edit,
                                    selectedBrand = it
                                )
                            },
                            shouldShowSetAsDefaultCheckbox = (
                                viewModel
                                    .paymentMethodMetadata
                                    .value?.customerMetadata?.isPaymentMethodSetAsDefaultEnabled == true
                                ),
                            isDefaultPaymentMethod = (
                                displayableSavedPaymentMethod.isDefaultPaymentMethod(
                                    defaultPaymentMethodId =
                                    viewModel.customerStateHolder.customer.value?.defaultPaymentMethodId
                                )
                                ),
                            onUpdateSuccess = viewModel.navigationHandler::pop,
                        )
                    )
                )
            }
        }

        fun create(viewModel: BaseSheetViewModel): SavedPaymentMethodMutator {
            return SavedPaymentMethodMutator(
                paymentMethodMetadataFlow = viewModel.paymentMethodMetadata,
                eventReporter = viewModel.eventReporter,
                coroutineScope = viewModel.viewModelScope,
                workContext = viewModel.workContext,
                uiContext = Dispatchers.Main,
                customerRepository = viewModel.customerRepository,
                selection = viewModel.selection,
                setSelection = viewModel::updateSelection,
                customerStateHolder = viewModel.customerStateHolder,
                prePaymentMethodRemoveActions = {
                    navigateBackOnPaymentMethodRemoved(viewModel)
                },
                postPaymentMethodRemoveActions = {},
                onUpdatePaymentMethod = {
                        displayableSavedPaymentMethod,
                        canRemove,
                        performRemove,
                        updatePaymentMethodExecutor,
                        setDefaultPaymentMethodExecutor,
                    ->
                    onUpdatePaymentMethod(
                        viewModel = viewModel,
                        displayableSavedPaymentMethod = displayableSavedPaymentMethod,
                        canRemove = canRemove,
                        performRemove = performRemove,
                        updatePaymentMethodExecutor = updatePaymentMethodExecutor,
                        setDefaultPaymentMethodExecutor = setDefaultPaymentMethodExecutor,
                    )
                },
                isLinkEnabled = viewModel.linkHandler.isLinkEnabled,
                isNotPaymentFlow = !viewModel.isCompleteFlow,
            ).apply {
                viewModel.viewModelScope.launch {
                    viewModel.navigationHandler.currentScreen.collect { currentScreen ->
                        when (currentScreen) {
                            is PaymentSheetScreen.VerticalMode -> {
                                // When returning to the vertical mode screen, reset editing to false.
                                _editing.value = false
                            }
                            else -> {
                                // Do nothing.
                            }
                        }
                    }
                }
            }
        }
    }
}<|MERGE_RESOLUTION|>--- conflicted
+++ resolved
@@ -150,15 +150,9 @@
             )
         )
 
-<<<<<<< HEAD
         val canRemoveDuplicates = customerStateHolder.canRemoveDuplicate.value
-
-        val currentSelection = (selection.value as? PaymentSelection.Saved)?.paymentMethod?.id
-        val didRemoveSelectedItem = currentSelection == paymentMethodId
-=======
         val currentSelection = (selection.value as? PaymentSelection.Saved)?.paymentMethod
         val didRemoveSelectedItem = currentSelection?.id == paymentMethodId
->>>>>>> fb38c15a
 
         if (didRemoveSelectedItem) {
             // Remove the current selection. The new selection will be set when we're computing
