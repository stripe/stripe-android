--- conflicted
+++ resolved
@@ -44,18 +44,10 @@
         }
     }
 
-<<<<<<< HEAD
-
     companion object {
         @VisibleForTesting
         internal const val DEFAULT_COUNTRY_CODE = "ZZ"
 
-=======
-    companion object {
-        @VisibleForTesting
-        internal const val DEFAULT_COUNTRY_CODE = "ZZ"
-
->>>>>>> 2884829f
         // Matches the Stripe-js-v3 code: https://git.corp.stripe.com/stripe-internal/stripe-js-v3/blob/e4ae99302dde74ccc6fcabdd1a58193f74e21ebf/src/lib/shared/checkoutSupportedCountries.js
         @VisibleForTesting
         internal val supportedCountries = setOf(
