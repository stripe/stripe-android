--- conflicted
+++ resolved
@@ -8,14 +8,7 @@
     override val capitalization: KeyboardCapitalization = KeyboardCapitalization.Words,
     override val keyboard: KeyboardType = KeyboardType.Text
 ) : TextFieldConfig {
-<<<<<<< HEAD
     override val debugLabel: String = "generic_text"
-    override val elementType: ElementType = ElementType.GenericText
-=======
-    override val debugLabel: String = "simple_text"
-    override val keyboard: KeyboardType = KeyboardType.Text
-    override val capitalization: KeyboardCapitalization = KeyboardCapitalization.None
->>>>>>> 25743980
 
     override fun determineState(input: String): TextFieldState = object : TextFieldState {
         override fun shouldShowError(hasFocus: Boolean) = false
