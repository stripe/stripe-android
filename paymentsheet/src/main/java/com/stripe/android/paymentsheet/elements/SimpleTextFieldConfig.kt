--- conflicted
+++ resolved
@@ -8,13 +8,9 @@
     override val label: Int,
     override val capitalization: KeyboardCapitalization = KeyboardCapitalization.Words,
     override val keyboard: KeyboardType = KeyboardType.Text
-<<<<<<< HEAD
-    override val capitalization: KeyboardCapitalization = KeyboardCapitalization.None
-    override val visualTransformation: VisualTransformation? = null
-=======
 ) : TextFieldConfig {
     override val debugLabel: String = "generic_text"
->>>>>>> d0a7c859
+    override val visualTransformation: VisualTransformation? = null
 
     override fun determineState(input: String): TextFieldState = object : TextFieldState {
         override fun shouldShowError(hasFocus: Boolean) = false
