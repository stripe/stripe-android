--- conflicted
+++ resolved
@@ -8,12 +8,8 @@
     override val label: Int,
     override val capitalization: KeyboardCapitalization = KeyboardCapitalization.Words,
     override val keyboard: KeyboardType = KeyboardType.Text
-<<<<<<< HEAD
-    override val capitalization: KeyboardCapitalization = KeyboardCapitalization.None
-=======
 ) : TextFieldConfig {
     override val debugLabel: String = "generic_text"
->>>>>>> a2c8900d
     override val visualTransformation: VisualTransformation? = null
 
     override fun determineState(input: String): TextFieldState = object : TextFieldState {
