--- conflicted
+++ resolved
@@ -11,12 +11,8 @@
 import androidx.lifecycle.distinctUntilChanged
 import androidx.lifecycle.map
 import androidx.lifecycle.viewModelScope
-<<<<<<< HEAD
-import com.stripe.android.Logger
-=======
 import com.stripe.android.core.Logger
 import com.stripe.android.core.injection.InjectorKey
->>>>>>> 7843327f
 import com.stripe.android.model.PaymentIntent
 import com.stripe.android.model.PaymentMethod
 import com.stripe.android.model.SetupIntent
@@ -55,14 +51,10 @@
     protected val customerRepository: CustomerRepository,
     protected val prefsRepository: PrefsRepository,
     protected val workContext: CoroutineContext = Dispatchers.IO,
-<<<<<<< HEAD
-    protected val logger: Logger
-=======
     protected val logger: Logger,
     @InjectorKey val injectorKey: String,
     resourceRepository: ResourceRepository,
     val savedStateHandle: SavedStateHandle
->>>>>>> 7843327f
 ) : AndroidViewModel(application) {
     internal val customerConfig = config?.customer
     internal val merchantName = config?.merchantDisplayName
@@ -86,45 +78,6 @@
     private val _stripeIntent = savedStateHandle.getLiveData<StripeIntent>(SAVE_STRIPE_INTENT)
     internal val stripeIntent: LiveData<StripeIntent?> = _stripeIntent
 
-<<<<<<< HEAD
-    internal val supportedPaymentMethods = _stripeIntent.map {
-        val newSupportedPaymentMethods = getSupportedPaymentMethods(it)
-
-        if (it != null && newSupportedPaymentMethods.isEmpty()) {
-            onFatal(
-                IllegalArgumentException(
-                    "None of the requested payment methods" +
-                        " (${it.paymentMethodTypes})" +
-                        " match the supported payment types" +
-                        " (${SupportedPaymentMethod.values().toList()})"
-                )
-            )
-        }
-
-        newSupportedPaymentMethods
-    }
-
-    protected val _paymentMethods = MutableLiveData<List<PaymentMethod>>()
-    internal val paymentMethods: LiveData<List<PaymentMethod>> = _paymentMethods
-
-    @VisibleForTesting
-    internal val amount = _stripeIntent.map { stripeIntent ->
-        if (stripeIntent is PaymentIntent) {
-            runCatching {
-                Amount(
-                    requireNotNull(stripeIntent.amount),
-                    requireNotNull(stripeIntent.currency)
-                )
-            }.onFailure {
-                onFatal(
-                    IllegalStateException("PaymentIntent must contain amount and currency.")
-                )
-            }.getOrNull()
-        } else {
-            null
-        }
-    }
-=======
     internal var supportedPaymentMethods
         get() = savedStateHandle.get<List<SupportedPaymentMethod>>(
             SAVE_SUPPORTED_PAYMENT_METHOD
@@ -144,7 +97,6 @@
     @VisibleForTesting
     internal val _amount = savedStateHandle.getLiveData<Amount>(SAVE_AMOUNT)
     internal val amount: LiveData<Amount> = _amount
->>>>>>> 7843327f
 
     private var addFragmentSelectedLPM =
         savedStateHandle.get<SupportedPaymentMethod>(SAVE_SELECTED_ADD_LPM)
@@ -272,39 +224,6 @@
 
     @VisibleForTesting(otherwise = VisibleForTesting.PROTECTED)
     fun setStripeIntent(stripeIntent: StripeIntent?) {
-<<<<<<< HEAD
-        _stripeIntent.value = stripeIntent
-    }
-
-    private fun getSupportedPaymentMethods(stripeIntent: StripeIntent?): List<SupportedPaymentMethod> {
-        stripeIntent?.let { stripeIntent ->
-            return stripeIntent.paymentMethodTypes.mapNotNull {
-                SupportedPaymentMethod.fromCode(it)
-            }.filterNot {
-                // AfterpayClearpay requires a shipping address, filter it out if not provided
-                val excludeAfterPay = it == SupportedPaymentMethod.AfterpayClearpay &&
-                    (stripeIntent as? PaymentIntent)?.shipping == null
-                if (excludeAfterPay && BuildConfig.DEBUG) {
-                    logger.debug("AfterPay will not be shown. It requires that Shipping is included in the Payment or Setup Intent")
-                }
-                excludeAfterPay
-            }.filterNot { supportedPaymentMethod ->
-                val excludeRequiresMandate =
-                    (stripeIntent is SetupIntent) && supportedPaymentMethod.requiresMandate
-                if (excludeRequiresMandate && BuildConfig.DEBUG) {
-                    logger.debug("${supportedPaymentMethod.name} will not be shown. It requires a mandate which is incompatible with SetupIntents")
-                }
-                excludeRequiresMandate
-            }.filterNot { supportedPaymentMethod ->
-                val excludeRequiresMandate = (stripeIntent is PaymentIntent) &&
-                    supportedPaymentMethod.requiresMandate &&
-                    stripeIntent.setupFutureUsage == StripeIntent.Usage.OffSession
-                if (excludeRequiresMandate && BuildConfig.DEBUG) {
-                    logger.debug("${supportedPaymentMethod.name} will not be shown.  It requires a mandate which is incompatible with off_session PaymentIntents")
-                }
-                excludeRequiresMandate
-            } // .filter { it == SupportedPaymentMethod.Card }
-=======
         savedStateHandle.set(SAVE_STRIPE_INTENT, stripeIntent)
 
         /**
@@ -354,7 +273,6 @@
     private fun warnUnactivatedIfNeeded(unactivatedPaymentMethodTypes: List<String>) {
         if (unactivatedPaymentMethodTypes.isEmpty()) {
             return
->>>>>>> 7843327f
         }
 
         val message = "[Stripe SDK] Warning: Your Intent contains the following payment method " +
