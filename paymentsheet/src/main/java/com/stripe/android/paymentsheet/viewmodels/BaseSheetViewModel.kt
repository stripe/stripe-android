package com.stripe.android.paymentsheet.viewmodels

import android.app.Application
import androidx.activity.result.ActivityResultCaller
import androidx.activity.result.ActivityResultLauncher
import androidx.annotation.VisibleForTesting
import androidx.lifecycle.AndroidViewModel
import androidx.lifecycle.LiveData
import androidx.lifecycle.MediatorLiveData
import androidx.lifecycle.MutableLiveData
import androidx.lifecycle.SavedStateHandle
import androidx.lifecycle.asFlow
import androidx.lifecycle.distinctUntilChanged
import androidx.lifecycle.map
import androidx.lifecycle.viewModelScope
import com.stripe.android.core.Logger
import com.stripe.android.core.injection.InjectorKey
import com.stripe.android.link.LinkActivityContract
import com.stripe.android.link.LinkActivityResult
import com.stripe.android.link.injection.LinkPaymentLauncherFactory
import com.stripe.android.model.PaymentIntent
import com.stripe.android.model.PaymentMethod
import com.stripe.android.model.StripeIntent
import com.stripe.android.paymentsheet.BaseAddPaymentMethodFragment
import com.stripe.android.paymentsheet.BasePaymentMethodsListFragment
import com.stripe.android.paymentsheet.PaymentOptionsActivity
import com.stripe.android.paymentsheet.PaymentSheet
import com.stripe.android.paymentsheet.PaymentSheetActivity
import com.stripe.android.paymentsheet.PrefsRepository
import com.stripe.android.paymentsheet.analytics.EventReporter
import com.stripe.android.paymentsheet.model.FragmentConfig
import com.stripe.android.paymentsheet.model.PaymentSelection
import com.stripe.android.paymentsheet.model.SavedSelection
import com.stripe.android.paymentsheet.model.SupportedPaymentMethod
import com.stripe.android.paymentsheet.paymentdatacollection.ComposeFormDataCollectionFragment
import com.stripe.android.paymentsheet.repositories.CustomerRepository
import com.stripe.android.paymentsheet.ui.PrimaryButton
import com.stripe.android.ui.core.Amount
import com.stripe.android.ui.core.forms.resources.ResourceRepository
import kotlinx.coroutines.Dispatchers
import kotlinx.coroutines.flow.first
import kotlinx.coroutines.launch
import kotlinx.coroutines.runBlocking
import kotlinx.coroutines.withContext
import org.jetbrains.annotations.TestOnly
import kotlin.coroutines.CoroutineContext

/**
 * Base `ViewModel` for activities that use `BottomSheet`.
 */
internal abstract class BaseSheetViewModel<TransitionTargetType>(
    application: Application,
    internal val config: PaymentSheet.Configuration?,
    internal val eventReporter: EventReporter,
    protected val customerRepository: CustomerRepository,
    protected val prefsRepository: PrefsRepository,
    protected val workContext: CoroutineContext = Dispatchers.IO,
    protected val logger: Logger,
    @InjectorKey val injectorKey: String,
    resourceRepository: ResourceRepository,
    val savedStateHandle: SavedStateHandle,
    internal val linkPaymentLauncherFactory: LinkPaymentLauncherFactory
) : AndroidViewModel(application) {
    internal val customerConfig = config?.customer
    internal val merchantName = config?.merchantDisplayName
        ?: application.applicationInfo.loadLabel(application.packageManager).toString()

    // a fatal error
    protected val _fatal = MutableLiveData<Throwable>()

    @VisibleForTesting
    internal val _isGooglePayReady = savedStateHandle.getLiveData<Boolean>(SAVE_GOOGLE_PAY_READY)
    internal val isGooglePayReady: LiveData<Boolean> = _isGooglePayReady.distinctUntilChanged()

    private val _isResourceRepositoryReady = savedStateHandle.getLiveData<Boolean>(
        SAVE_RESOURCE_REPOSITORY_READY
    )
    internal val isResourceRepositoryReady: LiveData<Boolean> =
        _isResourceRepositoryReady.distinctUntilChanged()

    private val _isLinkEnabled = MutableLiveData<Boolean>()
    internal val isLinkEnabled: LiveData<Boolean> = _isLinkEnabled.distinctUntilChanged()

    private val _stripeIntent = savedStateHandle.getLiveData<StripeIntent>(SAVE_STRIPE_INTENT)
    internal val stripeIntent: LiveData<StripeIntent?> = _stripeIntent

    internal var supportedPaymentMethods
        get() = savedStateHandle.get<List<SupportedPaymentMethod>>(
            SAVE_SUPPORTED_PAYMENT_METHOD
        ) ?: emptyList()
        set(value) = savedStateHandle.set(SAVE_SUPPORTED_PAYMENT_METHOD, value)

    @VisibleForTesting
    internal val _paymentMethods =
        savedStateHandle.getLiveData<List<PaymentMethod>>(SAVE_PAYMENT_METHODS)

    /**
     * The list of saved payment methods for the current customer.
     * Value is null until it's loaded, and non-null (could be empty) after that.
     */
    internal val paymentMethods: LiveData<List<PaymentMethod>> = _paymentMethods

    @VisibleForTesting
    internal val _amount = savedStateHandle.getLiveData<Amount>(SAVE_AMOUNT)
    internal val amount: LiveData<Amount> = _amount

    internal val headerText = MutableLiveData<String>()
    internal val googlePayDividerVisibilility: MutableLiveData<Boolean> = MutableLiveData(false)

    private var addFragmentSelectedLPM =
        savedStateHandle.get<SupportedPaymentMethod>(SAVE_SELECTED_ADD_LPM)

    /**
     * Request to retrieve the value from the repository happens when initialize any fragment
     * and any fragment will re-update when the result comes back.
     * Represents what the user last selects (add or buy) on the
     * [PaymentOptionsActivity]/[PaymentSheetActivity], and saved/restored from the preferences.
     */
    private val _savedSelection =
        savedStateHandle.getLiveData<SavedSelection>(SAVE_SAVED_SELECTION)
    private val savedSelection: LiveData<SavedSelection> = _savedSelection

    private val _transition = MutableLiveData<Event<TransitionTargetType?>>(Event(null))
    internal val transition: LiveData<Event<TransitionTargetType?>> = _transition

    @VisibleForTesting
    internal val _liveMode = MutableLiveData<Boolean>()
    internal val liveMode: LiveData<Boolean> = _liveMode

    /**
     * On [ComposeFormDataCollectionFragment] this is set every time the details in the add
     * card fragment is determined to be valid (not necessarily selected)
     * On [BasePaymentMethodsListFragment] this is set when a user selects one of the options
     */
    private val _selection = savedStateHandle.getLiveData<PaymentSelection>(SAVE_SELECTION)

    internal val selection: LiveData<PaymentSelection?> = _selection

    private val editing = MutableLiveData(false)

    @VisibleForTesting
    internal val _processing = savedStateHandle.getLiveData<Boolean>(SAVE_PROCESSING)
    val processing: LiveData<Boolean> = _processing

<<<<<<< HEAD
    @VisibleForTesting
    internal val _contentVisible = MutableLiveData(true)
    internal val contentVisible: LiveData<Boolean> = _contentVisible.distinctUntilChanged()

    private val _primaryButtonText = MutableLiveData<String>()
    val primaryButtonText: LiveData<String>
        get() = _primaryButtonText

    private val primaryButtonEnabled = MutableLiveData<Boolean?>()

    private val _primaryButtonOnClick = MutableLiveData<() -> Unit>()
    val primaryButtonOnClick: LiveData<() -> Unit>
        get() = _primaryButtonOnClick
=======
    /**
     * Use this to override the current UI state of the primary button. The UI state is reset every
     * time the payment selection is changed.
     */
    private val _primaryButtonUIState = MutableLiveData<PrimaryButton.UIState?>()
    val primaryButtonUIState: LiveData<PrimaryButton.UIState?>
        get() = _primaryButtonUIState
>>>>>>> 81d130ea

    private val _notesText = MutableLiveData<String?>()
    internal val notesText: LiveData<String?>
        get() = _notesText

    protected var linkActivityResultLauncher:
        ActivityResultLauncher<LinkActivityContract.Args>? = null
    val linkLauncher = linkPaymentLauncherFactory.create(merchantName, null)

    private val _showLinkVerificationDialog = MutableLiveData(false)
    val showLinkVerificationDialog: LiveData<Boolean> = _showLinkVerificationDialog

    /**
     * This should be initialized from the starter args, and then from that
     * point forward it will be the last valid card seen or entered in the add card view.
     * In contrast to selection, this field will not be updated by the list fragment. On the
     * Payment Sheet it is used to save a new card that is added for when you go back to the list
     * and reopen the card view. It is used on the Payment Options sheet similar to what is
     * described above, and when you have an unsaved card.
     */
    abstract var newLpm: PaymentSelection.New?

    abstract fun onFatal(throwable: Throwable)

    val buttonsEnabled = MediatorLiveData<Boolean>().apply {
        listOf(
            processing,
            editing
        ).forEach { source ->
            addSource(source) {
                value = processing.value != true &&
                    editing.value != true
            }
        }
    }.distinctUntilChanged()

    val ctaEnabled = MediatorLiveData<Boolean>().apply {
        listOf(
            _primaryButtonUIState,
            buttonsEnabled,
            selection,
        ).forEach { source ->
            addSource(source) {
                value = _primaryButtonUIState.value?.enabled
                    ?: (
                        buttonsEnabled.value == true &&
                            selection.value != null
                        )
            }
        }
    }.distinctUntilChanged()

    init {
        if (_savedSelection.value == null) {
            viewModelScope.launch {
                val savedSelection = withContext(workContext) {
                    prefsRepository.getSavedSelection(isGooglePayReady.asFlow().first())
                }
                savedStateHandle[SAVE_SAVED_SELECTION] = savedSelection
            }
        }

        if (_isResourceRepositoryReady.value == null) {
            viewModelScope.launch {
                resourceRepository.waitUntilLoaded()
                savedStateHandle[SAVE_RESOURCE_REPOSITORY_READY] = true
            }
        }
    }

    val fragmentConfigEvent = MediatorLiveData<FragmentConfig?>().apply {
        listOf(
            savedSelection,
            stripeIntent,
            paymentMethods,
            isGooglePayReady,
            isResourceRepositoryReady,
            isLinkEnabled
        ).forEach { source ->
            addSource(source) {
                value = createFragmentConfig()
            }
        }
    }.distinctUntilChanged().map {
        Event(it)
    }

    private fun createFragmentConfig(): FragmentConfig? {
        val stripeIntentValue = stripeIntent.value
        val isGooglePayReadyValue = isGooglePayReady.value
        val isResourceRepositoryReadyValue = isResourceRepositoryReady.value
        val isLinkReadyValue = isLinkEnabled.value
        val savedSelectionValue = savedSelection.value
        // List of Payment Methods is not passed in the config but we still wait for it to be loaded
        // before adding the Fragment.
        val paymentMethodsValue = paymentMethods.value

        return if (
            stripeIntentValue != null &&
            paymentMethodsValue != null &&
            isGooglePayReadyValue != null &&
            isResourceRepositoryReadyValue != null &&
            isLinkReadyValue != null &&
            savedSelectionValue != null
        ) {
            FragmentConfig(
                stripeIntent = stripeIntentValue,
                isGooglePayReady = isGooglePayReadyValue,
                savedSelection = savedSelectionValue
            )
        } else {
            null
        }
    }

    open fun transitionTo(target: TransitionTargetType) {
        _transition.postValue(Event(target))
    }

    @VisibleForTesting(otherwise = VisibleForTesting.PROTECTED)
    fun setStripeIntent(stripeIntent: StripeIntent?) {
        savedStateHandle[SAVE_STRIPE_INTENT] = stripeIntent

        /**
         * The settings of values in this function is so that
         * they will be ready in the onViewCreated method of
         * the [BaseAddPaymentMethodFragment]
         */
        val pmsToAdd = SupportedPaymentMethod.getPMsToAdd(stripeIntent, config)
        savedStateHandle[SAVE_SUPPORTED_PAYMENT_METHOD] = pmsToAdd

        if (stripeIntent != null && supportedPaymentMethods.isEmpty()) {
            onFatal(
                IllegalArgumentException(
                    "None of the requested payment methods" +
                        " (${stripeIntent.paymentMethodTypes})" +
                        " match the supported payment types" +
                        " (${SupportedPaymentMethod.values().toList()})"
                )
            )
        }

        if (stripeIntent is PaymentIntent) {
            runCatching {
                savedStateHandle[SAVE_AMOUNT] = Amount(
                    requireNotNull(stripeIntent.amount),
                    requireNotNull(stripeIntent.currency)
                )
            }.onFailure {
                onFatal(
                    IllegalStateException("PaymentIntent must contain amount and currency.")
                )
            }
        }

        if (stripeIntent != null) {
            _liveMode.postValue(stripeIntent.isLiveMode)
            warnUnactivatedIfNeeded(stripeIntent.unactivatedPaymentMethods)
        }
    }

    private fun warnUnactivatedIfNeeded(unactivatedPaymentMethodTypes: List<String>) {
        if (unactivatedPaymentMethodTypes.isEmpty()) {
            return
        }

        val message = "[Stripe SDK] Warning: Your Intent contains the following payment method " +
            "types which are activated for test mode but not activated for " +
            "live mode: $unactivatedPaymentMethodTypes. These payment method types will not be " +
            "displayed in live mode until they are activated. To activate these payment method " +
            "types visit your Stripe dashboard." +
            "More information: https://support.stripe.com/questions/activate-a-new-payment-method"

        logger.warning(message)
    }

    fun updatePrimaryButtonUIState(state: PrimaryButton.UIState?) {
        _primaryButtonUIState.value = state
    }

    fun updateBelowButtonText(text: String?) {
        _notesText.value = text
    }

    open fun updateSelection(selection: PaymentSelection?) {
        if (selection is PaymentSelection.New) {
            newLpm = selection
        }

        savedStateHandle[SAVE_SELECTION] = selection

        updateBelowButtonText(null)
        updatePrimaryButtonUIState(null)
    }

    fun setAddFragmentSelectedLPM(lpm: SupportedPaymentMethod) {
        savedStateHandle[SAVE_SELECTED_ADD_LPM] = lpm
    }

    fun getAddFragmentSelectedLpm() =
        savedStateHandle.getLiveData(
            SAVE_SELECTED_ADD_LPM,
            SupportedPaymentMethod.fromCode(
                newLpm?.paymentMethodCreateParams?.typeCode
            ) ?: SupportedPaymentMethod.Card
        )

    fun getAddFragmentSelectedLpmValue() =
        savedStateHandle.get<SupportedPaymentMethod>(
            SAVE_SELECTED_ADD_LPM
        ) ?: SupportedPaymentMethod.Card

    fun setEditing(isEditing: Boolean) {
        editing.value = isEditing
    }

    fun setContentVisible(visible: Boolean) {
        _contentVisible.value = visible
    }

    fun removePaymentMethod(paymentMethod: PaymentMethod) = runBlocking {
        launch {
            paymentMethod.id?.let { paymentMethodId ->
                savedStateHandle[SAVE_PAYMENT_METHODS] = _paymentMethods.value?.filter {
                    it.id != paymentMethodId
                }

                customerConfig?.let {
                    customerRepository.detachPaymentMethod(
                        it,
                        paymentMethodId
                    )
                }
            }
        }
    }

    protected fun setupLink(unused: StripeIntent) {
        // TODO(brnunes-stripe): Enable Link
//        if (stripeIntent.paymentMethodTypes.contains(PaymentMethod.Type.Link.code)) {
//            viewModelScope.launch {
//                when (linkLauncher.setup(stripeIntent)) {
//                    AccountStatus.Verified -> launchLink()
//                    AccountStatus.VerificationStarted,
//                    AccountStatus.NeedsVerification -> _showLinkVerificationDialog.value = true
//                    AccountStatus.SignedOut -> {}
//                }
//                _isLinkEnabled.value = true
//            }
//        } else {
        _isLinkEnabled.value = false
//        }
    }

    fun onLinkVerificationDismissed() {
        _showLinkVerificationDialog.value = false
    }

    fun launchLink() {
        linkActivityResultLauncher?.let { activityResultLauncher ->
            linkLauncher.present(
                activityResultLauncher
            )
            onLinkLaunched()
        }
    }

    /**
     * Method called when the Link UI is launched. Should be used to update the PaymentSheet UI
     * accordingly.
     */
    open fun onLinkLaunched() {
        setContentVisible(false)
    }

    /**
     * Method called with the result of a Link payment.
     */
    open fun onLinkPaymentResult(result: LinkActivityResult) {
        setContentVisible(true)
    }

    abstract fun onUserCancel()

    /**
     * Used to set up any dependencies that require a reference to the current Activity.
     * Must be called from the Activity's `onCreate`.
     */
    open fun registerFromActivity(activityResultCaller: ActivityResultCaller) {
        linkActivityResultLauncher = activityResultCaller.registerForActivityResult(
            LinkActivityContract(),
            ::onLinkPaymentResult
        )
    }

    /**
     * Used to clean up any dependencies that require a reference to the current Activity.
     * Must be called from the Activity's `onDestroy`.
     */
    open fun unregisterFromActivity() {
        linkActivityResultLauncher = null
    }

    data class UserErrorMessage(val message: String)

    /**
     * Used as a wrapper for data that is exposed via a LiveData that represents an event.
     * From https://medium.com/androiddevelopers/livedata-with-snackbar-navigation-and-other-events-the-singleliveevent-case-ac2622673150
     * TODO(brnunes): Migrate to Flows once stable: https://medium.com/androiddevelopers/a-safer-way-to-collect-flows-from-android-uis-23080b1f8bda
     */
    class Event<out T>(private val content: T) {

        var hasBeenHandled = false
            private set // Allow external read but not write

        /**
         * Returns the content and prevents its use again.
         */
        fun getContentIfNotHandled(): T? {
            return if (hasBeenHandled) {
                null
            } else {
                hasBeenHandled = true
                content
            }
        }

        /**
         * Returns the content, even if it's already been handled.
         */
        @TestOnly
        fun peekContent(): T = content
    }

    companion object {
        internal const val SAVE_STRIPE_INTENT = "stripe_intent"
        internal const val SAVE_PAYMENT_METHODS = "customer_payment_methods"
        internal const val SAVE_AMOUNT = "amount"
        internal const val SAVE_SELECTED_ADD_LPM = "selected_add_lpm"
        internal const val SAVE_SELECTION = "selection"
        internal const val SAVE_SAVED_SELECTION = "saved_selection"
        internal const val SAVE_SUPPORTED_PAYMENT_METHOD = "supported_payment_methods"
        internal const val SAVE_PROCESSING = "processing"
        internal const val SAVE_GOOGLE_PAY_READY = "google_pay_ready"
        internal const val SAVE_RESOURCE_REPOSITORY_READY = "resource_repository_ready"
    }
}<|MERGE_RESOLUTION|>--- conflicted
+++ resolved
@@ -142,21 +142,10 @@
     internal val _processing = savedStateHandle.getLiveData<Boolean>(SAVE_PROCESSING)
     val processing: LiveData<Boolean> = _processing
 
-<<<<<<< HEAD
     @VisibleForTesting
     internal val _contentVisible = MutableLiveData(true)
     internal val contentVisible: LiveData<Boolean> = _contentVisible.distinctUntilChanged()
 
-    private val _primaryButtonText = MutableLiveData<String>()
-    val primaryButtonText: LiveData<String>
-        get() = _primaryButtonText
-
-    private val primaryButtonEnabled = MutableLiveData<Boolean?>()
-
-    private val _primaryButtonOnClick = MutableLiveData<() -> Unit>()
-    val primaryButtonOnClick: LiveData<() -> Unit>
-        get() = _primaryButtonOnClick
-=======
     /**
      * Use this to override the current UI state of the primary button. The UI state is reset every
      * time the payment selection is changed.
@@ -164,7 +153,6 @@
     private val _primaryButtonUIState = MutableLiveData<PrimaryButton.UIState?>()
     val primaryButtonUIState: LiveData<PrimaryButton.UIState?>
         get() = _primaryButtonUIState
->>>>>>> 81d130ea
 
     private val _notesText = MutableLiveData<String?>()
     internal val notesText: LiveData<String?>
