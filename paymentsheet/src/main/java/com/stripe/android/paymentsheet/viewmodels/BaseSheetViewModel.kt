--- conflicted
+++ resolved
@@ -200,19 +200,11 @@
             selection,
         ).forEach { source ->
             addSource(source) {
-<<<<<<< HEAD
-                value = primaryButtonUIState.value?.enabled
-                    ?: (
-                        buttonsEnabled.value == true &&
-                            selection.value != null
-                        )
-=======
                 value = if (_primaryButtonUIState.value != null) {
                     _primaryButtonUIState.value?.enabled == true && buttonsEnabled.value == true
                 } else {
                     buttonsEnabled.value == true && selection.value != null
                 }
->>>>>>> 39db2499
             }
         }
     }.distinctUntilChanged()
