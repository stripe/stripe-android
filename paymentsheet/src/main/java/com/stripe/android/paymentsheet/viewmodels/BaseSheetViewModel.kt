--- conflicted
+++ resolved
@@ -210,21 +210,15 @@
         }
     }
 
-<<<<<<< HEAD
-    fun getSupportedPaymentMethods(): List<SupportedPaymentMethod> {
-        stripeIntent.value?.let { stripeIntent ->
-            return stripeIntent.paymentMethodTypes.filter {
-                config?.allowsDelayedPaymentMethods == true ||
-                    PaymentMethod.Type.fromCode(it)?.hasDelayedSettlement() == false
-            }.mapNotNull {
-=======
     private fun getSupportedPaymentMethods(
         stripeIntentParameter: StripeIntent?
     ): List<SupportedPaymentMethod> {
         stripeIntentParameter?.let { stripeIntent ->
             return stripeIntent.paymentMethodTypes.asSequence().mapNotNull {
->>>>>>> c2330a12
                 SupportedPaymentMethod.fromCode(it)
+            }.filter {
+                config?.allowsDelayedPaymentMethods == true ||
+                    PaymentMethod.Type.fromCode(it.code)?.hasDelayedSettlement() == false
             }.filterNot {
                 // AfterpayClearpay requires a shipping address, filter it out if not provided
                 val excludeAfterPay = it == SupportedPaymentMethod.AfterpayClearpay &&
