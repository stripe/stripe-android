package com.stripe.android.paymentsheet.viewmodels

import android.app.Application
import androidx.annotation.VisibleForTesting
import androidx.lifecycle.AndroidViewModel
import androidx.lifecycle.LiveData
import androidx.lifecycle.MediatorLiveData
import androidx.lifecycle.MutableLiveData
import androidx.lifecycle.asFlow
import androidx.lifecycle.distinctUntilChanged
import androidx.lifecycle.viewModelScope
import com.stripe.android.Logger
import com.stripe.android.model.PaymentIntent
import com.stripe.android.model.PaymentMethod
import com.stripe.android.model.SetupIntent
import com.stripe.android.model.StripeIntent
import com.stripe.android.payments.core.injection.InjectorKey
import com.stripe.android.paymentsheet.BasePaymentMethodsListFragment
import com.stripe.android.paymentsheet.PaymentOptionsActivity
import com.stripe.android.paymentsheet.PaymentSheet
import com.stripe.android.paymentsheet.PaymentSheetActivity
import com.stripe.android.paymentsheet.PrefsRepository
import com.stripe.android.paymentsheet.analytics.EventReporter
import com.stripe.android.paymentsheet.model.Amount
import com.stripe.android.paymentsheet.model.FragmentConfig
import com.stripe.android.paymentsheet.model.PaymentSelection
import com.stripe.android.paymentsheet.model.SavedSelection
import com.stripe.android.paymentsheet.model.SupportedPaymentMethod
import com.stripe.android.paymentsheet.paymentdatacollection.CardDataCollectionFragment
import com.stripe.android.paymentsheet.repositories.CustomerRepository
import kotlinx.coroutines.Dispatchers
import kotlinx.coroutines.flow.first
import kotlinx.coroutines.launch
import kotlinx.coroutines.runBlocking
import kotlinx.coroutines.withContext
import org.jetbrains.annotations.TestOnly
import kotlin.coroutines.CoroutineContext
import com.stripe.android.paymentsheet.BaseAddPaymentMethodFragment

/**
 * Base `ViewModel` for activities that use `BottomSheet`.
 */
internal abstract class BaseSheetViewModel<TransitionTargetType>(
    application: Application,
    internal val config: PaymentSheet.Configuration?,
    internal val eventReporter: EventReporter,
    protected val customerRepository: CustomerRepository,
    protected val prefsRepository: PrefsRepository,
    protected val workContext: CoroutineContext = Dispatchers.IO,
    protected val logger: Logger,
<<<<<<< HEAD
    @InjectorKey val injectorKey: Int
=======
    @InjectorKey val injectorKey: String
>>>>>>> d5a6b365
) : AndroidViewModel(application) {
    internal val customerConfig = config?.customer
    internal val merchantName = config?.merchantDisplayName
        ?: application.applicationInfo.loadLabel(application.packageManager).toString()

    // a fatal error
    protected val _fatal = MutableLiveData<Throwable>()

    @VisibleForTesting
    internal val _isGooglePayReady = MutableLiveData<Boolean>()
    internal val isGooglePayReady: LiveData<Boolean> = _isGooglePayReady.distinctUntilChanged()

    private val _stripeIntent = MutableLiveData<StripeIntent?>()
    internal val stripeIntent: LiveData<StripeIntent?> = _stripeIntent

    internal var supportedPaymentMethods = emptyList<SupportedPaymentMethod>()

    protected val _paymentMethods = MutableLiveData<List<PaymentMethod>>()
    internal val paymentMethods: LiveData<List<PaymentMethod>> = _paymentMethods

    @VisibleForTesting
    internal val _amount = MutableLiveData<Amount>()
    internal val amount: LiveData<Amount> = _amount

    /**
     * Request to retrieve the value from the repository happens when initialize any fragment
     * and any fragment will re-update when the result comes back.
     * Represents what the user last selects (add or buy) on the
     * [PaymentOptionsActivity]/[PaymentSheetActivity], and saved/restored from the preferences.
     */
    private val _savedSelection = MutableLiveData<SavedSelection>()
    private val savedSelection: LiveData<SavedSelection> = _savedSelection

    private val _transition = MutableLiveData<Event<TransitionTargetType?>>(Event(null))
    internal val transition: LiveData<Event<TransitionTargetType?>> = _transition

    /**
     * On [CardDataCollectionFragment] this is set every time the details in the add
     * card fragment is determined to be valid (not necessarily selected)
     * On [BasePaymentMethodsListFragment] this is set when a user selects one of the options
     */
    private val _selection = MutableLiveData<PaymentSelection?>()
    internal val selection: LiveData<PaymentSelection?> = _selection

    private val editing = MutableLiveData(false)

    @VisibleForTesting
    internal val _processing = MutableLiveData(true)
    val processing: LiveData<Boolean> = _processing

    /**
     * This should be initialized from the starter args, and then from that
     * point forward it will be the last valid card seen or entered in the add card view.
     * In contrast to selection, this field will not be updated by the list fragment. On the
     * Payment Sheet it is used to save a new card that is added for when you go back to the list
     * and reopen the card view. It is used on the Payment Options sheet similar to what is
     * described above, and when you have an unsaved card.
     */
    abstract var newCard: PaymentSelection.New.Card?

    abstract fun onFatal(throwable: Throwable)

    val ctaEnabled = MediatorLiveData<Boolean>().apply {
        listOf(
            processing,
            selection,
            editing
        ).forEach { source ->
            addSource(source) {
                value = processing.value != true &&
                    selection.value != null &&
                    editing.value != true
            }
        }
    }.distinctUntilChanged()

    init {
        viewModelScope.launch {
            val savedSelection = withContext(workContext) {
                prefsRepository.getSavedSelection(isGooglePayReady.asFlow().first())
            }
            _savedSelection.value = savedSelection
        }
    }

    val fragmentConfig = MediatorLiveData<FragmentConfig?>().apply {
        listOf(
            savedSelection,
            stripeIntent,
            paymentMethods,
            isGooglePayReady
        ).forEach { source ->
            addSource(source) {
                value = createFragmentConfig()
            }
        }
    }.distinctUntilChanged()

    private fun createFragmentConfig(): FragmentConfig? {
        val stripeIntentValue = stripeIntent.value
        val paymentMethodsValue = paymentMethods.value
        val isGooglePayReadyValue = isGooglePayReady.value
        val savedSelectionValue = savedSelection.value

        return if (
            stripeIntentValue != null &&
            paymentMethodsValue != null &&
            isGooglePayReadyValue != null &&
            savedSelectionValue != null
        ) {
            FragmentConfig(
                stripeIntent = stripeIntentValue,
                paymentMethods = paymentMethodsValue,
                isGooglePayReady = isGooglePayReadyValue,
                savedSelection = savedSelectionValue
            )
        } else {
            null
        }
    }

    open fun transitionTo(target: TransitionTargetType) {
        _transition.postValue(Event(target))
    }

    @VisibleForTesting(otherwise = VisibleForTesting.PROTECTED)
    fun setStripeIntent(stripeIntent: StripeIntent?) {
        _stripeIntent.value = stripeIntent

        /**
         * The settings of values in this function is so that
         * they will be ready in the onViewCreated method of
         * the [BaseAddPaymentMethodFragment]
         */

        supportedPaymentMethods = getSupportedPaymentMethods(stripeIntent)

        if (stripeIntent != null && supportedPaymentMethods.isEmpty()) {
            onFatal(
                IllegalArgumentException(
                    "None of the requested payment methods" +
                        " (${stripeIntent.paymentMethodTypes})" +
                        " match the supported payment types" +
                        " (${SupportedPaymentMethod.values().toList()})"
                )
            )
        }

        if (stripeIntent is PaymentIntent) {
            runCatching {
                _amount.value =
                    Amount(
                        requireNotNull(stripeIntent.amount),
                        requireNotNull(stripeIntent.currency)
                    )
            }.onFailure {
                onFatal(
                    IllegalStateException("PaymentIntent must contain amount and currency.")
                )
            }
        }
    }

    @VisibleForTesting
    internal fun getSupportedPaymentMethods(
        stripeIntentParameter: StripeIntent?
    ): List<SupportedPaymentMethod> {
        stripeIntentParameter?.let { stripeIntent ->
            return stripeIntent.paymentMethodTypes.asSequence().mapNotNull {
                SupportedPaymentMethod.fromCode(it)
            }.filter {
                config?.allowsDelayedPaymentMethods == true ||
                    PaymentMethod.Type.fromCode(it.code)?.hasDelayedSettlement() == false
            }.filterNot {
                // AfterpayClearpay requires a shipping address, filter it out if not provided
                val excludeAfterPay = it == SupportedPaymentMethod.AfterpayClearpay &&
                    (stripeIntent as? PaymentIntent)?.shipping == null
                if (excludeAfterPay) {
                    logger.debug(
                        "AfterPay will not be shown. It requires that Shipping is " +
                            "included in the Payment or Setup Intent"
                    )
                }
                excludeAfterPay
            }.filterNot { supportedPaymentMethod ->
                val excludeRequiresMandate =
                    (stripeIntent is SetupIntent) && supportedPaymentMethod.requiresMandate
                if (excludeRequiresMandate) {
                    logger.debug(
                        "${supportedPaymentMethod.name} will not be shown. It " +
                            "requires a mandate which is incompatible with SetupIntents"
                    )
                }
                excludeRequiresMandate
            }.filterNot { supportedPaymentMethod ->
                val excludeRequiresMandate = (stripeIntent is PaymentIntent) &&
                    supportedPaymentMethod.requiresMandate &&
                    stripeIntent.setupFutureUsage == StripeIntent.Usage.OffSession
                if (excludeRequiresMandate) {
                    logger.debug(
                        "${supportedPaymentMethod.name} will not be shown.  It " +
                            "requires a mandate which is incompatible with off_session " +
                            "PaymentIntents"
                    )
                }
                excludeRequiresMandate
            }.filter { it == SupportedPaymentMethod.Card }
                .toList()
        }

        return emptyList()
    }

    fun updateSelection(selection: PaymentSelection?) {
        _selection.value = selection
    }

    fun setEditing(isEditing: Boolean) {
        editing.value = isEditing
    }

    fun removePaymentMethod(paymentMethod: PaymentMethod) = runBlocking {
        launch {
            if (customerConfig != null && paymentMethod.id != null) {
                customerRepository.detachPaymentMethod(
                    customerConfig,
                    requireNotNull(paymentMethod.id)
                )
            }
        }
    }

    abstract fun onUserCancel()

    data class UserErrorMessage(val message: String)

    /**
     * Used as a wrapper for data that is exposed via a LiveData that represents an event.
     * From https://medium.com/androiddevelopers/livedata-with-snackbar-navigation-and-other-events-the-singleliveevent-case-ac2622673150
     * TODO(brnunes): Migrate to Flows once stable: https://medium.com/androiddevelopers/a-safer-way-to-collect-flows-from-android-uis-23080b1f8bda
     */
    class Event<out T>(private val content: T) {

        var hasBeenHandled = false
            private set // Allow external read but not write

        /**
         * Returns the content and prevents its use again.
         */
        fun getContentIfNotHandled(): T? {
            return if (hasBeenHandled) {
                null
            } else {
                hasBeenHandled = true
                content
            }
        }

        /**
         * Returns the content, even if it's already been handled.
         */
        @TestOnly
        fun peekContent(): T = content
    }
}<|MERGE_RESOLUTION|>--- conflicted
+++ resolved
@@ -48,11 +48,7 @@
     protected val prefsRepository: PrefsRepository,
     protected val workContext: CoroutineContext = Dispatchers.IO,
     protected val logger: Logger,
-<<<<<<< HEAD
-    @InjectorKey val injectorKey: Int
-=======
     @InjectorKey val injectorKey: String
->>>>>>> d5a6b365
 ) : AndroidViewModel(application) {
     internal val customerConfig = config?.customer
     internal val merchantName = config?.merchantDisplayName
