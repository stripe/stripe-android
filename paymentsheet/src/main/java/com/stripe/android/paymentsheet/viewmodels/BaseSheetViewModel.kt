package com.stripe.android.paymentsheet.viewmodels

import android.app.Application
import androidx.annotation.StringRes
import androidx.annotation.VisibleForTesting
import androidx.lifecycle.AndroidViewModel
import androidx.lifecycle.LiveData
import androidx.lifecycle.MediatorLiveData
import androidx.lifecycle.MutableLiveData
import androidx.lifecycle.SavedStateHandle
import androidx.lifecycle.asFlow
import androidx.lifecycle.distinctUntilChanged
import androidx.lifecycle.map
import androidx.lifecycle.viewModelScope
import com.stripe.android.core.Logger
import com.stripe.android.core.injection.InjectorKey
import com.stripe.android.link.LinkPaymentDetails
import com.stripe.android.link.LinkPaymentLauncher
import com.stripe.android.link.model.AccountStatus
import com.stripe.android.link.ui.inline.UserInput
import com.stripe.android.link.ui.verification.LinkVerificationCallback
import com.stripe.android.model.PaymentIntent
import com.stripe.android.model.PaymentMethod
import com.stripe.android.model.PaymentMethodCode
import com.stripe.android.model.PaymentMethodCreateParams
import com.stripe.android.model.StripeIntent
import com.stripe.android.payments.paymentlauncher.PaymentResult
import com.stripe.android.paymentsheet.BaseAddPaymentMethodFragment
import com.stripe.android.paymentsheet.BasePaymentMethodsListFragment
import com.stripe.android.paymentsheet.PaymentOptionsActivity
import com.stripe.android.paymentsheet.PaymentSheet
import com.stripe.android.paymentsheet.PaymentSheetActivity
import com.stripe.android.paymentsheet.PrefsRepository
import com.stripe.android.paymentsheet.addresselement.AddressDetails
import com.stripe.android.paymentsheet.addresselement.toIdentifierMap
import com.stripe.android.paymentsheet.analytics.EventReporter
import com.stripe.android.paymentsheet.model.FragmentConfig
import com.stripe.android.paymentsheet.model.PaymentSelection
import com.stripe.android.paymentsheet.model.SavedSelection
import com.stripe.android.paymentsheet.model.getPMsToAdd
import com.stripe.android.paymentsheet.paymentdatacollection.ComposeFormDataCollectionFragment
import com.stripe.android.paymentsheet.paymentdatacollection.ach.USBankAccountFormScreenState
import com.stripe.android.paymentsheet.repositories.CustomerRepository
import com.stripe.android.paymentsheet.ui.PrimaryButton
import com.stripe.android.ui.core.Amount
import com.stripe.android.ui.core.address.AddressRepository
import com.stripe.android.ui.core.forms.resources.LpmRepository
import com.stripe.android.ui.core.forms.resources.ResourceRepository
import kotlinx.coroutines.CoroutineScope
import kotlinx.coroutines.Dispatchers
import kotlinx.coroutines.flow.first
import kotlinx.coroutines.launch
import kotlinx.coroutines.runBlocking
import kotlinx.coroutines.withContext
import org.jetbrains.annotations.TestOnly
import kotlin.coroutines.CoroutineContext

/**
 * Base `ViewModel` for activities that use `BottomSheet`.
 */
internal abstract class BaseSheetViewModel<TransitionTargetType>(
    application: Application,
    internal val config: PaymentSheet.Configuration?,
    internal val eventReporter: EventReporter,
    protected val customerRepository: CustomerRepository,
    protected val prefsRepository: PrefsRepository,
    protected val workContext: CoroutineContext = Dispatchers.IO,
    protected val logger: Logger,
    @InjectorKey val injectorKey: String,
    val lpmResourceRepository: ResourceRepository<LpmRepository>,
    val addressResourceRepository: ResourceRepository<AddressRepository>,
    val savedStateHandle: SavedStateHandle,
    val linkLauncher: LinkPaymentLauncher
) : AndroidViewModel(application) {
    internal val customerConfig = config?.customer
    internal val merchantName = config?.merchantDisplayName
        ?: application.applicationInfo.loadLabel(application.packageManager).toString()

    // a fatal error
    protected val _fatal = MutableLiveData<Throwable>()

    @VisibleForTesting
    internal val _isGooglePayReady = savedStateHandle.getLiveData<Boolean>(SAVE_GOOGLE_PAY_READY)
    internal val isGooglePayReady: LiveData<Boolean> = _isGooglePayReady.distinctUntilChanged()

    // Don't save the resource repository state because it must be re-initialized
    // with the save server specs when reconstructed.
    private var _isResourceRepositoryReady = MutableLiveData<Boolean>(null)

    internal val isResourceRepositoryReady: LiveData<Boolean?> =
        _isResourceRepositoryReady.distinctUntilChanged()

    @VisibleForTesting
    internal val _isLinkEnabled = MutableLiveData<Boolean>()
    internal val isLinkEnabled: LiveData<Boolean> = _isLinkEnabled

    internal val activeLinkSession = MutableLiveData(false)

    protected val _linkConfiguration =
        savedStateHandle.getLiveData<LinkPaymentLauncher.Configuration>(LINK_CONFIGURATION)
    internal val linkConfiguration: LiveData<LinkPaymentLauncher.Configuration> = _linkConfiguration

    private val _stripeIntent = savedStateHandle.getLiveData<StripeIntent>(SAVE_STRIPE_INTENT)
    internal val stripeIntent: LiveData<StripeIntent?> = _stripeIntent

    internal var supportedPaymentMethods
        get() = savedStateHandle.get<List<PaymentMethodCode>>(
            SAVE_SUPPORTED_PAYMENT_METHOD
        )?.mapNotNull {
            lpmResourceRepository.getRepository().fromCode(it)
        } ?: emptyList()
        set(value) = savedStateHandle.set(SAVE_SUPPORTED_PAYMENT_METHOD, value.map { it.code })

    @VisibleForTesting(otherwise = VisibleForTesting.PROTECTED)
    internal val _paymentMethods =
        savedStateHandle.getLiveData<List<PaymentMethod>>(SAVE_PAYMENT_METHODS)

    /**
     * The list of saved payment methods for the current customer.
     * Value is null until it's loaded, and non-null (could be empty) after that.
     */
    internal val paymentMethods: LiveData<List<PaymentMethod>> = _paymentMethods

    @VisibleForTesting
    internal val _amount = savedStateHandle.getLiveData<Amount>(SAVE_AMOUNT)
    internal val amount: LiveData<Amount> = _amount

    internal val headerText = MutableLiveData<String>()
    internal val googlePayDividerVisibilility: MutableLiveData<Boolean> = MutableLiveData(false)

    internal var addFragmentSelectedLPM
        get() = requireNotNull(
            lpmResourceRepository.getRepository().fromCode(
                savedStateHandle.get<PaymentMethodCode>(
                    SAVE_SELECTED_ADD_LPM
                ) ?: newPaymentSelection?.paymentMethodCreateParams?.typeCode
            ) ?: supportedPaymentMethods.first()
        )
        set(value) = savedStateHandle.set(SAVE_SELECTED_ADD_LPM, value.code)

    /**
     * Request to retrieve the value from the repository happens when initialize any fragment
     * and any fragment will re-update when the result comes back.
     * Represents what the user last selects (add or buy) on the
     * [PaymentOptionsActivity]/[PaymentSheetActivity], and saved/restored from the preferences.
     */
    private val _savedSelection =
        savedStateHandle.getLiveData<SavedSelection>(SAVE_SAVED_SELECTION)
    private val savedSelection: LiveData<SavedSelection> = _savedSelection

    private val _transition = MutableLiveData<Event<TransitionTargetType?>>(Event(null))
    internal val transition: LiveData<Event<TransitionTargetType?>> = _transition

    @VisibleForTesting
    internal val _liveMode
        get() = savedStateHandle.getLiveData<Boolean>(SAVE_STATE_LIVE_MODE)
    internal val liveMode: LiveData<Boolean> = _liveMode

    /**
     * On [ComposeFormDataCollectionFragment] this is set every time the details in the add
     * card fragment is determined to be valid (not necessarily selected)
     * On [BasePaymentMethodsListFragment] this is set when a user selects one of the options
     */
    private val _selection = savedStateHandle.getLiveData<PaymentSelection>(SAVE_SELECTION)

    internal val selection: LiveData<PaymentSelection?> = _selection

    private val editing = MutableLiveData(false)

    @VisibleForTesting(otherwise = VisibleForTesting.PROTECTED)
    internal val _processing = savedStateHandle.getLiveData<Boolean>(SAVE_PROCESSING)
    val processing: LiveData<Boolean> = _processing

    @VisibleForTesting
    internal val _contentVisible = MutableLiveData(true)
    internal val contentVisible: LiveData<Boolean> = _contentVisible.distinctUntilChanged()

    /**
     * Use this to override the current UI state of the primary button. The UI state is reset every
     * time the payment selection is changed.
     */
    private val _primaryButtonUIState = MutableLiveData<PrimaryButton.UIState?>()
    val primaryButtonUIState: LiveData<PrimaryButton.UIState?> = _primaryButtonUIState

    private val _primaryButtonState = MutableLiveData<PrimaryButton.State>()
    val primaryButtonState: LiveData<PrimaryButton.State> = _primaryButtonState

    private val _notesText = MutableLiveData<String?>()
    internal val notesText: LiveData<String?> = _notesText

    var usBankAccountSavedScreenState: USBankAccountFormScreenState? = null

    protected val _showLinkVerificationDialog = MutableLiveData(false)
    val showLinkVerificationDialog: LiveData<Boolean> = _showLinkVerificationDialog

    /**
     * Function called when the Link verification dialog is dismissed.
     */
    var linkVerificationCallback: LinkVerificationCallback? = null

    /**
     * This should be initialized from the starter args, and then from that point forward it will be
     * the last valid new payment method entered by the user.
     * In contrast to selection, this field will not be updated by the list fragment. It is used to
     * save a new payment method that is added so that the payment data entered is recovered when
     * the user returns to that payment method type.
     */
    abstract var newPaymentSelection: PaymentSelection.New?

    abstract fun onFatal(throwable: Throwable)

    val buttonsEnabled = MediatorLiveData<Boolean>().apply {
        listOf(
            processing,
            editing
        ).forEach { source ->
            addSource(source) {
                value = processing.value != true &&
                    editing.value != true
            }
        }
    }.distinctUntilChanged()

    val ctaEnabled = MediatorLiveData<Boolean>().apply {
        listOf(
            primaryButtonUIState,
            buttonsEnabled,
            selection
        ).forEach { source ->
            addSource(source) {
                value = if (primaryButtonUIState.value != null) {
                    primaryButtonUIState.value?.enabled == true && buttonsEnabled.value == true
                } else {
                    buttonsEnabled.value == true && selection.value != null
                }
            }
        }
    }.distinctUntilChanged()

    internal var lpmServerSpec
        get() = savedStateHandle.get<String>(LPM_SERVER_SPEC_STRING)
        set(value) = savedStateHandle.set(LPM_SERVER_SPEC_STRING, value)

    init {
        if (_savedSelection.value == null) {
            viewModelScope.launch {
                val savedSelection = withContext(workContext) {
                    prefsRepository.getSavedSelection(
                        isGooglePayReady.asFlow().first(),
                        isLinkEnabled.asFlow().first()
                    )
                }
                savedStateHandle[SAVE_SAVED_SELECTION] = savedSelection
            }
        }

        if (_isResourceRepositoryReady.value == null) {
            viewModelScope.launch {
                // This work should be done on the background
                CoroutineScope(workContext).launch {
                    // If we have been killed and are being restored then we need to re-populate
                    // the lpm repository
                    stripeIntent.value?.paymentMethodTypes?.let { intentPaymentMethodTypes ->
                        lpmResourceRepository.getRepository().apply {
                            if (!isLoaded()) {
                                update(intentPaymentMethodTypes, lpmServerSpec)
                            }
                        }
                    }

                    lpmResourceRepository.waitUntilLoaded()
                    addressResourceRepository.waitUntilLoaded()
                    _isResourceRepositoryReady.postValue(true)
                }
            }
        }
    }

    val fragmentConfigEvent = MediatorLiveData<FragmentConfig?>().apply {
        listOf(
            savedSelection,
            stripeIntent,
            paymentMethods,
            isGooglePayReady,
            isResourceRepositoryReady,
            isLinkEnabled
        ).forEach { source ->
            addSource(source) {
                value = createFragmentConfig()
            }
        }
    }.distinctUntilChanged().map {
        Event(it)
    }

    private fun createFragmentConfig(): FragmentConfig? {
        val stripeIntentValue = stripeIntent.value
        val isGooglePayReadyValue = isGooglePayReady.value
        val isResourceRepositoryReadyValue = isResourceRepositoryReady.value
        val isLinkReadyValue = isLinkEnabled.value
        val savedSelectionValue = savedSelection.value
        // List of Payment Methods is not passed in the config but we still wait for it to be loaded
        // before adding the Fragment.
        val paymentMethodsValue = paymentMethods.value

        return if (
            stripeIntentValue != null &&
            paymentMethodsValue != null &&
            isGooglePayReadyValue != null &&
            isResourceRepositoryReadyValue != null &&
            isLinkReadyValue != null &&
            savedSelectionValue != null
        ) {
            FragmentConfig(
                stripeIntent = stripeIntentValue,
                isGooglePayReady = isGooglePayReadyValue,
                savedSelection = savedSelectionValue
            )
        } else {
            null
        }
    }

    open fun transitionTo(target: TransitionTargetType) {
        _transition.postValue(Event(target))
    }

    @VisibleForTesting(otherwise = VisibleForTesting.PROTECTED)
    fun setStripeIntent(stripeIntent: StripeIntent?) {
        savedStateHandle[SAVE_STRIPE_INTENT] = stripeIntent

        /**
         * The settings of values in this function is so that
         * they will be ready in the onViewCreated method of
         * the [BaseAddPaymentMethodFragment]
         */
        val pmsToAdd = getPMsToAdd(stripeIntent, config, lpmResourceRepository.getRepository())
        supportedPaymentMethods = pmsToAdd

        if (stripeIntent != null && supportedPaymentMethods.isEmpty()) {
            onFatal(
                IllegalArgumentException(
                    "None of the requested payment methods" +
                        " (${stripeIntent.paymentMethodTypes})" +
                        " match the supported payment types" +
                        " (${
                        lpmResourceRepository.getRepository().values()
                            .map { it.code }.toList()
                        })"
                )
            )
        }

        if (stripeIntent is PaymentIntent) {
            runCatching {
                savedStateHandle[SAVE_AMOUNT] = Amount(
                    requireNotNull(stripeIntent.amount),
                    requireNotNull(stripeIntent.currency)
                )
                // Reset the primary button state to display the amount
                _primaryButtonUIState.value = null
            }.onFailure {
                onFatal(
                    IllegalStateException("PaymentIntent must contain amount and currency.")
                )
            }
        }

        if (stripeIntent != null) {
            _liveMode.postValue(stripeIntent.isLiveMode)
            warnUnactivatedIfNeeded(stripeIntent.unactivatedPaymentMethods)
        }
    }

    private fun warnUnactivatedIfNeeded(unactivatedPaymentMethodTypes: List<String>) {
        if (unactivatedPaymentMethodTypes.isEmpty()) {
            return
        }

        val message = "[Stripe SDK] Warning: Your Intent contains the following payment method " +
            "types which are activated for test mode but not activated for " +
            "live mode: $unactivatedPaymentMethodTypes. These payment method types will not be " +
            "displayed in live mode until they are activated. To activate these payment method " +
            "types visit your Stripe dashboard." +
            "More information: https://support.stripe.com/questions/activate-a-new-payment-method"

        logger.warning(message)
    }

    fun updatePrimaryButtonUIState(state: PrimaryButton.UIState?) {
        _primaryButtonUIState.value = state
    }

    fun updatePrimaryButtonState(state: PrimaryButton.State) {
        _primaryButtonState.value = state
    }

    fun updateBelowButtonText(text: String?) {
        _notesText.value = text
    }

    open fun updateSelection(selection: PaymentSelection?) {
        if (selection is PaymentSelection.New) {
            newPaymentSelection = selection
        }

        savedStateHandle[SAVE_SELECTION] = selection

        updateBelowButtonText(null)
    }

    fun getAddFragmentSelectedLpm() =
        savedStateHandle.getLiveData(
            SAVE_SELECTED_ADD_LPM,
            newPaymentSelection?.paymentMethodCreateParams?.typeCode
        ).map {
            lpmResourceRepository.getRepository().fromCode(it)
                ?: supportedPaymentMethods.first()
        }

    fun setEditing(isEditing: Boolean) {
        editing.value = isEditing
    }

    fun setContentVisible(visible: Boolean) {
        _contentVisible.value = visible
    }

    fun removePaymentMethod(paymentMethod: PaymentMethod) = runBlocking {
        launch {
            paymentMethod.id?.let { paymentMethodId ->
                if (
                    (selection.value as? PaymentSelection.Saved)
                        ?.paymentMethod?.id == paymentMethodId
                ) {
                    _selection.value = null
                }

                savedStateHandle[SAVE_PAYMENT_METHODS] = _paymentMethods.value?.filter {
                    it.id != paymentMethodId
                }

                customerConfig?.let {
                    customerRepository.detachPaymentMethod(
                        it,
                        paymentMethodId
                    )
                }

                if (_paymentMethods.value?.all {
                    it.type != PaymentMethod.Type.USBankAccount
                } == true
                ) {
                    updatePrimaryButtonUIState(
                        primaryButtonUIState.value?.copy(
                            visible = false
                        )
                    )
                    updateBelowButtonText(null)
                }
            }
        }
    }

    /**
     * Function called during initialization to setup Link.
     */
    abstract fun setupLink(stripeIntent: StripeIntent)

    protected suspend fun createLinkConfiguration(
        stripeIntent: StripeIntent
    ): LinkPaymentLauncher.Configuration {
        val shippingDetails: AddressDetails? = config?.shippingDetails
        val customerPhone = if (shippingDetails?.isCheckboxSelected == true) {
            shippingDetails.phoneNumber
        } else {
            config?.defaultBillingDetails?.phone
        }
        val shippingAddress = if (shippingDetails?.isCheckboxSelected == true) {
            shippingDetails.toIdentifierMap(config?.defaultBillingDetails)
        } else {
            null
        }
        val customerEmail = config?.defaultBillingDetails?.email ?: config?.customer?.let {
            customerRepository.retrieveCustomer(
                it.id,
                it.ephemeralKeySecret
            )
        }?.email
        return LinkPaymentLauncher.Configuration(
            stripeIntent = stripeIntent,
            merchantName = merchantName,
            customerEmail = customerEmail,
            customerPhone = customerPhone,
            customerName = config?.defaultBillingDetails?.name,
            shippingValues = shippingAddress
        )
    }

    fun payWithLinkInline(configuration: LinkPaymentLauncher.Configuration, userInput: UserInput) {
        (selection.value as? PaymentSelection.New.Card)?.paymentMethodCreateParams?.let { params ->
            savedStateHandle[SAVE_PROCESSING] = true
            updatePrimaryButtonState(PrimaryButton.State.StartProcessing)

            viewModelScope.launch {
                when (linkLauncher.getAccountStatusFlow(configuration).first()) {
                    AccountStatus.Verified -> {
                        activeLinkSession.value = true
                        completeLinkInlinePayment(
                            configuration,
                            params,
                            userInput is UserInput.SignIn
                        )
                    }
                    AccountStatus.VerificationStarted,
                    AccountStatus.NeedsVerification -> {
                        linkVerificationCallback = { success ->
                            activeLinkSession.value = success
                            linkVerificationCallback = null
                            _showLinkVerificationDialog.value = false

                            if (success) {
                                completeLinkInlinePayment(
                                    configuration,
                                    params,
                                    userInput is UserInput.SignIn
                                )
                            } else {
                                savedStateHandle[SAVE_PROCESSING] = false
                                updatePrimaryButtonState(PrimaryButton.State.Ready)
                            }
                        }
                        _showLinkVerificationDialog.value = true
                    }
<<<<<<< HEAD
                    AccountStatus.SignedOut,
                    AccountStatus.Error -> {
=======
                    AccountStatus.SignedOut -> {
>>>>>>> d0617f71
                        activeLinkSession.value = false
                        linkLauncher.signInWithUserInput(configuration, userInput).fold(
                            onSuccess = {
                                // If successful, the account was fetched or created, so try again
                                payWithLinkInline(configuration, userInput)
                            },
                            onFailure = {
                                onError(it.localizedMessage)
                                savedStateHandle[SAVE_PROCESSING] = false
                                updatePrimaryButtonState(PrimaryButton.State.Ready)
                            }
                        )
                    }
                }
            }
        }
    }

    internal open fun completeLinkInlinePayment(
        configuration: LinkPaymentLauncher.Configuration,
        paymentMethodCreateParams: PaymentMethodCreateParams,
        isReturningUser: Boolean
    ) {
        viewModelScope.launch {
            onLinkPaymentDetailsCollected(
                linkLauncher.attachNewCardToAccount(
                    configuration,
                    paymentMethodCreateParams
                ).getOrNull()
            )
        }
    }

    /**
     * Method called after completing collection of payment data for a payment with Link.
     */
    abstract fun onLinkPaymentDetailsCollected(linkPaymentDetails: LinkPaymentDetails.New?)

    abstract fun onUserCancel()

    abstract fun onPaymentResult(paymentResult: PaymentResult)

    abstract fun onFinish()

    abstract fun onError(@StringRes error: Int? = null)

    abstract fun onError(error: String? = null)

    data class UserErrorMessage(val message: String)

    /**
     * Used as a wrapper for data that is exposed via a LiveData that represents an event.
     * From https://medium.com/androiddevelopers/livedata-with-snackbar-navigation-and-other-events-the-singleliveevent-case-ac2622673150
     * TODO(brnunes): Migrate to Flows once stable: https://medium.com/androiddevelopers/a-safer-way-to-collect-flows-from-android-uis-23080b1f8bda
     */
    class Event<out T>(private val content: T) {

        var hasBeenHandled = false
            private set // Allow external read but not write

        /**
         * Returns the content and prevents its use again.
         */
        fun getContentIfNotHandled(): T? {
            return if (hasBeenHandled) {
                null
            } else {
                hasBeenHandled = true
                content
            }
        }

        /**
         * Returns the content, even if it's already been handled.
         */
        @TestOnly
        fun peekContent(): T = content
    }

    companion object {
        internal const val SAVE_STRIPE_INTENT = "stripe_intent"
        internal const val SAVE_PAYMENT_METHODS = "customer_payment_methods"
        internal const val SAVE_AMOUNT = "amount"
        internal const val SAVE_SELECTED_ADD_LPM = "selected_add_lpm"
        internal const val LPM_SERVER_SPEC_STRING = "lpm_server_spec_string"
        internal const val SAVE_SELECTION = "selection"
        internal const val SAVE_SAVED_SELECTION = "saved_selection"
        internal const val SAVE_SUPPORTED_PAYMENT_METHOD = "supported_payment_methods"
        internal const val SAVE_PROCESSING = "processing"
        internal const val SAVE_GOOGLE_PAY_READY = "google_pay_ready"
        internal const val SAVE_RESOURCE_REPOSITORY_READY = "resource_repository_ready"
        internal const val SAVE_STATE_LIVE_MODE = "save_state_live_mode"
        internal const val LINK_CONFIGURATION = "link_configuration"
    }
}<|MERGE_RESOLUTION|>--- conflicted
+++ resolved
@@ -532,12 +532,8 @@
                         }
                         _showLinkVerificationDialog.value = true
                     }
-<<<<<<< HEAD
                     AccountStatus.SignedOut,
-                    AccountStatus.Error -> {
-=======
-                    AccountStatus.SignedOut -> {
->>>>>>> d0617f71
+                        AccountStatus.Error -> {
                         activeLinkSession.value = false
                         linkLauncher.signInWithUserInput(configuration, userInput).fold(
                             onSuccess = {
