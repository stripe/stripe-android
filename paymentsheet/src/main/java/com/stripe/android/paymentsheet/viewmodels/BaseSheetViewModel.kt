package com.stripe.android.paymentsheet.viewmodels

import android.app.Application
import androidx.activity.result.ActivityResultCaller
import androidx.activity.result.ActivityResultLauncher
import androidx.annotation.VisibleForTesting
import androidx.lifecycle.AndroidViewModel
import androidx.lifecycle.LiveData
import androidx.lifecycle.MediatorLiveData
import androidx.lifecycle.MutableLiveData
import androidx.lifecycle.SavedStateHandle
import androidx.lifecycle.asFlow
import androidx.lifecycle.distinctUntilChanged
import androidx.lifecycle.map
import androidx.lifecycle.viewModelScope
import com.stripe.android.core.Logger
import com.stripe.android.core.injection.InjectorKey
import com.stripe.android.link.LinkActivityContract
import com.stripe.android.link.LinkActivityResult
import com.stripe.android.link.injection.LinkPaymentLauncherFactory
import com.stripe.android.model.PaymentIntent
import com.stripe.android.model.PaymentMethod
import com.stripe.android.model.StripeIntent
import com.stripe.android.paymentsheet.BaseAddPaymentMethodFragment
import com.stripe.android.paymentsheet.BasePaymentMethodsListFragment
import com.stripe.android.paymentsheet.PaymentOptionsActivity
import com.stripe.android.paymentsheet.PaymentSheet
import com.stripe.android.paymentsheet.PaymentSheetActivity
import com.stripe.android.paymentsheet.PrefsRepository
import com.stripe.android.paymentsheet.analytics.EventReporter
import com.stripe.android.paymentsheet.model.FragmentConfig
import com.stripe.android.paymentsheet.model.PaymentSelection
import com.stripe.android.paymentsheet.model.SavedSelection
import com.stripe.android.paymentsheet.model.SupportedPaymentMethod
import com.stripe.android.paymentsheet.paymentdatacollection.ComposeFormDataCollectionFragment
import com.stripe.android.paymentsheet.repositories.CustomerRepository
import com.stripe.android.ui.core.Amount
import com.stripe.android.ui.core.forms.resources.ResourceRepository
import kotlinx.coroutines.Dispatchers
import kotlinx.coroutines.flow.first
import kotlinx.coroutines.launch
import kotlinx.coroutines.runBlocking
import kotlinx.coroutines.withContext
import org.jetbrains.annotations.TestOnly
import kotlin.coroutines.CoroutineContext

<<<<<<< HEAD
@VisibleForTesting
class MultiStepContinueIdlingResource {
    companion object {
        @RestrictTo(RestrictTo.Scope.LIBRARY_GROUP_PREFIX)
        @Nullable
        var idlingResource: CountingIdlingResource? = null

        // This will only be called from test code
        @VisibleForTesting
        @NonNull
        fun getSingleStepIdlingResource(): androidx.test.espresso.IdlingResource? {
            if (idlingResource == null) {
                idlingResource = try {
                    Class.forName("androidx.test.espresso.Espresso")
                    val countingIdlingResource = CountingIdlingResource("transition")
                    countingIdlingResource
                } catch (e: ClassNotFoundException) {
                    null
                }
            }
            return idlingResource
        }
    }
}

=======
>>>>>>> b5afd4bf
/**
 * Base `ViewModel` for activities that use `BottomSheet`.
 */
internal abstract class BaseSheetViewModel<TransitionTargetType>(
    application: Application,
    internal val config: PaymentSheet.Configuration?,
    internal val eventReporter: EventReporter,
    protected val customerRepository: CustomerRepository,
    protected val prefsRepository: PrefsRepository,
    protected val workContext: CoroutineContext = Dispatchers.IO,
    protected val logger: Logger,
    @InjectorKey val injectorKey: String,
    resourceRepository: ResourceRepository,
    val savedStateHandle: SavedStateHandle,
    internal val linkPaymentLauncherFactory: LinkPaymentLauncherFactory
) : AndroidViewModel(application) {
    internal val customerConfig = config?.customer
    internal val merchantName = config?.merchantDisplayName
        ?: application.applicationInfo.loadLabel(application.packageManager).toString()

    // a fatal error
    protected val _fatal = MutableLiveData<Throwable>()

    @VisibleForTesting
    internal val _isGooglePayReady = savedStateHandle.getLiveData<Boolean>(SAVE_GOOGLE_PAY_READY)
    internal val isGooglePayReady: LiveData<Boolean> = _isGooglePayReady.distinctUntilChanged()

    private val _isResourceRepositoryReady = savedStateHandle.getLiveData<Boolean>(
        SAVE_RESOURCE_REPOSITORY_READY
    )
    internal val isResourceRepositoryReady: LiveData<Boolean> =
        _isResourceRepositoryReady.distinctUntilChanged()

    private val _isLinkEnabled = MutableLiveData<Boolean>()
    internal val isLinkEnabled: LiveData<Boolean> = _isLinkEnabled.distinctUntilChanged()

    private val _stripeIntent = savedStateHandle.getLiveData<StripeIntent>(SAVE_STRIPE_INTENT)
    internal val stripeIntent: LiveData<StripeIntent?> = _stripeIntent

    internal var supportedPaymentMethods
        get() = savedStateHandle.get<List<SupportedPaymentMethod>>(
            SAVE_SUPPORTED_PAYMENT_METHOD
        ) ?: emptyList()
        set(value) = savedStateHandle.set(SAVE_SUPPORTED_PAYMENT_METHOD, value)

    @VisibleForTesting
    internal val _paymentMethods =
        savedStateHandle.getLiveData<List<PaymentMethod>>(SAVE_PAYMENT_METHODS)

    /**
     * The list of saved payment methods for the current customer.
     * Value is null until it's loaded, and non-null (could be empty) after that.
     */
    internal val paymentMethods: LiveData<List<PaymentMethod>> = _paymentMethods

    @VisibleForTesting
    internal val _amount = savedStateHandle.getLiveData<Amount>(SAVE_AMOUNT)
    internal val amount: LiveData<Amount> = _amount

    internal val headerText = MutableLiveData<String>()
    internal val googlePayDividerVisibilility: MutableLiveData<Boolean> = MutableLiveData(false)

    private var addFragmentSelectedLPM =
        savedStateHandle.get<SupportedPaymentMethod>(SAVE_SELECTED_ADD_LPM)

    /**
     * Request to retrieve the value from the repository happens when initialize any fragment
     * and any fragment will re-update when the result comes back.
     * Represents what the user last selects (add or buy) on the
     * [PaymentOptionsActivity]/[PaymentSheetActivity], and saved/restored from the preferences.
     */
    private val _savedSelection =
        savedStateHandle.getLiveData<SavedSelection>(SAVE_SAVED_SELECTION)
    private val savedSelection: LiveData<SavedSelection> = _savedSelection

    private val _transition = MutableLiveData<Event<TransitionTargetType?>>(Event(null))
    internal val transition: LiveData<Event<TransitionTargetType?>> = _transition

    @VisibleForTesting
    internal val _liveMode = MutableLiveData<Boolean>()
    internal val liveMode: LiveData<Boolean> = _liveMode

    /**
     * On [ComposeFormDataCollectionFragment] this is set every time the details in the add
     * card fragment is determined to be valid (not necessarily selected)
     * On [BasePaymentMethodsListFragment] this is set when a user selects one of the options
     */
    private val _selection = savedStateHandle.getLiveData<PaymentSelection>(SAVE_SELECTION)

    internal val selection: LiveData<PaymentSelection?> = _selection

    private val editing = MutableLiveData(false)

    @VisibleForTesting
    internal val _processing = savedStateHandle.getLiveData<Boolean>(SAVE_PROCESSING)
    val processing: LiveData<Boolean> = _processing

    protected var linkActivityResultLauncher:
        ActivityResultLauncher<LinkActivityContract.Args>? = null

    /**
     * This should be initialized from the starter args, and then from that
     * point forward it will be the last valid card seen or entered in the add card view.
     * In contrast to selection, this field will not be updated by the list fragment. On the
     * Payment Sheet it is used to save a new card that is added for when you go back to the list
     * and reopen the card view. It is used on the Payment Options sheet similar to what is
     * described above, and when you have an unsaved card.
     */
    abstract var newLpm: PaymentSelection.New?

    abstract fun onFatal(throwable: Throwable)

    val buttonsEnabled = MediatorLiveData<Boolean>().apply {
        listOf(
            processing,
            editing
        ).forEach { source ->
            addSource(source) {
                value = processing.value != true &&
                    editing.value != true
            }
        }
    }.distinctUntilChanged()

    val ctaEnabled = MediatorLiveData<Boolean>().apply {
        listOf(
            buttonsEnabled,
            selection,
        ).forEach { source ->
            addSource(source) {
                value = buttonsEnabled.value == true &&
                    selection.value != null
            }
        }
    }.distinctUntilChanged()

    init {
        if (_savedSelection.value == null) {
            viewModelScope.launch {
                val savedSelection = withContext(workContext) {
                    prefsRepository.getSavedSelection(isGooglePayReady.asFlow().first())
                }
                savedStateHandle[SAVE_SAVED_SELECTION] = savedSelection
            }
        }

        if (_isResourceRepositoryReady.value == null) {
            viewModelScope.launch {
                resourceRepository.waitUntilLoaded()
                savedStateHandle[SAVE_RESOURCE_REPOSITORY_READY] = true
            }
        }
    }

    val fragmentConfigEvent = MediatorLiveData<FragmentConfig?>().apply {
        listOf(
            savedSelection,
            stripeIntent,
            paymentMethods,
            isGooglePayReady,
            isResourceRepositoryReady,
            isLinkEnabled
        ).forEach { source ->
            addSource(source) {
                value = createFragmentConfig()
            }
        }
    }.distinctUntilChanged().map {
        Event(it)
    }

    private fun createFragmentConfig(): FragmentConfig? {
        val stripeIntentValue = stripeIntent.value
        val isGooglePayReadyValue = isGooglePayReady.value
        val isResourceRepositoryReadyValue = isResourceRepositoryReady.value
        val isLinkReadyValue = isLinkEnabled.value
        val savedSelectionValue = savedSelection.value
        // List of Payment Methods is not passed in the config but we still wait for it to be loaded
        // before adding the Fragment.
        val paymentMethodsValue = paymentMethods.value

        return if (
            stripeIntentValue != null &&
            paymentMethodsValue != null &&
            isGooglePayReadyValue != null &&
            isResourceRepositoryReadyValue != null &&
            isLinkReadyValue != null &&
            savedSelectionValue != null
        ) {
            FragmentConfig(
                stripeIntent = stripeIntentValue,
                isGooglePayReady = isGooglePayReadyValue,
                savedSelection = savedSelectionValue
            )
        } else {
            null
        }
    }

    open fun transitionTo(target: TransitionTargetType) {
        _transition.postValue(Event(target))
    }

    @VisibleForTesting(otherwise = VisibleForTesting.PROTECTED)
    fun setStripeIntent(stripeIntent: StripeIntent?) {
        savedStateHandle[SAVE_STRIPE_INTENT] = stripeIntent

        /**
         * The settings of values in this function is so that
         * they will be ready in the onViewCreated method of
         * the [BaseAddPaymentMethodFragment]
         */
        val pmsToAdd = SupportedPaymentMethod.getPMsToAdd(stripeIntent, config)
        savedStateHandle[SAVE_SUPPORTED_PAYMENT_METHOD] = pmsToAdd

        if (stripeIntent != null && supportedPaymentMethods.isEmpty()) {
            onFatal(
                IllegalArgumentException(
                    "None of the requested payment methods" +
                        " (${stripeIntent.paymentMethodTypes})" +
                        " match the supported payment types" +
                        " (${SupportedPaymentMethod.values().toList()})"
                )
            )
        }

        if (stripeIntent is PaymentIntent) {
            runCatching {
                savedStateHandle[SAVE_AMOUNT] = Amount(
                    requireNotNull(stripeIntent.amount),
                    requireNotNull(stripeIntent.currency)
                )
            }.onFailure {
                onFatal(
                    IllegalStateException("PaymentIntent must contain amount and currency.")
                )
            }
        }

        if (stripeIntent != null) {
            _liveMode.postValue(stripeIntent.isLiveMode)
            warnUnactivatedIfNeeded(stripeIntent.unactivatedPaymentMethods)
        }
    }

    private fun warnUnactivatedIfNeeded(unactivatedPaymentMethodTypes: List<String>) {
        if (unactivatedPaymentMethodTypes.isEmpty()) {
            return
        }

        val message = "[Stripe SDK] Warning: Your Intent contains the following payment method " +
            "types which are activated for test mode but not activated for " +
            "live mode: $unactivatedPaymentMethodTypes. These payment method types will not be " +
            "displayed in live mode until they are activated. To activate these payment method " +
            "types visit your Stripe dashboard." +
            "More information: https://support.stripe.com/questions/activate-a-new-payment-method"

        logger.warning(message)
    }

    fun updateSelection(selection: PaymentSelection?) {
        if (selection is PaymentSelection.New) {
            newLpm = selection
        }
        savedStateHandle[SAVE_SELECTION] = selection
    }

    fun setAddFragmentSelectedLPM(lpm: SupportedPaymentMethod) {
        savedStateHandle[SAVE_SELECTED_ADD_LPM] = lpm
    }

    fun getAddFragmentSelectedLpm() =
        savedStateHandle.getLiveData(
            SAVE_SELECTED_ADD_LPM,
            SupportedPaymentMethod.fromCode(
                newLpm?.paymentMethodCreateParams?.typeCode
            ) ?: SupportedPaymentMethod.Card
        )

    fun getAddFragmentSelectedLpmValue() =
        savedStateHandle.get<SupportedPaymentMethod>(
            SAVE_SELECTED_ADD_LPM
        ) ?: SupportedPaymentMethod.Card

    fun setEditing(isEditing: Boolean) {
        editing.value = isEditing
    }

    fun removePaymentMethod(paymentMethod: PaymentMethod) = runBlocking {
        launch {
            paymentMethod.id?.let { paymentMethodId ->
                savedStateHandle[SAVE_PAYMENT_METHODS] = _paymentMethods.value?.filter {
                    it.id != paymentMethodId
                }

                customerConfig?.let {
                    customerRepository.detachPaymentMethod(
                        it,
                        paymentMethodId
                    )
                }
            }
        }
    }

    protected fun setupLink(unused: StripeIntent) {
        // TODO(brnunes-stripe): Enable Link
        _isLinkEnabled.value = false
    }

    /**
     * Method called when the Link UI is launched. Should be used to update the PaymentSheet UI
     * accordingly.
     */
    abstract fun onLinkLaunched()

    /**
     * Method called with the result of a Link payment.
     */
    abstract fun onLinkPaymentResult(result: LinkActivityResult)

    abstract fun onUserCancel()

    /**
     * Used to set up any dependencies that require a reference to the current Activity.
     * Must be called from the Activity's `onCreate`.
     */
    open fun registerFromActivity(activityResultCaller: ActivityResultCaller) {
        linkActivityResultLauncher = activityResultCaller.registerForActivityResult(
            LinkActivityContract(),
            ::onLinkPaymentResult
        )
    }

    /**
     * Used to clean up any dependencies that require a reference to the current Activity.
     * Must be called from the Activity's `onDestroy`.
     */
    open fun unregisterFromActivity() {
        linkActivityResultLauncher = null
    }

    data class UserErrorMessage(val message: String)

    /**
     * Used as a wrapper for data that is exposed via a LiveData that represents an event.
     * From https://medium.com/androiddevelopers/livedata-with-snackbar-navigation-and-other-events-the-singleliveevent-case-ac2622673150
     * TODO(brnunes): Migrate to Flows once stable: https://medium.com/androiddevelopers/a-safer-way-to-collect-flows-from-android-uis-23080b1f8bda
     */
    class Event<out T>(private val content: T) {

        var hasBeenHandled = false
            private set // Allow external read but not write

        /**
         * Returns the content and prevents its use again.
         */
        fun getContentIfNotHandled(): T? {
            return if (hasBeenHandled) {
                null
            } else {
                hasBeenHandled = true
                content
            }
        }

        /**
         * Returns the content, even if it's already been handled.
         */
        @TestOnly
        fun peekContent(): T = content
    }

    companion object {
        internal const val SAVE_STRIPE_INTENT = "stripe_intent"
        internal const val SAVE_PAYMENT_METHODS = "customer_payment_methods"
        internal const val SAVE_AMOUNT = "amount"
        internal const val SAVE_SELECTED_ADD_LPM = "selected_add_lpm"
        internal const val SAVE_SELECTION = "selection"
        internal const val SAVE_SAVED_SELECTION = "saved_selection"
        internal const val SAVE_SUPPORTED_PAYMENT_METHOD = "supported_payment_methods"
        internal const val SAVE_PROCESSING = "processing"
        internal const val SAVE_GOOGLE_PAY_READY = "google_pay_ready"
        internal const val SAVE_RESOURCE_REPOSITORY_READY = "resource_repository_ready"
    }
}<|MERGE_RESOLUTION|>--- conflicted
+++ resolved
@@ -44,34 +44,6 @@
 import org.jetbrains.annotations.TestOnly
 import kotlin.coroutines.CoroutineContext
 
-<<<<<<< HEAD
-@VisibleForTesting
-class MultiStepContinueIdlingResource {
-    companion object {
-        @RestrictTo(RestrictTo.Scope.LIBRARY_GROUP_PREFIX)
-        @Nullable
-        var idlingResource: CountingIdlingResource? = null
-
-        // This will only be called from test code
-        @VisibleForTesting
-        @NonNull
-        fun getSingleStepIdlingResource(): androidx.test.espresso.IdlingResource? {
-            if (idlingResource == null) {
-                idlingResource = try {
-                    Class.forName("androidx.test.espresso.Espresso")
-                    val countingIdlingResource = CountingIdlingResource("transition")
-                    countingIdlingResource
-                } catch (e: ClassNotFoundException) {
-                    null
-                }
-            }
-            return idlingResource
-        }
-    }
-}
-
-=======
->>>>>>> b5afd4bf
 /**
  * Base `ViewModel` for activities that use `BottomSheet`.
  */
