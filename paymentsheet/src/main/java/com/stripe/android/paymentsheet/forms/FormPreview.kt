package com.stripe.android.paymentsheet.forms

import android.annotation.SuppressLint
import androidx.compose.runtime.Composable
import com.stripe.android.payments.core.injection.DUMMY_INJECTOR_KEY
import com.stripe.android.paymentsheet.PaymentSheet
import com.stripe.android.paymentsheet.address.AddressFieldElementRepository
import com.stripe.android.paymentsheet.address.parseAddressesSchema
import com.stripe.android.paymentsheet.elements.FormInternal
import com.stripe.android.paymentsheet.model.Amount
import com.stripe.android.paymentsheet.paymentdatacollection.FormFragmentArguments
import com.stripe.android.paymentsheet.elements.BankRepository
import com.stripe.android.paymentsheet.elements.ResourceRepository
import com.stripe.android.paymentsheet.elements.SupportedBankType
import kotlinx.coroutines.flow.MutableStateFlow

/**
 * This will render a preview of the form in IntelliJ.  It can't access resources, and
 * it must exist in src/main, not src/test.
 */
// @Preview AGP: 7.0.0 will not cause a lint error, until then it is commented out
@SuppressLint("VisibleForTests")
@Composable
internal fun FormInternalPreview() {
    val formElements = sofort.layout.items
    val addressFieldElementRepository = AddressFieldElementRepository()
    val bankRepository = BankRepository()

    addressFieldElementRepository.init(
        mapOf(
            "ZZ" to parseAddressesSchema(ZZ_ADDRESS)!!
        )
    )

    bankRepository.init(
        mapOf(
            SupportedBankType.Ideal to IDEAL_BANKS,
            SupportedBankType.Eps to EPS_Banks,
            SupportedBankType.P24 to P24_BANKS
        )
    )

    FormInternal(
        MutableStateFlow(emptyList()),
        MutableStateFlow(true),
        TransformSpecToElement(
            ResourceRepository(
                bankRepository,
                addressFieldElementRepository
            ),
            FormFragmentArguments(
                "Card",
                saveForFutureUseInitialVisibility = true,
                saveForFutureUseInitialValue = true,
                merchantName = "Merchant, Inc.",
                amount = Amount(10, "USD"),
                billingDetails = PaymentSheet.BillingDetails(
                    PaymentSheet.Address(
                        "San Fransciso",
                        "US",
                        "123 Main Street",
                        null,
                        "94111",
                        "CA",
                    )
                ),
<<<<<<< HEAD
                injectorKey = -1
=======
                injectorKey = DUMMY_INJECTOR_KEY
>>>>>>> d5a6b365
            )
        ).transform(formElements)
    )
}

private val EPS_Banks = """
    [
  {
    "value": "arzte_und_apotheker_bank",
    "text": "Ärzte- und Apothekerbank",
    "icon": "arzte_und_apotheker_bank"
  },
  {
    "value": "austrian_anadi_bank_ag",
    "text": "Austrian Anadi Bank AG",
    "icon": "austrian_anadi_bank_ag"
  },
  {
    "value": "bank_austria",
    "text": "Bank Austria"
  }
  ]
   
""".trimIndent().byteInputStream()

private val IDEAL_BANKS = """
    [
  {
    "value": "abn_amro",
    "icon": "abn_amro",
    "text": "ABN Amro"
  },
  {
    "value": "asn_bank",
    "icon": "asn_bank",
    "text": "ASN Bank"
  }
  ]
""".trimIndent().byteInputStream()

private val P24_BANKS = """
    [
  {
    "value": "alior_bank",
    "icon": "alior_bank",
    "text": "Alior Bank"
  },
  {
    "value": "bank_millennium",
    "icon": "bank_millennium",
    "text": "Bank Millenium"
  }
  ]
""".trimIndent().byteInputStream()

private val ZZ_ADDRESS = """
    [
      {
        "type": "addressLine1",
        "required": true
      },
      {
        "type": "addressLine2",
        "required": false
      },
      {
        "type": "locality",
        "required": true,
        "schema": {
          "nameType": "city"
        }
      }
    ]
""".trimIndent().byteInputStream()<|MERGE_RESOLUTION|>--- conflicted
+++ resolved
@@ -64,11 +64,7 @@
                         "CA",
                     )
                 ),
-<<<<<<< HEAD
-                injectorKey = -1
-=======
                 injectorKey = DUMMY_INJECTOR_KEY
->>>>>>> d5a6b365
             )
         ).transform(formElements)
     )
