--- conflicted
+++ resolved
@@ -225,7 +225,6 @@
             )
         }
     }
-<<<<<<< HEAD
 
     data object ManageSavedPaymentMethods : PaymentSheetScreen {
         override val showsBuyButton: Boolean = false
@@ -239,11 +238,4 @@
             Text("Manage your saved PMs here")
         }
     }
-}
-
-@Composable
-internal fun PaymentSheetScreen.Content(viewModel: BaseSheetViewModel) {
-    Content(viewModel, modifier = Modifier)
-=======
->>>>>>> 87b24648
 }