package com.stripe.android.paymentsheet.navigation

<<<<<<< HEAD
import androidx.compose.foundation.layout.padding
=======
import androidx.compose.material.Text
>>>>>>> 6d2ba380
import androidx.compose.runtime.Composable
import androidx.compose.runtime.collectAsState
import androidx.compose.runtime.getValue
import androidx.compose.ui.Modifier
import androidx.compose.ui.unit.Dp
import androidx.compose.ui.unit.dp
import com.stripe.android.common.ui.BottomSheetLoadingIndicator
import com.stripe.android.paymentsheet.ui.AddPaymentMethod
import com.stripe.android.paymentsheet.ui.EditPaymentMethod
import com.stripe.android.paymentsheet.ui.ModifiableEditPaymentMethodViewInteractor
import com.stripe.android.paymentsheet.ui.SavedPaymentMethodTabLayoutUI
import com.stripe.android.paymentsheet.ui.SavedPaymentMethodsTopContentPadding
<<<<<<< HEAD
import com.stripe.android.paymentsheet.verticalmode.DefaultManageScreenInteractor
import com.stripe.android.paymentsheet.verticalmode.DefaultVerticalModeFormInteractor
import com.stripe.android.paymentsheet.verticalmode.ManageScreenInteractor
import com.stripe.android.paymentsheet.verticalmode.ManageScreenUI
=======
import com.stripe.android.paymentsheet.verticalmode.PaymentMethodVerticalLayoutInteractor
>>>>>>> 6d2ba380
import com.stripe.android.paymentsheet.verticalmode.PaymentMethodVerticalLayoutUI
import com.stripe.android.paymentsheet.verticalmode.VerticalModeFormInteractor
import com.stripe.android.paymentsheet.verticalmode.VerticalModeFormUI
import com.stripe.android.paymentsheet.viewmodels.BaseSheetViewModel
import java.io.Closeable

internal val PaymentSheetScreen.topContentPadding: Dp
    get() = when (this) {
        is PaymentSheetScreen.SelectSavedPaymentMethods -> {
            SavedPaymentMethodsTopContentPadding
        }
        is PaymentSheetScreen.Loading,
        is PaymentSheetScreen.VerticalMode,
        is PaymentSheetScreen.Form,
        is PaymentSheetScreen.AddFirstPaymentMethod,
        is PaymentSheetScreen.AddAnotherPaymentMethod,
        is PaymentSheetScreen.ManageSavedPaymentMethods,
        is PaymentSheetScreen.EditPaymentMethod -> {
            0.dp
        }
    }

internal sealed interface PaymentSheetScreen {

    val showsBuyButton: Boolean
    val showsContinueButton: Boolean
    val canNavigateBack: Boolean

    fun showsWalletsHeader(isCompleteFlow: Boolean): Boolean

    @Composable
    fun Content(viewModel: BaseSheetViewModel, modifier: Modifier)

    object Loading : PaymentSheetScreen {

        override val showsBuyButton: Boolean = false
        override val showsContinueButton: Boolean = false
        override val canNavigateBack: Boolean = false

        override fun showsWalletsHeader(isCompleteFlow: Boolean): Boolean {
            return false
        }

        @Composable
        override fun Content(viewModel: BaseSheetViewModel, modifier: Modifier) {
            BottomSheetLoadingIndicator(modifier)
        }
    }

    data object SelectSavedPaymentMethods : PaymentSheetScreen {

        override val showsBuyButton: Boolean = true
        override val showsContinueButton: Boolean = false
        override val canNavigateBack: Boolean = false

        override fun showsWalletsHeader(isCompleteFlow: Boolean): Boolean {
            return isCompleteFlow
        }

        @Composable
        override fun Content(viewModel: BaseSheetViewModel, modifier: Modifier) {
            val state by viewModel.paymentOptionsState.collectAsState()
            val isEditing by viewModel.editing.collectAsState()
            val isProcessing by viewModel.processing.collectAsState()

            SavedPaymentMethodTabLayoutUI(
                state = state,
                isEditing = isEditing,
                isProcessing = isProcessing,
                onAddCardPressed = viewModel::transitionToAddPaymentScreen,
                onItemSelected = viewModel::handlePaymentMethodSelected,
                onModifyItem = viewModel::modifyPaymentMethod,
                onItemRemoved = viewModel::removePaymentMethod,
                modifier = modifier,
            )
        }
    }

    object AddAnotherPaymentMethod : PaymentSheetScreen {

        override val showsBuyButton: Boolean = true
        override val showsContinueButton: Boolean = true
        override val canNavigateBack: Boolean = true

        override fun showsWalletsHeader(isCompleteFlow: Boolean): Boolean {
            return isCompleteFlow
        }

        @Composable
        override fun Content(viewModel: BaseSheetViewModel, modifier: Modifier) {
            AddPaymentMethod(viewModel, modifier)
        }
    }

    object AddFirstPaymentMethod : PaymentSheetScreen {

        override val showsBuyButton: Boolean = true
        override val showsContinueButton: Boolean = true
        override val canNavigateBack: Boolean = false

        override fun showsWalletsHeader(isCompleteFlow: Boolean): Boolean {
            return true
        }

        @Composable
        override fun Content(viewModel: BaseSheetViewModel, modifier: Modifier) {
            AddPaymentMethod(viewModel, modifier)
        }
    }

    data class EditPaymentMethod(
        val interactor: ModifiableEditPaymentMethodViewInteractor,
    ) : PaymentSheetScreen, Closeable {

        override val showsBuyButton: Boolean = false
        override val showsContinueButton: Boolean = false
        override val canNavigateBack: Boolean = true

        override fun showsWalletsHeader(isCompleteFlow: Boolean): Boolean {
            return false
        }

        @Composable
        override fun Content(viewModel: BaseSheetViewModel, modifier: Modifier) {
            EditPaymentMethod(interactor, modifier)
        }

        override fun close() {
            interactor.close()
        }
    }

    class VerticalMode(private val interactor: PaymentMethodVerticalLayoutInteractor) : PaymentSheetScreen {

        override val showsBuyButton: Boolean = true
        override val showsContinueButton: Boolean = true
        override val canNavigateBack: Boolean = false

        override fun showsWalletsHeader(isCompleteFlow: Boolean): Boolean {
            return true
        }

        @Composable
        override fun Content(viewModel: BaseSheetViewModel, modifier: Modifier) {
<<<<<<< HEAD
            val context = LocalContext.current
            val imageLoader = remember {
                StripeImageLoader(context.applicationContext)
            }

            val paymentMethodMetadata by viewModel.paymentMethodMetadata.collectAsState()

            val supportedPaymentMethods = remember(paymentMethodMetadata) {
                paymentMethodMetadata?.sortedSupportedPaymentMethods() ?: emptyList()
            }

            val isProcessing by viewModel.processing.collectAsState()

            PaymentMethodVerticalLayoutUI(
                paymentMethods = supportedPaymentMethods,
                selectedIndex = -1,
                isEnabled = !isProcessing,
                onViewMorePaymentMethods = {
                    viewModel.transitionTo(
                        ManageSavedPaymentMethods(
                            interactor = DefaultManageScreenInteractor(
                                viewModel
                            )
                        )
                    )
                },
                onItemSelectedListener = {
                    viewModel.transitionTo(Form(DefaultVerticalModeFormInteractor(it.code, viewModel)))
                },
                imageLoader = imageLoader,
                modifier = Modifier.padding(horizontal = 20.dp)
            )
=======
            PaymentMethodVerticalLayoutUI(interactor)
>>>>>>> 6d2ba380
        }
    }

    class Form(private val interactor: VerticalModeFormInteractor) : PaymentSheetScreen {

        override val showsBuyButton: Boolean = true
        override val showsContinueButton: Boolean = true
        override val canNavigateBack: Boolean = true

        override fun showsWalletsHeader(isCompleteFlow: Boolean): Boolean {
            return false
        }

        @Composable
        override fun Content(viewModel: BaseSheetViewModel, modifier: Modifier) {
            VerticalModeFormUI(interactor)
        }
    }

    data class ManageSavedPaymentMethods(private val interactor: ManageScreenInteractor) : PaymentSheetScreen {
        override val showsBuyButton: Boolean = false
        override val showsContinueButton: Boolean = false
        override val canNavigateBack: Boolean = true

        override fun showsWalletsHeader(isCompleteFlow: Boolean): Boolean = false

        @Composable
        override fun Content(viewModel: BaseSheetViewModel, modifier: Modifier) {
            ManageScreenUI(interactor = interactor, modifier = modifier.padding(horizontal = 20.dp))
        }
    }
}<|MERGE_RESOLUTION|>--- conflicted
+++ resolved
@@ -1,10 +1,6 @@
 package com.stripe.android.paymentsheet.navigation
 
-<<<<<<< HEAD
 import androidx.compose.foundation.layout.padding
-=======
-import androidx.compose.material.Text
->>>>>>> 6d2ba380
 import androidx.compose.runtime.Composable
 import androidx.compose.runtime.collectAsState
 import androidx.compose.runtime.getValue
@@ -17,14 +13,11 @@
 import com.stripe.android.paymentsheet.ui.ModifiableEditPaymentMethodViewInteractor
 import com.stripe.android.paymentsheet.ui.SavedPaymentMethodTabLayoutUI
 import com.stripe.android.paymentsheet.ui.SavedPaymentMethodsTopContentPadding
-<<<<<<< HEAD
 import com.stripe.android.paymentsheet.verticalmode.DefaultManageScreenInteractor
 import com.stripe.android.paymentsheet.verticalmode.DefaultVerticalModeFormInteractor
 import com.stripe.android.paymentsheet.verticalmode.ManageScreenInteractor
 import com.stripe.android.paymentsheet.verticalmode.ManageScreenUI
-=======
 import com.stripe.android.paymentsheet.verticalmode.PaymentMethodVerticalLayoutInteractor
->>>>>>> 6d2ba380
 import com.stripe.android.paymentsheet.verticalmode.PaymentMethodVerticalLayoutUI
 import com.stripe.android.paymentsheet.verticalmode.VerticalModeFormInteractor
 import com.stripe.android.paymentsheet.verticalmode.VerticalModeFormUI
@@ -169,42 +162,7 @@
 
         @Composable
         override fun Content(viewModel: BaseSheetViewModel, modifier: Modifier) {
-<<<<<<< HEAD
-            val context = LocalContext.current
-            val imageLoader = remember {
-                StripeImageLoader(context.applicationContext)
-            }
-
-            val paymentMethodMetadata by viewModel.paymentMethodMetadata.collectAsState()
-
-            val supportedPaymentMethods = remember(paymentMethodMetadata) {
-                paymentMethodMetadata?.sortedSupportedPaymentMethods() ?: emptyList()
-            }
-
-            val isProcessing by viewModel.processing.collectAsState()
-
-            PaymentMethodVerticalLayoutUI(
-                paymentMethods = supportedPaymentMethods,
-                selectedIndex = -1,
-                isEnabled = !isProcessing,
-                onViewMorePaymentMethods = {
-                    viewModel.transitionTo(
-                        ManageSavedPaymentMethods(
-                            interactor = DefaultManageScreenInteractor(
-                                viewModel
-                            )
-                        )
-                    )
-                },
-                onItemSelectedListener = {
-                    viewModel.transitionTo(Form(DefaultVerticalModeFormInteractor(it.code, viewModel)))
-                },
-                imageLoader = imageLoader,
-                modifier = Modifier.padding(horizontal = 20.dp)
-            )
-=======
             PaymentMethodVerticalLayoutUI(interactor)
->>>>>>> 6d2ba380
         }
     }
 
