package com.stripe.android.paymentsheet.ui

import com.stripe.android.CardBrandFilter
import com.stripe.android.common.exception.stripeErrorMessage
import com.stripe.android.core.strings.ResolvableString
import com.stripe.android.core.strings.resolvableString
import com.stripe.android.model.CardBrand
import com.stripe.android.paymentsheet.DisplayableSavedPaymentMethod
import com.stripe.android.paymentsheet.R
import com.stripe.android.paymentsheet.SavedPaymentMethod
import com.stripe.android.uicore.utils.combineAsStateFlow
import kotlinx.coroutines.CoroutineScope
import kotlinx.coroutines.Dispatchers
import kotlinx.coroutines.SupervisorJob
import kotlinx.coroutines.flow.MutableStateFlow
import kotlinx.coroutines.flow.StateFlow
import kotlinx.coroutines.launch
import kotlin.coroutines.CoroutineContext

internal interface UpdatePaymentMethodInteractor {
    val isLiveMode: Boolean
    val canRemove: Boolean
    val displayableSavedPaymentMethod: DisplayableSavedPaymentMethod
    val screenTitle: ResolvableString?
    val cardBrandFilter: CardBrandFilter
    val isExpiredCard: Boolean

    val state: StateFlow<State>

    data class State(
        val error: ResolvableString?,
        val isRemoving: Boolean,
        val cardBrandChoice: CardBrandChoice,
    )

    fun handleViewAction(viewAction: ViewAction)

    sealed class ViewAction {
        data object RemovePaymentMethod : ViewAction()
        data object BrandChoiceOptionsShown : ViewAction()
        data class BrandChoiceChanged(val cardBrandChoice: CardBrandChoice) : ViewAction()
        data object BrandChoiceOptionsDismissed : ViewAction()
    }

    companion object {
        fun screenTitle(displayableSavedPaymentMethod: DisplayableSavedPaymentMethod) = (
            when (displayableSavedPaymentMethod.savedPaymentMethod) {
                is SavedPaymentMethod.SepaDebit -> R.string.stripe_paymentsheet_manage_sepa_debit
                is SavedPaymentMethod.USBankAccount -> R.string.stripe_paymentsheet_manage_bank_account
                is SavedPaymentMethod.Card -> R.string.stripe_paymentsheet_manage_card
                SavedPaymentMethod.Unexpected -> null
            }
            )?.resolvableString

        val expiredErrorMessage: ResolvableString = com.stripe.android.R.string.stripe_expired_card.resolvableString
    }
}

internal class DefaultUpdatePaymentMethodInteractor(
    override val isLiveMode: Boolean,
    override val canRemove: Boolean,
    override val displayableSavedPaymentMethod: DisplayableSavedPaymentMethod,
    override val cardBrandFilter: CardBrandFilter,
    private val removeExecutor: PaymentMethodRemoveOperation,
    private val onBrandChoiceOptionsShown: (CardBrand) -> Unit,
    private val onBrandChoiceOptionsDismissed: (CardBrand) -> Unit,
    workContext: CoroutineContext = Dispatchers.Default,
) : UpdatePaymentMethodInteractor {
    private val coroutineScope = CoroutineScope(workContext + SupervisorJob())
    private val error = MutableStateFlow(getInitialError())
    private val isRemoving = MutableStateFlow(false)
    private val cardBrandChoice = MutableStateFlow(getInitialCardBrandChoice())

    override val isExpiredCard = paymentMethodIsExpiredCard()
    override val screenTitle: ResolvableString? = UpdatePaymentMethodInteractor.screenTitle(
        displayableSavedPaymentMethod
    )

    private val _state = combineAsStateFlow(
        error,
        isRemoving,
        cardBrandChoice,
    ) { error, isRemoving, cardBrandChoice ->
        UpdatePaymentMethodInteractor.State(
            error = error,
            isRemoving = isRemoving,
            cardBrandChoice = cardBrandChoice
        )
    }
    override val state = _state

    override fun handleViewAction(viewAction: UpdatePaymentMethodInteractor.ViewAction) {
        when (viewAction) {
<<<<<<< HEAD
            UpdatePaymentMethodInteractor.ViewAction.RemovePaymentMethod -> removePaymentMethod()
            is UpdatePaymentMethodInteractor.ViewAction.BrandChoiceOptionsShown -> onBrandChoiceOptionsShown(
                cardBrandChoice.value.brand
            )
            is UpdatePaymentMethodInteractor.ViewAction.BrandChoiceOptionsDismissed -> onBrandChoiceOptionsDismissed(
                cardBrandChoice.value.brand
            )
            is UpdatePaymentMethodInteractor.ViewAction.BrandChoiceChanged -> onBrandChoiceChanged(viewAction.cardBrandChoice)
        }
    }
=======
            UpdatePaymentMethodInteractor.ViewAction.RemovePaymentMethod -> {
                coroutineScope.launch {
                    error.emit(getInitialError())
                    isRemoving.emit(true)
>>>>>>> 742ae456

    private fun removePaymentMethod() {
        coroutineScope.launch {
            error.emit(null)
            isRemoving.emit(true)

<<<<<<< HEAD
            val removeError = removeExecutor(displayableSavedPaymentMethod.paymentMethod)

            isRemoving.emit(false)
            error.emit(removeError?.stripeErrorMessage())
        }
    }

    private fun onBrandChoiceChanged(cardBrandChoice: CardBrandChoice) {
        this.cardBrandChoice.value = cardBrandChoice

        onBrandChoiceOptionsDismissed(cardBrandChoice.brand)
    }

    private fun getInitialCardBrandChoice(): CardBrandChoice {
        return when (val savedPaymentMethod = displayableSavedPaymentMethod.savedPaymentMethod) {
            is SavedPaymentMethod.Card -> savedPaymentMethod.card.getPreferredChoice()
            else -> CardBrandChoice(brand = CardBrand.Unknown)
=======
                    isRemoving.emit(false)
                    error.emit(removeError?.stripeErrorMessage() ?: getInitialError())
                }
            }
>>>>>>> 742ae456
        }
    }

    private fun paymentMethodIsExpiredCard(): Boolean {
        return (displayableSavedPaymentMethod.savedPaymentMethod as? SavedPaymentMethod.Card)?.isExpired() ?: false
    }

    private fun getInitialError(): ResolvableString? {
        return if (paymentMethodIsExpiredCard()) {
            UpdatePaymentMethodInteractor.expiredErrorMessage
        } else {
            null
        }
    }
}<|MERGE_RESOLUTION|>--- conflicted
+++ resolved
@@ -91,7 +91,6 @@
 
     override fun handleViewAction(viewAction: UpdatePaymentMethodInteractor.ViewAction) {
         when (viewAction) {
-<<<<<<< HEAD
             UpdatePaymentMethodInteractor.ViewAction.RemovePaymentMethod -> removePaymentMethod()
             is UpdatePaymentMethodInteractor.ViewAction.BrandChoiceOptionsShown -> onBrandChoiceOptionsShown(
                 cardBrandChoice.value.brand
@@ -102,23 +101,16 @@
             is UpdatePaymentMethodInteractor.ViewAction.BrandChoiceChanged -> onBrandChoiceChanged(viewAction.cardBrandChoice)
         }
     }
-=======
-            UpdatePaymentMethodInteractor.ViewAction.RemovePaymentMethod -> {
-                coroutineScope.launch {
-                    error.emit(getInitialError())
-                    isRemoving.emit(true)
->>>>>>> 742ae456
 
     private fun removePaymentMethod() {
         coroutineScope.launch {
-            error.emit(null)
+            error.emit(getInitialError())
             isRemoving.emit(true)
 
-<<<<<<< HEAD
             val removeError = removeExecutor(displayableSavedPaymentMethod.paymentMethod)
 
             isRemoving.emit(false)
-            error.emit(removeError?.stripeErrorMessage())
+            error.emit(removeError?.stripeErrorMessage() ?: getInitialError())
         }
     }
 
@@ -132,12 +124,6 @@
         return when (val savedPaymentMethod = displayableSavedPaymentMethod.savedPaymentMethod) {
             is SavedPaymentMethod.Card -> savedPaymentMethod.card.getPreferredChoice()
             else -> CardBrandChoice(brand = CardBrand.Unknown)
-=======
-                    isRemoving.emit(false)
-                    error.emit(removeError?.stripeErrorMessage() ?: getInitialError())
-                }
-            }
->>>>>>> 742ae456
         }
     }
 
