--- conflicted
+++ resolved
@@ -21,11 +21,8 @@
     val canRemove: Boolean
     val displayableSavedPaymentMethod: DisplayableSavedPaymentMethod
     val screenTitle: ResolvableString?
-<<<<<<< HEAD
+    val cardBrandFilter: CardBrandFilter
     val isExpiredCard: Boolean
-=======
-    val cardBrandFilter: CardBrandFilter
->>>>>>> 9e6c2599
 
     val state: StateFlow<State>
 
