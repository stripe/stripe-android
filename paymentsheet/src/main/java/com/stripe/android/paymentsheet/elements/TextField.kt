package com.stripe.android.paymentsheet.elements

import android.util.Log
import androidx.compose.foundation.isSystemInDarkTheme
import androidx.compose.foundation.layout.fillMaxWidth
import androidx.compose.foundation.text.KeyboardActions
import androidx.compose.foundation.text.KeyboardOptions
import androidx.compose.material.LocalContentAlpha
import androidx.compose.material.LocalContentColor
import androidx.compose.material.MaterialTheme
import androidx.compose.material.Text
import androidx.compose.material.TextField
import androidx.compose.material.TextFieldDefaults
import androidx.compose.runtime.Composable
import androidx.compose.runtime.getValue
import androidx.compose.runtime.livedata.observeAsState
import androidx.compose.runtime.mutableStateOf
import androidx.compose.runtime.saveable.rememberSaveable
import androidx.compose.runtime.setValue
import androidx.compose.ui.Modifier
import androidx.compose.ui.focus.FocusDirection
import androidx.compose.ui.focus.FocusRequester
import androidx.compose.ui.focus.onFocusChanged
import androidx.compose.ui.graphics.Color
import androidx.compose.ui.platform.LocalFocusManager
import androidx.compose.ui.res.stringResource
import androidx.compose.ui.text.input.ImeAction
import androidx.lifecycle.asLiveData

/** This is a helpful method for setting the next action based on the nextFocus Requester **/
internal fun imeAction(nextFocusRequester: FocusRequester?): ImeAction = nextFocusRequester?.let {
    ImeAction.Next
} ?: ImeAction.Done

internal data class TextFieldColors(
    private val isDarkMode: Boolean,
    private val defaultTextColor: Color,
    val textColor: Color = if (isDarkMode) {
        Color.White
    } else {
        defaultTextColor
    },
    val placeholderColor: Color = Color(0x14000000),
    val backgroundColor: Color = Color.Transparent,
    val focusedIndicatorColor: Color = Color.Transparent, // primary color by default
    val unfocusedIndicatorColor: Color = Color.Transparent,
    val disabledIndicatorColor: Color = Color.Transparent
)

/**
 * This is focused on converting an `Element` into what is displayed in a textField.
 * - some focus logic
 * - observes values that impact how things show on the screen
 * - calls through to the Elements worker functions for focus change and value change events
 */
@Composable
internal fun TextField(
    textFieldController: TextFieldController,
    modifier: Modifier = Modifier,
    enabled: Boolean,
) {
    Log.d("Construct", "SimpleTextFieldElement ${textFieldController.debugLabel}")

    val focusManager = LocalFocusManager.current
    val value by textFieldController.fieldValue.asLiveData().observeAsState("")
    val shouldShowError by textFieldController.visibleError.asLiveData().observeAsState(false)

    var hasFocus by rememberSaveable { mutableStateOf(false) }
    val textFieldColors = TextFieldColors(
        isSystemInDarkTheme(),
        LocalContentColor.current.copy(LocalContentAlpha.current)
    )
    val colors = TextFieldDefaults.textFieldColors(
        textColor = if (shouldShowError) {
            MaterialTheme.colors.error
        } else {
            textFieldColors.textColor
        },
        placeholderColor = textFieldColors.placeholderColor,
        backgroundColor = textFieldColors.backgroundColor,
        focusedIndicatorColor = textFieldColors.focusedIndicatorColor,
        disabledIndicatorColor = textFieldColors.disabledIndicatorColor,
        unfocusedIndicatorColor = textFieldColors.unfocusedIndicatorColor
    )

    TextField(
        value = value,
        onValueChange = { textFieldController.onValueChange(it) },
        isError = shouldShowError,
        label = { Text(text = stringResource(textFieldController.label)) },
        modifier = modifier
            .fillMaxWidth()
            .onFocusChanged {
                if (hasFocus != it.isFocused) {
                    textFieldController.onFocusChange(it.isFocused)
                }
                hasFocus = it.isFocused
            },
<<<<<<< HEAD
        keyboardActions = KeyboardActions(
            onNext = {
                if (!focusManager.moveFocus(FocusDirection.Down)) {
                    focusManager.clearFocus(true)
                }
            }
        ),
=======
        visualTransformation = textFieldController.visualTransformation,
>>>>>>> a2c8900d
        keyboardOptions = KeyboardOptions(
            keyboardType = textFieldController.keyboardType,
            capitalization = textFieldController.capitalization,
            imeAction = ImeAction.Next
        ),
        colors = colors,
        maxLines = 1,
        singleLine = true,
        enabled = enabled
    )
}<|MERGE_RESOLUTION|>--- conflicted
+++ resolved
@@ -96,7 +96,6 @@
                 }
                 hasFocus = it.isFocused
             },
-<<<<<<< HEAD
         keyboardActions = KeyboardActions(
             onNext = {
                 if (!focusManager.moveFocus(FocusDirection.Down)) {
@@ -104,9 +103,7 @@
                 }
             }
         ),
-=======
         visualTransformation = textFieldController.visualTransformation,
->>>>>>> a2c8900d
         keyboardOptions = KeyboardOptions(
             keyboardType = textFieldController.keyboardType,
             capitalization = textFieldController.capitalization,
