--- conflicted
+++ resolved
@@ -52,15 +52,12 @@
                 PaymentMethodVerticalLayoutInteractor.ViewAction.TransitionToManageSavedPaymentMethods
             )
         },
-<<<<<<< HEAD
         onEditPaymentMethod = {
             interactor.handleViewAction(
                 PaymentMethodVerticalLayoutInteractor.ViewAction.EditPaymentMethod(it)
-=======
         onSelectSavedPaymentMethod = {
             interactor.handleViewAction(
                 PaymentMethodVerticalLayoutInteractor.ViewAction.SavedPaymentMethodSelected(it.paymentMethod)
->>>>>>> 32fd162a
             )
         },
         imageLoader = imageLoader,
@@ -77,11 +74,8 @@
     selection: PaymentSelection?,
     isEnabled: Boolean,
     onViewMorePaymentMethods: () -> Unit,
-<<<<<<< HEAD
     onEditPaymentMethod: (DisplayableSavedPaymentMethod) -> Unit,
-=======
     onSelectSavedPaymentMethod: (DisplayableSavedPaymentMethod) -> Unit,
->>>>>>> 32fd162a
     imageLoader: StripeImageLoader,
     modifier: Modifier = Modifier,
 ) {
@@ -97,19 +91,14 @@
                 isEnabled = isEnabled,
                 isSelected = selection?.isSaved == true,
                 trailingContent = {
-<<<<<<< HEAD
                     SavedPaymentMethodTrailingContent(
                         displayedSavedPaymentMethod = displayedSavedPaymentMethod,
                         savedPaymentMethodAction = savedPaymentMethodAction,
                         onViewMorePaymentMethods = onViewMorePaymentMethods,
                         onEditPaymentMethod = onEditPaymentMethod
                     )
-                }
-=======
-                    ViewMoreButton(onViewMorePaymentMethods = onViewMorePaymentMethods)
                 },
                 onClick = { onSelectSavedPaymentMethod(displayedSavedPaymentMethod) },
->>>>>>> 32fd162a
             )
             Text(stringResource(id = R.string.stripe_paymentsheet_new_pm), style = textStyle, color = textColor)
         }
