package com.stripe.android.paymentsheet.verticalmode

import androidx.annotation.RestrictTo
import androidx.compose.foundation.clickable
import androidx.compose.foundation.layout.Arrangement
import androidx.compose.foundation.layout.Column
import androidx.compose.foundation.layout.Row
import androidx.compose.foundation.layout.padding
import androidx.compose.material.Icon
import androidx.compose.material.MaterialTheme
import androidx.compose.material.Text
import androidx.compose.material.icons.Icons
import androidx.compose.material.icons.automirrored.filled.KeyboardArrowRight
import androidx.compose.runtime.Composable
import androidx.compose.runtime.getValue
import androidx.compose.runtime.remember
import androidx.compose.ui.Alignment
import androidx.compose.ui.Modifier
import androidx.compose.ui.platform.LocalContext
import androidx.compose.ui.platform.testTag
import androidx.compose.ui.res.stringResource
import androidx.compose.ui.text.font.FontWeight
import androidx.compose.ui.unit.dp
import com.stripe.android.paymentelement.ExperimentalEmbeddedPaymentElementApi
import com.stripe.android.paymentsheet.DisplayableSavedPaymentMethod
import com.stripe.android.paymentsheet.R
import com.stripe.android.paymentsheet.analytics.code
import com.stripe.android.paymentsheet.model.PaymentSelection
import com.stripe.android.paymentsheet.model.isSaved
import com.stripe.android.uicore.image.StripeImageLoader
import com.stripe.android.uicore.stripeColors
import com.stripe.android.uicore.utils.collectAsState
import org.jetbrains.annotations.VisibleForTesting

@RestrictTo(RestrictTo.Scope.LIBRARY_GROUP)
const val TEST_TAG_PAYMENT_METHOD_VERTICAL_LAYOUT = "TEST_TAG_PAYMENT_METHOD_VERTICAL_LAYOUT"
internal const val TEST_TAG_VIEW_MORE = "TEST_TAG_VIEW_MORE"
internal const val TEST_TAG_EDIT_SAVED_CARD = "TEST_TAG_VERTICAL_MODE_SAVED_PM_EDIT"
internal const val TEST_TAG_SAVED_TEXT = "TEST_TAG_SAVED_TEXT"

@Composable
internal fun PaymentMethodVerticalLayoutUI(
    interactor: PaymentMethodVerticalLayoutInteractor,
    modifier: Modifier = Modifier
) {
    val context = LocalContext.current
    val imageLoader = remember {
        StripeImageLoader(context.applicationContext)
    }

    val state by interactor.state.collectAsState()

    PaymentMethodVerticalLayoutUI(
        paymentMethods = state.displayablePaymentMethods,
        displayedSavedPaymentMethod = state.displayedSavedPaymentMethod,
        savedPaymentMethodAction = state.availableSavedPaymentMethodAction,
        selection = state.selection,
        isEnabled = !state.isProcessing,
        onViewMorePaymentMethods = {
            interactor.handleViewAction(
                PaymentMethodVerticalLayoutInteractor.ViewAction.TransitionToManageSavedPaymentMethods
            )
        },
        onSelectSavedPaymentMethod = {
            interactor.handleViewAction(
                PaymentMethodVerticalLayoutInteractor.ViewAction.SavedPaymentMethodSelected(it.paymentMethod)
            )
        },
        onManageOneSavedPaymentMethod = {
            interactor.handleViewAction(
                PaymentMethodVerticalLayoutInteractor.ViewAction.OnManageOneSavedPaymentMethod(it)
            )
        },
        imageLoader = imageLoader,
        modifier = modifier
            .testTag(TEST_TAG_PAYMENT_METHOD_VERTICAL_LAYOUT)
    )
}

@OptIn(ExperimentalEmbeddedPaymentElementApi::class)
@VisibleForTesting
@Composable
internal fun PaymentMethodVerticalLayoutUI(
    paymentMethods: List<DisplayablePaymentMethod>,
    displayedSavedPaymentMethod: DisplayableSavedPaymentMethod?,
    savedPaymentMethodAction: PaymentMethodVerticalLayoutInteractor.SavedPaymentMethodAction,
    selection: PaymentSelection?,
    isEnabled: Boolean,
    onViewMorePaymentMethods: () -> Unit,
    onManageOneSavedPaymentMethod: (DisplayableSavedPaymentMethod) -> Unit,
    onSelectSavedPaymentMethod: (DisplayableSavedPaymentMethod) -> Unit,
    imageLoader: StripeImageLoader,
    modifier: Modifier = Modifier,
) {
    Column(modifier = modifier, verticalArrangement = Arrangement.spacedBy(12.dp)) {
        val textStyle = MaterialTheme.typography.subtitle1
        val textColor = MaterialTheme.stripeColors.onComponent

        if (displayedSavedPaymentMethod != null) {
            Text(
                text = stringResource(id = R.string.stripe_paymentsheet_saved),
                style = textStyle,
                color = textColor,
                modifier = Modifier.testTag(TEST_TAG_SAVED_TEXT),
            )
            SavedPaymentMethodRowButton(
                displayableSavedPaymentMethod = displayedSavedPaymentMethod,
                isEnabled = isEnabled,
                isSelected = selection?.isSaved == true,
                rowStyle = rowStyle,
                onClick = { onSelectSavedPaymentMethod(displayedSavedPaymentMethod) },
                trailingContent = {
                    SavedPaymentMethodTrailingContent(
                        savedPaymentMethodAction = savedPaymentMethodAction,
                        onViewMorePaymentMethods = onViewMorePaymentMethods,
                        onManageOneSavedPaymentMethod = { onManageOneSavedPaymentMethod(displayedSavedPaymentMethod) },
                    )
<<<<<<< HEAD
                },
                onClick = { onSelectSavedPaymentMethod(displayedSavedPaymentMethod) },
=======
                }
>>>>>>> 75d96472
            )
            Text(stringResource(id = R.string.stripe_paymentsheet_new_pm), style = textStyle, color = textColor)
        }

        val selectedIndex = remember(selection, paymentMethods) {
            if (selection == null || selection.isSaved) {
                -1
            } else {
                val code = selection.code()
                paymentMethods.indexOfFirst { it.code == code }
            }
        }

        NewPaymentMethodVerticalLayoutUI(
            paymentMethods = paymentMethods,
            selectedIndex = selectedIndex,
            isEnabled = isEnabled,
            imageLoader = imageLoader,
        )
    }
}

@Composable
<<<<<<< HEAD
internal fun SavedPaymentMethodTrailingContent(
    displayedSavedPaymentMethod: DisplayableSavedPaymentMethod,
=======
private fun SavedPaymentMethodTrailingContent(
>>>>>>> 75d96472
    savedPaymentMethodAction: PaymentMethodVerticalLayoutInteractor.SavedPaymentMethodAction,
    onViewMorePaymentMethods: () -> Unit,
    onManageOneSavedPaymentMethod: () -> Unit,
) {
    when (savedPaymentMethodAction) {
        PaymentMethodVerticalLayoutInteractor.SavedPaymentMethodAction.NONE -> Unit
        PaymentMethodVerticalLayoutInteractor.SavedPaymentMethodAction.MANAGE_ONE -> {
            EditButton(onClick = onManageOneSavedPaymentMethod)
        }
        PaymentMethodVerticalLayoutInteractor.SavedPaymentMethodAction.MANAGE_ALL -> {
            ViewMoreButton(
                onViewMorePaymentMethods = onViewMorePaymentMethods
            )
        }
    }
}

@Composable
private fun EditButton(onClick: () -> Unit) {
    Text(
        stringResource(id = com.stripe.android.R.string.stripe_edit),
        color = MaterialTheme.colors.primary,
        style = MaterialTheme.typography.subtitle1,
        fontWeight = FontWeight.Medium,
        modifier = Modifier
            .testTag(TEST_TAG_EDIT_SAVED_CARD)
            .clickable(onClick = onClick)
            .padding(4.dp)
    )
}

@Composable
private fun ViewMoreButton(
    onViewMorePaymentMethods: () -> Unit,
) {
    Row(
        verticalAlignment = Alignment.CenterVertically,
        modifier = Modifier
            .testTag(TEST_TAG_VIEW_MORE)
            .clickable(onClick = onViewMorePaymentMethods)
            .padding(4.dp)
    ) {
        Text(
            stringResource(id = R.string.stripe_view_more),
            color = MaterialTheme.colors.primary,
            style = MaterialTheme.typography.subtitle1,
            fontWeight = FontWeight.Medium,
        )
        Icon(
            imageVector = Icons.AutoMirrored.Filled.KeyboardArrowRight,
            contentDescription = null,
            tint = MaterialTheme.colors.primary,
        )
    }
}<|MERGE_RESOLUTION|>--- conflicted
+++ resolved
@@ -107,7 +107,6 @@
                 displayableSavedPaymentMethod = displayedSavedPaymentMethod,
                 isEnabled = isEnabled,
                 isSelected = selection?.isSaved == true,
-                rowStyle = rowStyle,
                 onClick = { onSelectSavedPaymentMethod(displayedSavedPaymentMethod) },
                 trailingContent = {
                     SavedPaymentMethodTrailingContent(
@@ -115,12 +114,7 @@
                         onViewMorePaymentMethods = onViewMorePaymentMethods,
                         onManageOneSavedPaymentMethod = { onManageOneSavedPaymentMethod(displayedSavedPaymentMethod) },
                     )
-<<<<<<< HEAD
-                },
-                onClick = { onSelectSavedPaymentMethod(displayedSavedPaymentMethod) },
-=======
                 }
->>>>>>> 75d96472
             )
             Text(stringResource(id = R.string.stripe_paymentsheet_new_pm), style = textStyle, color = textColor)
         }
@@ -144,12 +138,7 @@
 }
 
 @Composable
-<<<<<<< HEAD
 internal fun SavedPaymentMethodTrailingContent(
-    displayedSavedPaymentMethod: DisplayableSavedPaymentMethod,
-=======
-private fun SavedPaymentMethodTrailingContent(
->>>>>>> 75d96472
     savedPaymentMethodAction: PaymentMethodVerticalLayoutInteractor.SavedPaymentMethodAction,
     onViewMorePaymentMethods: () -> Unit,
     onManageOneSavedPaymentMethod: () -> Unit,
