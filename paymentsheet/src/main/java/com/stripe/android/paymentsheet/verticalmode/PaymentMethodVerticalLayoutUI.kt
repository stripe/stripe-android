package com.stripe.android.paymentsheet.verticalmode

import androidx.annotation.RestrictTo
import androidx.compose.foundation.clickable
import androidx.compose.foundation.layout.Column
import androidx.compose.foundation.layout.Row
import androidx.compose.foundation.layout.Spacer
import androidx.compose.foundation.layout.padding
import androidx.compose.foundation.layout.size
import androidx.compose.foundation.layout.wrapContentHeight
import androidx.compose.material.Icon
import androidx.compose.material.MaterialTheme
import androidx.compose.material.Text
import androidx.compose.runtime.Composable
import androidx.compose.runtime.getValue
import androidx.compose.runtime.remember
import androidx.compose.ui.Alignment
import androidx.compose.ui.Modifier
import androidx.compose.ui.platform.LocalContext
import androidx.compose.ui.platform.testTag
import androidx.compose.ui.res.painterResource
import androidx.compose.ui.res.stringResource
import androidx.compose.ui.text.font.FontWeight
import androidx.compose.ui.unit.dp
import com.stripe.android.elements.Appearance
import com.stripe.android.paymentsheet.DisplayableSavedPaymentMethod
import com.stripe.android.paymentsheet.R
import com.stripe.android.uicore.StripeTheme
import com.stripe.android.uicore.image.StripeImageLoader
import com.stripe.android.uicore.stripeColors
import com.stripe.android.uicore.utils.collectAsState
import org.jetbrains.annotations.VisibleForTesting

@RestrictTo(RestrictTo.Scope.LIBRARY_GROUP)
const val TEST_TAG_PAYMENT_METHOD_VERTICAL_LAYOUT = "TEST_TAG_PAYMENT_METHOD_VERTICAL_LAYOUT"

@RestrictTo(RestrictTo.Scope.LIBRARY_GROUP)
const val TEST_TAG_VIEW_MORE = "TEST_TAG_VIEW_MORE"

@RestrictTo(RestrictTo.Scope.LIBRARY_GROUP)
const val TEST_TAG_EDIT_SAVED_CARD = "TEST_TAG_VERTICAL_MODE_SAVED_PM_EDIT"

@RestrictTo(RestrictTo.Scope.LIBRARY_GROUP)
const val TEST_TAG_SAVED_TEXT = "TEST_TAG_SAVED_TEXT"

@Composable
internal fun PaymentMethodVerticalLayoutUI(
    interactor: PaymentMethodVerticalLayoutInteractor,
    modifier: Modifier = Modifier
) {
    val context = LocalContext.current
    val imageLoader = remember {
        StripeImageLoader(context.applicationContext)
    }

    val state by interactor.state.collectAsState()

    PaymentMethodVerticalLayoutUI(
        paymentMethods = state.displayablePaymentMethods,
        displayedSavedPaymentMethod = state.displayedSavedPaymentMethod,
        savedPaymentMethodAction = state.availableSavedPaymentMethodAction,
        selection = state.selection,
        isEnabled = !state.isProcessing,
        onViewMorePaymentMethods = {
            interactor.handleViewAction(
                PaymentMethodVerticalLayoutInteractor.ViewAction.TransitionToManageSavedPaymentMethods
            )
        },
        onSelectSavedPaymentMethod = {
            interactor.handleViewAction(
                PaymentMethodVerticalLayoutInteractor.ViewAction.SavedPaymentMethodSelected(it.paymentMethod)
            )
        },
        onManageOneSavedPaymentMethod = {
            interactor.handleViewAction(
                PaymentMethodVerticalLayoutInteractor.ViewAction.OnManageOneSavedPaymentMethod(it)
            )
        },
        imageLoader = imageLoader,
        modifier = modifier
            .testTag(TEST_TAG_PAYMENT_METHOD_VERTICAL_LAYOUT)
    )
}

@VisibleForTesting
@Composable
internal fun PaymentMethodVerticalLayoutUI(
    paymentMethods: List<DisplayablePaymentMethod>,
    displayedSavedPaymentMethod: DisplayableSavedPaymentMethod?,
    savedPaymentMethodAction: PaymentMethodVerticalLayoutInteractor.SavedPaymentMethodAction,
    selection: PaymentMethodVerticalLayoutInteractor.Selection?,
    isEnabled: Boolean,
    onViewMorePaymentMethods: () -> Unit,
    onManageOneSavedPaymentMethod: (DisplayableSavedPaymentMethod) -> Unit,
    onSelectSavedPaymentMethod: (DisplayableSavedPaymentMethod) -> Unit,
    imageLoader: StripeImageLoader,
    modifier: Modifier = Modifier,
) {
    Column(modifier = modifier) {
        val textStyle = MaterialTheme.typography.subtitle1
        val textColor = MaterialTheme.stripeColors.onComponent

<<<<<<< HEAD
        val rowStyle = Appearance.Embedded.RowStyle.FloatingButton.default.run {
            Appearance.Embedded.RowStyle.FloatingButton(
                spacingDp = spacingDp,
                additionalInsetsDp = StripeTheme.verticalModeRowPadding,
            )
=======
        val rowStyle = PaymentSheet.Appearance.Embedded.RowStyle.FloatingButton.default.run {
            PaymentSheet.Appearance.Embedded.RowStyle.FloatingButton.Builder()
                .spacingDp(spacingDp)
                .additionalInsetsDp(StripeTheme.verticalModeRowPadding)
                .build()
>>>>>>> 3085d939
        }

        if (displayedSavedPaymentMethod != null) {
            Text(
                text = stringResource(id = R.string.stripe_paymentsheet_saved),
                style = textStyle,
                color = textColor,
                modifier = Modifier.testTag(TEST_TAG_SAVED_TEXT),
            )
            Spacer(Modifier.size(16.dp))
            SavedPaymentMethodRowButton(
                displayableSavedPaymentMethod = displayedSavedPaymentMethod,
                isEnabled = isEnabled,
                isSelected = selection?.isSaved == true,
                onClick = { onSelectSavedPaymentMethod(displayedSavedPaymentMethod) },
                trailingContent = {
                    SavedPaymentMethodTrailingContent(
                        savedPaymentMethodAction = savedPaymentMethodAction,
                        onViewMorePaymentMethods = onViewMorePaymentMethods,
                        onManageOneSavedPaymentMethod = { onManageOneSavedPaymentMethod(displayedSavedPaymentMethod) },
                    )
                },
                appearance = Appearance.Embedded(rowStyle),
            )
            Spacer(Modifier.size(24.dp))
            Text(stringResource(id = R.string.stripe_paymentsheet_new_pm), style = textStyle, color = textColor)
            Spacer(Modifier.size(16.dp))
        }

        val selectedIndex = remember(selection, paymentMethods) {
            if (selection is PaymentMethodVerticalLayoutInteractor.Selection.New) {
                val code = selection.code
                paymentMethods.indexOfFirst { it.syntheticCode == code }
            } else {
                -1
            }
        }

        NewPaymentMethodVerticalLayoutUI(
            paymentMethods = paymentMethods,
            selectedIndex = selectedIndex,
            isEnabled = isEnabled,
            imageLoader = imageLoader,
            rowStyle = rowStyle,
        )
    }
}

@Composable
internal fun SavedPaymentMethodTrailingContent(
    viewMoreShowChevron: Boolean = true,
    savedPaymentMethodAction: PaymentMethodVerticalLayoutInteractor.SavedPaymentMethodAction,
    onViewMorePaymentMethods: () -> Unit,
    onManageOneSavedPaymentMethod: () -> Unit,
) {
    when (savedPaymentMethodAction) {
        PaymentMethodVerticalLayoutInteractor.SavedPaymentMethodAction.NONE -> Unit
        PaymentMethodVerticalLayoutInteractor.SavedPaymentMethodAction.MANAGE_ONE -> {
            EditButton(onClick = onManageOneSavedPaymentMethod)
        }
        PaymentMethodVerticalLayoutInteractor.SavedPaymentMethodAction.MANAGE_ALL -> {
            ViewMoreButton(
                showChevron = viewMoreShowChevron,
                onViewMorePaymentMethods = onViewMorePaymentMethods
            )
        }
    }
}

@Composable
private fun EditButton(onClick: () -> Unit) {
    Text(
        stringResource(id = com.stripe.android.R.string.stripe_edit),
        color = MaterialTheme.colors.primary,
        style = MaterialTheme.typography.subtitle1,
        fontWeight = FontWeight.Medium,
        modifier = Modifier
            .testTag(TEST_TAG_EDIT_SAVED_CARD)
            .clickable(onClick = onClick)
            .padding(vertical = 4.dp)
            .wrapContentHeight()
    )
}

@Composable
private fun ViewMoreButton(
    showChevron: Boolean = true,
    onViewMorePaymentMethods: () -> Unit,
) {
    Row(
        verticalAlignment = Alignment.CenterVertically,
        modifier = Modifier
            .testTag(TEST_TAG_VIEW_MORE)
            .clickable(onClick = onViewMorePaymentMethods)
            .padding(vertical = 4.dp)
            .wrapContentHeight()
    ) {
        Text(
            stringResource(id = R.string.stripe_view_more),
            color = MaterialTheme.colors.primary,
            style = MaterialTheme.typography.subtitle1,
            fontWeight = FontWeight.Medium,
        )
        if (showChevron) {
            Icon(
                painter = painterResource(R.drawable.stripe_ic_chevron_right),
                contentDescription = null,
                tint = MaterialTheme.colors.primary,
                modifier = Modifier.padding(start = 4.dp, top = 2.dp)
            )
        }
    }
}<|MERGE_RESOLUTION|>--- conflicted
+++ resolved
@@ -100,19 +100,11 @@
         val textStyle = MaterialTheme.typography.subtitle1
         val textColor = MaterialTheme.stripeColors.onComponent
 
-<<<<<<< HEAD
         val rowStyle = Appearance.Embedded.RowStyle.FloatingButton.default.run {
-            Appearance.Embedded.RowStyle.FloatingButton(
-                spacingDp = spacingDp,
-                additionalInsetsDp = StripeTheme.verticalModeRowPadding,
-            )
-=======
-        val rowStyle = PaymentSheet.Appearance.Embedded.RowStyle.FloatingButton.default.run {
-            PaymentSheet.Appearance.Embedded.RowStyle.FloatingButton.Builder()
+            Appearance.Embedded.RowStyle.FloatingButton.Builder()
                 .spacingDp(spacingDp)
                 .additionalInsetsDp(StripeTheme.verticalModeRowPadding)
                 .build()
->>>>>>> 3085d939
         }
 
         if (displayedSavedPaymentMethod != null) {
