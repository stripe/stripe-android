package com.stripe.android.paymentsheet.specifications

import androidx.compose.ui.graphics.Color
import com.stripe.android.paymentsheet.R
import com.stripe.android.paymentsheet.specifications.FormItemSpec.MandateTextSpec
import com.stripe.android.paymentsheet.specifications.FormItemSpec.SectionSpec
import com.stripe.android.paymentsheet.specifications.SectionFieldSpec.Email
import com.stripe.android.paymentsheet.specifications.SectionFieldSpec.Iban

internal val sepaDebitParams: MutableMap<String, Any?> = mutableMapOf(
    "iban" to null
)

internal val sepaDebitParamKey: MutableMap<String, Any?> = mutableMapOf(
    "type" to "sepa_debit",
    "billing_details" to billingParams,
    "sepa_debit" to sepaDebitParams
)

internal val sepaDebitNameSection = SectionSpec(
<<<<<<< HEAD
    IdentifierSpec.Generic("name section"),
    SectionFieldSpec.NAME
)
internal val sepaDebitEmailSection = SectionSpec(
    IdentifierSpec.Generic("email section"),
    Email
)
internal val sepaDebitIbanSection = SectionSpec(
    IdentifierSpec.Generic("iban section"),
    Iban
)
=======
    IdentifierSpec("name_section"),
    SectionFieldSpec.NAME
)
internal val sepaDebitEmailSection = SectionSpec(IdentifierSpec("email_section"), Email)
internal val sepaDebitIbanSection = SectionSpec(IdentifierSpec("iban_section"), Iban)
>>>>>>> b493caff
internal val sepaDebitMandate = MandateTextSpec(
    IdentifierSpec.Generic("mandate"),
    R.string.stripe_paymentsheet_sepa_mandate,
    Color.Gray
)
internal val sepaBillingSection = SectionSpec(
    IdentifierSpec.Generic("billing_section"),
    SectionFieldSpec.AddressSpec(IdentifierSpec.Generic("address")),
    R.string.billing_details
)
internal val sepaDebit = FormSpec(
    LayoutSpec(
        listOf(
            sepaDebitNameSection,
            sepaDebitEmailSection,
            sepaDebitIbanSection,
            FormItemSpec.SaveForFutureUseSpec(listOf(sepaDebitMandate)),
            sepaDebitMandate,
            sepaBillingSection
        )
    ),
    sepaDebitParamKey
)<|MERGE_RESOLUTION|>--- conflicted
+++ resolved
@@ -18,25 +18,17 @@
 )
 
 internal val sepaDebitNameSection = SectionSpec(
-<<<<<<< HEAD
-    IdentifierSpec.Generic("name section"),
+    IdentifierSpec.Generic("name _ection"),
     SectionFieldSpec.NAME
 )
 internal val sepaDebitEmailSection = SectionSpec(
-    IdentifierSpec.Generic("email section"),
+    IdentifierSpec.Generic("email_section"),
     Email
 )
 internal val sepaDebitIbanSection = SectionSpec(
-    IdentifierSpec.Generic("iban section"),
+    IdentifierSpec.Generic("iban_section"),
     Iban
 )
-=======
-    IdentifierSpec("name_section"),
-    SectionFieldSpec.NAME
-)
-internal val sepaDebitEmailSection = SectionSpec(IdentifierSpec("email_section"), Email)
-internal val sepaDebitIbanSection = SectionSpec(IdentifierSpec("iban_section"), Iban)
->>>>>>> b493caff
 internal val sepaDebitMandate = MandateTextSpec(
     IdentifierSpec.Generic("mandate"),
     R.string.stripe_paymentsheet_sepa_mandate,
