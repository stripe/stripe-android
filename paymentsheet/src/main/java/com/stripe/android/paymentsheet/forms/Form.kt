package com.stripe.android.paymentsheet.forms

import androidx.annotation.RestrictTo
import androidx.compose.animation.AnimatedVisibility
import androidx.compose.animation.EnterTransition
import androidx.compose.animation.ExitTransition
import androidx.compose.animation.ExperimentalAnimationApi
import androidx.compose.foundation.clickable
import androidx.compose.foundation.isSystemInDarkTheme
import androidx.compose.foundation.layout.Column
import androidx.compose.foundation.layout.Row
import androidx.compose.foundation.layout.fillMaxWidth
import androidx.compose.foundation.layout.padding
import androidx.compose.material.Checkbox
import androidx.compose.material.Divider
import androidx.compose.material.Text
import androidx.compose.runtime.Composable
import androidx.compose.runtime.getValue
import androidx.compose.runtime.livedata.observeAsState
import androidx.compose.ui.Alignment
import androidx.compose.ui.Modifier
import androidx.compose.ui.focus.FocusRequester
import androidx.compose.ui.graphics.Color
import androidx.compose.ui.res.stringResource
import androidx.compose.ui.unit.ExperimentalUnitApi
import androidx.compose.ui.unit.dp
import androidx.compose.ui.unit.sp
import androidx.lifecycle.ViewModel
import androidx.lifecycle.ViewModelProvider
import androidx.lifecycle.asLiveData
import com.stripe.android.paymentsheet.FocusRequesterCount
import com.stripe.android.paymentsheet.FormElement.MandateTextElement
import com.stripe.android.paymentsheet.FormElement.SaveForFutureUseElement
import com.stripe.android.paymentsheet.FormElement.SectionElement
import com.stripe.android.paymentsheet.SectionFieldElementType.DropdownFieldElement
import com.stripe.android.paymentsheet.SectionFieldElementType.TextFieldElement
import com.stripe.android.paymentsheet.elements.CardStyle
import com.stripe.android.paymentsheet.elements.DropDown
import com.stripe.android.paymentsheet.elements.Section
import com.stripe.android.paymentsheet.elements.TextField
import com.stripe.android.paymentsheet.specifications.FormItemSpec
import com.stripe.android.paymentsheet.specifications.LayoutSpec
import kotlinx.coroutines.flow.MutableStateFlow
import kotlinx.coroutines.flow.combine
import kotlinx.coroutines.flow.map

internal val formElementPadding = 16.dp

@ExperimentalUnitApi
@ExperimentalAnimationApi
@Composable
internal fun Form(
    formViewModel: FormViewModel,
) {
    val focusRequesters =
        List(formViewModel.getCountFocusableFields()) { FocusRequester() }
    val optionalIdentifiers by formViewModel.optionalIdentifiers.asLiveData().observeAsState(
        null
    )
    val enabled by formViewModel.enabled.asLiveData().observeAsState(true)

    Column(
        modifier = Modifier
            .fillMaxWidth(1f)
    ) {
        formViewModel.elements.forEach { element ->

            AnimatedVisibility(
                optionalIdentifiers?.contains(element.identifier) == false,
                enter = EnterTransition.None,
                exit = ExitTransition.None
            ) {
                when (element) {
                    is SectionElement -> {
                        AnimatedVisibility(
                            optionalIdentifiers?.contains(element.identifier) == false,
                            enter = EnterTransition.None,
                            exit = ExitTransition.None
                        ) {
                            val controller = element.controller

                            val error by controller.error.asLiveData()
                                .observeAsState(null)
                            val sectionErrorString =
                                error?.let {
                                    stringResource(
                                        it.errorMessage,
                                        stringResource(it.errorFieldLabel)
                                    )
                                }

                            Section(controller.label, sectionErrorString) {
                                element.fields.forEachIndexed { index, field ->
                                    when (field) {
                                        is TextFieldElement -> {
                                            val focusRequesterIndex = field.focusIndexOrder
                                            TextField(
                                                textFieldController = field.controller,
                                                myFocus = focusRequesters[focusRequesterIndex],
                                                nextFocus = focusRequesters.getOrNull(
                                                    focusRequesterIndex + 1
                                                ),
                                                enabled = enabled
                                            )
                                        }
                                        is DropdownFieldElement -> {
                                            DropDown(
                                                field.controller.label,
                                                field.controller,
                                                enabled
                                            )
                                        }
                                    }
                                    if (index != element.fields.size - 1) {
                                        val cardStyle = CardStyle(isSystemInDarkTheme())
                                        Divider(
                                            color = cardStyle.cardBorderColor,
                                            thickness = cardStyle.cardBorderWidth,
                                            modifier = Modifier.padding(
                                                horizontal = cardStyle.cardBorderWidth
                                            )
                                        )
                                    }
                                }
                            }
                        }
                    }

                    is MandateTextElement -> {
                        Text(
                            stringResource(element.stringResId, element.merchantName ?: ""),
                            fontSize = 10.sp,
                            letterSpacing = .7.sp,
                            modifier = Modifier.padding(vertical = 8.dp),
                            color = element.color
                        )
                    }

                    is SaveForFutureUseElement -> {
                        val controller = element.controller
                        val checked by controller.saveForFutureUse.asLiveData()
                            .observeAsState(true)
                        Row(modifier = Modifier.padding(vertical = 8.dp)) {
                            Checkbox(
                                checked = checked,
                                onCheckedChange = { controller.onValueChange(it) },
                                enabled = enabled
                            )
                            Text(
                                stringResource(controller.label, element.merchantName ?: ""),
                                Modifier
                                    .padding(start = 4.dp)
                                    .align(Alignment.CenterVertically)
                                    .clickable(
                                        enabled, null,
                                        null
                                    ) {
                                        controller.toggleValue()
                                    },
                                color = if (isSystemInDarkTheme()) {
                                    Color.LightGray
                                } else {
                                    Color.Black
                                }
                            )
                        }
                    }
                }
            }
        }
    }
}

/**
 * This class stores the visual field layout for the [Form] and then sets up the controller
 * for all the fields on screen.  When all fields are reported as complete, the completedFieldValues
 * holds the resulting values for each field.
 *
 * @param: layout - this contains the visual layout of the fields on the screen used by [Form]
 * to display the UI fields on screen.  It also informs us of the backing fields to be created.
 */
@RestrictTo(RestrictTo.Scope.LIBRARY_GROUP)
class FormViewModel(
    layout: LayoutSpec,
    saveForFutureUseInitialValue: Boolean,
    saveForFutureUseInitialVisibility: Boolean,
    merchantName: String,
) : ViewModel() {
    internal class Factory(
        private val layout: LayoutSpec,
        private val saveForFutureUseValue: Boolean,
        private val saveForFutureUseVisibility: Boolean,
        private val merchantName: String
    ) : ViewModelProvider.Factory {
        @Suppress("UNCHECKED_CAST")
        override fun <T : ViewModel?> create(modelClass: Class<T>): T {
            return FormViewModel(
                layout,
                saveForFutureUseValue,
                saveForFutureUseVisibility,
                merchantName
            ) as T
        }
    }

    internal val enabled = MutableStateFlow(true)
    internal fun setEnabled(enabled: Boolean) {
        this.enabled.value = enabled
    }

    internal var focusIndex = FocusRequesterCount()
    internal fun getCountFocusableFields() = focusIndex.get()

    internal val elements = transform(
        layout,
        merchantName,
        focusIndex
    )

    private val saveForFutureUseVisible = MutableStateFlow(saveForFutureUseInitialVisibility)

    internal fun setSaveForFutureUseVisibility(isVisible: Boolean) {
        saveForFutureUseVisible.value = isVisible
    }

    internal fun setSaveForFutureUse(value: Boolean) {
        elements
            .filterIsInstance<SaveForFutureUseElement>()
            .firstOrNull()?.controller?.onValueChange(value)
    }

    init {
        setSaveForFutureUse(saveForFutureUseInitialValue)
    }

    private val saveForFutureUseElement = elements
        .filterIsInstance<SaveForFutureUseElement>()
        .firstOrNull()

    internal val saveForFutureUse = saveForFutureUseElement?.controller?.saveForFutureUse
        ?: MutableStateFlow(saveForFutureUseInitialValue)

    internal val sectionToFieldIdentifierMap = layout.items
        .filterIsInstance<FormItemSpec.SectionSpec>()
        .associate { sectionSpec ->
            sectionSpec.identifier to sectionSpec.fields.map {
                it.identifier
            }
        }

    internal val optionalIdentifiers =
        combine(
            saveForFutureUseVisible,
            saveForFutureUseElement?.controller?.optionalIdentifiers
                ?: MutableStateFlow(emptyList())
        ) { showFutureUse, optionalIdentifiers ->

            // For optional *section* identifiers, list of identifiers of elements in the section
            val identifiers = sectionToFieldIdentifierMap
                .filter { idControllerPair ->
                    optionalIdentifiers.contains(idControllerPair.key)
                }
<<<<<<< HEAD
                .map { sectionToSectionFieldEntry ->
                    sectionToSectionFieldEntry.value
                }
                .flatten()
=======
                .flatMap { sectionToSectionFieldEntry ->
                    sectionToSectionFieldEntry.value
                }
>>>>>>> 21644b8f

            if (!showFutureUse && saveForFutureUseElement != null) {
                optionalIdentifiers
                    .plus(identifiers)
                    .plus(saveForFutureUseElement.identifier)
            } else {
                optionalIdentifiers
                    .plus(identifiers)
            }
        }

    // Mandate is showing if it is an element of the form and it isn't optional
    internal val showingMandate = optionalIdentifiers.map {
        elements
            .filterIsInstance<MandateTextElement>()
            .firstOrNull()?.let { mandate ->
                !it.contains(mandate.identifier)
            } ?: false
    }

    val completeFormValues = TransformElementToFormFieldValueFlow(
        elements, optionalIdentifiers, showingMandate, saveForFutureUse
    ).transformFlow()

    internal fun populateFormViewValues(formFieldValues: FormFieldValues) {
        populateWith(elements, formFieldValues)
    }
}<|MERGE_RESOLUTION|>--- conflicted
+++ resolved
@@ -260,16 +260,9 @@
                 .filter { idControllerPair ->
                     optionalIdentifiers.contains(idControllerPair.key)
                 }
-<<<<<<< HEAD
-                .map { sectionToSectionFieldEntry ->
-                    sectionToSectionFieldEntry.value
-                }
-                .flatten()
-=======
                 .flatMap { sectionToSectionFieldEntry ->
                     sectionToSectionFieldEntry.value
                 }
->>>>>>> 21644b8f
 
             if (!showFutureUse && saveForFutureUseElement != null) {
                 optionalIdentifiers
