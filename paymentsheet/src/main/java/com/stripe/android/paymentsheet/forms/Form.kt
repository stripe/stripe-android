--- conflicted
+++ resolved
@@ -52,13 +52,7 @@
 internal fun Form(
     formViewModel: FormViewModel,
 ) {
-<<<<<<< HEAD
-    val focusRequesters =
-        List(formViewModel.getCountFocusableFields()) { FocusRequester() }
     val hiddenIdentifiers by formViewModel.hiddenIdentifiers.asLiveData().observeAsState(
-=======
-    val optionalIdentifiers by formViewModel.optionalIdentifiers.asLiveData().observeAsState(
->>>>>>> 495e7302
         null
     )
     val enabled by formViewModel.enabled.asLiveData().observeAsState(true)
@@ -76,11 +70,7 @@
             ) {
                 when (element) {
                     is SectionElement -> {
-<<<<<<< HEAD
-                        SectionElementUI(enabled, element, hiddenIdentifiers, focusRequesters)
-=======
-                        SectionElementUI(enabled, element, optionalIdentifiers)
->>>>>>> 495e7302
+                        SectionElementUI(enabled, element, hiddenIdentifiers)
                     }
                     is MandateTextElement -> {
                         MandateElementUI(element)
@@ -100,12 +90,7 @@
 internal fun SectionElementUI(
     enabled: Boolean,
     element: SectionElement,
-<<<<<<< HEAD
     hiddenIdentifiers: List<IdentifierSpec>?,
-    focusRequesters: List<FocusRequester>
-=======
-    optionalIdentifiers: List<IdentifierSpec>?
->>>>>>> 495e7302
 ) {
     AnimatedVisibility(
         hiddenIdentifiers?.contains(element.identifier) == false,
