package com.stripe.android.paymentsheet.forms

import android.content.res.Resources
import androidx.annotation.RestrictTo
import androidx.compose.animation.AnimatedVisibility
import androidx.compose.animation.EnterTransition
import androidx.compose.animation.ExitTransition
import androidx.compose.animation.ExperimentalAnimationApi
import androidx.compose.foundation.clickable
import androidx.compose.foundation.isSystemInDarkTheme
import androidx.compose.foundation.layout.Column
import androidx.compose.foundation.layout.Row
import androidx.compose.foundation.layout.fillMaxWidth
import androidx.compose.foundation.layout.padding
import androidx.compose.material.Checkbox
import androidx.compose.material.Divider
import androidx.compose.material.Text
import androidx.compose.runtime.Composable
import androidx.compose.runtime.getValue
import androidx.compose.runtime.livedata.observeAsState
import androidx.compose.ui.Alignment
import androidx.compose.ui.Modifier
import androidx.compose.ui.graphics.Color
import androidx.compose.ui.res.stringResource
import androidx.compose.ui.unit.ExperimentalUnitApi
import androidx.compose.ui.unit.dp
import androidx.compose.ui.unit.sp
import androidx.lifecycle.ViewModel
import androidx.lifecycle.ViewModelProvider
import androidx.lifecycle.asLiveData
import androidx.lifecycle.viewModelScope
import com.stripe.android.paymentsheet.FormElement
import com.stripe.android.paymentsheet.FormElement.MandateTextElement
import com.stripe.android.paymentsheet.FormElement.SaveForFutureUseElement
import com.stripe.android.paymentsheet.FormElement.SectionElement
import com.stripe.android.paymentsheet.SectionFieldElement
import com.stripe.android.paymentsheet.elements.AddressController
import com.stripe.android.paymentsheet.elements.CardStyle
import com.stripe.android.paymentsheet.elements.DropDown
import com.stripe.android.paymentsheet.elements.DropdownFieldController
import com.stripe.android.paymentsheet.elements.InputController
import com.stripe.android.paymentsheet.elements.Section
import com.stripe.android.paymentsheet.elements.TextField
import com.stripe.android.paymentsheet.elements.TextFieldController
import com.stripe.android.paymentsheet.getIdInputControllerMap
import com.stripe.android.paymentsheet.injection.DaggerFormViewModelComponent
import com.stripe.android.paymentsheet.injection.SAVE_FOR_FUTURE_USE_INITIAL_VALUE
import com.stripe.android.paymentsheet.injection.SAVE_FOR_FUTURE_USE_INITIAL_VISIBILITY
import com.stripe.android.paymentsheet.specifications.FormItemSpec
import com.stripe.android.paymentsheet.specifications.IdentifierSpec
import com.stripe.android.paymentsheet.specifications.LayoutSpec
import com.stripe.android.paymentsheet.specifications.ResourceRepository
import kotlinx.coroutines.flow.MutableStateFlow
import kotlinx.coroutines.flow.combine
import kotlinx.coroutines.flow.flatMapLatest
import kotlinx.coroutines.flow.map
import kotlinx.coroutines.launch
import javax.inject.Inject
import javax.inject.Named
import javax.inject.Singleton

internal val formElementPadding = 16.dp

@ExperimentalUnitApi
@ExperimentalAnimationApi
@Composable
internal fun Form(
    formViewModel: FormViewModel,
) {
    val hiddenIdentifiers by formViewModel.hiddenIdentifiers.asLiveData().observeAsState(
        null
    )
    val enabled by formViewModel.enabled.asLiveData().observeAsState(true)

    Column(
        modifier = Modifier
            .fillMaxWidth(1f)
    ) {
        formViewModel.elements.forEach { element ->

            AnimatedVisibility(
                hiddenIdentifiers?.contains(element.identifier) == false,
                enter = EnterTransition.None,
                exit = ExitTransition.None
            ) {
                when (element) {
                    is SectionElement -> {
                        SectionElementUI(enabled, element, hiddenIdentifiers)
                    }
                    is MandateTextElement -> {
                        MandateElementUI(element)
                    }
                    is SaveForFutureUseElement -> {
                        SaveForFutureUseElementUI(enabled, element)
                    }
                }
            }
        }
    }
}

@ExperimentalUnitApi
@ExperimentalAnimationApi
@Composable
internal fun SectionElementUI(
    enabled: Boolean,
    element: SectionElement,
    hiddenIdentifiers: List<IdentifierSpec>?,
) {
    AnimatedVisibility(
        hiddenIdentifiers?.contains(element.identifier) == false,
        enter = EnterTransition.None,
        exit = ExitTransition.None
    ) {
        val controller = element.controller

        val error by controller.error.asLiveData().observeAsState(null)
        val sectionErrorString = error?.let {
            it.formatArgs?.let { args ->
                stringResource(
                    it.errorMessage,
                    *args
                )
            } ?: stringResource(it.errorMessage)
        }

        Section(controller.label, sectionErrorString) {
            element.fields.forEachIndexed { index, field ->
                SectionFieldElementUI(enabled, field)
                if (index != element.fields.size - 1) {
                    val cardStyle = CardStyle(isSystemInDarkTheme())
                    Divider(
                        color = cardStyle.cardBorderColor,
                        thickness = cardStyle.cardBorderWidth,
                        modifier = Modifier.padding(
                            horizontal = cardStyle.cardBorderWidth
                        )
                    )
                }
            }
        }
    }
}

@ExperimentalUnitApi
@ExperimentalAnimationApi
@Composable
internal fun AddressElementUI(
    enabled: Boolean,
    controller: AddressController
) {
    val fields by controller.fieldsFlowable.asLiveData().observeAsState(emptyList())
    Column {
        fields.forEachIndexed { index, field ->
            SectionFieldElementUI(enabled, field)
            if (index != fields.size - 1) {
                val cardStyle = CardStyle(isSystemInDarkTheme())
                Divider(
                    color = cardStyle.cardBorderColor,
                    thickness = cardStyle.cardBorderWidth,
                    modifier = Modifier.padding(
                        horizontal = cardStyle.cardBorderWidth
                    )
                )
            }
        }
    }
}

@ExperimentalAnimationApi
@ExperimentalUnitApi
@Composable
internal fun SectionFieldElementUI(
    enabled: Boolean,
    field: SectionFieldElement
) {
    when (val controller = field.sectionFieldErrorController()) {
        is TextFieldController -> {
            TextField(
                textFieldController = controller,
                enabled = enabled
            )
        }
        is DropdownFieldController -> {
            DropDown(
                controller.label,
                controller,
                enabled
            )
        }
        is AddressController -> {
            AddressElementUI(
                enabled,
                controller
            )
        }
    }
}

@Composable
internal fun MandateElementUI(
    element: MandateTextElement
) {
    Text(
        stringResource(element.stringResId, element.merchantName ?: ""),
        fontSize = 10.sp,
        letterSpacing = .7.sp,
        modifier = Modifier.padding(vertical = 8.dp),
        color = element.color
    )
}

@Composable
internal fun SaveForFutureUseElementUI(
    enabled: Boolean,
    element: SaveForFutureUseElement
) {
    val controller = element.controller
    val checked by controller.saveForFutureUse.asLiveData()
        .observeAsState(true)
    Row(modifier = Modifier.padding(vertical = 8.dp)) {
        Checkbox(
            checked = checked,
            onCheckedChange = { controller.onValueChange(it) },
            enabled = enabled
        )
        Text(
            stringResource(controller.label, element.merchantName ?: ""),
            Modifier
                .padding(start = 4.dp)
                .align(Alignment.CenterVertically)
                .clickable(
                    enabled, null,
                    null
                ) {
                    controller.toggleValue()
                },
            color = if (isSystemInDarkTheme()) {
                Color.LightGray
            } else {
                Color.Black
            }
        )
    }
}

/**
 * This class stores the visual field layout for the [Form] and then sets up the controller
 * for all the fields on screen.  When all fields are reported as complete, the completedFieldValues
 * holds the resulting values for each field.
 *
 * @param: layout - this contains the visual layout of the fields on the screen used by [Form]
 * to display the UI fields on screen.  It also informs us of the backing fields to be created.
 */
@RestrictTo(RestrictTo.Scope.LIBRARY_GROUP)
@Singleton
class FormViewModel @Inject internal constructor(
    layout: LayoutSpec,
    @Named(SAVE_FOR_FUTURE_USE_INITIAL_VALUE) saveForFutureUseInitialValue: Boolean,
    @Named(SAVE_FOR_FUTURE_USE_INITIAL_VISIBILITY) saveForFutureUseInitialVisibility: Boolean,
    merchantName: String,
    private val resourceRepository: ResourceRepository
) : ViewModel() {
    internal class Factory(
        private val resources: Resources,
        private val layout: LayoutSpec,
        private val saveForFutureUseValue: Boolean,
        private val saveForFutureUseVisibility: Boolean,
        private val merchantName: String
    ) : ViewModelProvider.Factory {

        @Suppress("UNCHECKED_CAST")
        override fun <T : ViewModel?> create(modelClass: Class<T>): T {

            // This is where we will call Dagger:
            return DaggerFormViewModelComponent.builder()
                .resources(resources)
                .layout(layout)
                .saveForFutureUseValue(saveForFutureUseValue)
                .saveForFutureUseVisibility(saveForFutureUseVisibility)
                .merchantName(merchantName)
                .build()
                .viewModel as T
        }
    }

<<<<<<< HEAD
    private val transformSpecToElement = TransformSpecToElement(
        resourceRepository.addressRepository
    )
=======
    private val transformSpecToElement = TransformSpecToElement(resourceRepository)
>>>>>>> abf45bd7

    init {
        viewModelScope.launch {
            resourceRepository.init()
            elements = transformSpecToElement.transform(layout.items, merchantName)
        }
    }

    internal val enabled = MutableStateFlow(true)
    internal fun setEnabled(enabled: Boolean) {
        this.enabled.value = enabled
    }

    internal lateinit var elements: List<FormElement>

    private val saveForFutureUseVisible = MutableStateFlow(saveForFutureUseInitialVisibility)

    internal fun setSaveForFutureUseVisibility(isVisible: Boolean) {
        saveForFutureUseVisible.value = isVisible
    }

    internal fun setSaveForFutureUse(value: Boolean) {
        elements
            .filterIsInstance<SaveForFutureUseElement>()
            .firstOrNull()?.controller?.onValueChange(value)
    }

    init {
        setSaveForFutureUse(saveForFutureUseInitialValue)
    }

    private val saveForFutureUseElement = elements
        .filterIsInstance<SaveForFutureUseElement>()
        .firstOrNull()

    internal val saveForFutureUse = saveForFutureUseElement?.controller?.saveForFutureUse
        ?: MutableStateFlow(saveForFutureUseInitialValue)

    internal val sectionToFieldIdentifierMap = layout.items
        .filterIsInstance<FormItemSpec.SectionSpec>()
        .associate { sectionSpec ->
            sectionSpec.identifier to sectionSpec.fields.map {
                it.identifier
            }
        }

    internal val hiddenIdentifiers =
        combine(
            saveForFutureUseVisible,
            saveForFutureUseElement?.controller?.hiddenIdentifiers
                ?: MutableStateFlow(emptyList())
        ) { showFutureUse, hiddenIdentifiers ->

            // For hidden *section* identifiers, list of identifiers of elements in the section
            val identifiers = sectionToFieldIdentifierMap
                .filter { idControllerPair ->
                    hiddenIdentifiers.contains(idControllerPair.key)
                }
                .flatMap { sectionToSectionFieldEntry ->
                    sectionToSectionFieldEntry.value
                }

            if (!showFutureUse && saveForFutureUseElement != null) {
                hiddenIdentifiers
                    .plus(identifiers)
                    .plus(saveForFutureUseElement.identifier)
            } else {
                hiddenIdentifiers
                    .plus(identifiers)
            }
        }

    // Mandate is showing if it is an element of the form and it isn't hidden
    internal val showingMandate = hiddenIdentifiers.map {
        elements
            .filterIsInstance<MandateTextElement>()
            .firstOrNull()?.let { mandate ->
                !it.contains(mandate.identifier)
            } ?: false
    }

    private val addressSectionFields = elements
        .filterIsInstance<SectionElement>()
        .flatMap { it.fields }
        .filterIsInstance<SectionFieldElement.AddressElement>()
        .firstOrNull()
        ?.fields
        ?: MutableStateFlow(null)

    val completeFormValues = addressSectionFields.map { addressSectionFields ->
        val addressInputControllers = addressSectionFields
            ?.filter { it.controller is InputController }
            ?.associate { sectionFieldElement ->
                sectionFieldElement.identifier to sectionFieldElement.controller as InputController
            }

        addressInputControllers?.plus(
            elements.getIdInputControllerMap()
        ) ?: elements.getIdInputControllerMap()
    }
        .flatMapLatest { value ->
            TransformElementToFormFieldValueFlow(
                value,
                hiddenIdentifiers,
                showingMandate,
                saveForFutureUse
            ).transformFlow()
        }

    internal fun populateFormViewValues(formFieldValues: FormFieldValues) {
        populateWith(elements, formFieldValues)
    }
}<|MERGE_RESOLUTION|>--- conflicted
+++ resolved
@@ -284,13 +284,7 @@
         }
     }
 
-<<<<<<< HEAD
-    private val transformSpecToElement = TransformSpecToElement(
-        resourceRepository.addressRepository
-    )
-=======
     private val transformSpecToElement = TransformSpecToElement(resourceRepository)
->>>>>>> abf45bd7
 
     init {
         viewModelScope.launch {
