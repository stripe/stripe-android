package com.stripe.android.paymentsheet.forms

import androidx.compose.animation.ExperimentalAnimationApi
import androidx.compose.foundation.layout.Column
import androidx.compose.foundation.layout.fillMaxWidth
import androidx.compose.foundation.layout.padding
import androidx.compose.runtime.Composable
import androidx.compose.runtime.getValue
import androidx.compose.runtime.livedata.observeAsState
import androidx.compose.ui.Modifier
import androidx.compose.ui.focus.FocusRequester
import androidx.compose.ui.res.stringResource
import androidx.compose.ui.unit.dp
import androidx.lifecycle.ViewModel
import androidx.lifecycle.ViewModelProvider
import androidx.lifecycle.asLiveData
import com.stripe.android.paymentsheet.elements.EmailConfig
import com.stripe.android.paymentsheet.elements.NameConfig
import com.stripe.android.paymentsheet.elements.common.DropDown
<<<<<<< HEAD
import com.stripe.android.paymentsheet.elements.common.DropdownFieldController
import com.stripe.android.paymentsheet.elements.common.FieldController
=======
import com.stripe.android.paymentsheet.elements.common.DropdownElement
import com.stripe.android.paymentsheet.elements.common.Element
>>>>>>> d8cbc10c
import com.stripe.android.paymentsheet.elements.common.Section
import com.stripe.android.paymentsheet.elements.common.TextField
import com.stripe.android.paymentsheet.elements.common.TextFieldController
import com.stripe.android.paymentsheet.elements.country.CountryConfig
import kotlinx.coroutines.flow.Flow
import kotlinx.coroutines.flow.combine
import kotlinx.coroutines.flow.map

// TODO: Manadate type
// TODO: Save for future usage.

@ExperimentalAnimationApi
@Composable
internal fun Form(
    formViewModel: FormViewModel,
) {
<<<<<<< HEAD
    val form = formViewModel.formSpec
=======
    val form = formViewModel.visualFieldLayout
>>>>>>> d8cbc10c

    // There is only a single field in a section, some of those might not require focus like
    // country so we will create an extra one
    var focusRequesterIndex = 0
    val focusRequesters = List(formViewModel.getNumberTextFieldElements()) { FocusRequester() }

    Column(
        modifier = Modifier
            .fillMaxWidth(1f)
            .padding(16.dp)
    ) {
<<<<<<< HEAD
        form.sectionSpecs.forEach { section ->
            val element = formViewModel.getController(section.sectionField)
=======
        form.visualFieldLayout.forEach { section ->
            val element = formViewModel.getElement(section.field)
>>>>>>> d8cbc10c
            val error by element.errorMessage.asLiveData().observeAsState(null)
            val sectionErrorString =
                error?.let { stringResource(it, stringResource(element.label)) }

            Section(sectionErrorString) {
                if (element is TextFieldController) {
                    TextField(
                        textFieldController = element,
                        myFocus = focusRequesters[focusRequesterIndex],
                        nextFocus = if (focusRequesterIndex == focusRequesters.size - 1) {
                            null
                        } else {
                            focusRequesters[focusRequesterIndex + 1]
                        },
                    )
                    focusRequesterIndex++
                } else if (element is DropdownFieldController) {
                    DropDown(element)
                }
            }
        }
    }
}

/**
 * This class stores the visual field layout for the [Form] and then sets up the controller
 * for all the fields on screen.  When all fields are reported as complete, the completedFieldValues
 * holds the resulting values for each field.
 *
 * @param: visualFieldLayout - this contains the visual layout of the fields on the screen used by [Form] to display the UI fields on screen.  It also informs us of the backing fields to be created.
 */
class FormViewModel(
<<<<<<< HEAD
    val formSpec: FormSpec
) : ViewModel() {
    class Factory(
        val formSpec: FormSpec
    ) : ViewModelProvider.Factory {
        @Suppress("UNCHECKED_CAST")
        override fun <T : ViewModel?> create(modelClass: Class<T>): T {
            return FormViewModel(formSpec) as T
        }
    }

    private val paramKey: MutableMap<String, Any?> = formSpec.paramKey
    private val types: List<SectionSpec.SectionFieldSpec> = formSpec.allTypes
    private val typeControllerMap = mutableMapOf<SectionSpec.SectionFieldSpec, FieldController>()
    fun getNumberTextFieldElements() = typeControllerMap.count { it.value is TextFieldController }

    internal fun getController(type: SectionSpec.SectionFieldSpec) =
        requireNotNull(typeControllerMap[type])

    private val isComplete: Flow<Boolean>
    val populatedFormData: Flow<FormData?>

    init {
        val listCompleteFlows = mutableListOf<Flow<Boolean>>()
        val listOfPairs = mutableListOf<Flow<Pair<String, String?>>>()
        types.forEach { type ->
            val element = when (type) {
                SectionSpec.SectionFieldSpec.Name -> TextFieldController(NameConfig()) // All configs should have the label passed in for consistency
                SectionSpec.SectionFieldSpec.Email -> TextFieldController(EmailConfig())
                SectionSpec.SectionFieldSpec.Country -> DropdownFieldController(CountryConfig())
            }
            listCompleteFlows.add(element.isComplete)
            listOfPairs.add(element.paymentMethodParams.map {
                Pair(
                    type.paymentMethodCreateParamsKey,
                    it
                )
            })
            typeControllerMap[type] = element
=======
    val visualFieldLayout: VisualFieldLayout,
) : ViewModel() {
    class Factory(
        private val visualFieldLayout: VisualFieldLayout,
    ) : ViewModelProvider.Factory {
        @Suppress("UNCHECKED_CAST")
        override fun <T : ViewModel?> create(modelClass: Class<T>): T {
            return FormViewModel(visualFieldLayout) as T
        }
    }

    // This maps the field type to the element
    private val fieldElementMap: Map<Field, Element> =
        visualFieldLayout.allFields.associateWith { field ->
            when (field) {
                Field.NameInput -> TextFieldElement(NameConfig()) // All configs should have the label passed in for consistency
                Field.EmailInput -> TextFieldElement(EmailConfig())
                Field.CountryInput -> DropdownElement(CountryConfig())
            }
>>>>>>> d8cbc10c
        }

    // This find the element based on the field type
    internal fun getElement(type: Field) = requireNotNull(fieldElementMap[type])

    fun getNumberTextFieldElements() = fieldElementMap.count { it.value is TextFieldElement }

    // This is null if any form field values are incomplete, otherwise it is an object
    // representing all the complete fields
    val completeFormValues: Flow<FormFieldValues?> = combine(
        currentFormFieldValuesFlow(fieldElementMap),
        allFormFieldsComplete(fieldElementMap)
    ) { formFieldValue, isComplete ->
        formFieldValue.takeIf { isComplete }
    }

    companion object {
        // Flows of FormFieldValues for each of the elements as the field is updated
        fun currentFormFieldValuesFlow(fieldElementMap: Map<Field, Element>) =
            combine(getCurrentFieldValuePairs(fieldElementMap))
            {
                transformToFormFieldValues(it)
            }

        fun transformToFormFieldValues(allFormFieldValues: Array<Pair<Field, String>>) =
            FormFieldValues(allFormFieldValues.toMap())

        fun getCurrentFieldValuePairs(fieldElementMap: Map<Field, Element>): List<Flow<Pair<Field, String>>> {
            return fieldElementMap.map { fieldElementEntry ->
                getCurrentFieldValuePair(fieldElementEntry.key, fieldElementEntry.value)
            }
        }

        fun getCurrentFieldValuePair(field: Field, value: Element): Flow<Pair<Field, String>> {
            return value.fieldValue.map {
                Pair(field, it)
            }
        }

        fun allFormFieldsComplete(fieldElementMap: Map<Field, Element>) =
            combine(fieldElementMap.values.map { it.isComplete }) { elementCompleteStates ->
                elementCompleteStates.none { complete -> !complete }
            }
    }
}<|MERGE_RESOLUTION|>--- conflicted
+++ resolved
@@ -17,17 +17,16 @@
 import com.stripe.android.paymentsheet.elements.EmailConfig
 import com.stripe.android.paymentsheet.elements.NameConfig
 import com.stripe.android.paymentsheet.elements.common.DropDown
-<<<<<<< HEAD
 import com.stripe.android.paymentsheet.elements.common.DropdownFieldController
 import com.stripe.android.paymentsheet.elements.common.FieldController
-=======
-import com.stripe.android.paymentsheet.elements.common.DropdownElement
-import com.stripe.android.paymentsheet.elements.common.Element
->>>>>>> d8cbc10c
 import com.stripe.android.paymentsheet.elements.common.Section
 import com.stripe.android.paymentsheet.elements.common.TextField
 import com.stripe.android.paymentsheet.elements.common.TextFieldController
 import com.stripe.android.paymentsheet.elements.country.CountryConfig
+import com.stripe.android.paymentsheet.forms.SectionSpec.SectionFieldSpec
+import com.stripe.android.paymentsheet.forms.SectionSpec.SectionFieldSpec.Country
+import com.stripe.android.paymentsheet.forms.SectionSpec.SectionFieldSpec.Email
+import com.stripe.android.paymentsheet.forms.SectionSpec.SectionFieldSpec.Name
 import kotlinx.coroutines.flow.Flow
 import kotlinx.coroutines.flow.combine
 import kotlinx.coroutines.flow.map
@@ -40,37 +39,26 @@
 internal fun Form(
     formViewModel: FormViewModel,
 ) {
-<<<<<<< HEAD
-    val form = formViewModel.formSpec
-=======
-    val form = formViewModel.visualFieldLayout
->>>>>>> d8cbc10c
+    val visualFieldLayout = formViewModel.visualFieldLayout
 
-    // There is only a single field in a section, some of those might not require focus like
-    // country so we will create an extra one
     var focusRequesterIndex = 0
-    val focusRequesters = List(formViewModel.getNumberTextFieldElements()) { FocusRequester() }
+    val focusRequesters = List(formViewModel.getNumberTextFields()) { FocusRequester() }
 
     Column(
         modifier = Modifier
             .fillMaxWidth(1f)
             .padding(16.dp)
     ) {
-<<<<<<< HEAD
-        form.sectionSpecs.forEach { section ->
-            val element = formViewModel.getController(section.sectionField)
-=======
-        form.visualFieldLayout.forEach { section ->
-            val element = formViewModel.getElement(section.field)
->>>>>>> d8cbc10c
-            val error by element.errorMessage.asLiveData().observeAsState(null)
+        visualFieldLayout.sections.forEach { section ->
+            val controller = formViewModel.getController(section.sectionField)
+            val error by controller.errorMessage.asLiveData().observeAsState(null)
             val sectionErrorString =
-                error?.let { stringResource(it, stringResource(element.label)) }
+                error?.let { stringResource(it, stringResource(controller.label)) }
 
             Section(sectionErrorString) {
-                if (element is TextFieldController) {
+                if (controller is TextFieldController) {
                     TextField(
-                        textFieldController = element,
+                        textFieldController = controller,
                         myFocus = focusRequesters[focusRequesterIndex],
                         nextFocus = if (focusRequesterIndex == focusRequesters.size - 1) {
                             null
@@ -79,8 +67,8 @@
                         },
                     )
                     focusRequesterIndex++
-                } else if (element is DropdownFieldController) {
-                    DropDown(element)
+                } else if (controller is DropdownFieldController) {
+                    DropDown(controller)
                 }
             }
         }
@@ -95,51 +83,10 @@
  * @param: visualFieldLayout - this contains the visual layout of the fields on the screen used by [Form] to display the UI fields on screen.  It also informs us of the backing fields to be created.
  */
 class FormViewModel(
-<<<<<<< HEAD
-    val formSpec: FormSpec
+    val visualFieldLayout: VisualFieldLayoutSpec,
 ) : ViewModel() {
     class Factory(
-        val formSpec: FormSpec
-    ) : ViewModelProvider.Factory {
-        @Suppress("UNCHECKED_CAST")
-        override fun <T : ViewModel?> create(modelClass: Class<T>): T {
-            return FormViewModel(formSpec) as T
-        }
-    }
-
-    private val paramKey: MutableMap<String, Any?> = formSpec.paramKey
-    private val types: List<SectionSpec.SectionFieldSpec> = formSpec.allTypes
-    private val typeControllerMap = mutableMapOf<SectionSpec.SectionFieldSpec, FieldController>()
-    fun getNumberTextFieldElements() = typeControllerMap.count { it.value is TextFieldController }
-
-    internal fun getController(type: SectionSpec.SectionFieldSpec) =
-        requireNotNull(typeControllerMap[type])
-
-    private val isComplete: Flow<Boolean>
-    val populatedFormData: Flow<FormData?>
-
-    init {
-        val listCompleteFlows = mutableListOf<Flow<Boolean>>()
-        val listOfPairs = mutableListOf<Flow<Pair<String, String?>>>()
-        types.forEach { type ->
-            val element = when (type) {
-                SectionSpec.SectionFieldSpec.Name -> TextFieldController(NameConfig()) // All configs should have the label passed in for consistency
-                SectionSpec.SectionFieldSpec.Email -> TextFieldController(EmailConfig())
-                SectionSpec.SectionFieldSpec.Country -> DropdownFieldController(CountryConfig())
-            }
-            listCompleteFlows.add(element.isComplete)
-            listOfPairs.add(element.paymentMethodParams.map {
-                Pair(
-                    type.paymentMethodCreateParamsKey,
-                    it
-                )
-            })
-            typeControllerMap[type] = element
-=======
-    val visualFieldLayout: VisualFieldLayout,
-) : ViewModel() {
-    class Factory(
-        private val visualFieldLayout: VisualFieldLayout,
+        private val visualFieldLayout: VisualFieldLayoutSpec,
     ) : ViewModelProvider.Factory {
         @Suppress("UNCHECKED_CAST")
         override fun <T : ViewModel?> create(modelClass: Class<T>): T {
@@ -147,57 +94,61 @@
         }
     }
 
-    // This maps the field type to the element
-    private val fieldElementMap: Map<Field, Element> =
+    // This maps the field type to the controller
+    private val fieldControllerMap: Map<SectionFieldSpec, FieldController> =
         visualFieldLayout.allFields.associateWith { field ->
-            when (field) {
-                Field.NameInput -> TextFieldElement(NameConfig()) // All configs should have the label passed in for consistency
-                Field.EmailInput -> TextFieldElement(EmailConfig())
-                Field.CountryInput -> DropdownElement(CountryConfig())
+            val fieldController = when (field) {
+                Name -> TextFieldController(NameConfig()) // All configs should have the label passed in for consistency
+                Email -> TextFieldController(EmailConfig())
+                Country -> DropdownFieldController(CountryConfig())
             }
->>>>>>> d8cbc10c
+            fieldController
         }
 
     // This find the element based on the field type
-    internal fun getElement(type: Field) = requireNotNull(fieldElementMap[type])
+    internal fun getController(type: SectionFieldSpec) =
+        requireNotNull(fieldControllerMap[type])
 
-    fun getNumberTextFieldElements() = fieldElementMap.count { it.value is TextFieldElement }
+    fun getNumberTextFields() = fieldControllerMap.count { it.value is TextFieldController }
 
     // This is null if any form field values are incomplete, otherwise it is an object
     // representing all the complete fields
     val completeFormValues: Flow<FormFieldValues?> = combine(
-        currentFormFieldValuesFlow(fieldElementMap),
-        allFormFieldsComplete(fieldElementMap)
+        currentFormFieldValuesFlow(fieldControllerMap),
+        allFormFieldsComplete(fieldControllerMap)
     ) { formFieldValue, isComplete ->
         formFieldValue.takeIf { isComplete }
     }
 
     companion object {
-        // Flows of FormFieldValues for each of the elements as the field is updated
-        fun currentFormFieldValuesFlow(fieldElementMap: Map<Field, Element>) =
+        // Flows of FormFieldValues for each of the fields as they are updated
+        fun currentFormFieldValuesFlow(fieldElementMap: Map<SectionFieldSpec, FieldController>) =
             combine(getCurrentFieldValuePairs(fieldElementMap))
             {
                 transformToFormFieldValues(it)
             }
 
-        fun transformToFormFieldValues(allFormFieldValues: Array<Pair<Field, String>>) =
+        fun transformToFormFieldValues(allFormFieldValues: Array<Pair<SectionFieldSpec, String>>) =
             FormFieldValues(allFormFieldValues.toMap())
 
-        fun getCurrentFieldValuePairs(fieldElementMap: Map<Field, Element>): List<Flow<Pair<Field, String>>> {
+        fun getCurrentFieldValuePairs(fieldElementMap: Map<SectionFieldSpec, FieldController>): List<Flow<Pair<SectionFieldSpec, String>>> {
             return fieldElementMap.map { fieldElementEntry ->
                 getCurrentFieldValuePair(fieldElementEntry.key, fieldElementEntry.value)
             }
         }
 
-        fun getCurrentFieldValuePair(field: Field, value: Element): Flow<Pair<Field, String>> {
+        fun getCurrentFieldValuePair(
+            field: SectionFieldSpec,
+            value: FieldController
+        ): Flow<Pair<SectionFieldSpec, String>> {
             return value.fieldValue.map {
                 Pair(field, it)
             }
         }
 
-        fun allFormFieldsComplete(fieldElementMap: Map<Field, Element>) =
-            combine(fieldElementMap.values.map { it.isComplete }) { elementCompleteStates ->
-                elementCompleteStates.none { complete -> !complete }
+        fun allFormFieldsComplete(fieldElementMap: Map<SectionFieldSpec, FieldController>) =
+            combine(fieldElementMap.values.map { it.isComplete }) { fieldCompleteStates ->
+                fieldCompleteStates.none { complete -> !complete }
             }
     }
 }