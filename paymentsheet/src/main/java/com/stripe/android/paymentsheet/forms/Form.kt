--- conflicted
+++ resolved
@@ -82,12 +82,9 @@
                     }
                     is SaveForFutureUseElement -> {
                         SaveForFutureUseElementUI(enabled, element)
-<<<<<<< HEAD
                     }
                     is BillingSectionElement -> {
                         BillingSectionElementUI(enabled, element, optionalIdentifiers, focusRequesters)
-=======
->>>>>>> b64d4dab
                     }
                 }
             }
@@ -138,8 +135,6 @@
     }
 }
 
-<<<<<<< HEAD
-
 @ExperimentalUnitApi
 @ExperimentalAnimationApi
 @Composable
@@ -184,8 +179,6 @@
     }
 }
 
-=======
->>>>>>> b64d4dab
 @Composable
 internal fun SectionFieldElementUI(
     enabled: Boolean,
@@ -197,11 +190,7 @@
             val focusRequesterIndex = field.focusIndexOrder
             TextField(
                 textFieldController = field.controller,
-<<<<<<< HEAD
-                myFocus = focusRequesters[0],
-=======
                 myFocus = focusRequesters[focusRequesterIndex],
->>>>>>> b64d4dab
                 nextFocus = focusRequesters.getOrNull(
                     focusRequesterIndex + 1
                 ),
