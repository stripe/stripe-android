--- conflicted
+++ resolved
@@ -89,8 +89,7 @@
                                     )
                                 }
 
-<<<<<<< HEAD
-                            Section(controller.label, sectionErrorString, enabled) {
+                            Section(controller.label, sectionErrorString) {
                                 element.fields.forEachIndexed { index, field ->
                                     when (field) {
                                         is TextFieldElement -> {
@@ -111,23 +110,9 @@
                                                 enabled
                                             )
                                         }
-=======
-                            Section(sectionErrorString) {
-                                when (element.field) {
-                                    is TextFieldElement -> {
-                                        val focusRequesterIndex = element.field.focusIndexOrder
-                                        TextField(
-                                            textFieldController = element.field.controller,
-                                            myFocus = focusRequesters[focusRequesterIndex],
-                                            nextFocus = focusRequesters.getOrNull(
-                                                focusRequesterIndex + 1
-                                            ),
-                                            enabled = enabled
-                                        )
->>>>>>> 8499b2df
                                     }
                                     if (index != element.fields.size - 1) {
-                                        val cardStyle = CardStyle()
+                                        val cardStyle = CardStyle(isSystemInDarkTheme())
                                         Divider(
                                             color = cardStyle.cardBorderColor,
                                             thickness = cardStyle.cardBorderWidth,
