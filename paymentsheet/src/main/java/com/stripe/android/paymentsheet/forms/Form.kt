package com.stripe.android.paymentsheet.forms

import androidx.annotation.RestrictTo
import androidx.compose.animation.AnimatedVisibility
import androidx.compose.animation.EnterTransition
import androidx.compose.animation.ExitTransition
import androidx.compose.animation.ExperimentalAnimationApi
import androidx.compose.foundation.layout.Column
import androidx.compose.foundation.layout.Row
import androidx.compose.foundation.layout.fillMaxWidth
import androidx.compose.foundation.layout.padding
import androidx.compose.material.Checkbox
import androidx.compose.material.Text
import androidx.compose.runtime.Composable
import androidx.compose.runtime.getValue
import androidx.compose.runtime.livedata.observeAsState
import androidx.compose.ui.Modifier
import androidx.compose.ui.focus.FocusRequester
import androidx.compose.ui.res.stringResource
import androidx.compose.ui.unit.dp
import androidx.compose.ui.unit.sp
import androidx.lifecycle.ViewModel
import androidx.lifecycle.ViewModelProvider
import androidx.lifecycle.asLiveData
import com.stripe.android.paymentsheet.FocusRequesterCount
import com.stripe.android.paymentsheet.FormElement.MandateTextElement
import com.stripe.android.paymentsheet.FormElement.SaveForFutureUseElement
import com.stripe.android.paymentsheet.FormElement.SectionElement
import com.stripe.android.paymentsheet.SectionFieldElementType.DropdownFieldElement
import com.stripe.android.paymentsheet.SectionFieldElementType.TextFieldElement
import com.stripe.android.paymentsheet.elements.DropDown
import com.stripe.android.paymentsheet.elements.Section
import com.stripe.android.paymentsheet.elements.TextField
import com.stripe.android.paymentsheet.specifications.LayoutSpec
import kotlinx.coroutines.flow.MutableStateFlow
import kotlinx.coroutines.flow.combine
import kotlinx.coroutines.flow.map

internal val formElementPadding = 16.dp

@ExperimentalAnimationApi
@Composable
internal fun Form(
    formViewModel: FormViewModel,
) {
    val focusRequesters =
        List(formViewModel.getCountFocusableFields()) { FocusRequester() }
    val optionalIdentifiers by formViewModel.optionalIdentifiers.asLiveData().observeAsState(
        null
    )
    val enabled by formViewModel.enabled.asLiveData().observeAsState(true)

    Column(
        modifier = Modifier
            .fillMaxWidth(1f)
    ) {
        formViewModel.elements.forEach { element ->

            AnimatedVisibility(
                optionalIdentifiers?.contains(element.identifier) == false,
                enter = EnterTransition.None,
                exit = ExitTransition.None
            ) {
                when (element) {
                    is SectionElement -> {
                        AnimatedVisibility(
                            optionalIdentifiers?.contains(element.identifier) == false,
                            enter = EnterTransition.None,
                            exit = ExitTransition.None
                        ) {
                            val controller = element.controller

                            val error by controller.errorMessage.asLiveData()
                                .observeAsState(null)
                            val sectionErrorString =
                                error?.let {
                                    stringResource(
                                        it,
                                        stringResource(controller.label)
                                    )
                                }

                            Section(sectionErrorString, enabled) {
                                when (element.field) {
                                    is TextFieldElement -> {
                                        val focusRequesterIndex = element.field.focusIndexOrder
                                        TextField(
                                            textFieldController = element.field.controller,
                                            myFocus = focusRequesters[focusRequesterIndex],
                                            nextFocus = focusRequesters.getOrNull(
                                                focusRequesterIndex + 1
                                            ),
                                            enabled = enabled
                                        )
                                    }
                                    is DropdownFieldElement -> {
                                        DropDown(
                                            element.field.controller.label,
                                            element.field.controller,
                                            enabled
                                        )
                                    }
                                }
                            }
                        }
                    }

                    is MandateTextElement -> {
                        Text(
                            stringResource(element.stringResId, element.merchantName ?: ""),
                            fontSize = 10.sp,
                            letterSpacing = .7.sp,
                            modifier = Modifier.padding(vertical = 8.dp),
                            color = element.color
                        )
                    }

                    is SaveForFutureUseElement -> {
                        val controller = element.controller
                        val checked by controller.saveForFutureUse.asLiveData()
                            .observeAsState(true)
                        Row(modifier = Modifier.padding(vertical = 8.dp)) {
                            Checkbox(
                                checked = checked,
                                onCheckedChange = { controller.onValueChange(it) },
                                enabled = enabled
                            )
                            Text(
                                stringResource(controller.label, element.merchantName ?: ""),
                                Modifier.padding(start = 8.dp)
                            )
                        }
                    }
                }
            }
        }
    }
}

/**
 * This class stores the visual field layout for the [Form] and then sets up the controller
 * for all the fields on screen.  When all fields are reported as complete, the completedFieldValues
 * holds the resulting values for each field.
 *
 * @param: layout - this contains the visual layout of the fields on the screen used by [Form]
 * to display the UI fields on screen.  It also informs us of the backing fields to be created.
 */
@RestrictTo(RestrictTo.Scope.LIBRARY_GROUP)
class FormViewModel(
    layout: LayoutSpec,
    saveForFutureUseInitialValue: Boolean,
    saveForFutureUseInitialVisibility: Boolean,
    merchantName: String,
) : ViewModel() {
    internal class Factory(
        private val layout: LayoutSpec,
        private val saveForFutureUseValue: Boolean,
        private val saveForFutureUseVisibility: Boolean,
        private val merchantName: String
    ) : ViewModelProvider.Factory {
        @Suppress("UNCHECKED_CAST")
        override fun <T : ViewModel?> create(modelClass: Class<T>): T {
            return FormViewModel(
                layout,
                saveForFutureUseValue,
                saveForFutureUseVisibility,
                merchantName
            ) as T
        }
    }

    internal val enabled = MutableStateFlow(true)
    internal fun setEnabled(enabled: Boolean) {
        this.enabled.value = enabled
    }

    internal var focusIndex = FocusRequesterCount()
    internal fun getCountFocusableFields() = focusIndex.get()

    internal val elements = transform(
        layout,
        merchantName,
        focusIndex
    )

    private val saveForFutureUseVisible = MutableStateFlow(saveForFutureUseInitialVisibility)

    internal fun setSaveForFutureUseVisibility(isVisible: Boolean) {
        saveForFutureUseVisible.value = isVisible
    }

    internal fun setSaveForFutureUse(value: Boolean) {
        elements
            .filterIsInstance<SaveForFutureUseElement>()
            .firstOrNull()?.controller?.onValueChange(value)
    }

    init {
        setSaveForFutureUse(saveForFutureUseInitialValue)
    }

    private val saveForFutureUseElement = elements
        .filterIsInstance<SaveForFutureUseElement>()
        .firstOrNull()

    internal val saveForFutureUse = saveForFutureUseElement?.controller?.saveForFutureUse
        ?: MutableStateFlow(saveForFutureUseInitialValue)

    internal val optionalIdentifiers =
        combine(
            saveForFutureUseVisible,
            saveForFutureUseElement?.controller?.optionalIdentifiers
                ?: MutableStateFlow(emptyList())
        ) { showFutureUse, optionalIdentifiers ->
            if (!showFutureUse && saveForFutureUseElement != null) {
                optionalIdentifiers.plus(
                    saveForFutureUseElement.identifier
                )
            } else {
                optionalIdentifiers
            }
        }

    // Mandate is showing if it is an element of the form and it isn't optional
    internal val showingMandate = optionalIdentifiers.map {
        elements
            .filterIsInstance<MandateTextElement>()
            .firstOrNull()?.let { mandate ->
                !it.contains(mandate.identifier)
            } ?: false
    }

    val completeFormValues = TransformElementToFormFieldValueFlow(
        elements, optionalIdentifiers, showingMandate, saveForFutureUse
    ).transformFlow()

<<<<<<< HEAD
    fun populateFormViewValues(formFieldValues: FormFieldValues) {
        populateWith(elements, formFieldValues)
=======
    internal val populateFormFromFormFieldValues = PopulateFormFromFormFieldValues(elements)
    internal fun populateFormViewValues(formFieldValues: FormFieldValues) {
        populateFormFromFormFieldValues.populateWith(formFieldValues)
>>>>>>> 47ac2a98
    }
}<|MERGE_RESOLUTION|>--- conflicted
+++ resolved
@@ -234,13 +234,7 @@
         elements, optionalIdentifiers, showingMandate, saveForFutureUse
     ).transformFlow()
 
-<<<<<<< HEAD
-    fun populateFormViewValues(formFieldValues: FormFieldValues) {
+    internal fun populateFormViewValues(formFieldValues: FormFieldValues) {
         populateWith(elements, formFieldValues)
-=======
-    internal val populateFormFromFormFieldValues = PopulateFormFromFormFieldValues(elements)
-    internal fun populateFormViewValues(formFieldValues: FormFieldValues) {
-        populateFormFromFormFieldValues.populateWith(formFieldValues)
->>>>>>> 47ac2a98
     }
 }