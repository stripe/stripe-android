--- conflicted
+++ resolved
@@ -303,11 +303,7 @@
     }
 
     val completeFormValues = TransformElementToFormFieldValueFlow(
-<<<<<<< HEAD
-        elements.getIdInputControllerMap(), optionalIdentifiers, showingMandate, saveForFutureUse
-=======
-        elements, hiddenIdentifiers, showingMandate, saveForFutureUse
->>>>>>> d5219de6
+        elements.getIdInputControllerMap(), hiddenIdentifiers, showingMandate, saveForFutureUse
     ).transformFlow()
 
     internal fun populateFormViewValues(formFieldValues: FormFieldValues) {
