package com.stripe.android.paymentsheet.forms

import androidx.annotation.RestrictTo
import androidx.compose.animation.AnimatedVisibility
import androidx.compose.animation.EnterTransition
import androidx.compose.animation.ExitTransition
import androidx.compose.animation.ExperimentalAnimationApi
import androidx.compose.foundation.layout.Column
import androidx.compose.foundation.layout.Row
import androidx.compose.foundation.layout.fillMaxWidth
import androidx.compose.foundation.layout.padding
import androidx.compose.material.Checkbox
import androidx.compose.material.Text
import androidx.compose.runtime.Composable
import androidx.compose.runtime.getValue
import androidx.compose.runtime.livedata.observeAsState
import androidx.compose.ui.Modifier
import androidx.compose.ui.focus.FocusRequester
import androidx.compose.ui.res.stringResource
import androidx.compose.ui.unit.dp
import androidx.compose.ui.unit.sp
import androidx.lifecycle.ViewModel
import androidx.lifecycle.ViewModelProvider
import androidx.lifecycle.asLiveData
import com.stripe.android.paymentsheet.FocusRequesterCount
import com.stripe.android.paymentsheet.FormElement.MandateTextElement
import com.stripe.android.paymentsheet.FormElement.SaveForFutureUseElement
import com.stripe.android.paymentsheet.FormElement.SectionElement
import com.stripe.android.paymentsheet.SectionFieldElementType.DropdownFieldElement
import com.stripe.android.paymentsheet.SectionFieldElementType.TextFieldElement
import com.stripe.android.paymentsheet.elements.DropDown
import com.stripe.android.paymentsheet.elements.Section
import com.stripe.android.paymentsheet.elements.TextField
import com.stripe.android.paymentsheet.specifications.LayoutSpec
import kotlinx.coroutines.flow.MutableStateFlow
import kotlinx.coroutines.flow.combine
import kotlinx.coroutines.flow.map

internal val formElementPadding = 16.dp

@ExperimentalAnimationApi
@Composable
internal fun Form(
    formViewModel: FormViewModel,
) {
    val focusRequesters =
        List(formViewModel.getCountFocusableFields()) { FocusRequester() }
    val optionalIdentifiers by formViewModel.optionalIdentifiers.asLiveData().observeAsState(
        null
    )
    val enabled by formViewModel.enabled.asLiveData().observeAsState(true)

    Column(
        modifier = Modifier
            .fillMaxWidth(1f)
    ) {
        formViewModel.elements.forEach { element ->

            AnimatedVisibility(
                optionalIdentifiers?.contains(element.identifier) == false,
                enter = EnterTransition.None,
                exit = ExitTransition.None
            ) {
                when (element) {
                    is SectionElement -> {
                        AnimatedVisibility(
                            optionalIdentifiers?.contains(element.identifier) == false,
                            enter = EnterTransition.None,
                            exit = ExitTransition.None
                        ) {
                            val controller = element.controller

                            val error by controller.errorMessage.asLiveData()
                                .observeAsState(null)
                            val sectionErrorString =
                                error?.let {
                                    stringResource(
                                        it,
                                        stringResource(controller.label)
                                    )
                                }

                            Section(sectionErrorString, enabled) {
                                when (element.field) {
                                    is TextFieldElement -> {
                                        val focusRequesterIndex = element.field.focusIndexOrder
                                        TextField(
                                            textFieldController = element.field.controller,
                                            myFocus = focusRequesters[focusRequesterIndex],
                                            nextFocus = focusRequesters.getOrNull(
                                                focusRequesterIndex + 1
                                            ),
                                            enabled = enabled
                                        )
                                    }
                                    is DropdownFieldElement -> {
                                        DropDown(
<<<<<<< HEAD
                                            element.field.controller,
                                            enabled
=======
                                            element.field.controller.label,
                                            element.field.controller
>>>>>>> e693f84b
                                        )
                                    }
                                }
                            }
                        }
                    }

                    is MandateTextElement -> {
                        Text(
                            stringResource(element.stringResId, element.merchantName ?: ""),
                            fontSize = 10.sp,
                            letterSpacing = .7.sp,
                            modifier = Modifier.padding(vertical = 8.dp),
                            color = element.color
                        )
                    }

                    is SaveForFutureUseElement -> {
                        val controller = element.controller
                        val checked by controller.saveForFutureUse.asLiveData()
                            .observeAsState(true)
                        Row(modifier = Modifier.padding(vertical = 8.dp)) {
                            Checkbox(
                                checked = checked,
                                onCheckedChange = { controller.onValueChange(it) },
                                enabled = enabled
                            )
                            Text(
                                stringResource(controller.label, element.merchantName ?: ""),
                                Modifier.padding(start = 8.dp)
                            )
                        }
                    }
                }
            }
        }
    }
}

/**
 * This class stores the visual field layout for the [Form] and then sets up the controller
 * for all the fields on screen.  When all fields are reported as complete, the completedFieldValues
 * holds the resulting values for each field.
 *
 * @param: layout - this contains the visual layout of the fields on the screen used by [Form]
 * to display the UI fields on screen.  It also informs us of the backing fields to be created.
 */
@RestrictTo(RestrictTo.Scope.LIBRARY_GROUP)
class FormViewModel(
    layout: LayoutSpec,
    saveForFutureUseInitialValue: Boolean,
    saveForFutureUseInitialVisibility: Boolean,
    merchantName: String,
) : ViewModel() {
    internal class Factory(
        private val layout: LayoutSpec,
        private val saveForFutureUseValue: Boolean,
        private val saveForFutureUseVisibility: Boolean,
        private val merchantName: String
    ) : ViewModelProvider.Factory {
        @Suppress("UNCHECKED_CAST")
        override fun <T : ViewModel?> create(modelClass: Class<T>): T {
            return FormViewModel(
                layout,
                saveForFutureUseValue,
                saveForFutureUseVisibility,
                merchantName
            ) as T
        }
    }

    internal val enabled = MutableStateFlow(true)
    internal fun setEnabled(enabled: Boolean) {
        this.enabled.value = enabled
    }

    internal var focusIndex = FocusRequesterCount()
    internal fun getCountFocusableFields() = focusIndex.get()

    private val specToFormTransform = TransformSpecToElement()
    internal val elements = specToFormTransform.transform(
        layout,
        merchantName,
        focusIndex
    )

    private val saveForFutureUseVisible = MutableStateFlow(saveForFutureUseInitialVisibility)

    internal fun setSaveForFutureUseVisibility(isVisible: Boolean) {
        saveForFutureUseVisible.value = isVisible
    }

    internal fun setSaveForFutureUse(value: Boolean) {
        elements
            .filterIsInstance<SaveForFutureUseElement>()
            .firstOrNull()?.controller?.onValueChange(value)
    }

    init {
        setSaveForFutureUse(saveForFutureUseInitialValue)
    }

    private val saveForFutureUseElement = elements
        .filterIsInstance<SaveForFutureUseElement>()
        .firstOrNull()

    internal val saveForFutureUse = saveForFutureUseElement?.controller?.saveForFutureUse
        ?: MutableStateFlow(saveForFutureUseInitialValue)

    internal val optionalIdentifiers =
        combine(
            saveForFutureUseVisible,
            saveForFutureUseElement?.controller?.optionalIdentifiers
                ?: MutableStateFlow(emptyList())
        ) { showFutureUse, optionalIdentifiers ->
            if (!showFutureUse && saveForFutureUseElement != null) {
                optionalIdentifiers.plus(
                    saveForFutureUseElement.identifier
                )
            } else {
                optionalIdentifiers
            }
        }

    // Mandate is showing if it is an element of the form and it isn't optional
    internal val showingMandate = optionalIdentifiers.map {
        elements
            .filterIsInstance<MandateTextElement>()
            .firstOrNull()?.let { mandate ->
                !it.contains(mandate.identifier)
            } ?: false
    }

    val completeFormValues = TransformElementToFormFieldValueFlow(
        elements, optionalIdentifiers, showingMandate, saveForFutureUse
    ).transformFlow()

    internal val populateFormFromFormFieldValues = PopulateFormFromFormFieldValues(elements)
    internal fun populateFormViewValues(formFieldValues: FormFieldValues) {
        populateFormFromFormFieldValues.populateWith(formFieldValues)
    }
}<|MERGE_RESOLUTION|>--- conflicted
+++ resolved
@@ -95,13 +95,9 @@
                                     }
                                     is DropdownFieldElement -> {
                                         DropDown(
-<<<<<<< HEAD
+                                            element.field.controller.label,
                                             element.field.controller,
                                             enabled
-=======
-                                            element.field.controller.label,
-                                            element.field.controller
->>>>>>> e693f84b
                                         )
                                     }
                                 }
