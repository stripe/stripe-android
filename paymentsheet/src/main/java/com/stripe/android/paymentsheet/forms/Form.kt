--- conflicted
+++ resolved
@@ -45,11 +45,8 @@
 import com.stripe.android.paymentsheet.specifications.IdentifierSpec
 import com.stripe.android.paymentsheet.specifications.LayoutSpec
 import com.stripe.android.paymentsheet.specifications.ResourceRepository
+import kotlinx.coroutines.flow.Flow
 import kotlinx.coroutines.ExperimentalCoroutinesApi
-<<<<<<< HEAD
-import kotlinx.coroutines.flow.Flow
-=======
->>>>>>> d2fff458
 import kotlinx.coroutines.flow.MutableStateFlow
 import kotlinx.coroutines.flow.combine
 import kotlinx.coroutines.flow.flatMapLatest
@@ -59,14 +56,8 @@
 import javax.inject.Named
 import javax.inject.Singleton
 
-<<<<<<< HEAD
-=======
-@ExperimentalAnimationApi
->>>>>>> d2fff458
-@Composable
-internal fun Form(
-    formViewModel: FormViewModel,
-) {
+@Composable
+internal fun Form(formViewModel: FormViewModel) {
     FormInternal(
         formViewModel.hiddenIdentifiers,
         formViewModel.enabled,
@@ -144,31 +135,6 @@
     }
 }
 
-@ExperimentalAnimationApi
-@Composable
-internal fun AddressElementUI(
-    enabled: Boolean,
-    controller: AddressController
-) {
-    val fields by controller.fieldsFlowable.asLiveData().observeAsState(emptyList())
-    Column {
-        fields.forEachIndexed { index, field ->
-            SectionFieldElementUI(enabled, field)
-            if (index != fields.size - 1) {
-                val cardStyle = CardStyle(isSystemInDarkTheme())
-                Divider(
-                    color = cardStyle.cardBorderColor,
-                    thickness = cardStyle.cardBorderWidth,
-                    modifier = Modifier.padding(
-                        horizontal = cardStyle.cardBorderWidth
-                    )
-                )
-            }
-        }
-    }
-}
-
-@ExperimentalAnimationApi
 @Composable
 internal fun AddressElementUI(
     enabled: Boolean,
