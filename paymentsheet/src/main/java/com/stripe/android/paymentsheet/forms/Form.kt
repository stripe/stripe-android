package com.stripe.android.paymentsheet.forms

import androidx.annotation.RestrictTo
import androidx.compose.animation.AnimatedVisibility
import androidx.compose.animation.EnterTransition
import androidx.compose.animation.ExitTransition
import androidx.compose.animation.ExperimentalAnimationApi
import androidx.compose.foundation.layout.Column
import androidx.compose.foundation.layout.Row
import androidx.compose.foundation.layout.fillMaxWidth
import androidx.compose.foundation.layout.padding
import androidx.compose.material.Checkbox
import androidx.compose.material.Text
import androidx.compose.runtime.Composable
import androidx.compose.runtime.getValue
import androidx.compose.runtime.livedata.observeAsState
import androidx.compose.ui.Modifier
import androidx.compose.ui.focus.FocusRequester
import androidx.compose.ui.res.stringResource
import androidx.compose.ui.unit.dp
import androidx.compose.ui.unit.sp
import androidx.lifecycle.ViewModel
import androidx.lifecycle.ViewModelProvider
import androidx.lifecycle.asLiveData
import com.stripe.android.paymentsheet.FocusRequesterCount
import com.stripe.android.paymentsheet.FormElement.MandateTextElement
import com.stripe.android.paymentsheet.FormElement.SaveForFutureUseElement
import com.stripe.android.paymentsheet.FormElement.SectionElement
import com.stripe.android.paymentsheet.SectionFieldElementType.DropdownFieldElement
import com.stripe.android.paymentsheet.SectionFieldElementType.TextFieldElement
import com.stripe.android.paymentsheet.elements.DropDown
import com.stripe.android.paymentsheet.elements.Section
import com.stripe.android.paymentsheet.elements.TextField
import com.stripe.android.paymentsheet.specifications.FormItemSpec
import com.stripe.android.paymentsheet.specifications.LayoutSpec
import kotlinx.coroutines.flow.MutableStateFlow
import kotlinx.coroutines.flow.combine
import kotlinx.coroutines.flow.map

internal val formElementPadding = 16.dp

@ExperimentalAnimationApi
@Composable
internal fun Form(
    formViewModel: FormViewModel,
) {
    val focusRequesters =
        List(formViewModel.getCountFocusableFields()) { FocusRequester() }
    val optionalIdentifiers by formViewModel.optionalIdentifiers.asLiveData().observeAsState(
        null
    )
    val enabled by formViewModel.enabled.asLiveData().observeAsState(true)

    Column(
        modifier = Modifier
            .fillMaxWidth(1f)
    ) {
        formViewModel.elements.forEach { element ->

            AnimatedVisibility(
                optionalIdentifiers?.contains(element.identifier) == false,
                enter = EnterTransition.None,
                exit = ExitTransition.None
            ) {
                when (element) {
                    is SectionElement -> {
                        AnimatedVisibility(
                            optionalIdentifiers?.contains(element.identifier) == false,
                            enter = EnterTransition.None,
                            exit = ExitTransition.None
                        ) {
                            val controller = element.controller

                            val error by controller.errorMessage.asLiveData()
                                .observeAsState(null)
                            val sectionErrorString =
                                error?.let {
<<<<<<< HEAD
                                    stringResource(it.errorMessage, stringResource(it.errorFieldLabel))
                                }

                            Section(controller.label, sectionErrorString) {
=======
                                    stringResource(
                                        it,
                                        stringResource(controller.label)
                                    )
                                }

                            Section(sectionErrorString, enabled) {
>>>>>>> 5d0001f6
                                when (element.field) {
                                    is TextFieldElement -> {
                                        val focusRequesterIndex = element.field.focusIndexOrder
                                        TextField(
                                            textFieldController = element.field.controller,
                                            myFocus = focusRequesters[focusRequesterIndex],
                                            nextFocus = focusRequesters.getOrNull(
                                                focusRequesterIndex + 1
                                            ),
                                            enabled = enabled
                                        )
                                    }
                                    is DropdownFieldElement -> {
                                        DropDown(
                                            element.field.controller.label,
                                            element.field.controller,
                                            enabled
                                        )
                                    }
                                }
                            }
                        }
                    }

                    is MandateTextElement -> {
                        Text(
                            stringResource(element.stringResId, element.merchantName ?: ""),
                            fontSize = 10.sp,
                            letterSpacing = .7.sp,
                            modifier = Modifier.padding(vertical = 8.dp),
                            color = element.color
                        )
                    }

                    is SaveForFutureUseElement -> {
                        val controller = element.controller
                        val checked by controller.saveForFutureUse.asLiveData()
                            .observeAsState(true)
                        Row(modifier = Modifier.padding(vertical = 8.dp)) {
                            Checkbox(
                                checked = checked,
                                onCheckedChange = { controller.onValueChange(it) },
                                enabled = enabled
                            )
                            Text(
                                stringResource(controller.label, element.merchantName ?: ""),
                                Modifier.padding(start = 8.dp)
                            )
                        }
                    }
                }
            }
        }
    }
}

/**
 * This class stores the visual field layout for the [Form] and then sets up the controller
 * for all the fields on screen.  When all fields are reported as complete, the completedFieldValues
 * holds the resulting values for each field.
 *
 * @param: layout - this contains the visual layout of the fields on the screen used by [Form]
 * to display the UI fields on screen.  It also informs us of the backing fields to be created.
 */
@RestrictTo(RestrictTo.Scope.LIBRARY_GROUP)
class FormViewModel(
    layout: LayoutSpec,
    saveForFutureUseInitialValue: Boolean,
    saveForFutureUseInitialVisibility: Boolean,
    merchantName: String,
) : ViewModel() {
    internal class Factory(
        private val layout: LayoutSpec,
        private val saveForFutureUseValue: Boolean,
        private val saveForFutureUseVisibility: Boolean,
        private val merchantName: String
    ) : ViewModelProvider.Factory {
        @Suppress("UNCHECKED_CAST")
        override fun <T : ViewModel?> create(modelClass: Class<T>): T {
            return FormViewModel(
                layout,
                saveForFutureUseValue,
                saveForFutureUseVisibility,
                merchantName
            ) as T
        }
    }

    internal val enabled = MutableStateFlow(true)
    internal fun setEnabled(enabled: Boolean) {
        this.enabled.value = enabled
    }

    internal var focusIndex = FocusRequesterCount()
    internal fun getCountFocusableFields() = focusIndex.get()

    private val specToFormTransform = TransformSpecToElement()
    internal val elements = specToFormTransform.transform(
        layout,
        merchantName,
        focusIndex
    )

    private val saveForFutureUseVisible = MutableStateFlow(saveForFutureUseInitialVisibility)

    internal fun setSaveForFutureUseVisibility(isVisible: Boolean) {
        saveForFutureUseVisible.value = isVisible
    }

    internal fun setSaveForFutureUse(value: Boolean) {
        elements
            .filterIsInstance<SaveForFutureUseElement>()
            .firstOrNull()?.controller?.onValueChange(value)
    }

    init {
        setSaveForFutureUse(saveForFutureUseInitialValue)
    }

    private val saveForFutureUseElement = elements
        .filterIsInstance<SaveForFutureUseElement>()
        .firstOrNull()

    internal val saveForFutureUse = saveForFutureUseElement?.controller?.saveForFutureUse
        ?: MutableStateFlow(saveForFutureUseInitialValue)

<<<<<<< HEAD
    val sectionToFieldIdentifierMap = layout.items
        .filterIsInstance<FormItemSpec.SectionSpec>()
        .associate { sectionSpec ->
            sectionSpec.identifier to sectionSpec.field.identifier
        }

    val optionalIdentifiers =
=======
    internal val optionalIdentifiers =
>>>>>>> 5d0001f6
        combine(
            saveForFutureUseVisible,
            saveForFutureUseElement?.controller?.optionalIdentifiers
                ?: MutableStateFlow(emptyList())
        ) { showFutureUse, optionalIdentifiers ->

            // For optional section identifiers, list of identifiers of elements in the section
            val identifiers = sectionToFieldIdentifierMap
                .filter { idControllerPair ->
                    optionalIdentifiers.contains(idControllerPair.key)
                }
                .map { sectionToSectionFieldEntry ->
                    sectionToSectionFieldEntry.value
                }

            if (!showFutureUse && saveForFutureUseElement != null) {
                optionalIdentifiers
                    .plus(identifiers)
                    .plus(saveForFutureUseElement.identifier)
            } else {
                optionalIdentifiers
                    .plus(identifiers)
            }
        }

    // Mandate is showing if it is an element of the form and it isn't optional
    internal val showingMandate = optionalIdentifiers.map {
        elements
            .filterIsInstance<MandateTextElement>()
            .firstOrNull()?.let { mandate ->
                !it.contains(mandate.identifier)
            } ?: false
    }

    val completeFormValues = TransformElementToFormFieldValueFlow(
        elements, optionalIdentifiers, showingMandate, saveForFutureUse
    ).transformFlow()

    internal val populateFormFromFormFieldValues = PopulateFormFromFormFieldValues(elements)
    internal fun populateFormViewValues(formFieldValues: FormFieldValues) {
        populateFormFromFormFieldValues.populateWith(formFieldValues)
    }
}<|MERGE_RESOLUTION|>--- conflicted
+++ resolved
@@ -75,20 +75,13 @@
                                 .observeAsState(null)
                             val sectionErrorString =
                                 error?.let {
-<<<<<<< HEAD
-                                    stringResource(it.errorMessage, stringResource(it.errorFieldLabel))
-                                }
-
-                            Section(controller.label, sectionErrorString) {
-=======
                                     stringResource(
-                                        it,
-                                        stringResource(controller.label)
+                                        it.errorMessage,
+                                        stringResource(it.errorFieldLabel)
                                     )
                                 }
 
-                            Section(sectionErrorString, enabled) {
->>>>>>> 5d0001f6
+                            Section(controller.label, sectionErrorString, enabled) {
                                 when (element.field) {
                                     is TextFieldElement -> {
                                         val focusRequesterIndex = element.field.focusIndexOrder
@@ -215,17 +208,13 @@
     internal val saveForFutureUse = saveForFutureUseElement?.controller?.saveForFutureUse
         ?: MutableStateFlow(saveForFutureUseInitialValue)
 
-<<<<<<< HEAD
-    val sectionToFieldIdentifierMap = layout.items
+    internal val sectionToFieldIdentifierMap = layout.items
         .filterIsInstance<FormItemSpec.SectionSpec>()
         .associate { sectionSpec ->
             sectionSpec.identifier to sectionSpec.field.identifier
         }
 
-    val optionalIdentifiers =
-=======
     internal val optionalIdentifiers =
->>>>>>> 5d0001f6
         combine(
             saveForFutureUseVisible,
             saveForFutureUseElement?.controller?.optionalIdentifiers
