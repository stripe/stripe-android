package com.stripe.android.paymentsheet.forms

import androidx.compose.animation.ExperimentalAnimationApi
import androidx.compose.foundation.layout.Column
import androidx.compose.foundation.layout.fillMaxWidth
import androidx.compose.foundation.layout.padding
import androidx.compose.material.Text
import androidx.compose.runtime.Composable
import androidx.compose.runtime.getValue
import androidx.compose.runtime.livedata.observeAsState
import androidx.compose.ui.Modifier
import androidx.compose.ui.focus.FocusRequester
import androidx.compose.ui.res.stringResource
import androidx.compose.ui.unit.dp
import androidx.lifecycle.ViewModel
import androidx.lifecycle.ViewModelProvider
import androidx.lifecycle.asLiveData
import com.stripe.android.paymentsheet.elements.EmailConfig
import com.stripe.android.paymentsheet.elements.NameConfig
import com.stripe.android.paymentsheet.elements.common.Controller
import com.stripe.android.paymentsheet.elements.common.DropDown
import com.stripe.android.paymentsheet.elements.common.DropdownFieldController
<<<<<<< HEAD
=======
import com.stripe.android.paymentsheet.elements.common.Controller
>>>>>>> 05d4053a
import com.stripe.android.paymentsheet.elements.common.Section
import com.stripe.android.paymentsheet.elements.common.TextField
import com.stripe.android.paymentsheet.elements.common.TextFieldController
import com.stripe.android.paymentsheet.elements.country.CountryConfig
<<<<<<< HEAD
import com.stripe.android.paymentsheet.specification.FormElementSpec.SectionSpec
import com.stripe.android.paymentsheet.specification.FormElementSpec.SectionSpec.SectionFieldSpec.Country
import com.stripe.android.paymentsheet.specification.FormElementSpec.SectionSpec.SectionFieldSpec.Email
import com.stripe.android.paymentsheet.specification.FormElementSpec.SectionSpec.SectionFieldSpec.Name
import com.stripe.android.paymentsheet.specification.FormElementSpec.StaticSpec.TextSpec
import com.stripe.android.paymentsheet.specification.IdentifierSpec
import com.stripe.android.paymentsheet.specification.LayoutSpec
=======
import com.stripe.android.paymentsheet.specifications.FormElementSpec.SectionSpec
import com.stripe.android.paymentsheet.specifications.FormElementSpec.SectionSpec.SectionFieldSpec
import com.stripe.android.paymentsheet.specifications.FormElementSpec.SectionSpec.SectionFieldSpec.Country
import com.stripe.android.paymentsheet.specifications.FormElementSpec.SectionSpec.SectionFieldSpec.Email
import com.stripe.android.paymentsheet.specifications.FormElementSpec.SectionSpec.SectionFieldSpec.Name
import com.stripe.android.paymentsheet.specifications.FormElementSpec.StaticTextSpec
import com.stripe.android.paymentsheet.specifications.LayoutSpec
>>>>>>> 05d4053a
import kotlinx.coroutines.flow.Flow
import kotlinx.coroutines.flow.combine
import kotlinx.coroutines.flow.map

// TODO: Save for future usage.

internal val formElementPadding = 16.dp

@ExperimentalAnimationApi
@Composable
internal fun Form(
    formViewModel: FormViewModel,
) {
    val fieldLayout = formViewModel.layout

    var focusRequesterIndex = 0
    val focusRequesters = List(formViewModel.getNumberTextFields()) { FocusRequester() }

    Column(
        modifier = Modifier
            .fillMaxWidth(1f)
            .padding(formElementPadding)
    ) {
        fieldLayout.elements.forEach { element ->
            when (element) {
                is SectionSpec -> {
<<<<<<< HEAD
                    val controller = formViewModel.getController(element.field.identifier)
=======
                    val controller = formViewModel.getController(element.field)
>>>>>>> 05d4053a
                    val error by controller.errorMessage.asLiveData().observeAsState(null)
                    val sectionErrorString =
                        error?.let { stringResource(it, stringResource(controller.label)) }

                    Section(sectionErrorString) {
                        when (controller) {
                            is TextFieldController -> {
                                TextField(
                                    textFieldController = controller,
                                    myFocus = focusRequesters[focusRequesterIndex],
                                    nextFocus = if (focusRequesterIndex == focusRequesters.size - 1) {
                                        null
                                    } else {
                                        focusRequesters[focusRequesterIndex + 1]
                                    },
                                )
                                focusRequesterIndex++
                            }
                            is DropdownFieldController -> {
                                DropDown(controller)
                            }
                        }
                    }
                }
<<<<<<< HEAD
                is TextSpec -> {
=======
                is StaticTextSpec -> {
>>>>>>> 05d4053a
                    Text(
                        stringResource(element.stringResId),
                        modifier = Modifier.padding(vertical = 8.dp),
                        color = element.color
                    )
                }
            }
        }
    }
}

/**
 * This class stores the visual field layout for the [Form] and then sets up the controller
 * for all the fields on screen.  When all fields are reported as complete, the completedFieldValues
 * holds the resulting values for each field.
 *
<<<<<<< HEAD
 * @param: layout - this contains the visual layout of the fields on the screen used by [Form] to display the UI fields on screen.  It also informs us of the backing fields to be created.
=======
 * @param: layout - this contains the visual layout of the fields on the screen used by [Form]
 * to display the UI fields on screen.  It also informs us of the backing fields to be created.
>>>>>>> 05d4053a
 */
class FormViewModel(
    val layout: LayoutSpec,
) : ViewModel() {
    class Factory(
        private val layout: LayoutSpec,
    ) : ViewModelProvider.Factory {
        @Suppress("UNCHECKED_CAST")
        override fun <T : ViewModel?> create(modelClass: Class<T>): T {
            return FormViewModel(layout) as T
        }
    }

    // This maps the field type to the controller
<<<<<<< HEAD
    private val idControllerMap: Map<IdentifierSpec, Controller> =
        layout.allFields.associate { field ->
            field.identifier to when (field) {
=======
    private val fieldControllerMap: Map<SectionFieldSpec, Controller> =
        layout.allFields.associateWith { field ->
            when (field) {
>>>>>>> 05d4053a
                Name -> TextFieldController(NameConfig()) // All configs should have the label passed in for consistency
                Email -> TextFieldController(EmailConfig())
                Country -> DropdownFieldController(CountryConfig())
            }
        }

    // This find the controller based on the field type
    internal fun getController(type: IdentifierSpec) =
        requireNotNull(idControllerMap[type])

    fun getNumberTextFields() = idControllerMap.count { it.value is TextFieldController }

    // This is null if any form field values are incomplete, otherwise it is an object
    // representing all the complete fields
    val completeFormValues: Flow<FormFieldValues?> = combine(
        currentFormFieldValuesFlow(idControllerMap),
        allFormFieldsComplete(idControllerMap)
    ) { formFieldValue, isComplete ->
        formFieldValue.takeIf { isComplete }
    }

<<<<<<< HEAD
    // Flows of FormFieldValues for each of the fields as they are updated
    fun currentFormFieldValuesFlow(idControllerMap: Map<IdentifierSpec, Controller>) =
        combine(getCurrentFieldValuePairs(idControllerMap))
        {
            transformToFormFieldValues(it)
        }
=======
    companion object {
        // Flows of FormFieldValues for each of the fields as they are updated
        fun currentFormFieldValuesFlow(fieldControllerMap: Map<SectionFieldSpec, Controller>) =
            combine(getCurrentFieldValuePairs(fieldControllerMap))
            {
                transformToFormFieldValues(it)
            }
>>>>>>> 05d4053a

    fun transformToFormFieldValues(allFormFieldValues: Array<Pair<IdentifierSpec, String>>) =
        FormFieldValues(allFormFieldValues.toMap())

<<<<<<< HEAD
    fun getCurrentFieldValuePairs(idControllerMap: Map<IdentifierSpec, Controller>): List<Flow<Pair<IdentifierSpec, String>>> {
        return idControllerMap.map { fieldControllerEntry ->
            getCurrentFieldValuePair(fieldControllerEntry.key, fieldControllerEntry.value)
=======
        fun getCurrentFieldValuePairs(fieldControllerMap: Map<SectionFieldSpec, Controller>): List<Flow<Pair<SectionFieldSpec, String>>> {
            return fieldControllerMap.map { fieldControllerEntry ->
                getCurrentFieldValuePair(fieldControllerEntry.key, fieldControllerEntry.value)
            }
>>>>>>> 05d4053a
        }
    }

<<<<<<< HEAD
    fun getCurrentFieldValuePair(
        field: IdentifierSpec,
        value: Controller
    ): Flow<Pair<IdentifierSpec, String>> {
        return value.fieldValue.map {
            Pair(field, it)
        }
=======
        fun getCurrentFieldValuePair(
            field: SectionFieldSpec,
            value: Controller
        ): Flow<Pair<SectionFieldSpec, String>> {
            return value.fieldValue.map {
                Pair(field, it)
            }
        }

        fun allFormFieldsComplete(fieldControllerMap: Map<SectionFieldSpec, Controller>) =
            combine(fieldControllerMap.values.map { it.isComplete }) { fieldCompleteStates ->
                fieldCompleteStates.none { complete -> !complete }
            }
>>>>>>> 05d4053a
    }

    fun allFormFieldsComplete(fieldControllerMap: Map<IdentifierSpec, Controller>) =
        combine(fieldControllerMap.values.map { it.isComplete }) { fieldCompleteStates ->
            fieldCompleteStates.none { complete -> !complete }
        }
}<|MERGE_RESOLUTION|>--- conflicted
+++ resolved
@@ -20,31 +20,17 @@
 import com.stripe.android.paymentsheet.elements.common.Controller
 import com.stripe.android.paymentsheet.elements.common.DropDown
 import com.stripe.android.paymentsheet.elements.common.DropdownFieldController
-<<<<<<< HEAD
-=======
-import com.stripe.android.paymentsheet.elements.common.Controller
->>>>>>> 05d4053a
 import com.stripe.android.paymentsheet.elements.common.Section
 import com.stripe.android.paymentsheet.elements.common.TextField
 import com.stripe.android.paymentsheet.elements.common.TextFieldController
 import com.stripe.android.paymentsheet.elements.country.CountryConfig
-<<<<<<< HEAD
-import com.stripe.android.paymentsheet.specification.FormElementSpec.SectionSpec
-import com.stripe.android.paymentsheet.specification.FormElementSpec.SectionSpec.SectionFieldSpec.Country
-import com.stripe.android.paymentsheet.specification.FormElementSpec.SectionSpec.SectionFieldSpec.Email
-import com.stripe.android.paymentsheet.specification.FormElementSpec.SectionSpec.SectionFieldSpec.Name
-import com.stripe.android.paymentsheet.specification.FormElementSpec.StaticSpec.TextSpec
-import com.stripe.android.paymentsheet.specification.IdentifierSpec
-import com.stripe.android.paymentsheet.specification.LayoutSpec
-=======
 import com.stripe.android.paymentsheet.specifications.FormElementSpec.SectionSpec
-import com.stripe.android.paymentsheet.specifications.FormElementSpec.SectionSpec.SectionFieldSpec
 import com.stripe.android.paymentsheet.specifications.FormElementSpec.SectionSpec.SectionFieldSpec.Country
 import com.stripe.android.paymentsheet.specifications.FormElementSpec.SectionSpec.SectionFieldSpec.Email
 import com.stripe.android.paymentsheet.specifications.FormElementSpec.SectionSpec.SectionFieldSpec.Name
 import com.stripe.android.paymentsheet.specifications.FormElementSpec.StaticTextSpec
+import com.stripe.android.paymentsheet.specifications.IdentifierSpec
 import com.stripe.android.paymentsheet.specifications.LayoutSpec
->>>>>>> 05d4053a
 import kotlinx.coroutines.flow.Flow
 import kotlinx.coroutines.flow.combine
 import kotlinx.coroutines.flow.map
@@ -71,11 +57,7 @@
         fieldLayout.elements.forEach { element ->
             when (element) {
                 is SectionSpec -> {
-<<<<<<< HEAD
                     val controller = formViewModel.getController(element.field.identifier)
-=======
-                    val controller = formViewModel.getController(element.field)
->>>>>>> 05d4053a
                     val error by controller.errorMessage.asLiveData().observeAsState(null)
                     val sectionErrorString =
                         error?.let { stringResource(it, stringResource(controller.label)) }
@@ -100,11 +82,7 @@
                         }
                     }
                 }
-<<<<<<< HEAD
-                is TextSpec -> {
-=======
                 is StaticTextSpec -> {
->>>>>>> 05d4053a
                     Text(
                         stringResource(element.stringResId),
                         modifier = Modifier.padding(vertical = 8.dp),
@@ -121,12 +99,8 @@
  * for all the fields on screen.  When all fields are reported as complete, the completedFieldValues
  * holds the resulting values for each field.
  *
-<<<<<<< HEAD
- * @param: layout - this contains the visual layout of the fields on the screen used by [Form] to display the UI fields on screen.  It also informs us of the backing fields to be created.
-=======
  * @param: layout - this contains the visual layout of the fields on the screen used by [Form]
  * to display the UI fields on screen.  It also informs us of the backing fields to be created.
->>>>>>> 05d4053a
  */
 class FormViewModel(
     val layout: LayoutSpec,
@@ -141,15 +115,9 @@
     }
 
     // This maps the field type to the controller
-<<<<<<< HEAD
     private val idControllerMap: Map<IdentifierSpec, Controller> =
         layout.allFields.associate { field ->
             field.identifier to when (field) {
-=======
-    private val fieldControllerMap: Map<SectionFieldSpec, Controller> =
-        layout.allFields.associateWith { field ->
-            when (field) {
->>>>>>> 05d4053a
                 Name -> TextFieldController(NameConfig()) // All configs should have the label passed in for consistency
                 Email -> TextFieldController(EmailConfig())
                 Country -> DropdownFieldController(CountryConfig())
@@ -171,40 +139,22 @@
         formFieldValue.takeIf { isComplete }
     }
 
-<<<<<<< HEAD
     // Flows of FormFieldValues for each of the fields as they are updated
     fun currentFormFieldValuesFlow(idControllerMap: Map<IdentifierSpec, Controller>) =
         combine(getCurrentFieldValuePairs(idControllerMap))
         {
             transformToFormFieldValues(it)
         }
-=======
-    companion object {
-        // Flows of FormFieldValues for each of the fields as they are updated
-        fun currentFormFieldValuesFlow(fieldControllerMap: Map<SectionFieldSpec, Controller>) =
-            combine(getCurrentFieldValuePairs(fieldControllerMap))
-            {
-                transformToFormFieldValues(it)
-            }
->>>>>>> 05d4053a
 
     fun transformToFormFieldValues(allFormFieldValues: Array<Pair<IdentifierSpec, String>>) =
         FormFieldValues(allFormFieldValues.toMap())
 
-<<<<<<< HEAD
     fun getCurrentFieldValuePairs(idControllerMap: Map<IdentifierSpec, Controller>): List<Flow<Pair<IdentifierSpec, String>>> {
         return idControllerMap.map { fieldControllerEntry ->
             getCurrentFieldValuePair(fieldControllerEntry.key, fieldControllerEntry.value)
-=======
-        fun getCurrentFieldValuePairs(fieldControllerMap: Map<SectionFieldSpec, Controller>): List<Flow<Pair<SectionFieldSpec, String>>> {
-            return fieldControllerMap.map { fieldControllerEntry ->
-                getCurrentFieldValuePair(fieldControllerEntry.key, fieldControllerEntry.value)
-            }
->>>>>>> 05d4053a
         }
     }
 
-<<<<<<< HEAD
     fun getCurrentFieldValuePair(
         field: IdentifierSpec,
         value: Controller
@@ -212,21 +162,6 @@
         return value.fieldValue.map {
             Pair(field, it)
         }
-=======
-        fun getCurrentFieldValuePair(
-            field: SectionFieldSpec,
-            value: Controller
-        ): Flow<Pair<SectionFieldSpec, String>> {
-            return value.fieldValue.map {
-                Pair(field, it)
-            }
-        }
-
-        fun allFormFieldsComplete(fieldControllerMap: Map<SectionFieldSpec, Controller>) =
-            combine(fieldControllerMap.values.map { it.isComplete }) { fieldCompleteStates ->
-                fieldCompleteStates.none { complete -> !complete }
-            }
->>>>>>> 05d4053a
     }
 
     fun allFormFieldsComplete(fieldControllerMap: Map<IdentifierSpec, Controller>) =
