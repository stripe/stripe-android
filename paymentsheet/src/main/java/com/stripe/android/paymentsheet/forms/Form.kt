--- conflicted
+++ resolved
@@ -338,7 +338,6 @@
             } ?: false
     }
 
-<<<<<<< HEAD
     val completeFormValues =
         CompleteFormFieldValueFilter(
             combine(
@@ -350,33 +349,4 @@
             showingMandate,
             saveForFutureUse
         ).filterFlow()
-=======
-    private val addressSectionFields = elements
-        .filterIsInstance<SectionElement>()
-        .flatMap { it.fields }
-        .filterIsInstance<SectionFieldElement.AddressElement>()
-        .firstOrNull()
-        ?.fields
-        ?: MutableStateFlow(null)
-
-    @ExperimentalCoroutinesApi
-    val completeFormValues = addressSectionFields.map { addressSectionFields ->
-        addressSectionFields
-            ?.filter { it.controller is InputController }
-            ?.associate { sectionFieldElement ->
-                sectionFieldElement.identifier to sectionFieldElement.controller as InputController
-            }
-            ?.plus(
-                elements.getIdInputControllerMap()
-            ) ?: elements.getIdInputControllerMap()
-    }
-        .flatMapLatest { value ->
-            TransformElementToFormFieldValueFlow(
-                value,
-                hiddenIdentifiers,
-                showingMandate,
-                saveForFutureUse
-            ).transformFlow()
-        }
->>>>>>> 675b4324
 }