--- conflicted
+++ resolved
@@ -50,7 +50,6 @@
             .padding(formElementPadding)
     ) {
         formViewModel.elements.forEach { element ->
-<<<<<<< HEAD
 
             AnimatedVisibility(!isOptionalIdentifiers.contains(element.identifier)) {
                 when (element) {
@@ -69,40 +68,15 @@
                                         TextField(
                                             textFieldController = element.field.controller,
                                             myFocus = focusRequesters[focusRequesterIndex],
-                                            nextFocus = if (focusRequesterIndex == focusRequesters.size - 1) {
-                                                null
-                                            } else {
-                                                focusRequesters[focusRequesterIndex + 1]
-                                            },
+                                            nextFocus = focusRequesters.getOrNull(
+                                                focusRequesterIndex + 1
+                                            ),
                                         )
                                     }
                                     is SectionFieldElementType.DropdownFieldElement -> {
                                         DropDown(element.field.controller)
                                     }
                                 }
-=======
-            when (element) {
-                is FormElement.SectionElement -> {
-                    val controller = element.controller
-                    val error by controller.errorMessage.asLiveData().observeAsState(null)
-                    val sectionErrorString =
-                        error?.let { stringResource(it, stringResource(controller.label)) }
-
-                    Section(sectionErrorString) {
-                        when (element.field) {
-                            is SectionFieldElementType.TextFieldElement -> {
-                                val focusRequesterIndex = element.field.focusIndexOrder
-                                TextField(
-                                    textFieldController = element.field.controller,
-                                    myFocus = focusRequesters[focusRequesterIndex],
-                                    nextFocus = focusRequesters.getOrNull(
-                                        focusRequesterIndex + 1
-                                    ),
-                                )
-                            }
-                            is SectionFieldElementType.DropdownFieldElement -> {
-                                DropDown(element.field.controller)
->>>>>>> 47f33567
                             }
                         }
                     }
