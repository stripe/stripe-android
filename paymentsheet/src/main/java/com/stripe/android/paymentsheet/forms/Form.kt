--- conflicted
+++ resolved
@@ -41,7 +41,7 @@
     val focusRequesters =
         List(formViewModel.getCountFocusableFields()) { FocusRequester() }
     val isOptionalIdentifiers by formViewModel.optionalIdentifiers.asLiveData().observeAsState(
-        emptyList()
+        emptyList<IdentifierSpec>()
     )
 
     Column(
@@ -54,7 +54,6 @@
             AnimatedVisibility(!isOptionalIdentifiers.contains(element.identifier)) {
                 when (element) {
                     is FormElement.SectionElement -> {
-
                         AnimatedVisibility(!isOptionalIdentifiers.contains(element.identifier)) {
                             val controller = element.controller
 
@@ -83,17 +82,18 @@
                             }
                         }
                     }
-<<<<<<< HEAD
-                    is FormElement.StaticElement -> {
+                    is FormElement.StaticTextElement -> {
                         Text(
                             stringResource(element.stringResId),
                             modifier = Modifier.padding(vertical = 8.dp),
                             color = element.color
                         )
                     }
+
                     is FormElement.SaveForFutureUseElement -> {
                         val controller = element.controller
-                        val checked by controller.saveForFutureUse.asLiveData().observeAsState(true)
+                        val checked by controller.saveForFutureUse.asLiveData()
+                            .observeAsState(true)
                         Row(modifier = Modifier.padding(vertical = 8.dp)) {
                             Checkbox(
                                 checked = checked,
@@ -102,15 +102,6 @@
                             Text(stringResource(controller.label))
                         }
                     }
-=======
-                }
-                is FormElement.StaticTextElement -> {
-                    Text(
-                        stringResource(element.stringResId),
-                        modifier = Modifier.padding(vertical = 8.dp),
-                        color = element.color
-                    )
->>>>>>> 470608f5
                 }
             }
         }
