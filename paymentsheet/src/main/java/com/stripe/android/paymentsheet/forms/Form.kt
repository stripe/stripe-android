package com.stripe.android.paymentsheet.forms

import androidx.compose.animation.ExperimentalAnimationApi
import androidx.compose.foundation.layout.Column
import androidx.compose.foundation.layout.fillMaxWidth
import androidx.compose.foundation.layout.padding
import androidx.compose.runtime.Composable
import androidx.compose.runtime.getValue
import androidx.compose.runtime.livedata.observeAsState
import androidx.compose.ui.Modifier
import androidx.compose.ui.focus.FocusRequester
import androidx.compose.ui.res.stringResource
import androidx.compose.ui.unit.dp
import androidx.lifecycle.ViewModel
import androidx.lifecycle.ViewModelProvider
import androidx.lifecycle.asLiveData
import com.stripe.android.paymentsheet.elements.EmailConfig
import com.stripe.android.paymentsheet.elements.NameConfig
import com.stripe.android.paymentsheet.elements.common.DropDown
<<<<<<< HEAD
import com.stripe.android.paymentsheet.elements.common.DropdownFieldController
import com.stripe.android.paymentsheet.elements.common.FieldController
import com.stripe.android.paymentsheet.elements.common.Section
import com.stripe.android.paymentsheet.elements.common.TextField
import com.stripe.android.paymentsheet.elements.common.TextFieldController
import com.stripe.android.paymentsheet.elements.country.CountryConfig
import com.stripe.android.paymentsheet.forms.SectionSpec.SectionFieldSpec
import com.stripe.android.paymentsheet.forms.SectionSpec.SectionFieldSpec.Country
import com.stripe.android.paymentsheet.forms.SectionSpec.SectionFieldSpec.Email
import com.stripe.android.paymentsheet.forms.SectionSpec.SectionFieldSpec.Name
=======
import com.stripe.android.paymentsheet.elements.common.DropdownElement
import com.stripe.android.paymentsheet.elements.common.Element
import com.stripe.android.paymentsheet.elements.common.Section
import com.stripe.android.paymentsheet.elements.common.TextField
import com.stripe.android.paymentsheet.elements.common.TextFieldElement
import com.stripe.android.paymentsheet.elements.country.CountryConfig
>>>>>>> e3338fda
import kotlinx.coroutines.flow.Flow
import kotlinx.coroutines.flow.combine
import kotlinx.coroutines.flow.map

// TODO: Manadate type
// TODO: Save for future usage.

@ExperimentalAnimationApi
@Composable
internal fun Form(
    formViewModel: FormViewModel,
) {
<<<<<<< HEAD
    val visualFieldLayout = formViewModel.visualFieldLayout

    var focusRequesterIndex = 0
    val focusRequesters = List(formViewModel.getNumberTextFields()) { FocusRequester() }
=======
    val form = formViewModel.fieldLayout

    // There is only a single field in a section, some of those might not require focus like
    // country so we will create an extra one
    var focusRequesterIndex = 0
    val focusRequesters = List(formViewModel.getNumberTextFieldElements()) { FocusRequester() }
>>>>>>> e3338fda

    Column(
        modifier = Modifier
            .fillMaxWidth(1f)
            .padding(16.dp)
    ) {
<<<<<<< HEAD
        visualFieldLayout.sections.forEach { section ->
            val controller = formViewModel.getController(section.sectionField)
            val error by controller.errorMessage.asLiveData().observeAsState(null)
=======
        form.visualFieldLayout.forEach { section ->
            val element = formViewModel.getElement(section.field)
            val error by element.errorMessage.asLiveData().observeAsState(null)
>>>>>>> e3338fda
            val sectionErrorString =
                error?.let { stringResource(it, stringResource(controller.label)) }

            Section(sectionErrorString) {
<<<<<<< HEAD
                when (controller) {
                    is TextFieldController -> {
                        TextField(
                            textFieldController = controller,
                            myFocus = focusRequesters[focusRequesterIndex],
                            nextFocus = if (focusRequesterIndex == focusRequesters.size - 1) {
                                null
                            } else {
                                focusRequesters[focusRequesterIndex + 1]
                            },
                        )
                        focusRequesterIndex++
                    }
                    is DropdownFieldController -> {
                        DropDown(controller)
                    }
=======
                if (element is TextFieldElement) {
                    TextField(
                        textFieldElement = element,
                        myFocus = focusRequesters[focusRequesterIndex],
                        nextFocus = if (focusRequesterIndex == focusRequesters.size - 1) {
                            null
                        } else {
                            focusRequesters[focusRequesterIndex + 1]
                        },
                    )
                    focusRequesterIndex++
                } else if (element is DropdownElement) {
                    DropDown(element)
>>>>>>> e3338fda
                }
            }
        }
    }
}

/**
 * This class stores the visual field layout for the [Form] and then sets up the controller
 * for all the fields on screen.  When all fields are reported as complete, the completedFieldValues
 * holds the resulting values for each field.
 *
 * @param: visualFieldLayout - this contains the visual layout of the fields on the screen used by [Form] to display the UI fields on screen.  It also informs us of the backing fields to be created.
 */
class FormViewModel(
<<<<<<< HEAD
    val visualFieldLayout: VisualFieldLayoutSpec,
) : ViewModel() {
    class Factory(
        private val visualFieldLayout: VisualFieldLayoutSpec,
    ) : ViewModelProvider.Factory {
        @Suppress("UNCHECKED_CAST")
        override fun <T : ViewModel?> create(modelClass: Class<T>): T {
            return FormViewModel(visualFieldLayout) as T
        }
    }

    // This maps the field type to the controller
    private val fieldControllerMap: Map<SectionFieldSpec, FieldController> =
        visualFieldLayout.allFields.associateWith { field ->
            val fieldController = when (field) {
                Name -> TextFieldController(NameConfig()) // All configs should have the label passed in for consistency
                Email -> TextFieldController(EmailConfig())
                Country -> DropdownFieldController(CountryConfig())
            }
            fieldController
        }

    // This find the element based on the field type
    internal fun getController(type: SectionFieldSpec) =
        requireNotNull(fieldControllerMap[type])

    fun getNumberTextFields() = fieldControllerMap.count { it.value is TextFieldController }

    // This is null if any form field values are incomplete, otherwise it is an object
    // representing all the complete fields
    val completeFormValues: Flow<FormFieldValues?> = combine(
        currentFormFieldValuesFlow(fieldControllerMap),
        allFormFieldsComplete(fieldControllerMap)
    ) { formFieldValue, isComplete ->
        formFieldValue.takeIf { isComplete }
    }

    companion object {
        // Flows of FormFieldValues for each of the fields as they are updated
        fun currentFormFieldValuesFlow(fieldElementMap: Map<SectionFieldSpec, FieldController>) =
            combine(getCurrentFieldValuePairs(fieldElementMap))
            {
                transformToFormFieldValues(it)
            }

        fun transformToFormFieldValues(allFormFieldValues: Array<Pair<SectionFieldSpec, String>>) =
            FormFieldValues(allFormFieldValues.toMap())

        fun getCurrentFieldValuePairs(fieldElementMap: Map<SectionFieldSpec, FieldController>): List<Flow<Pair<SectionFieldSpec, String>>> {
            return fieldElementMap.map { fieldElementEntry ->
                getCurrentFieldValuePair(fieldElementEntry.key, fieldElementEntry.value)
            }
        }

        fun getCurrentFieldValuePair(
            field: SectionFieldSpec,
            value: FieldController
        ): Flow<Pair<SectionFieldSpec, String>> {
            return value.fieldValue.map {
                Pair(field, it)
            }
        }

        fun allFormFieldsComplete(fieldElementMap: Map<SectionFieldSpec, FieldController>) =
            combine(fieldElementMap.values.map { it.isComplete }) { fieldCompleteStates ->
                fieldCompleteStates.none { complete -> !complete }
            }
=======
    val fieldLayout: FieldLayout,
) : ViewModel() {
    class Factory(
        private val fieldLayout: FieldLayout,
    ) : ViewModelProvider.Factory {
        @Suppress("UNCHECKED_CAST")
        override fun <T : ViewModel?> create(modelClass: Class<T>): T {
            return FormViewModel(fieldLayout) as T
        }
    }

    // This maps the field type to the element
    private val fieldElementMap: Map<Field, Element> =
        fieldLayout.allFields.associateWith { field ->
            when (field) {
                Field.NameInput -> TextFieldElement(NameConfig()) // All configs should have the label passed in for consistency
                Field.EmailInput -> TextFieldElement(EmailConfig())
                Field.CountryInput -> DropdownElement(CountryConfig())
            }
        }

    // This find the element based on the field type
    internal fun getElement(type: Field) = requireNotNull(fieldElementMap[type])

    fun getNumberTextFieldElements() = fieldElementMap.count { it.value is TextFieldElement }

    // This is null if any form field values are incomplete, otherwise it is an object
    // representing all the complete fields
    val completeFormValues: Flow<FormFieldValues?> = combine(
        currentFormFieldValuesFlow(fieldElementMap),
        allFormFieldsComplete(fieldElementMap)
    ) { formFieldValue, isComplete ->
        formFieldValue.takeIf { isComplete }
    }

    companion object {
        // Flows of FormFieldValues for each of the elements as the field is updated
        fun currentFormFieldValuesFlow(fieldElementMap: Map<Field, Element>) =
            combine(getCurrentFieldValuePairs(fieldElementMap))
            {
                transformToFormFieldValues(it)
            }

        fun transformToFormFieldValues(allFormFieldValues: Array<Pair<Field, String>>) =
            FormFieldValues(allFormFieldValues.toMap())

        fun getCurrentFieldValuePairs(fieldElementMap: Map<Field, Element>): List<Flow<Pair<Field, String>>> {
            return fieldElementMap.map { fieldElementEntry ->
                getCurrentFieldValuePair(fieldElementEntry.key, fieldElementEntry.value)
            }
        }

        fun getCurrentFieldValuePair(field: Field, value: Element): Flow<Pair<Field, String>> {
            return value.fieldValue.map {
                Pair(field, it)
            }
        }

        fun allFormFieldsComplete(fieldElementMap: Map<Field, Element>) =
            combine(fieldElementMap.values.map { it.isComplete }) { elementCompleteStates ->
                elementCompleteStates.none { complete -> !complete }
            }
>>>>>>> e3338fda
    }
}<|MERGE_RESOLUTION|>--- conflicted
+++ resolved
@@ -17,7 +17,6 @@
 import com.stripe.android.paymentsheet.elements.EmailConfig
 import com.stripe.android.paymentsheet.elements.NameConfig
 import com.stripe.android.paymentsheet.elements.common.DropDown
-<<<<<<< HEAD
 import com.stripe.android.paymentsheet.elements.common.DropdownFieldController
 import com.stripe.android.paymentsheet.elements.common.FieldController
 import com.stripe.android.paymentsheet.elements.common.Section
@@ -28,14 +27,6 @@
 import com.stripe.android.paymentsheet.forms.SectionSpec.SectionFieldSpec.Country
 import com.stripe.android.paymentsheet.forms.SectionSpec.SectionFieldSpec.Email
 import com.stripe.android.paymentsheet.forms.SectionSpec.SectionFieldSpec.Name
-=======
-import com.stripe.android.paymentsheet.elements.common.DropdownElement
-import com.stripe.android.paymentsheet.elements.common.Element
-import com.stripe.android.paymentsheet.elements.common.Section
-import com.stripe.android.paymentsheet.elements.common.TextField
-import com.stripe.android.paymentsheet.elements.common.TextFieldElement
-import com.stripe.android.paymentsheet.elements.country.CountryConfig
->>>>>>> e3338fda
 import kotlinx.coroutines.flow.Flow
 import kotlinx.coroutines.flow.combine
 import kotlinx.coroutines.flow.map
@@ -48,39 +39,23 @@
 internal fun Form(
     formViewModel: FormViewModel,
 ) {
-<<<<<<< HEAD
-    val visualFieldLayout = formViewModel.visualFieldLayout
+    val fieldLayout = formViewModel.fieldLayout
 
     var focusRequesterIndex = 0
     val focusRequesters = List(formViewModel.getNumberTextFields()) { FocusRequester() }
-=======
-    val form = formViewModel.fieldLayout
-
-    // There is only a single field in a section, some of those might not require focus like
-    // country so we will create an extra one
-    var focusRequesterIndex = 0
-    val focusRequesters = List(formViewModel.getNumberTextFieldElements()) { FocusRequester() }
->>>>>>> e3338fda
 
     Column(
         modifier = Modifier
             .fillMaxWidth(1f)
             .padding(16.dp)
     ) {
-<<<<<<< HEAD
-        visualFieldLayout.sections.forEach { section ->
+        fieldLayout.sections.forEach { section ->
             val controller = formViewModel.getController(section.sectionField)
             val error by controller.errorMessage.asLiveData().observeAsState(null)
-=======
-        form.visualFieldLayout.forEach { section ->
-            val element = formViewModel.getElement(section.field)
-            val error by element.errorMessage.asLiveData().observeAsState(null)
->>>>>>> e3338fda
             val sectionErrorString =
                 error?.let { stringResource(it, stringResource(controller.label)) }
 
             Section(sectionErrorString) {
-<<<<<<< HEAD
                 when (controller) {
                     is TextFieldController -> {
                         TextField(
@@ -97,21 +72,6 @@
                     is DropdownFieldController -> {
                         DropDown(controller)
                     }
-=======
-                if (element is TextFieldElement) {
-                    TextField(
-                        textFieldElement = element,
-                        myFocus = focusRequesters[focusRequesterIndex],
-                        nextFocus = if (focusRequesterIndex == focusRequesters.size - 1) {
-                            null
-                        } else {
-                            focusRequesters[focusRequesterIndex + 1]
-                        },
-                    )
-                    focusRequesterIndex++
-                } else if (element is DropdownElement) {
-                    DropDown(element)
->>>>>>> e3338fda
                 }
             }
         }
@@ -123,30 +83,28 @@
  * for all the fields on screen.  When all fields are reported as complete, the completedFieldValues
  * holds the resulting values for each field.
  *
- * @param: visualFieldLayout - this contains the visual layout of the fields on the screen used by [Form] to display the UI fields on screen.  It also informs us of the backing fields to be created.
+ * @param: fieldLayout - this contains the visual layout of the fields on the screen used by [Form] to display the UI fields on screen.  It also informs us of the backing fields to be created.
  */
 class FormViewModel(
-<<<<<<< HEAD
-    val visualFieldLayout: VisualFieldLayoutSpec,
+    val fieldLayout: FieldLayoutSpec,
 ) : ViewModel() {
     class Factory(
-        private val visualFieldLayout: VisualFieldLayoutSpec,
+        private val fieldLayout: FieldLayoutSpec,
     ) : ViewModelProvider.Factory {
         @Suppress("UNCHECKED_CAST")
         override fun <T : ViewModel?> create(modelClass: Class<T>): T {
-            return FormViewModel(visualFieldLayout) as T
+            return FormViewModel(fieldLayout) as T
         }
     }
 
     // This maps the field type to the controller
     private val fieldControllerMap: Map<SectionFieldSpec, FieldController> =
-        visualFieldLayout.allFields.associateWith { field ->
-            val fieldController = when (field) {
+        fieldLayout.allFields.associateWith { field ->
+            when (field) {
                 Name -> TextFieldController(NameConfig()) // All configs should have the label passed in for consistency
                 Email -> TextFieldController(EmailConfig())
                 Country -> DropdownFieldController(CountryConfig())
             }
-            fieldController
         }
 
     // This find the element based on the field type
@@ -194,69 +152,5 @@
             combine(fieldElementMap.values.map { it.isComplete }) { fieldCompleteStates ->
                 fieldCompleteStates.none { complete -> !complete }
             }
-=======
-    val fieldLayout: FieldLayout,
-) : ViewModel() {
-    class Factory(
-        private val fieldLayout: FieldLayout,
-    ) : ViewModelProvider.Factory {
-        @Suppress("UNCHECKED_CAST")
-        override fun <T : ViewModel?> create(modelClass: Class<T>): T {
-            return FormViewModel(fieldLayout) as T
-        }
-    }
-
-    // This maps the field type to the element
-    private val fieldElementMap: Map<Field, Element> =
-        fieldLayout.allFields.associateWith { field ->
-            when (field) {
-                Field.NameInput -> TextFieldElement(NameConfig()) // All configs should have the label passed in for consistency
-                Field.EmailInput -> TextFieldElement(EmailConfig())
-                Field.CountryInput -> DropdownElement(CountryConfig())
-            }
-        }
-
-    // This find the element based on the field type
-    internal fun getElement(type: Field) = requireNotNull(fieldElementMap[type])
-
-    fun getNumberTextFieldElements() = fieldElementMap.count { it.value is TextFieldElement }
-
-    // This is null if any form field values are incomplete, otherwise it is an object
-    // representing all the complete fields
-    val completeFormValues: Flow<FormFieldValues?> = combine(
-        currentFormFieldValuesFlow(fieldElementMap),
-        allFormFieldsComplete(fieldElementMap)
-    ) { formFieldValue, isComplete ->
-        formFieldValue.takeIf { isComplete }
-    }
-
-    companion object {
-        // Flows of FormFieldValues for each of the elements as the field is updated
-        fun currentFormFieldValuesFlow(fieldElementMap: Map<Field, Element>) =
-            combine(getCurrentFieldValuePairs(fieldElementMap))
-            {
-                transformToFormFieldValues(it)
-            }
-
-        fun transformToFormFieldValues(allFormFieldValues: Array<Pair<Field, String>>) =
-            FormFieldValues(allFormFieldValues.toMap())
-
-        fun getCurrentFieldValuePairs(fieldElementMap: Map<Field, Element>): List<Flow<Pair<Field, String>>> {
-            return fieldElementMap.map { fieldElementEntry ->
-                getCurrentFieldValuePair(fieldElementEntry.key, fieldElementEntry.value)
-            }
-        }
-
-        fun getCurrentFieldValuePair(field: Field, value: Element): Flow<Pair<Field, String>> {
-            return value.fieldValue.map {
-                Pair(field, it)
-            }
-        }
-
-        fun allFormFieldsComplete(fieldElementMap: Map<Field, Element>) =
-            combine(fieldElementMap.values.map { it.isComplete }) { elementCompleteStates ->
-                elementCompleteStates.none { complete -> !complete }
-            }
->>>>>>> e3338fda
     }
 }