--- conflicted
+++ resolved
@@ -18,12 +18,6 @@
 import androidx.lifecycle.ViewModel
 import androidx.lifecycle.ViewModelProvider
 import androidx.lifecycle.asLiveData
-<<<<<<< HEAD
-import com.stripe.android.paymentsheet.elements.common.Controller
-import com.stripe.android.paymentsheet.elements.common.DropDown
-import com.stripe.android.paymentsheet.elements.common.FocusRequesterCount
-import com.stripe.android.paymentsheet.elements.common.FormElement
-=======
 import com.stripe.android.paymentsheet.FocusRequesterCount
 import com.stripe.android.paymentsheet.FormElement
 import com.stripe.android.paymentsheet.FormElement.SectionElement
@@ -32,9 +26,7 @@
 import com.stripe.android.paymentsheet.SectionFieldElementType.TextFieldElement
 import com.stripe.android.paymentsheet.elements.common.Controller
 import com.stripe.android.paymentsheet.elements.common.DropDown
->>>>>>> 2c28d044
 import com.stripe.android.paymentsheet.elements.common.Section
-import com.stripe.android.paymentsheet.elements.common.SectionFieldElementType
 import com.stripe.android.paymentsheet.elements.common.TextField
 import com.stripe.android.paymentsheet.specifications.IdentifierSpec
 import com.stripe.android.paymentsheet.specifications.LayoutSpec
@@ -51,53 +43,15 @@
 ) {
     val focusRequesters =
         List(formViewModel.getCountFocusableFields()) { FocusRequester() }
-<<<<<<< HEAD
-=======
     val optionalIdentifiers by formViewModel.optionalIdentifiers.asLiveData().observeAsState(
         emptyList()
     )
->>>>>>> 2c28d044
 
     Column(
         modifier = Modifier
             .fillMaxWidth(1f)
     ) {
         formViewModel.elements.forEach { element ->
-<<<<<<< HEAD
-            when (element) {
-                is FormElement.SectionElement -> {
-                    val controller = element.controller
-                    val error by controller.errorMessage.asLiveData().observeAsState(null)
-                    val sectionErrorString =
-                        error?.let { stringResource(it, stringResource(controller.label)) }
-
-                    Section(sectionErrorString) {
-                        when (element.field) {
-                            is SectionFieldElementType.TextFieldElement -> {
-                                val focusRequesterIndex = element.field.focusIndexOrder
-                                TextField(
-                                    textFieldController = element.field.controller,
-                                    myFocus = focusRequesters[focusRequesterIndex],
-                                    nextFocus = if (focusRequesterIndex == focusRequesters.size - 1) {
-                                        null
-                                    } else {
-                                        focusRequesters[focusRequesterIndex + 1]
-                                    },
-                                )
-                            }
-                            is SectionFieldElementType.DropdownFieldElement -> {
-                                DropDown(element.field.controller)
-                            }
-                        }
-                    }
-                }
-                is FormElement.StaticTextElement -> {
-                    Text(
-                        stringResource(element.stringResId),
-                        modifier = Modifier.padding(vertical = 8.dp),
-                        color = element.color
-                    )
-=======
 
             AnimatedVisibility(!optionalIdentifiers.contains(element.identifier)) {
                 when (element) {
@@ -148,7 +102,6 @@
                             Text(stringResource(controller.label))
                         }
                     }
->>>>>>> 2c28d044
                 }
             }
         }
@@ -177,11 +130,6 @@
 
     private var focusIndex = FocusRequesterCount()
     fun getCountFocusableFields() = focusIndex.get()
-<<<<<<< HEAD
-
-    private val specToFormTransform = TransformSpecToElement()
-    internal val elements = specToFormTransform.createElement(layout, focusIndex)
-=======
 
     private val specToFormTransform = TransformSpecToElement()
     internal val elements = specToFormTransform.transform(layout, focusIndex)
@@ -190,63 +138,21 @@
         .filterIsInstance<FormElement.SaveForFutureUseElement>()
         .firstOrNull()?.controller?.optionalIdentifiers
         ?: MutableStateFlow(emptyList())
->>>>>>> 2c28d044
 
     // This maps the field type to the controller
     private val idControllerMap = elements
         .filter { it.controller != null }
         .associate { Pair(it.identifier, it.controller!!) }
-<<<<<<< HEAD
-=======
 
     val currentFieldValueMap = combine(
         getCurrentFieldValuePairs(idControllerMap)
     ) {
         it.toMap()
     }
->>>>>>> 2c28d044
 
     // This is null if any form field values are incomplete, otherwise it is an object
     // representing all the complete fields
     val completeFormValues: Flow<FormFieldValues?> = combine(
-<<<<<<< HEAD
-        currentFormFieldValuesFlow(idControllerMap),
-        allFormFieldsComplete(idControllerMap)
-    ) { formFieldValue, isComplete ->
-        formFieldValue.takeIf { isComplete }
-    }
-
-    // Flows of FormFieldValues for each of the fields as they are updated
-    fun currentFormFieldValuesFlow(idControllerMap: Map<IdentifierSpec, Controller>) =
-        combine(getCurrentFieldValuePairs(idControllerMap))
-        {
-            transformToFormFieldValues(it)
-        }
-
-    fun transformToFormFieldValues(allFormFieldValues: Array<Pair<IdentifierSpec, String>>) =
-        FormFieldValues(allFormFieldValues.toMap())
-
-    fun getCurrentFieldValuePairs(idControllerMap: Map<IdentifierSpec, Controller>): List<Flow<Pair<IdentifierSpec, String>>> {
-        return idControllerMap.map { fieldControllerEntry ->
-            getCurrentFieldValuePair(fieldControllerEntry.key, fieldControllerEntry.value)
-        }
-    }
-
-    fun getCurrentFieldValuePair(
-        field: IdentifierSpec,
-        value: Controller
-    ): Flow<Pair<IdentifierSpec, String>> {
-        return value.fieldValue.map {
-            Pair(field, it)
-        }
-    }
-
-    fun allFormFieldsComplete(fieldControllerMap: Map<IdentifierSpec, Controller>) =
-        combine(fieldControllerMap.values.map { it.isComplete }) { fieldCompleteStates ->
-            fieldCompleteStates.none { complete -> !complete }
-        }
-}
-=======
         currentFieldValueMap,
         optionalIdentifiers
     ) { idFieldSnapshotMap, optionalIdentifiers ->
@@ -284,5 +190,4 @@
     val fieldValue: String,
     val identifier: IdentifierSpec,
     val isComplete: Boolean
-)
->>>>>>> 2c28d044
+)