package com.stripe.android.paymentsheet.forms

import android.content.res.Resources
import androidx.annotation.RestrictTo
import androidx.compose.foundation.clickable
import androidx.compose.foundation.isSystemInDarkTheme
import androidx.compose.foundation.layout.Column
import androidx.compose.foundation.layout.Row
import androidx.compose.foundation.layout.fillMaxWidth
import androidx.compose.foundation.layout.padding
import androidx.compose.material.Checkbox
import androidx.compose.material.Divider
import androidx.compose.material.Text
import androidx.compose.runtime.Composable
import androidx.compose.runtime.getValue
import androidx.compose.runtime.livedata.observeAsState
import androidx.compose.ui.Alignment
import androidx.compose.ui.Modifier
import androidx.compose.ui.graphics.Color
import androidx.compose.ui.res.stringResource
import androidx.compose.ui.unit.dp
import androidx.compose.ui.unit.sp
import androidx.lifecycle.ViewModel
import androidx.lifecycle.ViewModelProvider
import androidx.lifecycle.asLiveData
import androidx.lifecycle.viewModelScope
import com.stripe.android.paymentsheet.FormElement
import com.stripe.android.paymentsheet.FormElement.MandateTextElement
import com.stripe.android.paymentsheet.FormElement.SaveForFutureUseElement
import com.stripe.android.paymentsheet.FormElement.SectionElement
import com.stripe.android.paymentsheet.Identifier
import com.stripe.android.paymentsheet.SectionFieldElement
import com.stripe.android.paymentsheet.elements.AddressController
import com.stripe.android.paymentsheet.elements.CardStyle
import com.stripe.android.paymentsheet.elements.DropDown
import com.stripe.android.paymentsheet.elements.DropdownFieldController
import com.stripe.android.paymentsheet.elements.InputController
import com.stripe.android.paymentsheet.elements.Section
import com.stripe.android.paymentsheet.elements.TextField
import com.stripe.android.paymentsheet.elements.TextFieldController
import com.stripe.android.paymentsheet.getIdInputControllerMap
import com.stripe.android.paymentsheet.injection.DaggerFormViewModelComponent
import com.stripe.android.paymentsheet.paymentdatacollection.ComposeFragmentArguments
import com.stripe.android.paymentsheet.paymentdatacollection.toFormFieldValues
import com.stripe.android.paymentsheet.specifications.FormItemSpec
import com.stripe.android.paymentsheet.specifications.IdentifierSpec
import com.stripe.android.paymentsheet.specifications.LayoutSpec
import com.stripe.android.paymentsheet.specifications.ResourceRepository
import kotlinx.coroutines.flow.Flow
import kotlinx.coroutines.ExperimentalCoroutinesApi
import kotlinx.coroutines.flow.MutableStateFlow
import kotlinx.coroutines.flow.combine
import kotlinx.coroutines.flow.flatMapLatest
import kotlinx.coroutines.flow.map
import kotlinx.coroutines.launch
import javax.inject.Inject
import javax.inject.Singleton

@Composable
internal fun Form(formViewModel: FormViewModel) {
    FormInternal(
        formViewModel.hiddenIdentifiers,
        formViewModel.enabled,
        formViewModel.elements
    )
}

@Composable
internal fun FormInternal(
    hiddenIdentifiersFlow: Flow<List<Identifier>>,
    enabledFlow: Flow<Boolean>,
    elements: List<FormElement>
) {
    val hiddenIdentifiers by hiddenIdentifiersFlow.asLiveData().observeAsState(
        emptyList()
    )
    val enabled by enabledFlow.asLiveData().observeAsState(true)

    Column(
        modifier = Modifier
            .fillMaxWidth(1f)
    ) {
        elements.forEach { element ->
            if (!hiddenIdentifiers.contains(element.identifier)) {
                when (element) {
                    is SectionElement -> {
                        SectionElementUI(enabled, element, hiddenIdentifiers)
                    }
                    is MandateTextElement -> {
                        MandateElementUI(element)
                    }
                    is SaveForFutureUseElement -> {
                        SaveForFutureUseElementUI(enabled, element)
                    }
                }
            }
        }
    }
}

@Composable
internal fun SectionElementUI(
    enabled: Boolean,
    element: SectionElement,
    hiddenIdentifiers: List<Identifier>?,
) {
    if (hiddenIdentifiers?.contains(element.identifier) == false) {
        val controller = element.controller

        val error by controller.error.asLiveData().observeAsState(null)
        val sectionErrorString = error?.let {
            it.formatArgs?.let { args ->
                stringResource(
                    it.errorMessage,
                    *args
                )
            } ?: stringResource(it.errorMessage)
        }

        Section(controller.label, sectionErrorString) {
            element.fields.forEachIndexed { index, field ->
                SectionFieldElementUI(enabled, field)
                if (index != element.fields.size - 1) {
                    val cardStyle = CardStyle(isSystemInDarkTheme())
                    Divider(
                        color = cardStyle.cardBorderColor,
                        thickness = cardStyle.cardBorderWidth,
                        modifier = Modifier.padding(
                            horizontal = cardStyle.cardBorderWidth
                        )
                    )
                }
            }
        }
    }
}

@Composable
internal fun AddressElementUI(
    enabled: Boolean,
    controller: AddressController
) {
    val fields by controller.fieldsFlowable.asLiveData().observeAsState(emptyList())
    Column {
        fields.forEachIndexed { index, field ->
            SectionFieldElementUI(enabled, field)
            if (index != fields.size - 1) {
                val cardStyle = CardStyle(isSystemInDarkTheme())
                Divider(
                    color = cardStyle.cardBorderColor,
                    thickness = cardStyle.cardBorderWidth,
                    modifier = Modifier.padding(
                        horizontal = cardStyle.cardBorderWidth
                    )
                )
            }
        }
    }
}

@Composable
internal fun SectionFieldElementUI(
    enabled: Boolean,
    field: SectionFieldElement
) {
    when (val controller = field.sectionFieldErrorController()) {
        is TextFieldController -> {
            TextField(
                textFieldController = controller,
                enabled = enabled
            )
        }
        is DropdownFieldController -> {
            DropDown(
                controller.label,
                controller,
                enabled
            )
        }
        is AddressController -> {
            AddressElementUI(
                enabled,
                controller
            )
        }
    }
}

@Composable
internal fun MandateElementUI(
    element: MandateTextElement
) {
    Text(
        stringResource(element.stringResId, element.merchantName ?: ""),
        fontSize = 10.sp,
        letterSpacing = .7.sp,
        modifier = Modifier.padding(vertical = 8.dp),
        color = element.color
    )
}

@Composable
internal fun SaveForFutureUseElementUI(
    enabled: Boolean,
    element: SaveForFutureUseElement
) {
    val controller = element.controller
    val checked by controller.saveForFutureUse.asLiveData()
        .observeAsState(true)
    Row(modifier = Modifier.padding(vertical = 8.dp)) {
        Checkbox(
            checked = checked,
            onCheckedChange = { controller.onValueChange(it) },
            enabled = enabled
        )
        Text(
            stringResource(controller.label, element.merchantName ?: ""),
            Modifier
                .padding(start = 4.dp)
                .align(Alignment.CenterVertically)
                .clickable(
                    enabled, null,
                    null
                ) {
                    controller.toggleValue()
                },
            color = if (isSystemInDarkTheme()) {
                Color.LightGray
            } else {
                Color.Black
            }
        )
    }
}

/**
 * This class stores the visual field layout for the [Form] and then sets up the controller
 * for all the fields on screen.  When all fields are reported as complete, the completedFieldValues
 * holds the resulting values for each field.
 *
 * @param: layout - this contains the visual layout of the fields on the screen used by [Form]
 * to display the UI fields on screen.  It also informs us of the backing fields to be created.
 */
@RestrictTo(RestrictTo.Scope.LIBRARY_GROUP)
@Singleton
class FormViewModel @Inject internal constructor(
    layout: LayoutSpec,
    private val config: ComposeFragmentArguments,
    private val resourceRepository: ResourceRepository
) : ViewModel() {
    internal class Factory(
        private val resources: Resources,
        private val layout: LayoutSpec,
        private val config: ComposeFragmentArguments
    ) : ViewModelProvider.Factory {
        @Suppress("UNCHECKED_CAST")
        override fun <T : ViewModel?> create(modelClass: Class<T>): T {

            // This is where we will call Dagger:
            return DaggerFormViewModelComponent.builder()
                .resources(resources)
                .layout(layout)
                .config(config)
                .build()
                .viewModel as T
        }
    }

    private val transformSpecToElement = TransformSpecToElement(resourceRepository, config)

    init {
        viewModelScope.launch {
            resourceRepository.init()
<<<<<<< HEAD
            elements = transformSpecToElement.transform(layout.items)
=======
            elements = transformSpecToElement.transform(layout.items, config.merchantName)
>>>>>>> e199b16b
        }
    }

    internal val enabled = MutableStateFlow(true)
    internal fun setEnabled(enabled: Boolean) {
        this.enabled.value = enabled
    }

    internal lateinit var elements: List<FormElement>

    private val saveForFutureUseVisible = MutableStateFlow(config.saveForFutureUseInitialVisibility)

    internal fun setSaveForFutureUseVisibility(isVisible: Boolean) {
        saveForFutureUseVisible.value = isVisible
    }

    internal fun setSaveForFutureUse(value: Boolean) {
        elements
            .filterIsInstance<SaveForFutureUseElement>()
            .firstOrNull()?.controller?.onValueChange(value)
    }

    private val saveForFutureUseElement = elements
        .filterIsInstance<SaveForFutureUseElement>()
        .firstOrNull()

    internal val saveForFutureUse = saveForFutureUseElement?.controller?.saveForFutureUse
        ?: MutableStateFlow(config.saveForFutureUseInitialValue)

    private val sectionToFieldIdentifierMap = layout.items
        .filterIsInstance<FormItemSpec.SectionSpec>()
        .associate { sectionSpec ->
            Identifier.fromSpec(sectionSpec.identifier) to sectionSpec.fields.map {
                Identifier.fromSpec(it.identifier)
            }
        }

    internal val hiddenIdentifiers =
        combine(
            saveForFutureUseVisible,
            saveForFutureUseElement?.controller?.hiddenIdentifiers
                ?: MutableStateFlow(emptyList())
        ) { showFutureUse, hiddenIdentifiers ->

            // For hidden *section* identifiers, list of identifiers of elements in the section
            val identifiers = sectionToFieldIdentifierMap
                .filter { idControllerPair ->
                    hiddenIdentifiers.contains(idControllerPair.key)
                }
                .flatMap { sectionToSectionFieldEntry ->
                    sectionToSectionFieldEntry.value
                }

            if (!showFutureUse && saveForFutureUseElement != null) {
                hiddenIdentifiers
                    .plus(identifiers)
                    .plus(saveForFutureUseElement.identifier)
            } else {
                hiddenIdentifiers
                    .plus(identifiers)
            }
        }

    // Mandate is showing if it is an element of the form and it isn't hidden
    internal val showingMandate = hiddenIdentifiers.map {
        elements
            .filterIsInstance<MandateTextElement>()
            .firstOrNull()?.let { mandate ->
                !it.contains(mandate.identifier)
            } ?: false
    }

    private val addressSectionFields = elements
        .filterIsInstance<SectionElement>()
        .flatMap { it.fields }
        .filterIsInstance<SectionFieldElement.AddressElement>()
        .firstOrNull()
        ?.fields
        ?: MutableStateFlow(null)

    @ExperimentalCoroutinesApi
    val completeFormValues = addressSectionFields.map { addressSectionFields ->
        addressSectionFields
            ?.filter { it.controller is InputController }
            ?.associate { sectionFieldElement ->
                sectionFieldElement.identifier to sectionFieldElement.controller as InputController
            }
            ?.plus(
                elements.getIdInputControllerMap()
            ) ?: elements.getIdInputControllerMap()
    }
        .flatMapLatest { value ->
            TransformElementToFormFieldValueFlow(
                value,
                hiddenIdentifiers,
                showingMandate,
                saveForFutureUse
            ).transformFlow()
        }
}<|MERGE_RESOLUTION|>--- conflicted
+++ resolved
@@ -28,7 +28,6 @@
 import com.stripe.android.paymentsheet.FormElement.MandateTextElement
 import com.stripe.android.paymentsheet.FormElement.SaveForFutureUseElement
 import com.stripe.android.paymentsheet.FormElement.SectionElement
-import com.stripe.android.paymentsheet.Identifier
 import com.stripe.android.paymentsheet.SectionFieldElement
 import com.stripe.android.paymentsheet.elements.AddressController
 import com.stripe.android.paymentsheet.elements.CardStyle
@@ -41,7 +40,6 @@
 import com.stripe.android.paymentsheet.getIdInputControllerMap
 import com.stripe.android.paymentsheet.injection.DaggerFormViewModelComponent
 import com.stripe.android.paymentsheet.paymentdatacollection.ComposeFragmentArguments
-import com.stripe.android.paymentsheet.paymentdatacollection.toFormFieldValues
 import com.stripe.android.paymentsheet.specifications.FormItemSpec
 import com.stripe.android.paymentsheet.specifications.IdentifierSpec
 import com.stripe.android.paymentsheet.specifications.LayoutSpec
@@ -67,7 +65,7 @@
 
 @Composable
 internal fun FormInternal(
-    hiddenIdentifiersFlow: Flow<List<Identifier>>,
+    hiddenIdentifiersFlow: Flow<List<IdentifierSpec>>,
     enabledFlow: Flow<Boolean>,
     elements: List<FormElement>
 ) {
@@ -102,7 +100,7 @@
 internal fun SectionElementUI(
     enabled: Boolean,
     element: SectionElement,
-    hiddenIdentifiers: List<Identifier>?,
+    hiddenIdentifiers: List<IdentifierSpec>?,
 ) {
     if (hiddenIdentifiers?.contains(element.identifier) == false) {
         val controller = element.controller
@@ -245,7 +243,7 @@
 @Singleton
 class FormViewModel @Inject internal constructor(
     layout: LayoutSpec,
-    private val config: ComposeFragmentArguments,
+    config: ComposeFragmentArguments,
     private val resourceRepository: ResourceRepository
 ) : ViewModel() {
     internal class Factory(
@@ -271,11 +269,7 @@
     init {
         viewModelScope.launch {
             resourceRepository.init()
-<<<<<<< HEAD
             elements = transformSpecToElement.transform(layout.items)
-=======
-            elements = transformSpecToElement.transform(layout.items, config.merchantName)
->>>>>>> e199b16b
         }
     }
 
@@ -308,8 +302,8 @@
     private val sectionToFieldIdentifierMap = layout.items
         .filterIsInstance<FormItemSpec.SectionSpec>()
         .associate { sectionSpec ->
-            Identifier.fromSpec(sectionSpec.identifier) to sectionSpec.fields.map {
-                Identifier.fromSpec(it.identifier)
+            sectionSpec.identifier to sectionSpec.fields.map {
+                it.identifier
             }
         }
 
