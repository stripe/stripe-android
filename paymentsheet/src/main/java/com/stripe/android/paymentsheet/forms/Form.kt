--- conflicted
+++ resolved
@@ -131,21 +131,12 @@
 @Composable
 internal fun SectionFieldElementUI(
     enabled: Boolean,
-<<<<<<< HEAD
     field: SectionFieldElement
 ) {
     when (val controller = field.sectionFieldErrorController()) {
         is TextFieldController -> {
             TextField(
                 textFieldController = controller,
-=======
-    field: SectionFieldElementType
-) {
-    when (field) {
-        is TextFieldElement -> {
-            TextField(
-                textFieldController = field.controller,
->>>>>>> 495e7302
                 enabled = enabled
             )
         }
