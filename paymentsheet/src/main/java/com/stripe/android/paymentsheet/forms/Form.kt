package com.stripe.android.paymentsheet.forms

import androidx.compose.animation.AnimatedVisibility
import androidx.compose.animation.ExperimentalAnimationApi
import androidx.compose.foundation.layout.Column
import androidx.compose.foundation.layout.Row
import androidx.compose.foundation.layout.fillMaxWidth
import androidx.compose.foundation.layout.padding
import androidx.compose.material.Checkbox
import androidx.compose.material.Text
import androidx.compose.runtime.Composable
import androidx.compose.runtime.getValue
import androidx.compose.runtime.livedata.observeAsState
import androidx.compose.ui.Modifier
import androidx.compose.ui.focus.FocusRequester
import androidx.compose.ui.res.stringResource
import androidx.compose.ui.unit.dp
import androidx.lifecycle.ViewModel
import androidx.lifecycle.ViewModelProvider
import androidx.lifecycle.asLiveData
import com.stripe.android.paymentsheet.FocusRequesterCount
import com.stripe.android.paymentsheet.FormElement
import com.stripe.android.paymentsheet.FormElement.SectionElement
import com.stripe.android.paymentsheet.FormElement.StaticTextElement
import com.stripe.android.paymentsheet.SectionFieldElementType
import com.stripe.android.paymentsheet.SectionFieldElementType.DropdownFieldElement
import com.stripe.android.paymentsheet.SectionFieldElementType.TextFieldElement
import com.stripe.android.paymentsheet.elements.common.DropDown
import com.stripe.android.paymentsheet.elements.common.Section
import com.stripe.android.paymentsheet.elements.common.TextField
import com.stripe.android.paymentsheet.specifications.IdentifierSpec
import com.stripe.android.paymentsheet.specifications.LayoutSpec
<<<<<<< HEAD
import kotlinx.coroutines.flow.MutableStateFlow
=======
import kotlinx.coroutines.flow.Flow
import kotlinx.coroutines.flow.MutableStateFlow
import kotlinx.coroutines.flow.combine
>>>>>>> 35d7c967

internal val formElementPadding = 16.dp

@ExperimentalAnimationApi
@Composable
internal fun Form(
    formViewModel: FormViewModel,
) {
    val focusRequesters =
        List(formViewModel.getCountFocusableFields()) { FocusRequester() }
<<<<<<< HEAD
    val isOptionalIdentifiers by formViewModel.optionalIdentifiers.asLiveData().observeAsState(
        emptyList<IdentifierSpec>()
=======
    val optionalIdentifiers by formViewModel.optionalIdentifiers.asLiveData().observeAsState(
        emptyList()
>>>>>>> 35d7c967
    )

    Column(
        modifier = Modifier
            .fillMaxWidth(1f)
            .padding(formElementPadding)
    ) {
        formViewModel.elements.forEach { element ->

<<<<<<< HEAD
            AnimatedVisibility(!isOptionalIdentifiers.contains(element.identifier)) {
                when (element) {
                    is SectionElement -> {
                        AnimatedVisibility(!isOptionalIdentifiers.contains(element.identifier)) {
=======
            AnimatedVisibility(!optionalIdentifiers.contains(element.identifier)) {
                when (element) {
                    is SectionElement -> {
                        AnimatedVisibility(!optionalIdentifiers.contains(element.identifier)) {
>>>>>>> 35d7c967
                            val controller = element.controller

                            val error by controller.errorMessage.asLiveData().observeAsState(null)
                            val sectionErrorString =
                                error?.let { stringResource(it, stringResource(controller.label)) }

                            Section(sectionErrorString) {
                                when (element.field) {
                                    is TextFieldElement -> {
                                        val focusRequesterIndex = element.field.focusIndexOrder
                                        TextField(
                                            textFieldController = element.field.controller,
                                            myFocus = focusRequesters[focusRequesterIndex],
                                            nextFocus = focusRequesters.getOrNull(
                                                focusRequesterIndex + 1
                                            )
                                        )
                                    }
                                    is DropdownFieldElement -> {
                                        DropDown(element.field.controller)
                                    }
                                }
                            }
                        }
                    }
                    is StaticTextElement -> {
                        Text(
                            stringResource(element.stringResId),
                            modifier = Modifier.padding(vertical = 8.dp),
                            color = element.color
                        )
                    }

                    is FormElement.SaveForFutureUseElement -> {
                        val controller = element.controller
                        val checked by controller.saveForFutureUse.asLiveData()
                            .observeAsState(true)
                        Row(modifier = Modifier.padding(vertical = 8.dp)) {
                            Checkbox(
                                checked = checked,
                                onCheckedChange = { controller.onValueChange(it) }
                            )
                            Text(stringResource(controller.label))
                        }
                    }
                }
<<<<<<< HEAD

=======
>>>>>>> 35d7c967
            }
        }
    }
}

/**
 * This class stores the visual field layout for the [Form] and then sets up the controller
 * for all the fields on screen.  When all fields are reported as complete, the completedFieldValues
 * holds the resulting values for each field.
 *
 * @param: layout - this contains the visual layout of the fields on the screen used by [Form]
 * to display the UI fields on screen.  It also informs us of the backing fields to be created.
 */
class FormViewModel(
    layout: LayoutSpec,
) : ViewModel() {
    class Factory(
        private val layout: LayoutSpec,
    ) : ViewModelProvider.Factory {
        @Suppress("UNCHECKED_CAST")
        override fun <T : ViewModel?> create(modelClass: Class<T>): T {
            return FormViewModel(layout) as T
        }
    }

    private var focusIndex = FocusRequesterCount()
    fun getCountFocusableFields() = focusIndex.get()

    private val specToFormTransform = TransformSpecToElement()
    internal val elements = specToFormTransform.transform(layout, focusIndex)

    val optionalIdentifiers = elements
        .filterIsInstance<FormElement.SaveForFutureUseElement>()
        .firstOrNull()?.controller?.optionalIdentifiers
        ?: MutableStateFlow(emptyList())
<<<<<<< HEAD

    val completeFormValues = TransformElementToFormFieldValueFlow(
        elements, optionalIdentifiers
    ).transformFlow()

    internal val populateFormFromFormFieldValues = PopulateFormFromFormFieldValues(elements)
    fun populateFormViewValues(formFieldValues: FormFieldValues) {
        populateFormFromFormFieldValues.populateWith(formFieldValues)
    }
}
=======

    // This maps the field type to the controller
    private val idControllerMap = elements
        .filter { it.controller != null }
        .associate { Pair(it.identifier, it.controller!!) }

    val currentFieldValueMap = combine(
        getCurrentFieldValuePairs(idControllerMap)
    ) {
        it.toMap()
    }

    // This is null if any form field values are incomplete, otherwise it is an object
    // representing all the complete fields
    val completeFormValues: Flow<FormFieldValues?> = combine(
        currentFieldValueMap,
        optionalIdentifiers
    ) { idFieldSnapshotMap, optionalIdentifiers ->

        // This will hit twice in a row when the save for future use state changes: once for the
        // saveController changing and once for the the optionalFields changing
        val optionalFilteredFieldSnapshotMap = idFieldSnapshotMap.filter {
            !optionalIdentifiers.contains(it.key)
        }

        FormFieldValues(
            optionalFilteredFieldSnapshotMap.mapValues {
                it.value.fieldValue
            }
        ).takeIf {
            optionalFilteredFieldSnapshotMap.values.map { it.isComplete }
                .none { complete -> !complete }
        }
    }

    private fun getCurrentFieldValuePairs(idControllerMap: Map<IdentifierSpec, Controller>) =
        idControllerMap.map { fieldControllerEntry ->
            getCurrentFieldValuePair(fieldControllerEntry.key, fieldControllerEntry.value)
        }

    private fun getCurrentFieldValuePair(
        field: IdentifierSpec,
        value: Controller
    ) = combine(value.fieldValue, value.isComplete) { fieldValue, isComplete ->
        Pair(field, FieldSnapshot(fieldValue, field, isComplete))
    }
}

data class FieldSnapshot(
    val fieldValue: String,
    val identifier: IdentifierSpec,
    val isComplete: Boolean
)
>>>>>>> 35d7c967
<|MERGE_RESOLUTION|>--- conflicted
+++ resolved
@@ -22,21 +22,13 @@
 import com.stripe.android.paymentsheet.FormElement
 import com.stripe.android.paymentsheet.FormElement.SectionElement
 import com.stripe.android.paymentsheet.FormElement.StaticTextElement
-import com.stripe.android.paymentsheet.SectionFieldElementType
 import com.stripe.android.paymentsheet.SectionFieldElementType.DropdownFieldElement
 import com.stripe.android.paymentsheet.SectionFieldElementType.TextFieldElement
 import com.stripe.android.paymentsheet.elements.common.DropDown
 import com.stripe.android.paymentsheet.elements.common.Section
 import com.stripe.android.paymentsheet.elements.common.TextField
-import com.stripe.android.paymentsheet.specifications.IdentifierSpec
 import com.stripe.android.paymentsheet.specifications.LayoutSpec
-<<<<<<< HEAD
 import kotlinx.coroutines.flow.MutableStateFlow
-=======
-import kotlinx.coroutines.flow.Flow
-import kotlinx.coroutines.flow.MutableStateFlow
-import kotlinx.coroutines.flow.combine
->>>>>>> 35d7c967
 
 internal val formElementPadding = 16.dp
 
@@ -47,13 +39,8 @@
 ) {
     val focusRequesters =
         List(formViewModel.getCountFocusableFields()) { FocusRequester() }
-<<<<<<< HEAD
-    val isOptionalIdentifiers by formViewModel.optionalIdentifiers.asLiveData().observeAsState(
-        emptyList<IdentifierSpec>()
-=======
     val optionalIdentifiers by formViewModel.optionalIdentifiers.asLiveData().observeAsState(
         emptyList()
->>>>>>> 35d7c967
     )
 
     Column(
@@ -63,17 +50,10 @@
     ) {
         formViewModel.elements.forEach { element ->
 
-<<<<<<< HEAD
-            AnimatedVisibility(!isOptionalIdentifiers.contains(element.identifier)) {
-                when (element) {
-                    is SectionElement -> {
-                        AnimatedVisibility(!isOptionalIdentifiers.contains(element.identifier)) {
-=======
             AnimatedVisibility(!optionalIdentifiers.contains(element.identifier)) {
                 when (element) {
                     is SectionElement -> {
                         AnimatedVisibility(!optionalIdentifiers.contains(element.identifier)) {
->>>>>>> 35d7c967
                             val controller = element.controller
 
                             val error by controller.errorMessage.asLiveData().observeAsState(null)
@@ -120,10 +100,7 @@
                         }
                     }
                 }
-<<<<<<< HEAD
 
-=======
->>>>>>> 35d7c967
             }
         }
     }
@@ -159,7 +136,6 @@
         .filterIsInstance<FormElement.SaveForFutureUseElement>()
         .firstOrNull()?.controller?.optionalIdentifiers
         ?: MutableStateFlow(emptyList())
-<<<<<<< HEAD
 
     val completeFormValues = TransformElementToFormFieldValueFlow(
         elements, optionalIdentifiers
@@ -169,59 +145,4 @@
     fun populateFormViewValues(formFieldValues: FormFieldValues) {
         populateFormFromFormFieldValues.populateWith(formFieldValues)
     }
-}
-=======
-
-    // This maps the field type to the controller
-    private val idControllerMap = elements
-        .filter { it.controller != null }
-        .associate { Pair(it.identifier, it.controller!!) }
-
-    val currentFieldValueMap = combine(
-        getCurrentFieldValuePairs(idControllerMap)
-    ) {
-        it.toMap()
-    }
-
-    // This is null if any form field values are incomplete, otherwise it is an object
-    // representing all the complete fields
-    val completeFormValues: Flow<FormFieldValues?> = combine(
-        currentFieldValueMap,
-        optionalIdentifiers
-    ) { idFieldSnapshotMap, optionalIdentifiers ->
-
-        // This will hit twice in a row when the save for future use state changes: once for the
-        // saveController changing and once for the the optionalFields changing
-        val optionalFilteredFieldSnapshotMap = idFieldSnapshotMap.filter {
-            !optionalIdentifiers.contains(it.key)
-        }
-
-        FormFieldValues(
-            optionalFilteredFieldSnapshotMap.mapValues {
-                it.value.fieldValue
-            }
-        ).takeIf {
-            optionalFilteredFieldSnapshotMap.values.map { it.isComplete }
-                .none { complete -> !complete }
-        }
-    }
-
-    private fun getCurrentFieldValuePairs(idControllerMap: Map<IdentifierSpec, Controller>) =
-        idControllerMap.map { fieldControllerEntry ->
-            getCurrentFieldValuePair(fieldControllerEntry.key, fieldControllerEntry.value)
-        }
-
-    private fun getCurrentFieldValuePair(
-        field: IdentifierSpec,
-        value: Controller
-    ) = combine(value.fieldValue, value.isComplete) { fieldValue, isComplete ->
-        Pair(field, FieldSnapshot(fieldValue, field, isComplete))
-    }
-}
-
-data class FieldSnapshot(
-    val fieldValue: String,
-    val identifier: IdentifierSpec,
-    val isComplete: Boolean
-)
->>>>>>> 35d7c967
+}