--- conflicted
+++ resolved
@@ -24,14 +24,9 @@
 import com.stripe.android.paymentsheet.elements.common.Section
 import com.stripe.android.paymentsheet.elements.common.SectionFieldElementType
 import com.stripe.android.paymentsheet.elements.common.TextField
-<<<<<<< HEAD
-import com.stripe.android.paymentsheet.specification.IdentifierSpec
-import com.stripe.android.paymentsheet.specification.LayoutSpec
-=======
 import com.stripe.android.paymentsheet.specifications.IdentifierSpec
 import com.stripe.android.paymentsheet.specifications.LayoutSpec
 import kotlinx.coroutines.flow.Flow
->>>>>>> 15fbd65b
 import kotlinx.coroutines.flow.MutableStateFlow
 
 internal val formElementPadding = 16.dp
@@ -142,11 +137,6 @@
         .firstOrNull()?.controller?.optionalIdentifiers
         ?: MutableStateFlow(emptyList())
 
-    // This maps the field type to the controller
-    private val idControllerMap = elements
-        .filter { it.controller != null }
-        .associate { Pair(it.identifier, it.controller!!) }
-
     val completeFormValues = TransformElementToFormFieldValueFlow(
         elements, optionalIdentifiers
     ).transformFlow()
