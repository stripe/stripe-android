--- conflicted
+++ resolved
@@ -18,12 +18,6 @@
 import com.stripe.android.core.networking.ApiRequest
 import com.stripe.android.financialconnections.model.BankAccount
 import com.stripe.android.financialconnections.model.FinancialConnectionsAccount
-<<<<<<< HEAD
-import com.stripe.android.model.ConfirmPaymentIntentParams
-import com.stripe.android.model.ConfirmSetupIntentParams
-=======
-import com.stripe.android.core.networking.ApiRequest
->>>>>>> 39db2499
 import com.stripe.android.model.PaymentMethod
 import com.stripe.android.model.PaymentMethodCreateParams
 import com.stripe.android.networking.StripeRepository
@@ -80,15 +74,11 @@
     val currentScreenState: StateFlow<USBankAccountFormScreenState>
         get() = _currentScreenState
 
-<<<<<<< HEAD
-    val nameElement: SectionElement = NameSpec().transform(emptyMap())
-=======
-    val nameElement: SectionFieldElement = SimpleTextSpec.NAME.transform(
+    val nameElement: SectionElement = NameSpec().transform(
         mapOf(
             IdentifierSpec.Name to args.formArgs.billingDetails?.name
         )
     )
->>>>>>> 39db2499
     val name: StateFlow<String> = nameElement.getFormFieldValueFlow().map { formFieldsList ->
         formFieldsList.firstOrNull()?.second?.value ?: ""
     }.stateIn(viewModelScope, SharingStarted.Lazily, "")
