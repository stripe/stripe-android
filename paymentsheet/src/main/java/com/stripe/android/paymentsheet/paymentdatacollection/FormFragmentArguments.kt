--- conflicted
+++ resolved
@@ -11,11 +11,7 @@
 
 @Parcelize
 internal data class FormFragmentArguments(
-<<<<<<< HEAD
-    val paymentMethodCode: String,//TODO(michelleb): Convert to PaymentMethodCode
-=======
     val paymentMethodCode: PaymentMethodCode,
->>>>>>> 23b37ce6
     val showCheckbox: Boolean,
     val showCheckboxControlledFields: Boolean,
     val merchantName: String,
