package com.stripe.android.paymentsheet.paymentdatacollection

import android.os.Parcelable
<<<<<<< HEAD
import com.stripe.android.paymentsheet.model.Amount
=======
import com.stripe.android.paymentsheet.PaymentSheet
>>>>>>> 110e68b5
import com.stripe.android.paymentsheet.specifications.IdentifierSpec
import kotlinx.parcelize.Parcelize

@Parcelize
internal data class FormFragmentArguments(
    val supportedPaymentMethodName: String,
    val saveForFutureUseInitialVisibility: Boolean,
    val saveForFutureUseInitialValue: Boolean,
    val merchantName: String,
<<<<<<< HEAD
    val amount: Amount? = null,
    val billingDetails: BillingDetails? = null,
) : Parcelable

// TODO: Use the PaymentSheet.Address and billing details when in a single module.
@Parcelize
data class Address(
    val city: String? = null,
    val country: String? = null,
    val line1: String? = null,
    val line2: String? = null,
    val postalCode: String? = null,
    val state: String? = null
) : Parcelable

@Parcelize
data class BillingDetails(
    val address: Address?,
    val email: String? = null,
    val name: String? = null,
    val phone: String? = null
) : Parcelable

=======
    val billingDetails: PaymentSheet.BillingDetails? = null,
) : Parcelable

>>>>>>> 110e68b5
internal fun FormFragmentArguments.getValue(id: IdentifierSpec) =
    when (id) {
        IdentifierSpec.Name -> this.billingDetails?.name
        IdentifierSpec.Email -> this.billingDetails?.email
        IdentifierSpec.Phone -> this.billingDetails?.phone
        IdentifierSpec.Line2 -> this.billingDetails?.address?.line1
        IdentifierSpec.Line1 -> this.billingDetails?.address?.line2
        IdentifierSpec.City -> this.billingDetails?.address?.city
        IdentifierSpec.State -> this.billingDetails?.address?.state
        IdentifierSpec.Country -> this.billingDetails?.address?.country
        IdentifierSpec.PostalCode -> this.billingDetails?.address?.postalCode
        else -> null
    }<|MERGE_RESOLUTION|>--- conflicted
+++ resolved
@@ -1,11 +1,8 @@
 package com.stripe.android.paymentsheet.paymentdatacollection
 
 import android.os.Parcelable
-<<<<<<< HEAD
 import com.stripe.android.paymentsheet.model.Amount
-=======
 import com.stripe.android.paymentsheet.PaymentSheet
->>>>>>> 110e68b5
 import com.stripe.android.paymentsheet.specifications.IdentifierSpec
 import kotlinx.parcelize.Parcelize
 
@@ -15,35 +12,10 @@
     val saveForFutureUseInitialVisibility: Boolean,
     val saveForFutureUseInitialValue: Boolean,
     val merchantName: String,
-<<<<<<< HEAD
     val amount: Amount? = null,
-    val billingDetails: BillingDetails? = null,
-) : Parcelable
-
-// TODO: Use the PaymentSheet.Address and billing details when in a single module.
-@Parcelize
-data class Address(
-    val city: String? = null,
-    val country: String? = null,
-    val line1: String? = null,
-    val line2: String? = null,
-    val postalCode: String? = null,
-    val state: String? = null
-) : Parcelable
-
-@Parcelize
-data class BillingDetails(
-    val address: Address?,
-    val email: String? = null,
-    val name: String? = null,
-    val phone: String? = null
-) : Parcelable
-
-=======
     val billingDetails: PaymentSheet.BillingDetails? = null,
 ) : Parcelable
 
->>>>>>> 110e68b5
 internal fun FormFragmentArguments.getValue(id: IdentifierSpec) =
     when (id) {
         IdentifierSpec.Name -> this.billingDetails?.name
