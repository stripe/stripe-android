package com.stripe.android.paymentsheet.paymentdatacollection

import android.os.Parcelable
import com.stripe.android.payments.core.injection.InjectorKey
<<<<<<< HEAD
import com.stripe.android.paymentsheet.model.Amount
=======
>>>>>>> d5a6b365
import com.stripe.android.paymentsheet.PaymentSheet
import com.stripe.android.paymentsheet.elements.IdentifierSpec
import com.stripe.android.paymentsheet.model.Amount
import kotlinx.parcelize.Parcelize

@Parcelize
internal data class FormFragmentArguments(
    val supportedPaymentMethodName: String,
    val saveForFutureUseInitialVisibility: Boolean,
    val saveForFutureUseInitialValue: Boolean,
    val merchantName: String,
    val amount: Amount? = null,
    val billingDetails: PaymentSheet.BillingDetails? = null,
<<<<<<< HEAD
    @InjectorKey val injectorKey: Int,
=======
    @InjectorKey val injectorKey: String,
>>>>>>> d5a6b365
) : Parcelable

internal fun FormFragmentArguments.getValue(id: IdentifierSpec) =
    when (id) {
        IdentifierSpec.Name -> this.billingDetails?.name
        IdentifierSpec.Email -> this.billingDetails?.email
        IdentifierSpec.Phone -> this.billingDetails?.phone
        IdentifierSpec.Line1 -> this.billingDetails?.address?.line1
        IdentifierSpec.Line2 -> this.billingDetails?.address?.line2
        IdentifierSpec.City -> this.billingDetails?.address?.city
        IdentifierSpec.State -> this.billingDetails?.address?.state
        IdentifierSpec.Country -> this.billingDetails?.address?.country
        IdentifierSpec.PostalCode -> this.billingDetails?.address?.postalCode
        else -> null
    }<|MERGE_RESOLUTION|>--- conflicted
+++ resolved
@@ -2,10 +2,6 @@
 
 import android.os.Parcelable
 import com.stripe.android.payments.core.injection.InjectorKey
-<<<<<<< HEAD
-import com.stripe.android.paymentsheet.model.Amount
-=======
->>>>>>> d5a6b365
 import com.stripe.android.paymentsheet.PaymentSheet
 import com.stripe.android.paymentsheet.elements.IdentifierSpec
 import com.stripe.android.paymentsheet.model.Amount
@@ -19,11 +15,7 @@
     val merchantName: String,
     val amount: Amount? = null,
     val billingDetails: PaymentSheet.BillingDetails? = null,
-<<<<<<< HEAD
-    @InjectorKey val injectorKey: Int,
-=======
     @InjectorKey val injectorKey: String,
->>>>>>> d5a6b365
 ) : Parcelable
 
 internal fun FormFragmentArguments.getValue(id: IdentifierSpec) =
