--- conflicted
+++ resolved
@@ -49,12 +49,8 @@
 
 private fun List<SectionFieldSpec>.transform() = this.map {
     when (it) {
-<<<<<<< HEAD
         is SectionFieldSpec.Email -> it.transform()
-=======
-        is SectionFieldSpec.Email -> it.transform(focusRequesterCount)
-        is SectionFieldSpec.Iban -> it.transform(focusRequesterCount)
->>>>>>> a2c8900d
+        is SectionFieldSpec.Iban -> it.transform()
         is SectionFieldSpec.Country -> it.transform()
         is SectionFieldSpec.IdealBank -> it.transform()
         is SectionFieldSpec.SimpleText -> it.transform()
@@ -89,13 +85,10 @@
         TextFieldController(EmailConfig()),
     )
 
-private fun SectionFieldSpec.Iban.transform(
-    focusRequesterCount: FocusRequesterCount
-) =
+private fun SectionFieldSpec.Iban.transform() =
     SectionFieldElement.Iban(
         this.identifier,
-        TextFieldController(IbanConfig()),
-        focusRequesterCount.getAndIncrement()
+        TextFieldController(IbanConfig())
     )
 
 private fun SectionFieldSpec.Country.transform() =
