--- conflicted
+++ resolved
@@ -37,20 +37,7 @@
 private fun FormItemSpec.SectionSpec.transform(
     focusRequesterCount: FocusRequesterCount
 ): FormElement.SectionElement {
-
-<<<<<<< HEAD
-    val fieldElements = transform(spec.fields, focusRequesterCount)
-=======
-    val fieldElements = this.fields.map {
-        when (it) {
-            is SectionFieldSpec.Email -> it.transform(focusRequesterCount)
-            is SectionFieldSpec.Name -> it.transform(focusRequesterCount)
-            is SectionFieldSpec.Country -> it.transform()
-            is SectionFieldSpec.IdealBank -> it.transform()
-            is SectionFieldSpec.SimpleText -> it.transform(focusRequesterCount)
-        }
-    }
->>>>>>> 87f34248
+    val fieldElements = this.fields.transform(focusRequesterCount)
 
     // The controller of the section element will be the same as the field element
     // as there is only a single field in a section
@@ -64,38 +51,19 @@
     )
 }
 
-<<<<<<< HEAD
-private fun transform(
-    sectionFields: List<SectionFieldSpec>,
+private fun List<SectionFieldSpec>.transform(
     focusRequesterCount: FocusRequesterCount
-) = sectionFields.map {
+) = this.map {
     when (it) {
-        is SectionFieldSpec.Email -> transform(
-            it,
-            focusRequesterCount
-        )
-        is SectionFieldSpec.Name -> transform(
-            it,
-            focusRequesterCount
-        )
-        is SectionFieldSpec.Country -> transform(
-            it
-        )
-        is SectionFieldSpec.IdealBank -> transform(
-            it
-        )
-        is SectionFieldSpec.GenericText -> transform(
-            it,
-            focusRequesterCount
-        )
+        is SectionFieldSpec.Email -> it.transform(focusRequesterCount)
+        is SectionFieldSpec.Name -> it.transform(focusRequesterCount)
+        is SectionFieldSpec.Country -> it.transform()
+        is SectionFieldSpec.IdealBank -> it.transform()
+        is SectionFieldSpec.SimpleText -> it.transform(focusRequesterCount)
     }
 }
 
-private fun transform(
-    spec: SectionFieldSpec.GenericText,
-=======
 private fun SectionFieldSpec.SimpleText.transform(
->>>>>>> 87f34248
     focusRequesterCount: FocusRequesterCount
 ): SectionFieldElementType =
     SectionFieldElement.SimpleText(
