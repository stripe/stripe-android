--- conflicted
+++ resolved
@@ -20,14 +20,9 @@
     fun transform(layout: LayoutSpec, focusRequesterCount: FocusRequesterCount) =
         layout.items.map {
             when (it) {
-<<<<<<< HEAD
-                is FormElementSpec.SaveForFutureUseSpec -> createElement(it)
-                is FormElementSpec.SectionSpec -> createElement(it, focusRequesterCount)
-                is FormElementSpec.StaticTextSpec -> createElement(it)
-=======
+                is FormItemSpec.SaveForFutureUseSpec -> transform(it)
                 is FormItemSpec.SectionSpec -> transform(it, focusRequesterCount)
                 is FormItemSpec.StaticTextSpec -> transform(it)
->>>>>>> 47f33567
             }
         }
 
@@ -60,7 +55,7 @@
     }
 
     private fun transform(spec: FormItemSpec.StaticTextSpec) =
-        // It could be argued that the static text should have a controller, but
+    // It could be argued that the static text should have a controller, but
         // since it doesn't provide a form field we leave it out for now
         FormElement.StaticTextElement(
             spec.identifier,
@@ -97,7 +92,7 @@
         )
 
 
-    private fun createElement(spec: FormElementSpec.SaveForFutureUseSpec) =
+    private fun transform(spec: FormItemSpec.SaveForFutureUseSpec) =
         FormElement.SaveForFutureUseElement(
             spec.identifier,
             SaveForFutureUseController(
