--- conflicted
+++ resolved
@@ -34,13 +34,14 @@
             is FormItemSpec.SaveForFutureUseSpec -> it.transform(merchantName)
             is FormItemSpec.SectionSpec -> it.transform(focusRequesterCount)
             is FormItemSpec.MandateTextSpec -> it.transform(merchantName)
-<<<<<<< HEAD
             is FormItemSpec.BillingSectionSpec -> BillingSectionElement(
                 IdentifierSpec("billing"),
                 BillingSectionFieldRepository.INSTANCE
             )
-=======
->>>>>>> 850aecf2
+            is FormItemSpec.BillingSectionSpec -> BillingSectionElement(
+                IdentifierSpec("billing"),
+                BillingSectionFieldRepository.INSTANCE
+            )
         }
     }
 
