--- conflicted
+++ resolved
@@ -24,11 +24,7 @@
  * controller will be a pass through the field controller.
  */
 internal class TransformSpecToElement(
-<<<<<<< HEAD
-    private val addressFieldElementRepository: AddressFieldElementRepository
-=======
     private val resourceRepository: ResourceRepository
->>>>>>> abf45bd7
 ) {
     internal fun transform(
         list: List<FormItemSpec>,
@@ -67,14 +63,13 @@
             is SectionFieldSpec.Country -> it.transform()
             is SectionFieldSpec.IdealBank -> it.transform()
             is SectionFieldSpec.SimpleText -> it.transform()
-<<<<<<< HEAD
             is SectionFieldSpec.AddressSpec -> transformAddress()
         }
     }
 
     internal fun transformAddress() = SectionFieldElement.AddressElement(
         IdentifierSpec("billing"),
-        addressFieldElementRepository
+        resourceRepository.addressRepository
     )
 
     private fun FormItemSpec.MandateTextSpec.transform(merchantName: String) =
@@ -93,32 +88,10 @@
             TextFieldController(EmailConfig()),
         )
 
-=======
-        }
-    }
-
-    private fun FormItemSpec.MandateTextSpec.transform(merchantName: String) =
-// It could be argued that the static text should have a controller, but
-        // since it doesn't provide a form field we leave it out for now
-        FormElement.MandateTextElement(
-            this.identifier,
-            this.stringResId,
-            this.color,
-            merchantName
-        )
-
-    private fun SectionFieldSpec.Email.transform() =
-        SectionFieldElement.Email(
-            this.identifier,
-            TextFieldController(EmailConfig()),
-        )
-
->>>>>>> abf45bd7
     private fun SectionFieldSpec.Iban.transform() =
         SectionFieldElement.Iban(
             this.identifier,
             TextFieldController(IbanConfig())
-<<<<<<< HEAD
         )
 
     private fun SectionFieldSpec.Country.transform() =
@@ -143,33 +116,6 @@
             ),
             merchantName
         )
-
-=======
-        )
-
-    private fun SectionFieldSpec.Country.transform() =
-        SectionFieldElement.Country(
-            this.identifier,
-            DropdownFieldController(CountryConfig(this.onlyShowCountryCodes))
-        )
-
-    private fun SectionFieldSpec.IdealBank.transform() =
-        SectionFieldElement.IdealBank(
-            this.identifier,
-            DropdownFieldController(IdealBankConfig())
-        )
-
-    private fun FormItemSpec.SaveForFutureUseSpec.transform(merchantName: String) =
-        FormElement.SaveForFutureUseElement(
-            this.identifier,
-            SaveForFutureUseController(
-                this.identifierRequiredForFutureUse.map { element ->
-                    element.identifier
-                }
-            ),
-            merchantName
-        )
->>>>>>> abf45bd7
 }
 
 internal fun SectionFieldSpec.SimpleText.transform(): SectionFieldElement =
