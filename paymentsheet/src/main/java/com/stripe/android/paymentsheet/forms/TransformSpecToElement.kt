--- conflicted
+++ resolved
@@ -1,54 +1,5 @@
 package com.stripe.android.paymentsheet.forms
 
-<<<<<<< HEAD
-import com.stripe.android.paymentsheet.elements.AddressElement
-import com.stripe.android.paymentsheet.elements.AddressSpec
-import com.stripe.android.paymentsheet.elements.AfterpayClearpayElement
-import com.stripe.android.paymentsheet.elements.AfterpayClearpaySpec
-import com.stripe.android.paymentsheet.elements.BankDropdownSpec
-import com.stripe.android.paymentsheet.elements.CountryConfig
-import com.stripe.android.paymentsheet.elements.CountryElement
-import com.stripe.android.paymentsheet.elements.CountrySpec
-import com.stripe.android.paymentsheet.elements.CardBillingElement
-import com.stripe.android.paymentsheet.elements.CardBillingSpec
-import com.stripe.android.paymentsheet.elements.CardDetailsElement
-import com.stripe.android.paymentsheet.elements.CardDetailsSpec
-import com.stripe.android.paymentsheet.elements.DropdownFieldController
-import com.stripe.android.paymentsheet.elements.EmailConfig
-import com.stripe.android.paymentsheet.elements.EmailElement
-import com.stripe.android.paymentsheet.elements.EmailSpec
-import com.stripe.android.paymentsheet.elements.EmptyFormElement
-import com.stripe.android.paymentsheet.elements.EmptyFormSpec
-import com.stripe.android.paymentsheet.elements.FormElement
-import com.stripe.android.paymentsheet.elements.FormItemSpec
-import com.stripe.android.paymentsheet.elements.IbanConfig
-import com.stripe.android.paymentsheet.elements.IbanElement
-import com.stripe.android.paymentsheet.elements.IbanSpec
-import com.stripe.android.paymentsheet.elements.IdentifierSpec
-import com.stripe.android.paymentsheet.elements.KlarnaCountrySpec
-import com.stripe.android.paymentsheet.elements.KlarnaHelper
-import com.stripe.android.paymentsheet.elements.LayoutSpec
-import com.stripe.android.paymentsheet.elements.SaveForFutureUseController
-import com.stripe.android.paymentsheet.elements.SaveForFutureUseElement
-import com.stripe.android.paymentsheet.elements.SaveForFutureUseSpec
-import com.stripe.android.paymentsheet.elements.SectionController
-import com.stripe.android.paymentsheet.elements.SectionElement
-import com.stripe.android.paymentsheet.elements.SectionFieldSpec
-import com.stripe.android.paymentsheet.elements.SectionSingleFieldElement
-import com.stripe.android.paymentsheet.elements.SectionSpec
-import com.stripe.android.paymentsheet.elements.SimpleDropdownConfig
-import com.stripe.android.paymentsheet.elements.SimpleDropdownElement
-import com.stripe.android.paymentsheet.elements.SimpleTextElement
-import com.stripe.android.paymentsheet.elements.SimpleTextFieldConfig
-import com.stripe.android.paymentsheet.elements.SimpleTextFieldController
-import com.stripe.android.paymentsheet.elements.SimpleTextSpec
-import com.stripe.android.paymentsheet.elements.StaticTextElement
-import com.stripe.android.paymentsheet.elements.StaticTextSpec
-import com.stripe.android.paymentsheet.elements.TextFieldController
-import com.stripe.android.paymentsheet.forms.resources.ResourceRepository
-import com.stripe.android.paymentsheet.model.Amount
-=======
->>>>>>> b6e168bd
 import com.stripe.android.paymentsheet.paymentdatacollection.FormFragmentArguments
 import com.stripe.android.paymentsheet.paymentdatacollection.getInitialValuesMap
 import com.stripe.android.ui.core.elements.FormItemSpec
@@ -63,160 +14,6 @@
     resourceRepository: ResourceRepository,
     formFragmentArguments: FormFragmentArguments
 ) {
-<<<<<<< HEAD
-    internal fun transform(
-        list: List<FormItemSpec>
-    ): List<FormElement> =
-        list.map {
-            when (it) {
-                is SaveForFutureUseSpec -> it.transform(initialValues)
-                is SectionSpec -> it.transform(initialValues)
-                is StaticTextSpec -> it.transform(initialValues.merchantName)
-                is AfterpayClearpaySpec ->
-                    it.transform(requireNotNull(initialValues.amount))
-                is EmptyFormSpec -> EmptyFormElement()
-            }
-        }
-
-    private fun SectionSpec.transform(
-        initialValues: FormFragmentArguments
-    ): SectionElement {
-        val fieldElements = this.fields.transform(initialValues)
-
-        // The controller of the section element will be the same as the field element
-        // as there is only a single field in a section
-        return SectionElement(
-            this.identifier,
-            fieldElements,
-            SectionController(
-                this.title,
-                fieldElements.map { it.sectionFieldErrorController() }
-            )
-        )
-    }
-
-    /**
-     * This function will transform a list of specs into a list of elements
-     */
-    private fun List<SectionFieldSpec>.transform(initialValues: FormFragmentArguments) =
-        this.map {
-            when (it) {
-                is EmailSpec -> it.transform(initialValues.billingDetails?.email)
-                is IbanSpec -> it.transform()
-                is BankDropdownSpec -> it.transform()
-                is SimpleTextSpec -> it.transform(initialValues)
-                is AddressSpec -> transformAddress(initialValues)
-                is CountrySpec -> it.transform(
-                    initialValues.billingDetails?.address?.country
-                )
-                is KlarnaCountrySpec -> it.transform(
-                    initialValues.amount?.currencyCode,
-                    initialValues.billingDetails?.address?.country
-                )
-                is CardDetailsSpec -> transformCreditDetail()
-                is CardBillingSpec -> transformCreditBilling()
-            }
-        }
-
-    private fun transformAddress(initialValues: FormFragmentArguments) =
-        AddressElement(
-            IdentifierSpec.Generic("billing"),
-            resourceRepository.getAddressRepository(),
-            initialValues
-        )
-
-    private fun transformCreditDetail() = CardDetailsElement(
-        IdentifierSpec.Generic("credit_detail")
-    )
-
-    private fun transformCreditBilling() = CardBillingElement(
-        IdentifierSpec.Generic("credit_billing"),
-        resourceRepository.getAddressRepository()
-    )
-
-    private fun StaticTextSpec.transform(merchantName: String) =
-        /**
-         * It could be argued that the static text should have a controller, but
-         * since it doesn't provide a form field we leave it out for now
-         */
-        StaticTextElement(
-            this.identifier,
-            this.stringResId,
-            this.color,
-            merchantName,
-            this.fontSizeSp,
-            this.letterSpacingSp
-        )
-
-    private fun EmailSpec.transform(email: String?) =
-        EmailElement(
-            this.identifier,
-            SimpleTextFieldController(EmailConfig(), initialValue = email),
-        )
-
-    private fun IbanSpec.transform() =
-        IbanElement(
-            this.identifier,
-            SimpleTextFieldController(IbanConfig())
-        )
-
-    private fun CountrySpec.transform(country: String?) =
-        CountryElement(
-            this.identifier,
-            DropdownFieldController(CountryConfig(this.onlyShowCountryCodes), country)
-        )
-
-    private fun KlarnaCountrySpec.transform(currencyCode: String?, country: String?) =
-        CountryElement(
-            this.identifier,
-            DropdownFieldController(
-                CountryConfig(KlarnaHelper.getAllowedCountriesForCurrency(currencyCode)), country
-            )
-        )
-
-    private fun BankDropdownSpec.transform() =
-        SimpleDropdownElement(
-            this.identifier,
-            DropdownFieldController(
-                SimpleDropdownConfig(
-                    label,
-                    resourceRepository.getBankRepository().get(this.bankType)
-                )
-            )
-        )
-
-    private fun SaveForFutureUseSpec.transform(initialValues: FormFragmentArguments? = null) =
-        SaveForFutureUseElement(
-            this.identifier,
-            SaveForFutureUseController(
-                this.identifierRequiredForFutureUse.map { requiredItemSpec ->
-                    requiredItemSpec.identifier
-                },
-                initialValues?.showCheckboxControlledFields != false
-            ),
-            initialValues?.merchantName
-        )
-
-    private fun AfterpayClearpaySpec.transform(amount: Amount) =
-        AfterpayClearpayElement(this.identifier, amount)
-}
-
-internal fun SimpleTextSpec.transform(
-    initialValues: FormFragmentArguments? = null
-): SectionSingleFieldElement =
-    SimpleTextElement(
-        this.identifier,
-        SimpleTextFieldController(
-            SimpleTextFieldConfig(
-                label = this.label,
-                capitalization = this.capitalization,
-                keyboard = this.keyboardType
-            ),
-            initialValue = initialValues?.getValue(this.identifier),
-            showOptionalLabel = this.showOptionalLabel
-        )
-    )
-=======
     private val transformSpecToElements =
         TransformSpecToElements(
             resourceRepository = resourceRepository,
@@ -228,5 +25,4 @@
         )
 
     internal fun transform(list: List<FormItemSpec>) = transformSpecToElements.transform(list)
-}
->>>>>>> b6e168bd
+}