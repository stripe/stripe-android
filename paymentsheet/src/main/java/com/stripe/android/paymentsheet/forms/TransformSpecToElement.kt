package com.stripe.android.paymentsheet.forms

import com.stripe.android.paymentsheet.FormElement
import com.stripe.android.paymentsheet.SectionFieldElement
<<<<<<< HEAD
import com.stripe.android.paymentsheet.address.AddressFieldElementRepository
=======
>>>>>>> 2884829f
import com.stripe.android.paymentsheet.elements.CountryConfig
import com.stripe.android.paymentsheet.elements.DropdownFieldController
import com.stripe.android.paymentsheet.elements.EmailConfig
import com.stripe.android.paymentsheet.elements.IbanConfig
import com.stripe.android.paymentsheet.elements.IdealBankConfig
import com.stripe.android.paymentsheet.elements.SaveForFutureUseController
import com.stripe.android.paymentsheet.elements.SectionController
import com.stripe.android.paymentsheet.elements.SimpleTextFieldConfig
import com.stripe.android.paymentsheet.elements.TextFieldController
import com.stripe.android.paymentsheet.specifications.FormItemSpec
import com.stripe.android.paymentsheet.specifications.IdentifierSpec
import com.stripe.android.paymentsheet.specifications.LayoutSpec
import com.stripe.android.paymentsheet.specifications.SectionFieldSpec

/**
 * Transform a [LayoutSpec] data object into an Element, which
 * has a controller and identifier.  With only a single field in a section the section
 * controller will be a pass through the field controller.
 */
internal fun List<FormItemSpec>.transform(
    merchantName: String
): List<FormElement> =
    this.map {
        when (it) {
            is FormItemSpec.SaveForFutureUseSpec -> it.transform(merchantName)
            is FormItemSpec.SectionSpec -> it.transform()
            is FormItemSpec.MandateTextSpec -> it.transform(merchantName)
        }
    }

private fun FormItemSpec.SectionSpec.transform(): FormElement.SectionElement {
    val fieldElements = this.fields.transform()

    // The controller of the section element will be the same as the field element
    // as there is only a single field in a section
    return FormElement.SectionElement(
        identifier = this.identifier,
        fieldElements,
        SectionController(
            this.title,
            fieldElements.map { it.controller }
        )
    )
}

/**
 * This function will transform a list of specs into a list of elements
 */
<<<<<<< HEAD
internal fun List<SectionFieldSpec>.transform(
) = this.map {
=======
internal fun List<SectionFieldSpec>.transform() = this.map {
>>>>>>> 2884829f
    when (it) {
        is SectionFieldSpec.Email -> it.transform()
        is SectionFieldSpec.Iban -> it.transform()
        is SectionFieldSpec.Country -> it.transform()
        is SectionFieldSpec.IdealBank -> it.transform()
        is SectionFieldSpec.SimpleText -> it.transform()
<<<<<<< HEAD
        is SectionFieldSpec.AddressSpec -> SectionFieldElement.AddressElement(
            IdentifierSpec("billing"),
            AddressFieldElementRepository
        )
=======
>>>>>>> 2884829f
    }
}

private fun SectionFieldSpec.SimpleText.transform(): SectionFieldElement =
    SectionFieldElement.SimpleText(
        this.identifier,
        TextFieldController(
            SimpleTextFieldConfig(
                label = this.label,
                capitalization = this.capitalization,
                keyboard = this.keyboardType
            ),
            showOptionalLabel = this.showOptionalLabel
        )
    )

private fun FormItemSpec.MandateTextSpec.transform(merchantName: String) =
// It could be argued that the static text should have a controller, but
    // since it doesn't provide a form field we leave it out for now
    FormElement.MandateTextElement(
        this.identifier,
        this.stringResId,
        this.color,
        merchantName
    )

private fun SectionFieldSpec.Email.transform() =
    SectionFieldElement.Email(
        this.identifier,
        TextFieldController(EmailConfig()),
    )

private fun SectionFieldSpec.Iban.transform() =
    SectionFieldElement.Iban(
        this.identifier,
        TextFieldController(IbanConfig())
    )

private fun SectionFieldSpec.Country.transform() =
    SectionFieldElement.Country(
        this.identifier,
        DropdownFieldController(CountryConfig(this.onlyShowCountryCodes))
    )

private fun SectionFieldSpec.IdealBank.transform() =
    SectionFieldElement.IdealBank(
        this.identifier,
        DropdownFieldController(IdealBankConfig())
    )

private fun FormItemSpec.SaveForFutureUseSpec.transform(merchantName: String) =
    FormElement.SaveForFutureUseElement(
        this.identifier,
        SaveForFutureUseController(
            this.identifierRequiredForFutureUse.map { element ->
                element.identifier
            }
        ),
        merchantName
    )<|MERGE_RESOLUTION|>--- conflicted
+++ resolved
@@ -2,10 +2,7 @@
 
 import com.stripe.android.paymentsheet.FormElement
 import com.stripe.android.paymentsheet.SectionFieldElement
-<<<<<<< HEAD
 import com.stripe.android.paymentsheet.address.AddressFieldElementRepository
-=======
->>>>>>> 2884829f
 import com.stripe.android.paymentsheet.elements.CountryConfig
 import com.stripe.android.paymentsheet.elements.DropdownFieldController
 import com.stripe.android.paymentsheet.elements.EmailConfig
@@ -25,111 +22,108 @@
  * has a controller and identifier.  With only a single field in a section the section
  * controller will be a pass through the field controller.
  */
-internal fun List<FormItemSpec>.transform(
-    merchantName: String
-): List<FormElement> =
-    this.map {
+internal class TransformSpecToElement(
+    private val addressFieldElementRepository: AddressFieldElementRepository
+) {
+    internal fun transform(
+        list: List<FormItemSpec>,
+        merchantName: String
+    ): List<FormElement> =
+        list.map {
+            when (it) {
+                is FormItemSpec.SaveForFutureUseSpec -> it.transform(merchantName)
+                is FormItemSpec.SectionSpec -> it.transform()
+                is FormItemSpec.MandateTextSpec -> it.transform(merchantName)
+            }
+        }
+
+    private fun FormItemSpec.SectionSpec.transform(): FormElement.SectionElement {
+        val fieldElements = this.fields.transform()
+
+        // The controller of the section element will be the same as the field element
+        // as there is only a single field in a section
+        return FormElement.SectionElement(
+            identifier = this.identifier,
+            fieldElements,
+            SectionController(
+                this.title,
+                fieldElements.map { it.controller }
+            )
+        )
+    }
+
+    /**
+     * This function will transform a list of specs into a list of elements
+     */
+    internal fun List<SectionFieldSpec>.transform() = this.map {
         when (it) {
-            is FormItemSpec.SaveForFutureUseSpec -> it.transform(merchantName)
-            is FormItemSpec.SectionSpec -> it.transform()
-            is FormItemSpec.MandateTextSpec -> it.transform(merchantName)
+            is SectionFieldSpec.Email -> it.transform()
+            is SectionFieldSpec.Iban -> it.transform()
+            is SectionFieldSpec.Country -> it.transform()
+            is SectionFieldSpec.IdealBank -> it.transform()
+            is SectionFieldSpec.SimpleText -> it.transform()
+            is SectionFieldSpec.AddressSpec -> SectionFieldElement.AddressElement(
+                IdentifierSpec("billing"),
+                addressFieldElementRepository
+            )
         }
     }
 
-private fun FormItemSpec.SectionSpec.transform(): FormElement.SectionElement {
-    val fieldElements = this.fields.transform()
+    private fun SectionFieldSpec.SimpleText.transform(): SectionFieldElement =
+        SectionFieldElement.SimpleText(
+            this.identifier,
+            TextFieldController(
+                SimpleTextFieldConfig(
+                    label = this.label,
+                    capitalization = this.capitalization,
+                    keyboard = this.keyboardType
+                ),
+                showOptionalLabel = this.showOptionalLabel
+            )
+        )
 
-    // The controller of the section element will be the same as the field element
-    // as there is only a single field in a section
-    return FormElement.SectionElement(
-        identifier = this.identifier,
-        fieldElements,
-        SectionController(
-            this.title,
-            fieldElements.map { it.controller }
+    private fun FormItemSpec.MandateTextSpec.transform(merchantName: String) =
+    // It could be argued that the static text should have a controller, but
+        // since it doesn't provide a form field we leave it out for now
+        FormElement.MandateTextElement(
+            this.identifier,
+            this.stringResId,
+            this.color,
+            merchantName
         )
-    )
-}
 
-/**
- * This function will transform a list of specs into a list of elements
- */
-<<<<<<< HEAD
-internal fun List<SectionFieldSpec>.transform(
-) = this.map {
-=======
-internal fun List<SectionFieldSpec>.transform() = this.map {
->>>>>>> 2884829f
-    when (it) {
-        is SectionFieldSpec.Email -> it.transform()
-        is SectionFieldSpec.Iban -> it.transform()
-        is SectionFieldSpec.Country -> it.transform()
-        is SectionFieldSpec.IdealBank -> it.transform()
-        is SectionFieldSpec.SimpleText -> it.transform()
-<<<<<<< HEAD
-        is SectionFieldSpec.AddressSpec -> SectionFieldElement.AddressElement(
-            IdentifierSpec("billing"),
-            AddressFieldElementRepository
+    private fun SectionFieldSpec.Email.transform() =
+        SectionFieldElement.Email(
+            this.identifier,
+            TextFieldController(EmailConfig()),
         )
-=======
->>>>>>> 2884829f
-    }
-}
 
-private fun SectionFieldSpec.SimpleText.transform(): SectionFieldElement =
-    SectionFieldElement.SimpleText(
-        this.identifier,
-        TextFieldController(
-            SimpleTextFieldConfig(
-                label = this.label,
-                capitalization = this.capitalization,
-                keyboard = this.keyboardType
+    private fun SectionFieldSpec.Iban.transform() =
+        SectionFieldElement.Iban(
+            this.identifier,
+            TextFieldController(IbanConfig())
+        )
+
+    private fun SectionFieldSpec.Country.transform() =
+        SectionFieldElement.Country(
+            this.identifier,
+            DropdownFieldController(CountryConfig(this.onlyShowCountryCodes))
+        )
+
+    private fun SectionFieldSpec.IdealBank.transform() =
+        SectionFieldElement.IdealBank(
+            this.identifier,
+            DropdownFieldController(IdealBankConfig())
+        )
+
+    private fun FormItemSpec.SaveForFutureUseSpec.transform(merchantName: String) =
+        FormElement.SaveForFutureUseElement(
+            this.identifier,
+            SaveForFutureUseController(
+                this.identifierRequiredForFutureUse.map { element ->
+                    element.identifier
+                }
             ),
-            showOptionalLabel = this.showOptionalLabel
+            merchantName
         )
-    )
-
-private fun FormItemSpec.MandateTextSpec.transform(merchantName: String) =
-// It could be argued that the static text should have a controller, but
-    // since it doesn't provide a form field we leave it out for now
-    FormElement.MandateTextElement(
-        this.identifier,
-        this.stringResId,
-        this.color,
-        merchantName
-    )
-
-private fun SectionFieldSpec.Email.transform() =
-    SectionFieldElement.Email(
-        this.identifier,
-        TextFieldController(EmailConfig()),
-    )
-
-private fun SectionFieldSpec.Iban.transform() =
-    SectionFieldElement.Iban(
-        this.identifier,
-        TextFieldController(IbanConfig())
-    )
-
-private fun SectionFieldSpec.Country.transform() =
-    SectionFieldElement.Country(
-        this.identifier,
-        DropdownFieldController(CountryConfig(this.onlyShowCountryCodes))
-    )
-
-private fun SectionFieldSpec.IdealBank.transform() =
-    SectionFieldElement.IdealBank(
-        this.identifier,
-        DropdownFieldController(IdealBankConfig())
-    )
-
-private fun FormItemSpec.SaveForFutureUseSpec.transform(merchantName: String) =
-    FormElement.SaveForFutureUseElement(
-        this.identifier,
-        SaveForFutureUseController(
-            this.identifierRequiredForFutureUse.map { element ->
-                element.identifier
-            }
-        ),
-        merchantName
-    )+}