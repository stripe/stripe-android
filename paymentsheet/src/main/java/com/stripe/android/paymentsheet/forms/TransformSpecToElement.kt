--- conflicted
+++ resolved
@@ -52,13 +52,8 @@
         is SectionFieldSpec.Email -> it.transform()
         is SectionFieldSpec.Iban -> it.transform()
         is SectionFieldSpec.Country -> it.transform()
-<<<<<<< HEAD
         is SectionFieldSpec.SimpleDropdown -> it.transform()
-        is SectionFieldSpec.SimpleText -> it.transform(focusRequesterCount)
-=======
-        is SectionFieldSpec.IdealBank -> it.transform()
         is SectionFieldSpec.SimpleText -> it.transform()
->>>>>>> 9c8f7119
     }
 }
 
