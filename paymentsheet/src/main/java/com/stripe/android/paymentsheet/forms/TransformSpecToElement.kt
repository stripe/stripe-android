package com.stripe.android.paymentsheet.forms

import com.stripe.android.paymentsheet.BillingSectionElement
import com.stripe.android.paymentsheet.BillingSectionFieldRepository
import com.stripe.android.paymentsheet.FocusRequesterCount
import com.stripe.android.paymentsheet.FormElement
import com.stripe.android.paymentsheet.SectionFieldElement
import com.stripe.android.paymentsheet.SectionFieldElementType
import com.stripe.android.paymentsheet.elements.CountryConfig
import com.stripe.android.paymentsheet.elements.DropdownFieldController
import com.stripe.android.paymentsheet.elements.EmailConfig
import com.stripe.android.paymentsheet.elements.SimpleTextFieldConfig
import com.stripe.android.paymentsheet.elements.IdealBankConfig
import com.stripe.android.paymentsheet.elements.NameConfig
import com.stripe.android.paymentsheet.elements.SaveForFutureUseController
import com.stripe.android.paymentsheet.elements.SectionController
import com.stripe.android.paymentsheet.elements.TextFieldController
import com.stripe.android.paymentsheet.specifications.FormItemSpec
import com.stripe.android.paymentsheet.specifications.IdentifierSpec
import com.stripe.android.paymentsheet.specifications.LayoutSpec
import com.stripe.android.paymentsheet.specifications.SectionFieldSpec

/**
 * Transform a [LayoutSpec] data object into an Element, which
 * has a controller and identifier.  With only a single field in a section the section
 * controller will be a pass through the field controller.
 */
internal fun List<FormItemSpec>.transform(
    merchantName: String,
    focusRequesterCount: FocusRequesterCount
): List<FormElement> =
    this.map {
        when (it) {
<<<<<<< HEAD
            is FormItemSpec.SaveForFutureUseSpec -> transform(it, merchantName)
            is FormItemSpec.SectionSpec -> transform(it, focusRequesterCount)
            is FormItemSpec.MandateTextSpec -> transform(it, merchantName)
            is FormItemSpec.BillingSectionSpec -> BillingSectionElement(
                IdentifierSpec("billing"),
                BillingSectionFieldRepository.INSTANCE
            )
=======
            is FormItemSpec.SaveForFutureUseSpec -> it.transform(merchantName)
            is FormItemSpec.SectionSpec -> it.transform(focusRequesterCount)
            is FormItemSpec.MandateTextSpec -> it.transform(merchantName)
>>>>>>> 87f34248
        }
    }

private fun FormItemSpec.SectionSpec.transform(
    focusRequesterCount: FocusRequesterCount
): FormElement.SectionElement {

<<<<<<< HEAD
    val fieldElements = transform(spec.fields, focusRequesterCount)
=======
    val fieldElements = this.fields.map {
        when (it) {
            is SectionFieldSpec.Email -> it.transform(focusRequesterCount)
            is SectionFieldSpec.Name -> it.transform(focusRequesterCount)
            is SectionFieldSpec.Country -> it.transform()
            is SectionFieldSpec.IdealBank -> it.transform()
            is SectionFieldSpec.SimpleText -> it.transform(focusRequesterCount)
        }
    }
>>>>>>> 87f34248

    // The controller of the section element will be the same as the field element
    // as there is only a single field in a section
    return FormElement.SectionElement(
        identifier = this.identifier,
        fieldElements,
        SectionController(
            this.title,
            fieldElements.map { it.controller }
        )
    )
}

<<<<<<< HEAD
internal fun transform(
    sectionFields: List<SectionFieldSpec>,
    focusRequesterCount: FocusRequesterCount
) = sectionFields.map {
    when (it) {
        is SectionFieldSpec.Email -> transform(
            it,
            focusRequesterCount
        )
        is SectionFieldSpec.Name -> transform(
            it,
            focusRequesterCount
        )
        is SectionFieldSpec.Country -> transform(
            it
        )
        is SectionFieldSpec.IdealBank -> transform(
            it
        )
        is SectionFieldSpec.GenericText -> transform(
            it,
            focusRequesterCount
        )
    }
}

private fun transform(
    spec: SectionFieldSpec.GenericText,
=======
private fun SectionFieldSpec.SimpleText.transform(
>>>>>>> 87f34248
    focusRequesterCount: FocusRequesterCount
): SectionFieldElementType =
    SectionFieldElement.SimpleText(
        this.identifier,
        TextFieldController(
<<<<<<< HEAD
            GenericTextFieldConfig(
                label = spec.label,
            ),
            isRequired = spec.isRequired
=======
            SimpleTextFieldConfig(
                label = this.label
            )
>>>>>>> 87f34248
        ),
        focusRequesterCount.getAndIncrement()
    )

<<<<<<< HEAD
private fun transform(spec: FormItemSpec.MandateTextSpec, merchantName: String) =
=======
private fun FormItemSpec.MandateTextSpec.transform(merchantName: String) =
>>>>>>> 87f34248
// It could be argued that the static text should have a controller, but
    // since it doesn't provide a form field we leave it out for now
    FormElement.MandateTextElement(
        this.identifier,
        this.stringResId,
        this.color,
        merchantName
    )

private fun SectionFieldSpec.Name.transform(focusRequesterCount: FocusRequesterCount) =
    SectionFieldElement.Name(
        this.identifier,
        TextFieldController(NameConfig()),
        focusRequesterCount.getAndIncrement()
    )

private fun SectionFieldSpec.Email.transform(
    focusRequesterCount: FocusRequesterCount
) =
    SectionFieldElement.Email(
        this.identifier,
        TextFieldController(EmailConfig()),
        focusRequesterCount.getAndIncrement()
    )

private fun SectionFieldSpec.Country.transform() =
    SectionFieldElement.Country(
        this.identifier,
        DropdownFieldController(CountryConfig(this.onlyShowCountryCodes))
    )

private fun SectionFieldSpec.IdealBank.transform() =
    SectionFieldElement.IdealBank(
        this.identifier,
        DropdownFieldController(IdealBankConfig())
    )

private fun FormItemSpec.SaveForFutureUseSpec.transform(merchantName: String) =
    FormElement.SaveForFutureUseElement(
        this.identifier,
        SaveForFutureUseController(
            this.identifierRequiredForFutureUse.map { element ->
                element.identifier
            }
        ),
        merchantName
    )<|MERGE_RESOLUTION|>--- conflicted
+++ resolved
@@ -31,19 +31,13 @@
 ): List<FormElement> =
     this.map {
         when (it) {
-<<<<<<< HEAD
-            is FormItemSpec.SaveForFutureUseSpec -> transform(it, merchantName)
-            is FormItemSpec.SectionSpec -> transform(it, focusRequesterCount)
-            is FormItemSpec.MandateTextSpec -> transform(it, merchantName)
+            is FormItemSpec.SaveForFutureUseSpec -> it.transform(merchantName)
+            is FormItemSpec.SectionSpec -> it.transform(focusRequesterCount)
+            is FormItemSpec.MandateTextSpec -> it.transform(merchantName)
             is FormItemSpec.BillingSectionSpec -> BillingSectionElement(
                 IdentifierSpec("billing"),
                 BillingSectionFieldRepository.INSTANCE
             )
-=======
-            is FormItemSpec.SaveForFutureUseSpec -> it.transform(merchantName)
-            is FormItemSpec.SectionSpec -> it.transform(focusRequesterCount)
-            is FormItemSpec.MandateTextSpec -> it.transform(merchantName)
->>>>>>> 87f34248
         }
     }
 
@@ -51,9 +45,6 @@
     focusRequesterCount: FocusRequesterCount
 ): FormElement.SectionElement {
 
-<<<<<<< HEAD
-    val fieldElements = transform(spec.fields, focusRequesterCount)
-=======
     val fieldElements = this.fields.map {
         when (it) {
             is SectionFieldSpec.Email -> it.transform(focusRequesterCount)
@@ -63,7 +54,6 @@
             is SectionFieldSpec.SimpleText -> it.transform(focusRequesterCount)
         }
     }
->>>>>>> 87f34248
 
     // The controller of the section element will be the same as the field element
     // as there is only a single field in a section
@@ -77,62 +67,20 @@
     )
 }
 
-<<<<<<< HEAD
-internal fun transform(
-    sectionFields: List<SectionFieldSpec>,
-    focusRequesterCount: FocusRequesterCount
-) = sectionFields.map {
-    when (it) {
-        is SectionFieldSpec.Email -> transform(
-            it,
-            focusRequesterCount
-        )
-        is SectionFieldSpec.Name -> transform(
-            it,
-            focusRequesterCount
-        )
-        is SectionFieldSpec.Country -> transform(
-            it
-        )
-        is SectionFieldSpec.IdealBank -> transform(
-            it
-        )
-        is SectionFieldSpec.GenericText -> transform(
-            it,
-            focusRequesterCount
-        )
-    }
-}
-
-private fun transform(
-    spec: SectionFieldSpec.GenericText,
-=======
 private fun SectionFieldSpec.SimpleText.transform(
->>>>>>> 87f34248
     focusRequesterCount: FocusRequesterCount
 ): SectionFieldElementType =
     SectionFieldElement.SimpleText(
         this.identifier,
         TextFieldController(
-<<<<<<< HEAD
-            GenericTextFieldConfig(
-                label = spec.label,
-            ),
-            isRequired = spec.isRequired
-=======
             SimpleTextFieldConfig(
                 label = this.label
             )
->>>>>>> 87f34248
         ),
         focusRequesterCount.getAndIncrement()
     )
 
-<<<<<<< HEAD
-private fun transform(spec: FormItemSpec.MandateTextSpec, merchantName: String) =
-=======
 private fun FormItemSpec.MandateTextSpec.transform(merchantName: String) =
->>>>>>> 87f34248
 // It could be argued that the static text should have a controller, but
     // since it doesn't provide a form field we leave it out for now
     FormElement.MandateTextElement(
