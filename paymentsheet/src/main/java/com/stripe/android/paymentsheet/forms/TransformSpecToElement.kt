package com.stripe.android.paymentsheet.forms

import com.stripe.android.paymentsheet.FormElement
import com.stripe.android.paymentsheet.SectionSingleFieldElement
import com.stripe.android.paymentsheet.SectionMultiFieldElement
import com.stripe.android.paymentsheet.elements.CountryConfig
import com.stripe.android.paymentsheet.elements.DropdownFieldController
import com.stripe.android.paymentsheet.elements.EmailConfig
import com.stripe.android.paymentsheet.elements.IbanConfig
import com.stripe.android.paymentsheet.elements.SaveForFutureUseController
import com.stripe.android.paymentsheet.elements.SectionController
import com.stripe.android.paymentsheet.elements.SimpleDropdownConfig
import com.stripe.android.paymentsheet.elements.SimpleTextFieldConfig
import com.stripe.android.paymentsheet.elements.TextFieldController
import com.stripe.android.paymentsheet.paymentdatacollection.FormFragmentArguments
import com.stripe.android.paymentsheet.paymentdatacollection.getValue
import com.stripe.android.paymentsheet.specifications.FormItemSpec
import com.stripe.android.paymentsheet.specifications.IdentifierSpec
import com.stripe.android.paymentsheet.specifications.LayoutSpec
import com.stripe.android.paymentsheet.specifications.ResourceRepository
import com.stripe.android.paymentsheet.specifications.SectionFieldSpec

/**
 * Transform a [LayoutSpec] data object into an Element, which
 * has a controller and identifier.  With only a single field in a section the section
 * controller will be a pass through the field controller.
 */
internal class TransformSpecToElement(
    private val resourceRepository: ResourceRepository,
    private val initialValues: FormFragmentArguments
) {
    internal fun transform(
        list: List<FormItemSpec>
    ): List<FormElement> =
        list.map {
            when (it) {
                is FormItemSpec.SaveForFutureUseSpec -> it.transform(initialValues.merchantName)
                is FormItemSpec.SectionSpec -> it.transform(initialValues)
                is FormItemSpec.MandateTextSpec -> it.transform(initialValues.merchantName)
            }
        }

    private fun FormItemSpec.SectionSpec.transform(
        initialValues: FormFragmentArguments
    ): FormElement.SectionElement {
        val fieldElements = this.fields.transform(initialValues)

        // The controller of the section element will be the same as the field element
        // as there is only a single field in a section
        return FormElement.SectionElement(
            this.identifier,
            fieldElements,
            SectionController(
                this.title,
                fieldElements.map { it.sectionFieldErrorController() }
            )
        )
    }

    /**
     * This function will transform a list of specs into a list of elements
     */
    private fun List<SectionFieldSpec>.transform(initialValues: FormFragmentArguments) =
        this.map {
            when (it) {
                is SectionFieldSpec.Email -> it.transform(initialValues.billingDetails?.email)
                is SectionFieldSpec.Iban -> it.transform()
                is SectionFieldSpec.BankDropdown -> it.transform()
                is SectionFieldSpec.SimpleText -> it.transform(initialValues)
                is SectionFieldSpec.AddressSpec -> transformAddress(initialValues)
                is SectionFieldSpec.Country -> it.transform(
                    initialValues.billingDetails?.address?.country
                )
            }
        }

<<<<<<< HEAD
    private fun transformAddress() = SectionMultiFieldElement.AddressElement(
        IdentifierSpec("billing"),
        resourceRepository.addressRepository
    )
=======
    private fun transformAddress(initialValues: FormFragmentArguments) =
        SectionFieldElement.AddressElement(
            IdentifierSpec.Generic("billing"),
            resourceRepository.addressRepository,
            initialValues
        )
>>>>>>> 675b4324

    private fun FormItemSpec.MandateTextSpec.transform(merchantName: String) =
// It could be argued that the static text should have a controller, but
        // since it doesn't provide a form field we leave it out for now
        FormElement.MandateTextElement(
            this.identifier,
            this.stringResId,
            this.color,
            merchantName
        )

<<<<<<< HEAD
    private fun SectionFieldSpec.Email.transform() =
        SectionSingleFieldElement.Email(
=======
    private fun SectionFieldSpec.Email.transform(email: String?) =
        SectionFieldElement.Email(
>>>>>>> 675b4324
            this.identifier,
            TextFieldController(EmailConfig(), initialValue = email),
        )

    private fun SectionFieldSpec.Iban.transform() =
        SectionSingleFieldElement.Iban(
            this.identifier,
            TextFieldController(IbanConfig())
        )

<<<<<<< HEAD
    private fun SectionFieldSpec.Country.transform() =
        SectionSingleFieldElement.Country(
=======
    private fun SectionFieldSpec.Country.transform(country: String?) =
        SectionFieldElement.Country(
>>>>>>> 675b4324
            this.identifier,
            DropdownFieldController(CountryConfig(this.onlyShowCountryCodes), country)
        )

    private fun SectionFieldSpec.BankDropdown.transform() =
        SectionSingleFieldElement.SimpleDropdown(
            this.identifier,
            DropdownFieldController(
                SimpleDropdownConfig(
                    label,
                    resourceRepository.bankRepository.get(this.bankType)
                )
            )
        )

    private fun FormItemSpec.SaveForFutureUseSpec.transform(merchantName: String) =
        FormElement.SaveForFutureUseElement(
            this.identifier,
            SaveForFutureUseController(
                this.identifierRequiredForFutureUse.map { requiredItemSpec ->
                    requiredItemSpec.identifier
                }
            ),
            merchantName
        )
}

<<<<<<< HEAD
internal fun SectionFieldSpec.SimpleText.transform(): SectionSingleFieldElement =
    SectionSingleFieldElement.SimpleText(
=======
internal fun SectionFieldSpec.SimpleText.transform(
    initialValues: FormFragmentArguments? = null
): SectionFieldElement =
    SectionFieldElement.SimpleText(
>>>>>>> 675b4324
        this.identifier,
        TextFieldController(
            SimpleTextFieldConfig(
                label = this.label,
                capitalization = this.capitalization,
                keyboard = this.keyboardType
            ),
            initialValue = initialValues?.getValue(this.identifier),
            showOptionalLabel = this.showOptionalLabel
        )
    )<|MERGE_RESOLUTION|>--- conflicted
+++ resolved
@@ -74,19 +74,12 @@
             }
         }
 
-<<<<<<< HEAD
-    private fun transformAddress() = SectionMultiFieldElement.AddressElement(
-        IdentifierSpec("billing"),
-        resourceRepository.addressRepository
-    )
-=======
     private fun transformAddress(initialValues: FormFragmentArguments) =
-        SectionFieldElement.AddressElement(
+        SectionMultiFieldElement.AddressElement(
             IdentifierSpec.Generic("billing"),
             resourceRepository.addressRepository,
             initialValues
         )
->>>>>>> 675b4324
 
     private fun FormItemSpec.MandateTextSpec.transform(merchantName: String) =
 // It could be argued that the static text should have a controller, but
@@ -98,13 +91,8 @@
             merchantName
         )
 
-<<<<<<< HEAD
-    private fun SectionFieldSpec.Email.transform() =
+    private fun SectionFieldSpec.Email.transform(email: String?) =
         SectionSingleFieldElement.Email(
-=======
-    private fun SectionFieldSpec.Email.transform(email: String?) =
-        SectionFieldElement.Email(
->>>>>>> 675b4324
             this.identifier,
             TextFieldController(EmailConfig(), initialValue = email),
         )
@@ -115,13 +103,8 @@
             TextFieldController(IbanConfig())
         )
 
-<<<<<<< HEAD
-    private fun SectionFieldSpec.Country.transform() =
+    private fun SectionFieldSpec.Country.transform(country: String?) =
         SectionSingleFieldElement.Country(
-=======
-    private fun SectionFieldSpec.Country.transform(country: String?) =
-        SectionFieldElement.Country(
->>>>>>> 675b4324
             this.identifier,
             DropdownFieldController(CountryConfig(this.onlyShowCountryCodes), country)
         )
@@ -149,15 +132,10 @@
         )
 }
 
-<<<<<<< HEAD
-internal fun SectionFieldSpec.SimpleText.transform(): SectionSingleFieldElement =
-    SectionSingleFieldElement.SimpleText(
-=======
 internal fun SectionFieldSpec.SimpleText.transform(
     initialValues: FormFragmentArguments? = null
-): SectionFieldElement =
-    SectionFieldElement.SimpleText(
->>>>>>> 675b4324
+): SectionSingleFieldElement =
+    SectionSingleFieldElement.SimpleText(
         this.identifier,
         TextFieldController(
             SimpleTextFieldConfig(
