--- conflicted
+++ resolved
@@ -21,12 +21,9 @@
 import com.stripe.android.paymentsheet.elements.KlarnaCountrySpec
 import com.stripe.android.paymentsheet.elements.KlarnaHelper
 import com.stripe.android.paymentsheet.elements.LayoutSpec
-<<<<<<< HEAD
 import com.stripe.android.paymentsheet.elements.MandateTextElement
 import com.stripe.android.paymentsheet.elements.MandateTextSpec
-=======
 import com.stripe.android.paymentsheet.elements.ResourceRepository
->>>>>>> 53f4595a
 import com.stripe.android.paymentsheet.elements.SaveForFutureUseController
 import com.stripe.android.paymentsheet.elements.SaveForFutureUseElement
 import com.stripe.android.paymentsheet.elements.SaveForFutureUseSpec
@@ -146,9 +143,6 @@
             DropdownFieldController(CountryConfig(this.onlyShowCountryCodes), country)
         )
 
-<<<<<<< HEAD
-    private suspend fun BankDropdownSpec.transform() =
-=======
     private fun KlarnaCountrySpec.transform(currencyCode: String?, country: String?) =
         CountryElement(
             this.identifier,
@@ -157,8 +151,7 @@
             )
         )
 
-    private fun BankDropdownSpec.transform() =
->>>>>>> 53f4595a
+    private suspend fun BankDropdownSpec.transform() =
         SimpleDropdownElement(
             this.identifier,
             DropdownFieldController(
