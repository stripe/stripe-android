--- conflicted
+++ resolved
@@ -1,32 +1,25 @@
 package com.stripe.android.paymentsheet.forms
 
-<<<<<<< HEAD
-import com.stripe.android.paymentsheet.FormElement
-import com.stripe.android.paymentsheet.SectionSingleFieldElement
-import com.stripe.android.paymentsheet.SectionMultiFieldElement
-=======
 import com.stripe.android.paymentsheet.elements.AddressElement
 import com.stripe.android.paymentsheet.elements.AddressSpec
 import com.stripe.android.paymentsheet.elements.AfterpayClearpayHeaderElement
-import com.stripe.android.paymentsheet.elements.AfterpayClearpayTextSpec
+import com.stripe.android.paymentsheet.elements.AfterpayClearpayHeaderSpec
 import com.stripe.android.paymentsheet.elements.BankDropdownSpec
+import com.stripe.android.paymentsheet.elements.CountryConfig
 import com.stripe.android.paymentsheet.elements.CountryElement
->>>>>>> 92340fd4
-import com.stripe.android.paymentsheet.elements.CountryConfig
 import com.stripe.android.paymentsheet.elements.CountrySpec
+import com.stripe.android.paymentsheet.elements.CardBillingElement
+import com.stripe.android.paymentsheet.elements.CardBillingSpec
+import com.stripe.android.paymentsheet.elements.CardDetailsElement
+import com.stripe.android.paymentsheet.elements.CardDetailsSpec
 import com.stripe.android.paymentsheet.elements.DropdownFieldController
+import com.stripe.android.paymentsheet.elements.EmailConfig
 import com.stripe.android.paymentsheet.elements.EmailElement
-import com.stripe.android.paymentsheet.elements.EmailConfig
 import com.stripe.android.paymentsheet.elements.EmailSpec
 import com.stripe.android.paymentsheet.elements.FormElement
-import com.stripe.android.paymentsheet.elements.SectionElement
-import com.stripe.android.paymentsheet.elements.SectionSingleFieldElement
-import com.stripe.android.paymentsheet.model.Amount
-import com.stripe.android.paymentsheet.paymentdatacollection.FormFragmentArguments
-import com.stripe.android.paymentsheet.paymentdatacollection.getValue
 import com.stripe.android.paymentsheet.elements.FormItemSpec
+import com.stripe.android.paymentsheet.elements.IbanConfig
 import com.stripe.android.paymentsheet.elements.IbanElement
-import com.stripe.android.paymentsheet.elements.IbanConfig
 import com.stripe.android.paymentsheet.elements.IbanSpec
 import com.stripe.android.paymentsheet.elements.IdentifierSpec
 import com.stripe.android.paymentsheet.elements.LayoutSpec
@@ -37,23 +30,19 @@
 import com.stripe.android.paymentsheet.elements.SaveForFutureUseElement
 import com.stripe.android.paymentsheet.elements.SaveForFutureUseSpec
 import com.stripe.android.paymentsheet.elements.SectionController
+import com.stripe.android.paymentsheet.elements.SectionElement
 import com.stripe.android.paymentsheet.elements.SectionFieldSpec
+import com.stripe.android.paymentsheet.elements.SectionSingleFieldElement
 import com.stripe.android.paymentsheet.elements.SectionSpec
+import com.stripe.android.paymentsheet.elements.SimpleDropdownConfig
 import com.stripe.android.paymentsheet.elements.SimpleDropdownElement
-import com.stripe.android.paymentsheet.elements.SimpleDropdownConfig
 import com.stripe.android.paymentsheet.elements.SimpleTextElement
 import com.stripe.android.paymentsheet.elements.SimpleTextFieldConfig
-<<<<<<< HEAD
 import com.stripe.android.paymentsheet.elements.SimpleTextFieldController
-import com.stripe.android.paymentsheet.specifications.FormItemSpec
-import com.stripe.android.paymentsheet.specifications.IdentifierSpec
-import com.stripe.android.paymentsheet.specifications.LayoutSpec
-import com.stripe.android.paymentsheet.specifications.ResourceRepository
-import com.stripe.android.paymentsheet.specifications.SectionFieldSpec
-=======
 import com.stripe.android.paymentsheet.elements.SimpleTextSpec
-import com.stripe.android.paymentsheet.elements.TextFieldController
->>>>>>> 92340fd4
+import com.stripe.android.paymentsheet.model.Amount
+import com.stripe.android.paymentsheet.paymentdatacollection.FormFragmentArguments
+import com.stripe.android.paymentsheet.paymentdatacollection.getValue
 
 /**
  * Transform a [LayoutSpec] data object into an Element, which
@@ -72,7 +61,7 @@
                 is SaveForFutureUseSpec -> it.transform(initialValues.merchantName)
                 is SectionSpec -> it.transform(initialValues)
                 is MandateTextSpec -> it.transform(initialValues.merchantName)
-                is AfterpayClearpayTextSpec ->
+                is AfterpayClearpayHeaderSpec ->
                     it.transform(requireNotNull(initialValues.amount))
             }
         }
@@ -97,18 +86,6 @@
     /**
      * This function will transform a list of specs into a list of elements
      */
-<<<<<<< HEAD
-    private fun List<SectionFieldSpec>.transform() = this.map {
-        when (it) {
-            is SectionFieldSpec.Email -> it.transform()
-            is SectionFieldSpec.Iban -> it.transform()
-            is SectionFieldSpec.Country -> it.transform()
-            is SectionFieldSpec.BankDropdown -> it.transform()
-            is SectionFieldSpec.SimpleText -> it.transform()
-            is SectionFieldSpec.AddressSpec -> transformAddress()
-            is SectionFieldSpec.CreditDetailSpec -> transformCredit()
-            is SectionFieldSpec.CreditBillingSpec -> transformCreditBilling()
-=======
     private fun List<SectionFieldSpec>.transform(initialValues: FormFragmentArguments) =
         this.map {
             when (it) {
@@ -120,27 +97,11 @@
                 is CountrySpec -> it.transform(
                     initialValues.billingDetails?.address?.country
                 )
+                is CardDetailsSpec -> transformCreditDetail()
+                is CardBillingSpec -> transformCreditBilling()
             }
->>>>>>> 92340fd4
         }
 
-<<<<<<< HEAD
-    private fun transformAddress() = SectionMultiFieldElement.AddressElement(
-        IdentifierSpec("billing"),
-        resourceRepository.addressRepository
-    )
-
-    private fun transformCredit() = SectionMultiFieldElement.CreditDetailElement(
-        IdentifierSpec("credit element")
-    )
-
-    private fun transformCreditBilling() = SectionMultiFieldElement.CreditBillingElement(
-        IdentifierSpec("credit element billing"),
-        resourceRepository.addressRepository
-    )
-
-    private fun FormItemSpec.MandateTextSpec.transform(merchantName: String) =
-=======
     private fun transformAddress(initialValues: FormFragmentArguments) =
         AddressElement(
             IdentifierSpec.Generic("billing"),
@@ -148,8 +109,16 @@
             initialValues
         )
 
+    private fun transformCreditDetail() = CardDetailsElement(
+        IdentifierSpec.Generic("credit element")
+    )
+
+    private fun transformCreditBilling() = CardBillingElement(
+        IdentifierSpec.Generic("credit element billing"),
+        resourceRepository.addressRepository
+    )
+
     private fun MandateTextSpec.transform(merchantName: String) =
->>>>>>> 92340fd4
 // It could be argued that the static text should have a controller, but
         // since it doesn't provide a form field we leave it out for now
         MandateTextElement(
@@ -159,47 +128,26 @@
             merchantName
         )
 
-<<<<<<< HEAD
-    private fun SectionFieldSpec.Email.transform() =
-        SectionSingleFieldElement.Email(
-            this.identifier,
-            SimpleTextFieldController(EmailConfig()),
-        )
-
-    private fun SectionFieldSpec.Iban.transform() =
-        SectionSingleFieldElement.Iban(
-=======
     private fun EmailSpec.transform(email: String?) =
         EmailElement(
             this.identifier,
-            TextFieldController(EmailConfig(), initialValue = email),
+            SimpleTextFieldController(EmailConfig(), initialValue = email),
         )
 
     private fun IbanSpec.transform() =
         IbanElement(
->>>>>>> 92340fd4
             this.identifier,
             SimpleTextFieldController(IbanConfig())
         )
 
-<<<<<<< HEAD
-    private fun SectionFieldSpec.Country.transform() =
-        SectionSingleFieldElement.Country(
-=======
     private fun CountrySpec.transform(country: String?) =
         CountryElement(
->>>>>>> 92340fd4
             this.identifier,
             DropdownFieldController(CountryConfig(this.onlyShowCountryCodes), country)
         )
 
-<<<<<<< HEAD
-    private fun SectionFieldSpec.BankDropdown.transform() =
-        SectionSingleFieldElement.SimpleDropdown(
-=======
     private fun BankDropdownSpec.transform() =
         SimpleDropdownElement(
->>>>>>> 92340fd4
             this.identifier,
             DropdownFieldController(
                 SimpleDropdownConfig(
@@ -220,19 +168,14 @@
             merchantName
         )
 
-    private fun AfterpayClearpayTextSpec.transform(amount: Amount) =
+    private fun AfterpayClearpayHeaderSpec.transform(amount: Amount) =
         AfterpayClearpayHeaderElement(this.identifier, amount)
 }
 
-<<<<<<< HEAD
-internal fun SectionFieldSpec.SimpleText.transform(): SectionSingleFieldElement =
-    SectionSingleFieldElement.SimpleText(
-=======
 internal fun SimpleTextSpec.transform(
     initialValues: FormFragmentArguments? = null
 ): SectionSingleFieldElement =
     SimpleTextElement(
->>>>>>> 92340fd4
         this.identifier,
         SimpleTextFieldController(
             SimpleTextFieldConfig(
