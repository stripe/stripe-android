package com.stripe.android.paymentsheet.forms

import com.stripe.android.paymentsheet.FocusRequesterCount
import com.stripe.android.paymentsheet.FormElement
import com.stripe.android.paymentsheet.SectionFieldElement
import com.stripe.android.paymentsheet.SectionFieldElementType
import com.stripe.android.paymentsheet.elements.CountryConfig
import com.stripe.android.paymentsheet.elements.DropdownFieldController
import com.stripe.android.paymentsheet.elements.EmailConfig
import com.stripe.android.paymentsheet.elements.IbanConfig
import com.stripe.android.paymentsheet.elements.IdealBankConfig
import com.stripe.android.paymentsheet.elements.SaveForFutureUseController
import com.stripe.android.paymentsheet.elements.SectionController
import com.stripe.android.paymentsheet.elements.SimpleTextFieldConfig
import com.stripe.android.paymentsheet.elements.TextFieldController
import com.stripe.android.paymentsheet.specifications.FormItemSpec
import com.stripe.android.paymentsheet.specifications.LayoutSpec
import com.stripe.android.paymentsheet.specifications.SectionFieldSpec

/**
 * Transform a [LayoutSpec] data object into an Element, which
 * has a controller and identifier.  With only a single field in a section the section
 * controller will be a pass through the field controller.
 */
internal fun List<FormItemSpec>.transform(
    merchantName: String,
    focusRequesterCount: FocusRequesterCount
): List<FormElement> =
    this.map {
        when (it) {
            is FormItemSpec.SaveForFutureUseSpec -> it.transform(merchantName)
            is FormItemSpec.SectionSpec -> it.transform(focusRequesterCount)
            is FormItemSpec.MandateTextSpec -> it.transform(merchantName)
        }
    }

private fun FormItemSpec.SectionSpec.transform(
    focusRequesterCount: FocusRequesterCount
): FormElement.SectionElement {
    val fieldElements = this.fields.transform(focusRequesterCount)

    // The controller of the section element will be the same as the field element
    // as there is only a single field in a section
    return FormElement.SectionElement(
        identifier = this.identifier,
        fieldElements,
        SectionController(
            this.title,
            fieldElements.map { it.controller }
        )
    )
}

private fun List<SectionFieldSpec>.transform(
    focusRequesterCount: FocusRequesterCount
) = this.map {
    when (it) {
        is SectionFieldSpec.Email -> it.transform(focusRequesterCount)
<<<<<<< HEAD
        is SectionFieldSpec.Name -> it.transform(focusRequesterCount)
=======
>>>>>>> a2c8900d
        is SectionFieldSpec.Iban -> it.transform(focusRequesterCount)
        is SectionFieldSpec.Country -> it.transform()
        is SectionFieldSpec.IdealBank -> it.transform()
        is SectionFieldSpec.SimpleText -> it.transform(focusRequesterCount)
    }
}

private fun SectionFieldSpec.SimpleText.transform(
    focusRequesterCount: FocusRequesterCount
): SectionFieldElementType =
    SectionFieldElement.SimpleText(
        this.identifier,
        TextFieldController(
            SimpleTextFieldConfig(
                label = this.label,
                capitalization = this.capitalization,
                keyboard = this.keyboardType
            )
        ),
        focusRequesterCount.getAndIncrement()
    )

private fun FormItemSpec.MandateTextSpec.transform(merchantName: String) =
// It could be argued that the static text should have a controller, but
    // since it doesn't provide a form field we leave it out for now
    FormElement.MandateTextElement(
        this.identifier,
        this.stringResId,
        this.color,
        merchantName
    )

private fun SectionFieldSpec.Email.transform(
    focusRequesterCount: FocusRequesterCount
) =
    SectionFieldElement.Email(
        this.identifier,
        TextFieldController(EmailConfig()),
        focusRequesterCount.getAndIncrement()
    )

private fun SectionFieldSpec.Iban.transform(
    focusRequesterCount: FocusRequesterCount
) =
    SectionFieldElement.Iban(
        this.identifier,
        TextFieldController(IbanConfig()),
        focusRequesterCount.getAndIncrement()
    )

private fun SectionFieldSpec.Iban.transform(
    focusRequesterCount: FocusRequesterCount
) =
    SectionFieldElement.Iban(
        this.identifier,
        TextFieldController(IbanConfig()),
        focusRequesterCount.getAndIncrement()
    )

private fun SectionFieldSpec.Country.transform() =
    SectionFieldElement.Country(
        this.identifier,
        DropdownFieldController(CountryConfig(this.onlyShowCountryCodes))
    )

private fun SectionFieldSpec.IdealBank.transform() =
    SectionFieldElement.IdealBank(
        this.identifier,
        DropdownFieldController(IdealBankConfig())
    )

private fun FormItemSpec.SaveForFutureUseSpec.transform(merchantName: String) =
    FormElement.SaveForFutureUseElement(
        this.identifier,
        SaveForFutureUseController(
            this.identifierRequiredForFutureUse.map { element ->
                element.identifier
            }
        ),
        merchantName
    )<|MERGE_RESOLUTION|>--- conflicted
+++ resolved
@@ -56,10 +56,7 @@
 ) = this.map {
     when (it) {
         is SectionFieldSpec.Email -> it.transform(focusRequesterCount)
-<<<<<<< HEAD
-        is SectionFieldSpec.Name -> it.transform(focusRequesterCount)
-=======
->>>>>>> a2c8900d
+        is SectionFieldSpec.Iban -> it.transform(focusRequesterCount)
         is SectionFieldSpec.Iban -> it.transform(focusRequesterCount)
         is SectionFieldSpec.Country -> it.transform()
         is SectionFieldSpec.IdealBank -> it.transform()
@@ -110,15 +107,6 @@
         focusRequesterCount.getAndIncrement()
     )
 
-private fun SectionFieldSpec.Iban.transform(
-    focusRequesterCount: FocusRequesterCount
-) =
-    SectionFieldElement.Iban(
-        this.identifier,
-        TextFieldController(IbanConfig()),
-        focusRequesterCount.getAndIncrement()
-    )
-
 private fun SectionFieldSpec.Country.transform() =
     SectionFieldElement.Country(
         this.identifier,
