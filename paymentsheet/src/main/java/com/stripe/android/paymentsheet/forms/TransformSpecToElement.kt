--- conflicted
+++ resolved
@@ -68,16 +68,11 @@
         this.identifier,
         TextFieldController(
             SimpleTextFieldConfig(
-<<<<<<< HEAD
-                label = this.label
-            ),
-            showOptionalLabel = this.showOptionalLabel
-=======
                 label = this.label,
                 capitalization = this.capitalization,
                 keyboard = this.keyboardType
-            )
->>>>>>> d0a7c859
+            ),
+            showOptionalLabel = this.showOptionalLabel
         ),
         focusRequesterCount.getAndIncrement()
     )
