package com.stripe.android.paymentsheet

import android.os.Bundle
import android.view.LayoutInflater
import android.view.ViewGroup
import androidx.compose.ui.platform.ComposeView
import androidx.fragment.app.Fragment
import com.stripe.android.paymentsheet.ui.AddPaymentMethod
import com.stripe.android.paymentsheet.viewmodels.BaseSheetViewModel
<<<<<<< HEAD
import com.stripe.android.ui.core.FieldValuesToParamsMapConverter
import com.stripe.android.ui.core.elements.IdentifierSpec
import com.stripe.android.ui.core.forms.resources.LpmRepository
import com.stripe.android.uicore.StripeTheme
import com.stripe.android.uicore.image.StripeImageLoader
=======
import com.stripe.android.ui.core.PaymentsTheme
>>>>>>> 220c5301
import kotlinx.coroutines.FlowPreview

@FlowPreview
internal abstract class BaseAddPaymentMethodFragment : Fragment() {
    abstract val sheetViewModel: BaseSheetViewModel

    override fun onCreateView(
        inflater: LayoutInflater,
        container: ViewGroup?,
        savedInstanceState: Bundle?
    ) = ComposeView(requireContext()).apply {
        setContent {
<<<<<<< HEAD
            StripeTheme {
                AddPaymentMethod(showCheckboxFlow)
            }
        }
    }

    @Composable
    internal fun AddPaymentMethod(
        showCheckboxFlow: MutableStateFlow<Boolean>
    ) {
        val isRepositoryReady by sheetViewModel.isResourceRepositoryReady.observeAsState()
        val processing by sheetViewModel.processing.collectAsState(false)

        val linkConfig by linkHandler.linkConfiguration.collectAsState()
        val linkAccountStatus by linkConfig?.let {
            linkLauncher.getAccountStatusFlow(it).collectAsState(null)
        } ?: mutableStateOf(null)

        if (isRepositoryReady == true) {
            var selectedPaymentMethodCode: String by rememberSaveable {
                mutableStateOf(getInitiallySelectedPaymentMethodType())
            }

            val selectedItem = remember(selectedPaymentMethodCode) {
                sheetViewModel.supportedPaymentMethods.first {
                    it.code == selectedPaymentMethodCode
                }
            }

            val showLinkInlineSignup = showLinkInlineSignupView(
                selectedPaymentMethodCode,
                linkAccountStatus
            )

            val arguments = remember(selectedItem, showLinkInlineSignup) {
                sheetViewModel.createFormArguments(selectedItem, showLinkInlineSignup)
            }

            LaunchedEffect(arguments) {
                showCheckboxFlow.emit(arguments.showCheckbox)
            }

            val paymentSelection by sheetViewModel.selection.observeAsState()
            val linkInlineSelection by linkHandler.linkInlineSelection.collectAsState()
            var linkSignupState by remember {
                mutableStateOf<InlineSignupViewState?>(null)
            }

            LaunchedEffect(paymentSelection, linkSignupState, linkInlineSelection) {
                val state = linkSignupState
                if (state != null) {
                    onLinkSignupStateChanged(linkConfig!!, state, paymentSelection)
                } else if (linkInlineSelection != null) {
                    (paymentSelection as? PaymentSelection.New.Card)?.let {
                        sheetViewModel.updatePrimaryButtonUIState(
                            PrimaryButton.UIState(
                                label = null,
                                onClick = {
                                    sheetViewModel.payWithLinkInline(
                                        linkConfig!!,
                                        null
                                    )
                                },
                                enabled = true,
                                visible = true
                            )
                        )
                    }
                }
            }

            Column(modifier = Modifier.fillMaxWidth()) {
                PaymentElement(
                    enabled = !processing,
                    supportedPaymentMethods = sheetViewModel.supportedPaymentMethods,
                    selectedItem = selectedItem,
                    showLinkInlineSignup = showLinkInlineSignup,
                    linkPaymentLauncher = linkLauncher,
                    showCheckboxFlow = showCheckboxFlow,
                    onItemSelectedListener = { selectedLpm ->
                        if (selectedItem != selectedLpm) {
                            sheetViewModel.updatePrimaryButtonUIState(null)
                            selectedPaymentMethodCode = selectedLpm.code
                        }
                    },
                    onLinkSignupStateChanged = { _, inlineSignupViewState ->
                        linkSignupState = inlineSignupViewState
                    },
                    formArguments = arguments,
                    onFormFieldValuesChanged = { formValues ->
                        sheetViewModel.updateSelection(
                            transformToPaymentSelection(
                                formValues,
                                selectedItem
                            )
                        )
                    }
                )
            }
        } else {
            Loading()
        }
    }

    @Composable
    internal fun PaymentElement(
        enabled: Boolean,
        supportedPaymentMethods: List<LpmRepository.SupportedPaymentMethod>,
        selectedItem: LpmRepository.SupportedPaymentMethod,
        showLinkInlineSignup: Boolean,
        linkPaymentLauncher: LinkPaymentLauncher,
        showCheckboxFlow: Flow<Boolean>,
        onItemSelectedListener: (LpmRepository.SupportedPaymentMethod) -> Unit,
        onLinkSignupStateChanged: (LinkPaymentLauncher.Configuration, InlineSignupViewState) -> Unit,
        formArguments: FormArguments,
        onFormFieldValuesChanged: (FormFieldValues?) -> Unit,
    ) {
        val horizontalPadding = dimensionResource(
            id = R.dimen.stripe_paymentsheet_outer_spacing_horizontal
        )

        Column(modifier = Modifier.fillMaxWidth()) {
            if (supportedPaymentMethods.size > 1) {
                PaymentMethodsUI(
                    selectedIndex = supportedPaymentMethods.indexOf(selectedItem),
                    isEnabled = enabled,
                    paymentMethods = supportedPaymentMethods,
                    onItemSelectedListener = onItemSelectedListener,
                    imageLoader = imageLoader,
                    modifier = Modifier.padding(top = 26.dp, bottom = 12.dp),
                )
            }

            if (selectedItem.code == PaymentMethod.Type.USBankAccount.code) {
                (activity as BaseSheetActivity<*>).formArgs = formArguments
                Column(modifier = Modifier.padding(horizontal = horizontalPadding)) {
                    AndroidViewBinding(FragmentAchBinding::inflate)
                }
            } else {
                PaymentMethodForm(
                    args = formArguments,
                    enabled = enabled,
                    onFormFieldValuesChanged = onFormFieldValuesChanged,
                    showCheckboxFlow = showCheckboxFlow,
                    injector = sheetViewModel.injector,
                    modifier = Modifier.padding(horizontal = horizontalPadding)
                )
            }

            val linkInlineSelection = sheetViewModel.linkHandler.linkInlineSelection.collectAsState()

            if (showLinkInlineSignup) {
                if (linkInlineSelection.value != null) {
                    LinkInlineSignedIn(
                        linkPaymentLauncher = linkPaymentLauncher,
                        onLogout = {
                            linkHandler.linkInlineSelection.value = null
                        },
                        modifier = Modifier
                            .padding(horizontal = horizontalPadding, vertical = 6.dp)
                            .fillMaxWidth()
                    )
                } else {
                    LinkInlineSignup(
                        linkPaymentLauncher = linkPaymentLauncher,
                        enabled = enabled,
                        onStateChanged = onLinkSignupStateChanged,
                        modifier = Modifier
                            .padding(horizontal = horizontalPadding, vertical = 6.dp)
                            .fillMaxWidth()
                    )
                }
            }
        }
    }

    private fun getInitiallySelectedPaymentMethodType() =
        when (val selection = sheetViewModel.newPaymentSelection) {
            is PaymentSelection.New.LinkInline -> PaymentMethod.Type.Card.code
            is PaymentSelection.New.Card,
            is PaymentSelection.New.USBankAccount,
            is PaymentSelection.New.GenericPaymentMethod ->
                selection.paymentMethodCreateParams.typeCode
            else -> sheetViewModel.supportedPaymentMethods.first().code
        }

    private fun showLinkInlineSignupView(
        paymentMethodCode: String,
        linkAccountStatus: AccountStatus?
    ): Boolean {
        val validStatusStates = setOf(
            AccountStatus.NeedsVerification,
            AccountStatus.VerificationStarted,
            AccountStatus.SignedOut
        )
        val linkInlineSelectionValid = sheetViewModel.linkHandler.linkInlineSelection.value != null
        return sheetViewModel.linkHandler.isLinkEnabled.value && sheetViewModel.stripeIntent.value
            ?.linkFundingSources?.contains(PaymentMethod.Type.Card.code) == true &&
            paymentMethodCode == PaymentMethod.Type.Card.code &&
            (linkAccountStatus in validStatusStates || linkInlineSelectionValid)
    }

    private fun onLinkSignupStateChanged(
        config: LinkPaymentLauncher.Configuration,
        viewState: InlineSignupViewState,
        paymentSelection: PaymentSelection?
    ) {
        sheetViewModel.updatePrimaryButtonUIState(
            if (viewState.useLink) {
                val userInput = viewState.userInput
                if (userInput != null &&
                    paymentSelection != null
                ) {
                    PrimaryButton.UIState(
                        label = null,
                        onClick = {
                            sheetViewModel.payWithLinkInline(
                                config,
                                userInput
                            )
                        },
                        enabled = true,
                        visible = true
                    )
                } else {
                    PrimaryButton.UIState(
                        label = null,
                        onClick = null,
                        enabled = false,
                        visible = true
                    )
                }
            } else {
                null
            }
        )
    }

    @VisibleForTesting
    internal fun transformToPaymentSelection(
        formFieldValues: FormFieldValues?,
        selectedPaymentMethodResources: LpmRepository.SupportedPaymentMethod
    ) = formFieldValues?.let {
        FieldValuesToParamsMapConverter.transformToPaymentMethodCreateParams(
            formFieldValues.fieldValuePairs
                .filterNot { entry ->
                    entry.key == IdentifierSpec.SaveForFutureUse ||
                        entry.key == IdentifierSpec.CardBrand
                },
            selectedPaymentMethodResources.code,
            selectedPaymentMethodResources.requiresMandate
        ).run {
            if (selectedPaymentMethodResources.code == PaymentMethod.Type.Card.code) {
                PaymentSelection.New.Card(
                    paymentMethodCreateParams = this,
                    brand = CardBrand.fromCode(
                        formFieldValues.fieldValuePairs[IdentifierSpec.CardBrand]?.value
                    ),
                    customerRequestedSave = formFieldValues.userRequestedReuse

                )
            } else {
                PaymentSelection.New.GenericPaymentMethod(
                    getString(selectedPaymentMethodResources.displayNameResource),
                    selectedPaymentMethodResources.iconResource,
                    selectedPaymentMethodResources.lightThemeIconUrl,
                    selectedPaymentMethodResources.darkThemeIconUrl,
                    this,
                    customerRequestedSave = formFieldValues.userRequestedReuse
                )
=======
            PaymentsTheme {
                AddPaymentMethod(sheetViewModel)
>>>>>>> 220c5301
            }
        }
    }
}<|MERGE_RESOLUTION|>--- conflicted
+++ resolved
@@ -7,15 +7,7 @@
 import androidx.fragment.app.Fragment
 import com.stripe.android.paymentsheet.ui.AddPaymentMethod
 import com.stripe.android.paymentsheet.viewmodels.BaseSheetViewModel
-<<<<<<< HEAD
-import com.stripe.android.ui.core.FieldValuesToParamsMapConverter
-import com.stripe.android.ui.core.elements.IdentifierSpec
-import com.stripe.android.ui.core.forms.resources.LpmRepository
 import com.stripe.android.uicore.StripeTheme
-import com.stripe.android.uicore.image.StripeImageLoader
-=======
-import com.stripe.android.ui.core.PaymentsTheme
->>>>>>> 220c5301
 import kotlinx.coroutines.FlowPreview
 
 @FlowPreview
@@ -28,281 +20,8 @@
         savedInstanceState: Bundle?
     ) = ComposeView(requireContext()).apply {
         setContent {
-<<<<<<< HEAD
             StripeTheme {
-                AddPaymentMethod(showCheckboxFlow)
-            }
-        }
-    }
-
-    @Composable
-    internal fun AddPaymentMethod(
-        showCheckboxFlow: MutableStateFlow<Boolean>
-    ) {
-        val isRepositoryReady by sheetViewModel.isResourceRepositoryReady.observeAsState()
-        val processing by sheetViewModel.processing.collectAsState(false)
-
-        val linkConfig by linkHandler.linkConfiguration.collectAsState()
-        val linkAccountStatus by linkConfig?.let {
-            linkLauncher.getAccountStatusFlow(it).collectAsState(null)
-        } ?: mutableStateOf(null)
-
-        if (isRepositoryReady == true) {
-            var selectedPaymentMethodCode: String by rememberSaveable {
-                mutableStateOf(getInitiallySelectedPaymentMethodType())
-            }
-
-            val selectedItem = remember(selectedPaymentMethodCode) {
-                sheetViewModel.supportedPaymentMethods.first {
-                    it.code == selectedPaymentMethodCode
-                }
-            }
-
-            val showLinkInlineSignup = showLinkInlineSignupView(
-                selectedPaymentMethodCode,
-                linkAccountStatus
-            )
-
-            val arguments = remember(selectedItem, showLinkInlineSignup) {
-                sheetViewModel.createFormArguments(selectedItem, showLinkInlineSignup)
-            }
-
-            LaunchedEffect(arguments) {
-                showCheckboxFlow.emit(arguments.showCheckbox)
-            }
-
-            val paymentSelection by sheetViewModel.selection.observeAsState()
-            val linkInlineSelection by linkHandler.linkInlineSelection.collectAsState()
-            var linkSignupState by remember {
-                mutableStateOf<InlineSignupViewState?>(null)
-            }
-
-            LaunchedEffect(paymentSelection, linkSignupState, linkInlineSelection) {
-                val state = linkSignupState
-                if (state != null) {
-                    onLinkSignupStateChanged(linkConfig!!, state, paymentSelection)
-                } else if (linkInlineSelection != null) {
-                    (paymentSelection as? PaymentSelection.New.Card)?.let {
-                        sheetViewModel.updatePrimaryButtonUIState(
-                            PrimaryButton.UIState(
-                                label = null,
-                                onClick = {
-                                    sheetViewModel.payWithLinkInline(
-                                        linkConfig!!,
-                                        null
-                                    )
-                                },
-                                enabled = true,
-                                visible = true
-                            )
-                        )
-                    }
-                }
-            }
-
-            Column(modifier = Modifier.fillMaxWidth()) {
-                PaymentElement(
-                    enabled = !processing,
-                    supportedPaymentMethods = sheetViewModel.supportedPaymentMethods,
-                    selectedItem = selectedItem,
-                    showLinkInlineSignup = showLinkInlineSignup,
-                    linkPaymentLauncher = linkLauncher,
-                    showCheckboxFlow = showCheckboxFlow,
-                    onItemSelectedListener = { selectedLpm ->
-                        if (selectedItem != selectedLpm) {
-                            sheetViewModel.updatePrimaryButtonUIState(null)
-                            selectedPaymentMethodCode = selectedLpm.code
-                        }
-                    },
-                    onLinkSignupStateChanged = { _, inlineSignupViewState ->
-                        linkSignupState = inlineSignupViewState
-                    },
-                    formArguments = arguments,
-                    onFormFieldValuesChanged = { formValues ->
-                        sheetViewModel.updateSelection(
-                            transformToPaymentSelection(
-                                formValues,
-                                selectedItem
-                            )
-                        )
-                    }
-                )
-            }
-        } else {
-            Loading()
-        }
-    }
-
-    @Composable
-    internal fun PaymentElement(
-        enabled: Boolean,
-        supportedPaymentMethods: List<LpmRepository.SupportedPaymentMethod>,
-        selectedItem: LpmRepository.SupportedPaymentMethod,
-        showLinkInlineSignup: Boolean,
-        linkPaymentLauncher: LinkPaymentLauncher,
-        showCheckboxFlow: Flow<Boolean>,
-        onItemSelectedListener: (LpmRepository.SupportedPaymentMethod) -> Unit,
-        onLinkSignupStateChanged: (LinkPaymentLauncher.Configuration, InlineSignupViewState) -> Unit,
-        formArguments: FormArguments,
-        onFormFieldValuesChanged: (FormFieldValues?) -> Unit,
-    ) {
-        val horizontalPadding = dimensionResource(
-            id = R.dimen.stripe_paymentsheet_outer_spacing_horizontal
-        )
-
-        Column(modifier = Modifier.fillMaxWidth()) {
-            if (supportedPaymentMethods.size > 1) {
-                PaymentMethodsUI(
-                    selectedIndex = supportedPaymentMethods.indexOf(selectedItem),
-                    isEnabled = enabled,
-                    paymentMethods = supportedPaymentMethods,
-                    onItemSelectedListener = onItemSelectedListener,
-                    imageLoader = imageLoader,
-                    modifier = Modifier.padding(top = 26.dp, bottom = 12.dp),
-                )
-            }
-
-            if (selectedItem.code == PaymentMethod.Type.USBankAccount.code) {
-                (activity as BaseSheetActivity<*>).formArgs = formArguments
-                Column(modifier = Modifier.padding(horizontal = horizontalPadding)) {
-                    AndroidViewBinding(FragmentAchBinding::inflate)
-                }
-            } else {
-                PaymentMethodForm(
-                    args = formArguments,
-                    enabled = enabled,
-                    onFormFieldValuesChanged = onFormFieldValuesChanged,
-                    showCheckboxFlow = showCheckboxFlow,
-                    injector = sheetViewModel.injector,
-                    modifier = Modifier.padding(horizontal = horizontalPadding)
-                )
-            }
-
-            val linkInlineSelection = sheetViewModel.linkHandler.linkInlineSelection.collectAsState()
-
-            if (showLinkInlineSignup) {
-                if (linkInlineSelection.value != null) {
-                    LinkInlineSignedIn(
-                        linkPaymentLauncher = linkPaymentLauncher,
-                        onLogout = {
-                            linkHandler.linkInlineSelection.value = null
-                        },
-                        modifier = Modifier
-                            .padding(horizontal = horizontalPadding, vertical = 6.dp)
-                            .fillMaxWidth()
-                    )
-                } else {
-                    LinkInlineSignup(
-                        linkPaymentLauncher = linkPaymentLauncher,
-                        enabled = enabled,
-                        onStateChanged = onLinkSignupStateChanged,
-                        modifier = Modifier
-                            .padding(horizontal = horizontalPadding, vertical = 6.dp)
-                            .fillMaxWidth()
-                    )
-                }
-            }
-        }
-    }
-
-    private fun getInitiallySelectedPaymentMethodType() =
-        when (val selection = sheetViewModel.newPaymentSelection) {
-            is PaymentSelection.New.LinkInline -> PaymentMethod.Type.Card.code
-            is PaymentSelection.New.Card,
-            is PaymentSelection.New.USBankAccount,
-            is PaymentSelection.New.GenericPaymentMethod ->
-                selection.paymentMethodCreateParams.typeCode
-            else -> sheetViewModel.supportedPaymentMethods.first().code
-        }
-
-    private fun showLinkInlineSignupView(
-        paymentMethodCode: String,
-        linkAccountStatus: AccountStatus?
-    ): Boolean {
-        val validStatusStates = setOf(
-            AccountStatus.NeedsVerification,
-            AccountStatus.VerificationStarted,
-            AccountStatus.SignedOut
-        )
-        val linkInlineSelectionValid = sheetViewModel.linkHandler.linkInlineSelection.value != null
-        return sheetViewModel.linkHandler.isLinkEnabled.value && sheetViewModel.stripeIntent.value
-            ?.linkFundingSources?.contains(PaymentMethod.Type.Card.code) == true &&
-            paymentMethodCode == PaymentMethod.Type.Card.code &&
-            (linkAccountStatus in validStatusStates || linkInlineSelectionValid)
-    }
-
-    private fun onLinkSignupStateChanged(
-        config: LinkPaymentLauncher.Configuration,
-        viewState: InlineSignupViewState,
-        paymentSelection: PaymentSelection?
-    ) {
-        sheetViewModel.updatePrimaryButtonUIState(
-            if (viewState.useLink) {
-                val userInput = viewState.userInput
-                if (userInput != null &&
-                    paymentSelection != null
-                ) {
-                    PrimaryButton.UIState(
-                        label = null,
-                        onClick = {
-                            sheetViewModel.payWithLinkInline(
-                                config,
-                                userInput
-                            )
-                        },
-                        enabled = true,
-                        visible = true
-                    )
-                } else {
-                    PrimaryButton.UIState(
-                        label = null,
-                        onClick = null,
-                        enabled = false,
-                        visible = true
-                    )
-                }
-            } else {
-                null
-            }
-        )
-    }
-
-    @VisibleForTesting
-    internal fun transformToPaymentSelection(
-        formFieldValues: FormFieldValues?,
-        selectedPaymentMethodResources: LpmRepository.SupportedPaymentMethod
-    ) = formFieldValues?.let {
-        FieldValuesToParamsMapConverter.transformToPaymentMethodCreateParams(
-            formFieldValues.fieldValuePairs
-                .filterNot { entry ->
-                    entry.key == IdentifierSpec.SaveForFutureUse ||
-                        entry.key == IdentifierSpec.CardBrand
-                },
-            selectedPaymentMethodResources.code,
-            selectedPaymentMethodResources.requiresMandate
-        ).run {
-            if (selectedPaymentMethodResources.code == PaymentMethod.Type.Card.code) {
-                PaymentSelection.New.Card(
-                    paymentMethodCreateParams = this,
-                    brand = CardBrand.fromCode(
-                        formFieldValues.fieldValuePairs[IdentifierSpec.CardBrand]?.value
-                    ),
-                    customerRequestedSave = formFieldValues.userRequestedReuse
-
-                )
-            } else {
-                PaymentSelection.New.GenericPaymentMethod(
-                    getString(selectedPaymentMethodResources.displayNameResource),
-                    selectedPaymentMethodResources.iconResource,
-                    selectedPaymentMethodResources.lightThemeIconUrl,
-                    selectedPaymentMethodResources.darkThemeIconUrl,
-                    this,
-                    customerRequestedSave = formFieldValues.userRequestedReuse
-                )
-=======
-            PaymentsTheme {
                 AddPaymentMethod(sheetViewModel)
->>>>>>> 220c5301
             }
         }
     }
