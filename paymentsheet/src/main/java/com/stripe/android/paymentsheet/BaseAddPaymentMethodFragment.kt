--- conflicted
+++ resolved
@@ -7,14 +7,12 @@
 import android.widget.TextView
 import androidx.annotation.VisibleForTesting
 import androidx.appcompat.view.ContextThemeWrapper
-<<<<<<< HEAD
-=======
 import androidx.compose.runtime.collectAsState
 import androidx.compose.runtime.getValue
->>>>>>> 053754f9
 import androidx.compose.ui.platform.ViewCompositionStrategy
 import androidx.core.view.ViewCompat
 import androidx.core.view.WindowInsetsCompat
+import androidx.core.view.isVisible
 import androidx.fragment.app.Fragment
 import androidx.fragment.app.commit
 import androidx.lifecycle.ViewModelProvider
@@ -78,15 +76,11 @@
         ).takeUnless { it == -1 } ?: 0
 
         if (paymentMethods.size > 1) {
-<<<<<<< HEAD
-            setupRecyclerView(viewBinding, paymentMethods)
-=======
             setupRecyclerView(
                 viewBinding,
                 paymentMethods,
                 sheetViewModel.getAddFragmentSelectedLpmValue()
             )
->>>>>>> 053754f9
         }
 
         if (paymentMethods.isNotEmpty()) {
@@ -134,52 +128,6 @@
 
     private fun setupRecyclerView(
         viewBinding: FragmentPaymentsheetAddPaymentMethodBinding,
-<<<<<<< HEAD
-        paymentMethods: List<SupportedPaymentMethod>
-    ) {
-//        viewBinding.paymentMethodsRecycler.isVisible = true
-//        // The default item animator conflicts with `animateLayoutChanges`, causing a crash when
-//        // quickly switching payment methods. Set to null since the items never change anyway.
-//        viewBinding.paymentMethodsRecycler.itemAnimator = null
-//
-//        val layoutManager = object : LinearLayoutManager(
-//            activity,
-//            HORIZONTAL,
-//            false
-//        ) {
-//            var canScroll = true
-//
-//            override fun canScrollHorizontally(): Boolean {
-//                return canScroll && super.canScrollHorizontally()
-//            }
-//        }.also {
-//            viewBinding.paymentMethodsRecycler.layoutManager = it
-//        }
-        val selectedPaymentMethodIndex = paymentMethods.indexOf(
-            sheetViewModel.getAddFragmentSelectedLPM()
-        ).takeUnless { it == -1 } ?: 0
-
-        viewBinding.paymentMethodsRecycler.apply {
-            setViewCompositionStrategy(ViewCompositionStrategy.DisposeOnViewTreeLifecycleDestroyed)
-            setContent {
-                view?.rootView?.let {
-                    val viewWidth = AddPaymentMethodsAdapter.calculateViewWidth(
-                        it,
-                        paymentMethods.size
-                    )
-
-                    PaymentMethodsUI(
-                        viewWidth = viewWidth,
-                        selectedIndex = selectedPaymentMethodIndex,
-                        isEnabled = true,
-                        lpms = paymentMethods,
-                        onItemSelectedListener = { selectedLpm ->
-                            onPaymentMethodSelected(selectedLpm)
-                        }
-                    )
-
-                }
-=======
         paymentMethods: List<SupportedPaymentMethod>,
         initialSelectedItem: SupportedPaymentMethod
     ) {
@@ -201,22 +149,8 @@
                         onPaymentMethodSelected(selectedLpm)
                     }
                 )
->>>>>>> 053754f9
-            }
-        }
-
-//        val adapter = AddPaymentMethodsAdapter(
-//            paymentMethods,
-//            selectedItemPosition,
-//            ::onPaymentMethodSelected
-//        ).also {
-//            viewBinding.paymentMethodsRecycler.adapter = it
-//        }
-//
-//        sheetViewModel.processing.observe(viewLifecycleOwner) { isProcessing ->
-//            adapter.isEnabled = !isProcessing
-//            layoutManager.canScroll = !isProcessing
-//        }
+            }
+        }
     }
 
     @VisibleForTesting
