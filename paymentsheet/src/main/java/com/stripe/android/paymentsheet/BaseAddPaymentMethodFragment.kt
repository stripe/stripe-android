package com.stripe.android.paymentsheet

import android.os.Bundle
import android.view.LayoutInflater
import android.view.View
import android.view.ViewGroup
import androidx.annotation.VisibleForTesting
import androidx.appcompat.view.ContextThemeWrapper
import androidx.compose.runtime.collectAsState
import androidx.compose.runtime.getValue
import androidx.compose.runtime.livedata.observeAsState
import androidx.compose.ui.platform.ViewCompositionStrategy
import androidx.compose.ui.res.stringResource
import androidx.core.view.ViewCompat
import androidx.core.view.WindowInsetsCompat
import androidx.core.view.isVisible
import androidx.fragment.app.Fragment
import androidx.fragment.app.commit
import androidx.lifecycle.ViewModelProvider
import androidx.lifecycle.asFlow
import androidx.lifecycle.lifecycleScope
import com.stripe.android.core.injection.InjectorKey
import com.stripe.android.model.StripeIntent
import com.stripe.android.paymentsheet.databinding.FragmentPaymentsheetAddPaymentMethodBinding
import com.stripe.android.paymentsheet.forms.FormFieldValues
import com.stripe.android.paymentsheet.model.PaymentSelection
import com.stripe.android.paymentsheet.model.SupportedPaymentMethod
import com.stripe.android.paymentsheet.paymentdatacollection.ComposeFormDataCollectionFragment
import com.stripe.android.paymentsheet.paymentdatacollection.FormFragmentArguments
import com.stripe.android.paymentsheet.paymentdatacollection.TransformToPaymentMethodCreateParams
import com.stripe.android.paymentsheet.ui.AnimationConstants
import com.stripe.android.paymentsheet.viewmodels.BaseSheetViewModel
import com.stripe.android.ui.core.Amount
import com.stripe.android.ui.core.elements.H4Text
import kotlinx.coroutines.launch

internal abstract class BaseAddPaymentMethodFragment : Fragment() {
    abstract val viewModelFactory: ViewModelProvider.Factory
    abstract val sheetViewModel: BaseSheetViewModel<*>

<<<<<<< HEAD
    protected lateinit var addPaymentMethodHeader: TextView

    private lateinit var selectedPaymentMethod: SupportedPaymentMethod

=======
>>>>>>> 06b21d86
    override fun onCreateView(
        inflater: LayoutInflater,
        container: ViewGroup?,
        savedInstanceState: Bundle?
    ): View? {
        val themedInflater = inflater.cloneInContext(
            ContextThemeWrapper(requireActivity(), R.style.StripePaymentSheetAddPaymentMethodTheme)
        )
        return themedInflater.inflate(
            R.layout.fragment_paymentsheet_add_payment_method,
            container,
            false
        )
    }

    override fun onViewCreated(view: View, savedInstanceState: Bundle?) {
        super.onViewCreated(view, savedInstanceState)

        val viewBinding = FragmentPaymentsheetAddPaymentMethodBinding.bind(view)

        val paymentMethods = sheetViewModel.supportedPaymentMethods
        viewBinding.googlePayDivider.setText(
            if (paymentMethods.contains(SupportedPaymentMethod.Card) &&
                paymentMethods.size == 1
            ) {
                R.string.stripe_paymentsheet_or_pay_with_card
            } else {
                R.string.stripe_paymentsheet_or_pay_using
            }
        )

        viewBinding.addPaymentMethodHeader.apply {
            setViewCompositionStrategy(ViewCompositionStrategy.DisposeOnViewTreeLifecycleDestroyed)
            setContent {
                val headerVisibility = sheetViewModel.headerVisibilility.observeAsState(true)
                if (headerVisibility.value) {
                    H4Text(
                        text = stringResource(
                            R.string.stripe_paymentsheet_add_payment_method_title
                        )
                    )
                }
            }
        }

        val selectedPaymentMethodIndex = paymentMethods.indexOf(
            sheetViewModel.getAddFragmentSelectedLpm().value
        ).takeUnless { it == -1 } ?: 0

        if (paymentMethods.size > 1) {
            setupRecyclerView(
                viewBinding,
                paymentMethods,
                sheetViewModel.getAddFragmentSelectedLpmValue()
            )
        }

        if (paymentMethods.isNotEmpty()) {
            // If the activity is destroyed and recreated, then the fragment is already present
            // and doesn't need to be replaced, only the selected payment method needs to be set
            if (savedInstanceState == null) {
                replacePaymentMethodFragment(paymentMethods[selectedPaymentMethodIndex])
            }
        }

        sheetViewModel.processing.observe(viewLifecycleOwner) { isProcessing ->
            (getFragment() as? ComposeFormDataCollectionFragment)?.setProcessing(isProcessing)
        }

        // If the activity was destroyed and recreated then we need to re-attach the fragment,
        // as attach will not be called again.
        childFragmentManager.fragments.forEach { fragment ->
            attachComposeFragmentViewModel(fragment)
        }

        childFragmentManager.addFragmentOnAttachListener { _, fragment ->
            attachComposeFragmentViewModel(fragment)
        }

        sheetViewModel.eventReporter.onShowNewPaymentOptionForm()
    }

    private fun attachComposeFragmentViewModel(fragment: Fragment) {
        (fragment as? ComposeFormDataCollectionFragment)?.let { formFragment ->
            // Need to access the formViewModel so it is constructed.
            val formViewModel = formFragment.formViewModel
            viewLifecycleOwner.lifecycleScope.launch {
                formViewModel.completeFormValues.collect { formFieldValues ->
                    sheetViewModel.updateSelection(
                        transformToPaymentSelection(
                            formFieldValues,
                            formFragment.paramKeySpec,
                            sheetViewModel.getAddFragmentSelectedLpmValue()
                        )
                    )
                }
            }
        }
    }

    private fun setupRecyclerView(
        viewBinding: FragmentPaymentsheetAddPaymentMethodBinding,
        paymentMethods: List<SupportedPaymentMethod>,
        initialSelectedItem: SupportedPaymentMethod
    ) {
        viewBinding.paymentMethodsRecycler.isVisible = true
        viewBinding.paymentMethodsRecycler.apply {
            setViewCompositionStrategy(ViewCompositionStrategy.DisposeOnViewTreeLifecycleDestroyed)
            setContent {
                val processing by sheetViewModel.processing
                    .asFlow()
                    .collectAsState(initial = false)
                val selectedItem by sheetViewModel.getAddFragmentSelectedLpm()
                    .asFlow()
                    .collectAsState(initial = initialSelectedItem)
                PaymentMethodsUI(
                    selectedIndex = paymentMethods.indexOf(selectedItem),
                    isEnabled = !processing,
                    paymentMethods = paymentMethods,
                    onItemSelectedListener = { selectedLpm ->
                        onPaymentMethodSelected(selectedLpm)
                    }
                )
            }
        }
    }

    @VisibleForTesting
    internal fun onPaymentMethodSelected(paymentMethod: SupportedPaymentMethod) {
        // hide the soft keyboard.
        ViewCompat.getWindowInsetsController(requireView())
            ?.hide(WindowInsetsCompat.Type.ime())

        replacePaymentMethodFragment(paymentMethod)
    }

    private fun replacePaymentMethodFragment(paymentMethod: SupportedPaymentMethod) {
        sheetViewModel.setAddFragmentSelectedLPM(paymentMethod)

        val args = requireArguments()
        args.putParcelable(
            ComposeFormDataCollectionFragment.EXTRA_CONFIG,
            getFormArguments(
                stripeIntent = requireNotNull(sheetViewModel.stripeIntent.value),
                config = sheetViewModel.config,
                showPaymentMethod = paymentMethod,
                merchantName = sheetViewModel.merchantName,
                amount = sheetViewModel.amount.value,
                injectorKey = sheetViewModel.injectorKey
            )
        )

        childFragmentManager.commit {
            setCustomAnimations(
                AnimationConstants.FADE_IN,
                AnimationConstants.FADE_OUT,
                AnimationConstants.FADE_IN,
                AnimationConstants.FADE_OUT
            )
            replace(
                R.id.payment_method_fragment_container,
                fragmentForPaymentMethod(paymentMethod),
                args
            )
        }
    }

    private fun getFragment() =
        childFragmentManager.findFragmentById(R.id.payment_method_fragment_container)

    companion object {

        private fun fragmentForPaymentMethod(paymentMethod: SupportedPaymentMethod) =
            ComposeFormDataCollectionFragment::class.java

        private val transformToPaymentMethodCreateParams = TransformToPaymentMethodCreateParams()

        @VisibleForTesting
        internal fun transformToPaymentSelection(
            formFieldValues: FormFieldValues?,
            paramKey: Map<String, Any?>,
            selectedPaymentMethodResources: SupportedPaymentMethod,
        ) = formFieldValues?.let {
            transformToPaymentMethodCreateParams.transform(formFieldValues, paramKey)
                ?.run {
                    PaymentSelection.New.GenericPaymentMethod(
                        selectedPaymentMethodResources.displayNameResource,
                        selectedPaymentMethodResources.iconResource,
                        this,
                        customerRequestedSave = formFieldValues.userRequestedReuse
                    )
                }
        }

        @VisibleForTesting
        internal fun getFormArguments(
            showPaymentMethod: SupportedPaymentMethod,
            stripeIntent: StripeIntent,
            config: PaymentSheet.Configuration?,
            merchantName: String,
            amount: Amount? = null,
            @InjectorKey injectorKey: String
        ): FormFragmentArguments {

            val layoutFormDescriptor = showPaymentMethod.getPMAddForm(stripeIntent, config)

            return FormFragmentArguments(
                paymentMethod = showPaymentMethod,
                showCheckbox = layoutFormDescriptor.showCheckbox,
                showCheckboxControlledFields = layoutFormDescriptor.showCheckboxControlledFields,
                merchantName = merchantName,
                amount = amount,
                billingDetails = config?.defaultBillingDetails,
                injectorKey = injectorKey
            )
        }
    }
}<|MERGE_RESOLUTION|>--- conflicted
+++ resolved
@@ -38,13 +38,6 @@
     abstract val viewModelFactory: ViewModelProvider.Factory
     abstract val sheetViewModel: BaseSheetViewModel<*>
 
-<<<<<<< HEAD
-    protected lateinit var addPaymentMethodHeader: TextView
-
-    private lateinit var selectedPaymentMethod: SupportedPaymentMethod
-
-=======
->>>>>>> 06b21d86
     override fun onCreateView(
         inflater: LayoutInflater,
         container: ViewGroup?,
