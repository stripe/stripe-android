--- conflicted
+++ resolved
@@ -26,11 +26,7 @@
 import com.stripe.android.paymentsheet.paymentdatacollection.TransformToPaymentMethodCreateParams
 import com.stripe.android.paymentsheet.ui.AnimationConstants
 import com.stripe.android.paymentsheet.viewmodels.BaseSheetViewModel
-<<<<<<< HEAD
-=======
 import com.stripe.android.ui.core.Amount
-import kotlinx.coroutines.flow.collect
->>>>>>> 912b56a0
 import kotlinx.coroutines.launch
 
 internal abstract class BaseAddPaymentMethodFragment : Fragment() {
@@ -39,11 +35,8 @@
 
     protected lateinit var addPaymentMethodHeader: TextView
 
-<<<<<<< HEAD
     private lateinit var selectedPaymentMethod: SupportedPaymentMethod
 
-=======
->>>>>>> 912b56a0
     override fun onCreateView(
         inflater: LayoutInflater,
         container: ViewGroup?,
@@ -211,18 +204,7 @@
     companion object {
 
         private fun fragmentForPaymentMethod(paymentMethod: SupportedPaymentMethod) =
-<<<<<<< HEAD
             ComposeFormDataCollectionFragment::class.java
-=======
-            when (paymentMethod) {
-                SupportedPaymentMethod.Card -> {
-                    CardDataCollectionFragment::class.java
-                }
-                else -> {
-                    ComposeFormDataCollectionFragment::class.java
-                }
-            }
->>>>>>> 912b56a0
 
         private val transformToPaymentMethodCreateParams = TransformToPaymentMethodCreateParams()
 
