package com.stripe.android.paymentsheet

import android.os.Bundle
import android.view.LayoutInflater
import android.view.View
import android.view.ViewGroup
import androidx.compose.foundation.layout.Column
import androidx.compose.foundation.layout.fillMaxWidth
import androidx.compose.foundation.layout.padding
import androidx.compose.runtime.Composable
import androidx.compose.runtime.LaunchedEffect
import androidx.compose.runtime.collectAsState
import androidx.compose.runtime.getValue
import androidx.compose.runtime.livedata.observeAsState
import androidx.compose.runtime.mutableStateOf
import androidx.compose.runtime.remember
import androidx.compose.runtime.setValue
import androidx.compose.ui.Modifier
import androidx.compose.ui.platform.ComposeView
import androidx.compose.ui.res.dimensionResource
import androidx.compose.ui.unit.dp
import androidx.fragment.app.Fragment
import androidx.lifecycle.ViewModelProvider
import androidx.lifecycle.map
import androidx.lifecycle.viewmodel.compose.viewModel
import com.stripe.android.elements.PaymentElement
import com.stripe.android.elements.PaymentElementConfig
import com.stripe.android.elements.PaymentElementViewModel
import com.stripe.android.link.LinkPaymentLauncher
import com.stripe.android.link.model.AccountStatus
import com.stripe.android.link.ui.inline.InlineSignupViewState
import com.stripe.android.link.ui.inline.LinkInlineSignedIn
import com.stripe.android.link.ui.inline.LinkInlineSignup
import com.stripe.android.model.PaymentMethod
import com.stripe.android.paymentsheet.model.PaymentSelection
import com.stripe.android.paymentsheet.ui.BaseSheetActivity
import com.stripe.android.paymentsheet.ui.Loading
import com.stripe.android.paymentsheet.ui.PrimaryButton
import com.stripe.android.paymentsheet.viewmodels.BaseSheetViewModel
import com.stripe.android.ui.core.PaymentsTheme
import kotlinx.coroutines.FlowPreview

@FlowPreview
internal abstract class BaseAddPaymentMethodFragment : Fragment() {
    abstract val viewModelFactory: ViewModelProvider.Factory
    abstract val sheetViewModel: BaseSheetViewModel<*>

    override fun onCreateView(
        inflater: LayoutInflater,
        container: ViewGroup?,
        savedInstanceState: Bundle?
    ) = ComposeView(requireContext()).apply {
        setContent {
            val isRepositoryReady by sheetViewModel.isResourceRepositoryReady.observeAsState()

            if (isRepositoryReady == true) {
                val paymentElementViewModel: PaymentElementViewModel = viewModel(
                    factory = PaymentElementViewModel.Factory(
                        supportedPaymentMethods = sheetViewModel.supportedPaymentMethods,
                        paymentElementConfig = PaymentElementConfig(
                            stripeIntent = requireNotNull(sheetViewModel.stripeIntent.value),
                            merchantName = sheetViewModel.merchantName,
                            initialSelection = sheetViewModel.newPaymentSelection,
                            defaultBillingDetails = sheetViewModel.config?.defaultBillingDetails,
                            shippingDetails = sheetViewModel.config?.shippingDetails,
                            hasCustomerConfiguration = sheetViewModel.config?.customer != null,
                            allowsDelayedPaymentMethods = sheetViewModel.config?.allowsDelayedPaymentMethods == true
                        ),
<<<<<<< HEAD
                        context = requireContext(),
                        lifecycleScope = lifecycleScope,
                        injector = sheetViewModel.injector
=======
                        context = requireContext()
>>>>>>> e62a8133
                    )
                )

                val enabled by sheetViewModel.processing.map { !it }.observeAsState(false)

                PaymentsTheme {
                    AddPaymentMethod(
                        paymentElementViewModel = paymentElementViewModel,
                        enabled = enabled
                    )
                }
            } else {
                Loading()
            }
        }
    }

    @Composable
    internal fun AddPaymentMethod(
        paymentElementViewModel: PaymentElementViewModel,
        enabled: Boolean
    ) {
        var isLinkInlineActive by remember {
            mutableStateOf(sheetViewModel.newPaymentSelection is PaymentSelection.New.LinkInline)
        }
        val selectedItem by paymentElementViewModel.selectedPaymentMethod.collectAsState()
        val arguments by paymentElementViewModel.formArgumentsFlow.collectAsState()
        val paymentSelection by paymentElementViewModel.paymentSelectionFlow.collectAsState()

        // This is how the arguments are shared with the USBankAccountFormFragment, will be
        // removed once USBankAccountFormFragment is refactored out of a Fragment
        (activity as? BaseSheetActivity<*>)?.formArgs = arguments

        val linkConfig by sheetViewModel.linkConfiguration.observeAsState()
        val linkAccountStatus by linkConfig?.let {
            sheetViewModel.linkLauncher.getAccountStatusFlow(it).collectAsState(null)
        } ?: mutableStateOf(null)

        val showLinkInlineSignup = showLinkInlineSignupView(
            selectedItem.code,
            linkAccountStatus,
            isLinkInlineActive
        )

        LaunchedEffect(paymentSelection) {
            sheetViewModel.updateSelection(paymentSelection)
        }

        LaunchedEffect(selectedItem) {
            if (selectedItem.code != PaymentMethod.Type.USBankAccount.code) {
                sheetViewModel.updatePrimaryButtonUIState(null)
            }
        }

        var linkSignupState by remember { mutableStateOf<InlineSignupViewState?>(null) }

        LaunchedEffect(paymentSelection, linkSignupState, isLinkInlineActive) {
            if (selectedItem.code == PaymentMethod.Type.Link.code) {
                updateButtonState(paymentSelection, linkSignupState, isLinkInlineActive, linkConfig)
            }
        }

        Column(modifier = Modifier.fillMaxWidth()) {
            PaymentElement(
                viewModel = paymentElementViewModel,
                enabled = enabled,
                showCheckbox = arguments.showCheckbox && !showLinkInlineSignup,
                injector = sheetViewModel.injector,
                modifier = Modifier.padding(top = 20.dp)
            )

            if (showLinkInlineSignup) {
                val modifier = Modifier
                    .fillMaxWidth()
                    .padding(
                        horizontal = dimensionResource(R.dimen.stripe_paymentsheet_outer_spacing_horizontal),
                        vertical = 6.dp
                    )
                if (isLinkInlineActive) {
                    LinkInlineSignedIn(
                        linkPaymentLauncher = sheetViewModel.linkLauncher,
                        onLogout = {
                            isLinkInlineActive = false
                        },
                        modifier = modifier
                    )
                } else {
                    LinkInlineSignup(
                        linkPaymentLauncher = sheetViewModel.linkLauncher,
                        enabled = enabled,
                        onStateChanged = { _, inlineSignupViewState ->
                            linkSignupState = inlineSignupViewState
                        },
                        modifier = modifier
                    )
                }
            }
        }
    }

    override fun onViewCreated(view: View, savedInstanceState: Bundle?) {
        super.onViewCreated(view, savedInstanceState)
        sheetViewModel.headerText.value =
            getString(R.string.stripe_paymentsheet_add_payment_method_title)

        sheetViewModel.eventReporter.onShowNewPaymentOptionForm(
            linkEnabled = sheetViewModel.isLinkEnabled.value ?: false,
            activeLinkSession = sheetViewModel.activeLinkSession.value ?: false
        )
    }

    private fun showLinkInlineSignupView(
        paymentMethodCode: String,
        linkAccountStatus: AccountStatus?,
        isLinkInlineActive: Boolean
    ): Boolean {
        return sheetViewModel.isLinkEnabled.value == true &&
            sheetViewModel.stripeIntent.value
            ?.linkFundingSources?.contains(PaymentMethod.Type.Card.code) == true &&
            paymentMethodCode == PaymentMethod.Type.Card.code &&
            (
                linkAccountStatus in setOf(
                    AccountStatus.NeedsVerification,
                    AccountStatus.VerificationStarted,
                    AccountStatus.SignedOut
                ) || isLinkInlineActive
                )
    }

    private fun updateButtonState(
        paymentSelection: PaymentSelection?,
        linkSignupState: InlineSignupViewState?,
        isLinkInlineActive: Boolean,
        linkConfig: LinkPaymentLauncher.Configuration?
    ) = linkConfig?.let {
        if (linkSignupState != null) {
            sheetViewModel.updatePrimaryButtonUIState(
                if (linkSignupState.useLink) {
                    val userInput = linkSignupState.userInput
                    if (userInput != null &&
                        paymentSelection != null
                    ) {
                        PrimaryButton.UIState(
                            label = null,
                            onClick = {
                                sheetViewModel.payWithLinkInline(
                                    linkConfig,
                                    userInput
                                )
                            },
                            enabled = true,
                            visible = true
                        )
                    } else {
                        PrimaryButton.UIState(
                            label = null,
                            onClick = null,
                            enabled = false,
                            visible = true
                        )
                    }
                } else {
                    null
                }
            )
        } else if (isLinkInlineActive) {
            (paymentSelection as? PaymentSelection.New.Card)?.let {
                sheetViewModel.updatePrimaryButtonUIState(
                    PrimaryButton.UIState(
                        label = null,
                        onClick = {
                            sheetViewModel.payWithLinkInline(
                                linkConfig,
                                null
                            )
                        },
                        enabled = true,
                        visible = true
                    )
                )
            }
        }
    }
}<|MERGE_RESOLUTION|>--- conflicted
+++ resolved
@@ -66,13 +66,8 @@
                             hasCustomerConfiguration = sheetViewModel.config?.customer != null,
                             allowsDelayedPaymentMethods = sheetViewModel.config?.allowsDelayedPaymentMethods == true
                         ),
-<<<<<<< HEAD
                         context = requireContext(),
-                        lifecycleScope = lifecycleScope,
                         injector = sheetViewModel.injector
-=======
-                        context = requireContext()
->>>>>>> e62a8133
                     )
                 )
 
