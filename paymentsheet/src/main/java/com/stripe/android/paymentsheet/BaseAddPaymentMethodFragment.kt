--- conflicted
+++ resolved
@@ -20,10 +20,6 @@
 import com.stripe.android.core.injection.InjectorKey
 import com.stripe.android.model.CardBrand
 import com.stripe.android.model.PaymentMethod
-<<<<<<< HEAD
-=======
-import com.stripe.android.model.PaymentMethodCreateParams
->>>>>>> b5afd4bf
 import com.stripe.android.model.StripeIntent
 import com.stripe.android.paymentsheet.databinding.FragmentPaymentsheetAddPaymentMethodBinding
 import com.stripe.android.paymentsheet.forms.FormFieldValues
@@ -173,30 +169,7 @@
                 merchantName = sheetViewModel.merchantName,
                 amount = sheetViewModel.amount.value,
                 injectorKey = sheetViewModel.injectorKey,
-<<<<<<< HEAD
                 newLpm = sheetViewModel.newLpm
-=======
-                initialPaymentMethodCreateParams =
-                if (sheetViewModel.newLpm?.paymentMethodCreateParams?.typeCode ==
-                    paymentMethod.type.code
-                ) {
-                    when (sheetViewModel.newLpm) {
-                        is PaymentSelection.New.GenericPaymentMethod -> {
-                            (sheetViewModel.newLpm as PaymentSelection.New.GenericPaymentMethod)
-                                .paymentMethodCreateParams
-                        }
-                        is PaymentSelection.New.Card -> {
-                            (sheetViewModel.newLpm as PaymentSelection.New.Card)
-                                .paymentMethodCreateParams
-                        }
-                        else -> {
-                            null
-                        }
-                    }
-                } else {
-                    null
-                }
->>>>>>> b5afd4bf
             )
         )
 
@@ -277,11 +250,7 @@
             merchantName: String,
             amount: Amount? = null,
             @InjectorKey injectorKey: String,
-<<<<<<< HEAD
             newLpm: PaymentSelection.New?
-=======
-            initialPaymentMethodCreateParams: PaymentMethodCreateParams?
->>>>>>> b5afd4bf
         ): FormFragmentArguments {
 
             val layoutFormDescriptor = showPaymentMethod.getPMAddForm(stripeIntent, config)
@@ -290,13 +259,13 @@
                 paymentMethod = showPaymentMethod,
                 showCheckbox = layoutFormDescriptor.showCheckbox,
                 showCheckboxControlledFields = newLpm?.let {
-                    newLpm.customerRequestedSave == PaymentSelection.CustomerRequestedSave.RequestReuse
+                    newLpm.customerRequestedSave ==
+                        PaymentSelection.CustomerRequestedSave.RequestReuse
                 } ?: layoutFormDescriptor.showCheckboxControlledFields,
                 merchantName = merchantName,
                 amount = amount,
                 billingDetails = config?.defaultBillingDetails,
                 injectorKey = injectorKey,
-<<<<<<< HEAD
                 initialPaymentMethodCreateParams =
                 if (newLpm?.paymentMethodCreateParams?.typeCode ==
                     showPaymentMethod.type.code
@@ -308,16 +277,10 @@
                         is PaymentSelection.New.Card -> {
                             newLpm.paymentMethodCreateParams
                         }
-                        else -> {
-                            null
-                        }
                     }
                 } else {
                     null
                 }
-=======
-                initialPaymentMethodCreateParams = initialPaymentMethodCreateParams
->>>>>>> b5afd4bf
             )
         }
     }
