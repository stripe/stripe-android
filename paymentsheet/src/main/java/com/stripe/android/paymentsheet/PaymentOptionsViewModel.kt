package com.stripe.android.paymentsheet

import android.app.Application
import androidx.annotation.StringRes
import androidx.annotation.VisibleForTesting
import androidx.lifecycle.LiveData
import androidx.lifecycle.MutableLiveData
import androidx.lifecycle.SavedStateHandle
import androidx.lifecycle.ViewModel
import androidx.lifecycle.ViewModelProvider
import androidx.lifecycle.createSavedStateHandle
import androidx.lifecycle.viewModelScope
import androidx.lifecycle.viewmodel.CreationExtras
import com.stripe.android.core.Logger
import com.stripe.android.core.injection.IOContext
import com.stripe.android.core.injection.Injectable
import com.stripe.android.core.injection.Injector
import com.stripe.android.core.injection.InjectorKey
import com.stripe.android.core.injection.NonFallbackInjector
import com.stripe.android.core.injection.injectWithFallback
import com.stripe.android.model.PaymentMethod
import com.stripe.android.payments.paymentlauncher.PaymentResult
import com.stripe.android.paymentsheet.analytics.EventReporter
import com.stripe.android.paymentsheet.injection.DaggerPaymentOptionsViewModelFactoryComponent
import com.stripe.android.paymentsheet.injection.PaymentOptionsViewModelSubcomponent
import com.stripe.android.paymentsheet.model.PaymentSelection
import com.stripe.android.paymentsheet.paymentdatacollection.ach.ACHText
import com.stripe.android.paymentsheet.repositories.CustomerRepository
import com.stripe.android.paymentsheet.ui.PrimaryButton
import com.stripe.android.paymentsheet.viewmodels.BaseSheetViewModel
import com.stripe.android.ui.core.address.AddressRepository
import com.stripe.android.ui.core.forms.resources.LpmRepository
import com.stripe.android.ui.core.forms.resources.ResourceRepository
import com.stripe.android.utils.requireApplication
import kotlinx.coroutines.flow.MutableStateFlow
import kotlinx.coroutines.flow.filter
import kotlinx.coroutines.flow.filterNotNull
import kotlinx.coroutines.flow.first
import kotlinx.coroutines.launch
import javax.inject.Inject
import javax.inject.Provider
import kotlin.coroutines.CoroutineContext

@JvmSuppressWildcards
@Suppress("TooManyFunctions")
internal class PaymentOptionsViewModel @Inject constructor(
    private val args: PaymentOptionContract.Args,
    prefsRepositoryFactory: (PaymentSheet.CustomerConfiguration?) -> PrefsRepository,
    eventReporter: EventReporter,
    customerRepository: CustomerRepository,
    @IOContext workContext: CoroutineContext,
    application: Application,
    logger: Logger,
    @InjectorKey injectorKey: String,
    lpmResourceRepository: ResourceRepository<LpmRepository>,
    addressResourceRepository: ResourceRepository<AddressRepository>,
    savedStateHandle: SavedStateHandle,
    linkHandler: LinkHandler,
) : BaseSheetViewModel(
    application = application,
    config = args.state.config,
    prefsRepository = prefsRepositoryFactory(args.state.config?.customer),
    eventReporter = eventReporter,
    customerRepository = customerRepository,
    workContext = workContext,
    logger = logger,
    injectorKey = injectorKey,
    lpmResourceRepository = lpmResourceRepository,
    addressResourceRepository = addressResourceRepository,
    savedStateHandle = savedStateHandle,
    linkHandler = linkHandler,
) {
    @VisibleForTesting
    internal val _paymentOptionResult = MutableLiveData<PaymentOptionResult>()
    internal val paymentOptionResult: LiveData<PaymentOptionResult> = _paymentOptionResult

    private val _error = MutableLiveData<String>()
    internal val error: LiveData<String>
        get() = _error

    // Only used to determine if we should skip the list and go to the add card view.
    // and how to populate that view.
    override var newPaymentSelection = args.state.newPaymentSelection

<<<<<<< HEAD
    override var linkInlineSelection = MutableStateFlow(
        args.state.newPaymentSelection as? PaymentSelection.New.LinkInline,
    )

=======
>>>>>>> 77b8bda7
    // This is used in the case where the last card was new and not saved. In this scenario
    // when the payment options is opened it should jump to the add card, but if the user
    // presses the back button, they shouldn't transition to it again
    internal var hasTransitionToUnsavedLpm
        get() = savedStateHandle.get<Boolean>(SAVE_STATE_HAS_OPEN_SAVED_LPM)
        set(value) = savedStateHandle.set(SAVE_STATE_HAS_OPEN_SAVED_LPM, value)

    private val shouldTransitionToUnsavedCard: Boolean
        get() = hasTransitionToUnsavedLpm != true && newPaymentSelection != null

    init {
        savedStateHandle[SAVE_GOOGLE_PAY_READY] = args.state.isGooglePayReady

        val linkState = args.state.linkState

        viewModelScope.launch {
            linkHandler.processingState.collect { processingState ->
                handleProcessingState(processingState)
            }
        }

        linkHandler.linkInlineSelection.value = args.state.newPaymentSelection as? PaymentSelection.New.LinkInline
        linkHandler.setupLink(viewModelScope, linkState)

        // After recovering from don't keep activities the stripe intent will be saved,
        // calling setStripeIntent would require the repository be initialized, which
        // would not be the case.
        if (stripeIntent.value == null) {
            setStripeIntent(args.state.stripeIntent)
        }
        savedStateHandle[SAVE_PAYMENT_METHODS] = args.state.customerPaymentMethods
        savedStateHandle[SAVE_PROCESSING] = false

        // If we are not recovering from don't keep activities than the resources
        // repository is loaded, and we should save off the LPM repository server specs so
        // it can be restored after don't keep activities or process killed.
        if (lpmResourceRepository.getRepository().isLoaded()) {
            lpmServerSpec =
                lpmResourceRepository.getRepository().serverSpecLoadingState.serverLpmSpecs
        }
    }

    private fun handleProcessingState(processingState: LinkHandler.ProcessingState) {
        when (processingState) {
            LinkHandler.ProcessingState.Cancelled -> {
//                _paymentSheetResult.value = PaymentSheetResult.Canceled
                TODO() // TODO(linkextraction)
            }
            LinkHandler.ProcessingState.Complete -> {
                prefsRepository.savePaymentSelection(PaymentSelection.Link)
//                _paymentSheetResult.value = PaymentSheetResult.Completed
                TODO() // TODO(linkextraction)
            }
            is LinkHandler.ProcessingState.CompletedWithPaymentResult -> {
                setContentVisible(true)
                onPaymentResult(processingState.result)
            }
            is LinkHandler.ProcessingState.Error -> {
                onError(processingState.message)
            }
            LinkHandler.ProcessingState.Launched -> {
                setContentVisible(false)
//                startProcessing(CheckoutIdentifier.SheetBottomBuy)
                TODO() // TODO(linkextraction)
            }
            is LinkHandler.ProcessingState.PaymentDetailsCollected -> {
                processingState.details?.let {
                    // Link PaymentDetails was created successfully, use it to confirm the Stripe Intent.
                    updateSelection(PaymentSelection.New.LinkInline(it))
                    onUserSelection()
                } ?: run {
                    // Creating Link PaymentDetails failed, fallback to regular checkout.
                    // paymentSelection is already set to the card parameters from the form.
                    onUserSelection()
                }
            }
            LinkHandler.ProcessingState.Ready -> {
                updatePrimaryButtonState(PrimaryButton.State.Ready)
            }
            LinkHandler.ProcessingState.Started -> {
                updatePrimaryButtonState(PrimaryButton.State.StartProcessing)
            }
        }
    }

    override fun onFatal(throwable: Throwable) {
        fatalError.value = throwable
        _paymentOptionResult.value =
            PaymentOptionResult.Failed(
                error = throwable,
                paymentMethods = paymentMethods.value
            )
    }

    override fun onUserCancel() {
        _paymentOptionResult.value =
            PaymentOptionResult.Canceled(
                mostRecentError = fatalError.value,
                paymentMethods = paymentMethods.value
            )
    }

    override fun onFinish() {
        onUserSelection()
    }

    override fun onError(@StringRes error: Int?) =
        onError(error?.let { getApplication<Application>().getString(it) })

    override fun onError(error: String?) {
        error?.let {
            _error.value = it
        }
    }

    fun onUserSelection() {
        selection.value?.let { paymentSelection ->
            // TODO(michelleb-stripe): Should the payment selection in the event be the saved or new item?
            eventReporter.onSelectPaymentOption(paymentSelection)

            when (paymentSelection) {
                is PaymentSelection.Saved ->
                    // We don't want the USBankAccount selection to close the payment sheet right
                    // away, the user needs to accept a mandate
                    if (paymentSelection.paymentMethod.type != PaymentMethod.Type.USBankAccount) {
                        processExistingPaymentMethod(
                            paymentSelection
                        )
                    }
                is PaymentSelection.GooglePay,
                is PaymentSelection.Link -> processExistingPaymentMethod(paymentSelection)
                is PaymentSelection.New -> processNewPaymentMethod(paymentSelection)
            }
        }
    }

    override fun onPaymentResult(paymentResult: PaymentResult) {
        savedStateHandle[SAVE_PROCESSING] = false
    }

    override fun updateSelection(selection: PaymentSelection?) {
        super.updateSelection(selection)
        when {
            selection is PaymentSelection.Saved &&
                selection.paymentMethod.type == PaymentMethod.Type.USBankAccount -> {
                updateBelowButtonText(
                    ACHText.getContinueMandateText(getApplication())
                )
                updatePrimaryButtonUIState(
                    PrimaryButton.UIState(
                        label = getApplication<Application>().getString(
                            R.string.stripe_continue_button_label
                        ),
                        visible = true,
                        enabled = true,
                        onClick = {
                            processExistingPaymentMethod(selection)
                        }
                    )
                )
            }
            selection is PaymentSelection.Saved ||
                selection is PaymentSelection.GooglePay -> {
                updatePrimaryButtonUIState(
                    primaryButtonUIState.value?.copy(
                        visible = false
                    )
                )
            }
            else -> {
                updatePrimaryButtonUIState(
                    primaryButtonUIState.value?.copy(
                        label = getApplication<Application>().getString(
                            R.string.stripe_continue_button_label
                        ),
                        visible = true,
                        enabled = true,
                        onClick = {
                            onUserSelection()
                        }
                    )
                )
            }
        }
    }

    private fun processExistingPaymentMethod(paymentSelection: PaymentSelection) {
        prefsRepository.savePaymentSelection(paymentSelection)
        _paymentOptionResult.value =
            PaymentOptionResult.Succeeded(
                paymentSelection = paymentSelection,
                paymentMethods = paymentMethods.value
            )
    }

    private fun processNewPaymentMethod(paymentSelection: PaymentSelection) {
        prefsRepository.savePaymentSelection(paymentSelection)
        _paymentOptionResult.value =
            PaymentOptionResult.Succeeded(
                paymentSelection = paymentSelection,
                paymentMethods = paymentMethods.value
            )
    }

    fun resolveTransitionTarget() {
        if (shouldTransitionToUnsavedCard) {
            hasTransitionToUnsavedLpm = true
            transitionTo(
                // Until we add a flag to the transitionTarget to specify if we want to add the item
                // to the backstack, we need to use the full sheet.
                TransitionTarget.AddAnotherPaymentMethod
            )
        }
    }

    fun transitionToFirstScreenWhenReady() {
        viewModelScope.launch {
            awaitReady()
            awaitRepositoriesReady()
            transitionToFirstScreen()
        }
    }

    private suspend fun awaitReady() {
        isReadyEvents.filter { it.peekContent() }.first()
    }

    private suspend fun awaitRepositoriesReady() {
        isResourceRepositoryReady.filterNotNull().filter { it }.first()
    }

    override fun transitionToFirstScreen() {
        val target = if (args.state.hasPaymentOptions) {
            TransitionTarget.SelectSavedPaymentMethods
        } else {
            TransitionTarget.AddFirstPaymentMethod
        }
        transitionTo(target)
    }

    internal class Factory(
        private val starterArgsSupplier: () -> PaymentOptionContract.Args,
    ) : ViewModelProvider.Factory, Injectable<Factory.FallbackInitializeParam> {
        internal data class FallbackInitializeParam(
            val application: Application,
            val productUsage: Set<String>
        )

        @Inject
        lateinit var subComponentBuilderProvider:
            Provider<PaymentOptionsViewModelSubcomponent.Builder>

        @Suppress("UNCHECKED_CAST")
        override fun <T : ViewModel> create(modelClass: Class<T>, extras: CreationExtras): T {
            val application = extras.requireApplication()
            val savedStateHandle = extras.createSavedStateHandle()
            val starterArgs = starterArgsSupplier()

            val injector = injectWithFallback(
                starterArgs.injectorKey,
                FallbackInitializeParam(application, starterArgs.productUsage)
            )

            val subcomponent = subComponentBuilderProvider.get()
                .application(application)
                .args(starterArgs)
                .savedStateHandle(savedStateHandle)
                .build()

            val viewModel = subcomponent.viewModel
            viewModel.injector = requireNotNull(injector as NonFallbackInjector)
            return viewModel as T
        }

        override fun fallbackInitialize(arg: FallbackInitializeParam): Injector {
            val component = DaggerPaymentOptionsViewModelFactoryComponent.builder()
                .context(arg.application)
                .productUsage(arg.productUsage)
                .build()
            component.inject(this)
            return component
        }
    }

    companion object {
        const val SAVE_STATE_HAS_OPEN_SAVED_LPM = "hasTransitionToUnsavedLpm"
    }
}<|MERGE_RESOLUTION|>--- conflicted
+++ resolved
@@ -32,7 +32,6 @@
 import com.stripe.android.ui.core.forms.resources.LpmRepository
 import com.stripe.android.ui.core.forms.resources.ResourceRepository
 import com.stripe.android.utils.requireApplication
-import kotlinx.coroutines.flow.MutableStateFlow
 import kotlinx.coroutines.flow.filter
 import kotlinx.coroutines.flow.filterNotNull
 import kotlinx.coroutines.flow.first
@@ -82,13 +81,6 @@
     // and how to populate that view.
     override var newPaymentSelection = args.state.newPaymentSelection
 
-<<<<<<< HEAD
-    override var linkInlineSelection = MutableStateFlow(
-        args.state.newPaymentSelection as? PaymentSelection.New.LinkInline,
-    )
-
-=======
->>>>>>> 77b8bda7
     // This is used in the case where the last card was new and not saved. In this scenario
     // when the payment options is opened it should jump to the add card, but if the user
     // presses the back button, they shouldn't transition to it again
