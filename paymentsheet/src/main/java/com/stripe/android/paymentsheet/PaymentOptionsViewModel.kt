package com.stripe.android.paymentsheet

import android.app.Application
import android.os.Bundle
import androidx.annotation.VisibleForTesting
import androidx.lifecycle.AbstractSavedStateViewModelFactory
import androidx.lifecycle.LiveData
import androidx.lifecycle.MutableLiveData
import androidx.lifecycle.SavedStateHandle
import androidx.lifecycle.ViewModel
import androidx.savedstate.SavedStateRegistryOwner
import com.stripe.android.core.Logger
import com.stripe.android.core.injection.IOContext
import com.stripe.android.core.injection.Injectable
import com.stripe.android.core.injection.InjectorKey
import com.stripe.android.core.injection.injectWithFallback
import com.stripe.android.paymentsheet.analytics.EventReporter
import com.stripe.android.paymentsheet.injection.DaggerPaymentOptionsViewModelFactoryComponent
import com.stripe.android.paymentsheet.injection.PaymentOptionsViewModelSubcomponent
import com.stripe.android.paymentsheet.model.FragmentConfig
import com.stripe.android.paymentsheet.model.PaymentSelection
import com.stripe.android.paymentsheet.repositories.CustomerRepository
import com.stripe.android.paymentsheet.viewmodels.BaseSheetViewModel
import com.stripe.android.ui.core.forms.resources.ResourceRepository
import javax.inject.Inject
import javax.inject.Provider
import kotlin.coroutines.CoroutineContext

@JvmSuppressWildcards
internal class PaymentOptionsViewModel @Inject constructor(
    args: PaymentOptionContract.Args,
    prefsRepositoryFactory:
        (PaymentSheet.CustomerConfiguration?) -> PrefsRepository,
    eventReporter: EventReporter,
    customerRepository: CustomerRepository,
<<<<<<< HEAD
    workContext: CoroutineContext,
    application: Application,
    logger: Logger
=======
    @IOContext workContext: CoroutineContext,
    application: Application,
    logger: Logger,
    @InjectorKey injectorKey: String,
    resourceRepository: ResourceRepository,
    savedStateHandle: SavedStateHandle
>>>>>>> 7843327f
) : BaseSheetViewModel<PaymentOptionsViewModel.TransitionTarget>(
    config = args.config,
    prefsRepository = prefsRepositoryFactory(args.config?.customer),
    eventReporter = eventReporter,
    customerRepository = customerRepository,
    workContext = workContext,
    application = application,
<<<<<<< HEAD
    logger = logger
=======
    logger = logger,
    injectorKey = injectorKey,
    resourceRepository = resourceRepository,
    savedStateHandle = savedStateHandle
>>>>>>> 7843327f
) {
    @VisibleForTesting
    internal val _paymentOptionResult = MutableLiveData<PaymentOptionResult>()
    internal val paymentOptionResult: LiveData<PaymentOptionResult> = _paymentOptionResult

    // Only used to determine if we should skip the list and go to the add card view.
    // and how to populate that view.
    override var newCard = args.newCard

    // This is used in the case where the last card was new and not saved. In this scenario
    // when the payment options is opened it should jump to the add card, but if the user
    // presses the back button, they shouldn't transition to it again
    private var hasTransitionToUnsavedCard = false
    private val shouldTransitionToUnsavedCard: Boolean
        get() =
            !hasTransitionToUnsavedCard &&
                (newCard as? PaymentSelection.New)?.let {
                    it.customerRequestedSave != PaymentSelection.CustomerRequestedSave.RequestReuse
                } ?: false

    init {
        savedStateHandle.set(SAVE_GOOGLE_PAY_READY, args.isGooglePayReady)
        setStripeIntent(args.stripeIntent)
        savedStateHandle.set(SAVE_PAYMENT_METHODS, args.paymentMethods)
        savedStateHandle.set(SAVE_PROCESSING, false)
    }

    override fun onFatal(throwable: Throwable) {
        _fatal.value = throwable
        _paymentOptionResult.value = PaymentOptionResult.Failed(throwable)
    }

    override fun onUserCancel() {
        _paymentOptionResult.value =
            PaymentOptionResult.Canceled(mostRecentError = _fatal.value)
    }

    fun onUserSelection() {
        selection.value?.let { paymentSelection ->
            // TODO(michelleb-stripe): Should the payment selection in the event be the saved or new item?
            eventReporter.onSelectPaymentOption(paymentSelection)

            when (paymentSelection) {
                is PaymentSelection.Saved, PaymentSelection.GooglePay -> processExistingCard(
                    paymentSelection
                )
                is PaymentSelection.New -> processNewCard(paymentSelection)
            }
        }
    }

    private fun processExistingCard(paymentSelection: PaymentSelection) {
        prefsRepository.savePaymentSelection(paymentSelection)
        _paymentOptionResult.value = PaymentOptionResult.Succeeded(paymentSelection)
    }

    private fun processNewCard(paymentSelection: PaymentSelection) {
        prefsRepository.savePaymentSelection(paymentSelection)
        _paymentOptionResult.value = PaymentOptionResult.Succeeded(paymentSelection)
    }

    fun resolveTransitionTarget(config: FragmentConfig) {
        if (shouldTransitionToUnsavedCard) {
            hasTransitionToUnsavedCard = true
            transitionTo(
                // Until we add a flag to the transitionTarget to specify if we want to add the item
                // to the backstack, we need to use the full sheet.
                TransitionTarget.AddPaymentMethodFull(config)
            )
        }
    }

    internal sealed class TransitionTarget {
        abstract val fragmentConfig: FragmentConfig

        // User has saved PM's and is selected
        data class SelectSavedPaymentMethod(
            override val fragmentConfig: FragmentConfig
        ) : TransitionTarget()

        // User has saved PM's and is adding a new one
        data class AddPaymentMethodFull(
            override val fragmentConfig: FragmentConfig
        ) : TransitionTarget()

        // User has no saved PM's
        data class AddPaymentMethodSheet(
            override val fragmentConfig: FragmentConfig
        ) : TransitionTarget()
    }

    internal class Factory(
        private val applicationSupplier: () -> Application,
        private val starterArgsSupplier: () -> PaymentOptionContract.Args,
        owner: SavedStateRegistryOwner,
        defaultArgs: Bundle? = null
    ) : AbstractSavedStateViewModelFactory(owner, defaultArgs),
        Injectable<Factory.FallbackInitializeParam> {
        internal data class FallbackInitializeParam(
            val application: Application,
            val productUsage: Set<String>
        )

        override fun fallbackInitialize(arg: FallbackInitializeParam) {
            DaggerPaymentOptionsViewModelFactoryComponent.builder()
                .context(arg.application)
                .productUsage(arg.productUsage)
                .build().inject(this)
        }

        @Inject
<<<<<<< HEAD
        lateinit var eventReporter: EventReporter

        @Inject
        lateinit var customerRepository: CustomerRepository

        @Inject
        lateinit var logger: Logger

        @Inject
        @IOContext
        lateinit var workContext: CoroutineContext

        @Inject
        @JvmSuppressWildcards
        lateinit var prefsRepositoryFactory:
            (PaymentSheet.CustomerConfiguration?) -> PrefsRepository
=======
        lateinit var subComponentBuilderProvider:
            Provider<PaymentOptionsViewModelSubcomponent.Builder>
>>>>>>> 7843327f

        @Suppress("UNCHECKED_CAST")
        override fun <T : ViewModel?> create(
            key: String,
            modelClass: Class<T>,
            savedStateHandle: SavedStateHandle
        ): T {
            val application = applicationSupplier()
            val starterArgs = starterArgsSupplier()
<<<<<<< HEAD

            val logger = Logger.getInstance(starterArgs.enableLogging)
            WeakMapInjectorRegistry.retrieve(starterArgsSupplier().injectorKey)?.let {
                logger.info(
                    "Injector available, " +
                        "injecting dependencies into PaymentOptionsViewModel.Factory"
                )
                it.inject(this)
            } ?: run {
                logger.info(
                    "Injector unavailable, " +
                        "initializing dependencies of PaymentOptionsViewModel.Factory"
                )
                fallbackInitialize(
                    FallbackInitializeParam(application, starterArgs.productUsage)
                )
            }

            return PaymentOptionsViewModel(
                starterArgs,
                prefsRepositoryFactory(starterArgs.config?.customer),
                eventReporter,
                customerRepository,
                workContext,
                applicationSupplier(),
                logger
            ) as T
=======
            injectWithFallback(
                starterArgsSupplier().injectorKey,
                FallbackInitializeParam(application, starterArgs.productUsage)
            )
            return subComponentBuilderProvider.get()
                .application(application)
                .args(starterArgs)
                .savedStateHandle(savedStateHandle)
                .build().viewModel as T
>>>>>>> 7843327f
        }
    }
}<|MERGE_RESOLUTION|>--- conflicted
+++ resolved
@@ -33,18 +33,12 @@
         (PaymentSheet.CustomerConfiguration?) -> PrefsRepository,
     eventReporter: EventReporter,
     customerRepository: CustomerRepository,
-<<<<<<< HEAD
-    workContext: CoroutineContext,
-    application: Application,
-    logger: Logger
-=======
     @IOContext workContext: CoroutineContext,
     application: Application,
     logger: Logger,
     @InjectorKey injectorKey: String,
     resourceRepository: ResourceRepository,
     savedStateHandle: SavedStateHandle
->>>>>>> 7843327f
 ) : BaseSheetViewModel<PaymentOptionsViewModel.TransitionTarget>(
     config = args.config,
     prefsRepository = prefsRepositoryFactory(args.config?.customer),
@@ -52,14 +46,10 @@
     customerRepository = customerRepository,
     workContext = workContext,
     application = application,
-<<<<<<< HEAD
-    logger = logger
-=======
     logger = logger,
     injectorKey = injectorKey,
     resourceRepository = resourceRepository,
     savedStateHandle = savedStateHandle
->>>>>>> 7843327f
 ) {
     @VisibleForTesting
     internal val _paymentOptionResult = MutableLiveData<PaymentOptionResult>()
@@ -171,27 +161,8 @@
         }
 
         @Inject
-<<<<<<< HEAD
-        lateinit var eventReporter: EventReporter
-
-        @Inject
-        lateinit var customerRepository: CustomerRepository
-
-        @Inject
-        lateinit var logger: Logger
-
-        @Inject
-        @IOContext
-        lateinit var workContext: CoroutineContext
-
-        @Inject
-        @JvmSuppressWildcards
-        lateinit var prefsRepositoryFactory:
-            (PaymentSheet.CustomerConfiguration?) -> PrefsRepository
-=======
         lateinit var subComponentBuilderProvider:
             Provider<PaymentOptionsViewModelSubcomponent.Builder>
->>>>>>> 7843327f
 
         @Suppress("UNCHECKED_CAST")
         override fun <T : ViewModel?> create(
@@ -201,35 +172,6 @@
         ): T {
             val application = applicationSupplier()
             val starterArgs = starterArgsSupplier()
-<<<<<<< HEAD
-
-            val logger = Logger.getInstance(starterArgs.enableLogging)
-            WeakMapInjectorRegistry.retrieve(starterArgsSupplier().injectorKey)?.let {
-                logger.info(
-                    "Injector available, " +
-                        "injecting dependencies into PaymentOptionsViewModel.Factory"
-                )
-                it.inject(this)
-            } ?: run {
-                logger.info(
-                    "Injector unavailable, " +
-                        "initializing dependencies of PaymentOptionsViewModel.Factory"
-                )
-                fallbackInitialize(
-                    FallbackInitializeParam(application, starterArgs.productUsage)
-                )
-            }
-
-            return PaymentOptionsViewModel(
-                starterArgs,
-                prefsRepositoryFactory(starterArgs.config?.customer),
-                eventReporter,
-                customerRepository,
-                workContext,
-                applicationSupplier(),
-                logger
-            ) as T
-=======
             injectWithFallback(
                 starterArgsSupplier().injectorKey,
                 FallbackInitializeParam(application, starterArgs.productUsage)
@@ -239,7 +181,6 @@
                 .args(starterArgs)
                 .savedStateHandle(savedStateHandle)
                 .build().viewModel as T
->>>>>>> 7843327f
         }
     }
 }