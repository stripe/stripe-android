--- conflicted
+++ resolved
@@ -69,14 +69,7 @@
     private var hasTransitionToUnsavedCard = false
     private val shouldTransitionToUnsavedCard: Boolean
         get() =
-<<<<<<< HEAD
-            !hasTransitionToUnsavedCard &&
-                newLpm?.let {
-                    it.customerRequestedSave != PaymentSelection.CustomerRequestedSave.RequestReuse
-                } ?: false
-=======
             !hasTransitionToUnsavedCard && newLpm != null
->>>>>>> cf3e0219
 
     init {
         savedStateHandle[SAVE_GOOGLE_PAY_READY] = args.isGooglePayReady
