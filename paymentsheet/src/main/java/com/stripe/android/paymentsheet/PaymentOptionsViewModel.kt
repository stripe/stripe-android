--- conflicted
+++ resolved
@@ -16,12 +16,8 @@
 import com.stripe.android.core.injection.IOContext
 import com.stripe.android.core.injection.Injectable
 import com.stripe.android.core.injection.InjectorKey
-<<<<<<< HEAD
+import com.stripe.android.core.injection.NonFallbackInjector
 import com.stripe.android.core.injection.WeakMapInjectorRegistry
-=======
-import com.stripe.android.core.injection.NonFallbackInjector
-import com.stripe.android.core.injection.injectWithFallback
->>>>>>> cdbb666d
 import com.stripe.android.link.LinkPaymentDetails
 import com.stripe.android.link.LinkPaymentLauncher
 import com.stripe.android.link.LinkPaymentLauncher.Companion.LINK_ENABLED
@@ -337,32 +333,11 @@
         ): T {
             val application = applicationSupplier()
             val starterArgs = starterArgsSupplier()
-<<<<<<< HEAD
-            val logger = Logger.getInstance(BuildConfig.DEBUG)
-
-            WeakMapInjectorRegistry.retrieve(starterArgs.injectorKey)?.let {
-                it as? NonFallbackInjector
-            }?.let {
-                logger.info(
-                    "Injector available, " +
-                        "injecting dependencies into ${this::class.java.canonicalName}"
-                )
-                injector = it
-                it.inject(this)
-            } ?: run {
-                logger.info(
-                    "Injector unavailable, " +
-                        "initializing dependencies of ${this::class.java.canonicalName}"
-                )
-                fallbackInitialize(FallbackInitializeParam(application, starterArgs.productUsage))
-            }
-=======
 
             val injector = injectWithFallback(
                 starterArgs.injectorKey,
                 FallbackInitializeParam(application, starterArgs.productUsage)
             )
->>>>>>> cdbb666d
 
             val subcomponent = subComponentBuilderProvider.get()
                 .application(application)
@@ -374,24 +349,14 @@
             return viewModel as T
         }
 
-<<<<<<< HEAD
-        override fun fallbackInitialize(arg: FallbackInitializeParam) {
-=======
         override fun fallbackInitialize(arg: FallbackInitializeParam): NonFallbackInjector {
->>>>>>> cdbb666d
             val component = DaggerPaymentOptionsViewModelFactoryComponent.builder()
                 .context(arg.application)
                 .productUsage(arg.productUsage)
                 .build()
-<<<<<<< HEAD
-
-            injector = object : NonFallbackInjector {
-                override fun inject(injectable: Injectable<*>) {
-=======
             component.inject(this)
             return object : NonFallbackInjector {
                 override fun inject(injectable: Injectable<*, *>) {
->>>>>>> cdbb666d
                     when (injectable) {
                         is FormViewModel.Factory -> component.inject(injectable)
                         else -> {
@@ -400,10 +365,6 @@
                     }
                 }
             }
-<<<<<<< HEAD
-            component.inject(this)
-=======
->>>>>>> cdbb666d
         }
     }
 
