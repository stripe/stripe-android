--- conflicted
+++ resolved
@@ -12,18 +12,8 @@
 import com.stripe.android.paymentsheet.elements.SectionFieldErrorController
 import com.stripe.android.paymentsheet.elements.TextFieldController
 import com.stripe.android.paymentsheet.specifications.IdentifierSpec
-<<<<<<< HEAD
 import kotlinx.coroutines.flow.distinctUntilChanged
 import kotlinx.coroutines.flow.map
-
-/**
- * This is used to define which elements can be made optional
- */
-internal interface OptionalElement {
-    val identifier: IdentifierSpec
-}
-=======
->>>>>>> 2884829f
 
 /**
  * This is used to define each section in the visual form layout.
@@ -45,13 +35,8 @@
         val stringResId: Int,
         val color: Color,
         val merchantName: String?,
-<<<<<<< HEAD
-        override val controller: Controller? = null,
-    ) : FormElement(), OptionalElement
-=======
         override val controller: InputController? = null,
     ) : FormElement()
->>>>>>> 2884829f
 
     /**
      * This is an element that will make elements (as specified by identifier) hidden
@@ -67,11 +52,7 @@
         override val identifier: IdentifierSpec,
         val fields: List<SectionFieldElement>,
         override val controller: SectionController
-<<<<<<< HEAD
-    ) : FormElement(subElements = fields), OptionalElement {
-=======
     ) : FormElement() {
->>>>>>> 2884829f
         internal constructor(
             identifier: IdentifierSpec,
             field: SectionFieldElement,
@@ -107,66 +88,35 @@
      */
     abstract val controller: SectionFieldErrorController
 
-<<<<<<< HEAD
-    abstract fun controllerType(): SectionFieldErrorController
-=======
     /**
      * This will return a controller that abides by the SectionFieldErrorController interface.
      */
     fun sectionFieldErrorController(): SectionFieldErrorController = controller
->>>>>>> 2884829f
 
     data class Email(
         override val identifier: IdentifierSpec,
         override val controller: TextFieldController
-<<<<<<< HEAD
-    ) : SectionFieldElement() {
-        override fun controllerType(): SectionFieldErrorController = controller
-    }
-=======
     ) : SectionFieldElement()
->>>>>>> 2884829f
 
     data class Iban(
         override val identifier: IdentifierSpec,
         override val controller: TextFieldController,
-<<<<<<< HEAD
-    ) : SectionFieldElement() {
-        override fun controllerType(): SectionFieldErrorController = controller
-    }
-=======
     ) : SectionFieldElement()
->>>>>>> 2884829f
 
     data class Country(
         override val identifier: IdentifierSpec,
         override val controller: DropdownFieldController
-<<<<<<< HEAD
-    ) : SectionFieldElement() {
-        override fun controllerType(): SectionFieldErrorController = controller
-    }
-=======
     ) : SectionFieldElement()
->>>>>>> 2884829f
 
     data class IdealBank internal constructor(
         override val identifier: IdentifierSpec,
         override val controller: DropdownFieldController
-<<<<<<< HEAD
-    ) : SectionFieldElement() {
-        override fun controllerType(): SectionFieldErrorController = controller
-    }
-=======
     ) : SectionFieldElement()
->>>>>>> 2884829f
 
     data class SimpleText internal constructor(
         override val identifier: IdentifierSpec,
         override val controller: TextFieldController
-<<<<<<< HEAD
-    ) : SectionFieldElement() {
-        override fun controllerType(): SectionFieldErrorController = controller
-    }
+    ) : SectionFieldElement()
 
     internal class AddressElement(
         override val identifier: IdentifierSpec,
@@ -195,10 +145,5 @@
         // Most section element controllers are created in the transform
         // instead of the element, where the label is created
         override val controller = AddressController(fields)
-
-        override fun controllerType(): SectionFieldErrorController = controller
     }
-=======
-    ) : SectionFieldElement()
->>>>>>> 2884829f
 }