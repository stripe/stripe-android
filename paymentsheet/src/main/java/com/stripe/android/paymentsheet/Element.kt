package com.stripe.android.paymentsheet

import androidx.compose.ui.graphics.Color
import com.stripe.android.paymentsheet.elements.common.Controller
import com.stripe.android.paymentsheet.elements.common.DropdownFieldController
import com.stripe.android.paymentsheet.elements.common.SaveForFutureUseController
import com.stripe.android.paymentsheet.elements.common.TextFieldController
import com.stripe.android.paymentsheet.specifications.IdentifierSpec

/**
 * This is used to track the number of focus requesters in a form
 */
internal class FocusRequesterCount {
    private var value = 0

    fun getAndIncrement() = value++

    fun get() = value
}

/**
 * This is used to define which elements can be made optional
 */
interface OptionalElement {
    val identifier: IdentifierSpec
}

/**
 * This interface is used to define the types of elements allowed in a section
 */
internal sealed interface SectionFieldElementType {
    val identifier: IdentifierSpec
    val controller: Controller

    interface TextFieldElement : SectionFieldElementType {
        override val controller: TextFieldController
        val focusIndexOrder: Int
    }

    interface DropdownFieldElement : SectionFieldElementType {
        override val controller: DropdownFieldController
    }
}

/**
 * This is used to define each section in the visual form layout.
 * Each item in the layout has an identifier and a controller associated with it.
 */
internal sealed class FormElement {
    abstract val controller: Controller?
    abstract val identifier: IdentifierSpec

    /**
     * This is an element that has static text because it takes no user input, it is not
     * outputted from the list of form field values.
     */
    internal data class StaticTextElement(
        override val identifier: IdentifierSpec,
        val stringResId: Int,
        val color: Color,
        override val controller: Controller? = null,
    ) : FormElement(), OptionalElement

    /**
     * This is an element that will make elements (as specified by identifier) hidden
<<<<<<< HEAD
     * when save for future use is unchecked)
=======
     * when "save for future" use is unchecked
>>>>>>> 35d7c967
     */
    data class SaveForFutureUseElement(
        override val identifier: IdentifierSpec,
        override val controller: SaveForFutureUseController,
    ) : FormElement()

    data class SectionElement(
        override val identifier: IdentifierSpec,
        val field: SectionFieldElementType,
        override val controller: Controller
    ) : FormElement(), OptionalElement
}

/**
 * This is an element that is in a section and accepts user input.
 */
internal sealed class SectionFieldElement {
    abstract val identifier: IdentifierSpec
    abstract val controller: Controller

    data class Name(
        override val identifier: IdentifierSpec,
        override val controller: TextFieldController,
        override val focusIndexOrder: Int
    ) : SectionFieldElement(), SectionFieldElementType.TextFieldElement

    data class Email(
        override val identifier: IdentifierSpec,
        override val controller: TextFieldController,
        override val focusIndexOrder: Int
    ) : SectionFieldElement(), SectionFieldElementType.TextFieldElement

    data class Country(
        override val identifier: IdentifierSpec,
        override val controller: DropdownFieldController
    ) : SectionFieldElement(), SectionFieldElementType.DropdownFieldElement
}<|MERGE_RESOLUTION|>--- conflicted
+++ resolved
@@ -63,11 +63,7 @@
 
     /**
      * This is an element that will make elements (as specified by identifier) hidden
-<<<<<<< HEAD
-     * when save for future use is unchecked)
-=======
      * when "save for future" use is unchecked
->>>>>>> 35d7c967
      */
     data class SaveForFutureUseElement(
         override val identifier: IdentifierSpec,
