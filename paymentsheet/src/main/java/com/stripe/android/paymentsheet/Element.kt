--- conflicted
+++ resolved
@@ -99,12 +99,7 @@
     .plus(
         this
             .filterIsInstance<FormElement.SectionElement>()
-<<<<<<< HEAD
-            .map { it.fields }
-            .flatten()
-=======
             .flatMap { it.fields }
->>>>>>> 21644b8f
             .associate { it.identifier to it.controller }
     )
 
