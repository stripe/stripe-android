package com.stripe.android.paymentsheet

import androidx.compose.ui.graphics.Color
import com.stripe.android.paymentsheet.elements.Controller
import com.stripe.android.paymentsheet.elements.DropdownFieldController
import com.stripe.android.paymentsheet.elements.InputController
import com.stripe.android.paymentsheet.elements.SaveForFutureUseController
import com.stripe.android.paymentsheet.elements.SectionController
import com.stripe.android.paymentsheet.elements.TextFieldController
import com.stripe.android.paymentsheet.forms.FormFieldValues
import com.stripe.android.paymentsheet.specifications.IdentifierSpec

/**
 * This is used to track the number of focus requesters in a form
 */
internal class FocusRequesterCount {
    private var value = 0

    fun getAndIncrement() = value++

    fun get() = value
}

/**
 * This is used to define which elements can be made optional
 */
internal interface OptionalElement {
    val identifier: IdentifierSpec
}

/**
 * This interface is used to define the types of elements allowed in a section
 */
internal sealed interface SectionFieldElementType {
    val identifier: IdentifierSpec
    val controller: InputController

    interface TextFieldElement : SectionFieldElementType {
        override val controller: TextFieldController
        val focusIndexOrder: Int
    }

    interface DropdownFieldElement : SectionFieldElementType {
        override val controller: DropdownFieldController
    }
}

/**
 * This is used to define each section in the visual form layout.
 * Each item in the layout has an identifier and a controller associated with it.
 */
internal sealed class FormElement {
    abstract val identifier: IdentifierSpec
    abstract val controller: Controller?

    /**
     * This is an element that has static text because it takes no user input, it is not
     * outputted from the list of form field values.  If the stringResId contains a %s, the first
     * one will be populated in the form with the merchantName parameter.
     */
    internal data class MandateTextElement(
        override val identifier: IdentifierSpec,
        val stringResId: Int,
        val color: Color,
        val merchantName: String?,
        override val controller: InputController? = null,
    ) : FormElement(), OptionalElement

    /**
     * This is an element that will make elements (as specified by identifier) hidden
     * when "save for future" use is unchecked
     */
    data class SaveForFutureUseElement(
        override val identifier: IdentifierSpec,
        override val controller: SaveForFutureUseController,
        val merchantName: String?
    ) : FormElement()

    data class SectionElement(
        override val identifier: IdentifierSpec,
        val fields: List<SectionFieldElementType>,
        override val controller: SectionController
    ) : FormElement(), OptionalElement {
        internal constructor(
            identifier: IdentifierSpec,
            field: SectionFieldElementType,
            controller: SectionController
        ) : this(identifier, listOf(field), controller)
    }
}

/**
 * This will get a map of all pairs of identifier to inputControllers, including the section
 * fields, but not the sections themselves.
 */
internal fun List<FormElement>.getIdInputControllerMap() = this
    .filter { it.controller is InputController }
    .associate { it.identifier to (it.controller as InputController) }
    .plus(
        this
            .filterIsInstance<FormElement.SectionElement>()
<<<<<<< HEAD
            .map { it.fields }
            .flatten()
=======
            .flatMap { it.fields }
>>>>>>> 850aecf2
            .associate { it.identifier to it.controller }
    )

/**
 * This class defines the type associated with the element or value.   See [FormFieldValues] and [InputController]
 */
enum class ElementType {
    Name,
    Email,
    Country,
    SaveForFutureUse,
    Mandate,
    IdealBank,
    GenericText
}

/**
 * This is an element that is in a section and accepts user input.
 */
internal sealed class SectionFieldElement {
    abstract val identifier: IdentifierSpec
    abstract val controller: InputController

    data class Name(
        override val identifier: IdentifierSpec,
        override val controller: TextFieldController,
        override val focusIndexOrder: Int
    ) : SectionFieldElement(), SectionFieldElementType.TextFieldElement

    data class Email(
        override val identifier: IdentifierSpec,
        override val controller: TextFieldController,
        override val focusIndexOrder: Int
    ) : SectionFieldElement(), SectionFieldElementType.TextFieldElement

    data class Country(
        override val identifier: IdentifierSpec,
        override val controller: DropdownFieldController
    ) : SectionFieldElement(), SectionFieldElementType.DropdownFieldElement

    data class IdealBank internal constructor(
        override val identifier: IdentifierSpec,
        override val controller: DropdownFieldController
    ) : SectionFieldElement(), SectionFieldElementType.DropdownFieldElement

<<<<<<< HEAD
    data class GenericText internal constructor(
=======
    data class SimpleText internal constructor(
>>>>>>> 850aecf2
        override val identifier: IdentifierSpec,
        override val controller: TextFieldController,
        override val focusIndexOrder: Int
    ) : SectionFieldElement(), SectionFieldElementType.TextFieldElement
}<|MERGE_RESOLUTION|>--- conflicted
+++ resolved
@@ -99,12 +99,7 @@
     .plus(
         this
             .filterIsInstance<FormElement.SectionElement>()
-<<<<<<< HEAD
-            .map { it.fields }
-            .flatten()
-=======
             .flatMap { it.fields }
->>>>>>> 850aecf2
             .associate { it.identifier to it.controller }
     )
 
@@ -150,11 +145,7 @@
         override val controller: DropdownFieldController
     ) : SectionFieldElement(), SectionFieldElementType.DropdownFieldElement
 
-<<<<<<< HEAD
-    data class GenericText internal constructor(
-=======
     data class SimpleText internal constructor(
->>>>>>> 850aecf2
         override val identifier: IdentifierSpec,
         override val controller: TextFieldController,
         override val focusIndexOrder: Int
