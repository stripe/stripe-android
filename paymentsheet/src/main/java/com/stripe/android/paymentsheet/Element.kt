--- conflicted
+++ resolved
@@ -8,24 +8,6 @@
 import com.stripe.android.paymentsheet.elements.SectionController
 import com.stripe.android.paymentsheet.elements.TextFieldController
 import com.stripe.android.paymentsheet.specifications.IdentifierSpec
-
-/**
-<<<<<<< HEAD
- * This is used to track the number of focus requesters in a form
- */
-internal class FocusRequesterCount {
-    private var value = 0
-
-    fun getAndIncrement() = value++
-
-    fun get() = value
-=======
- * This is used to define which elements can be made optional
- */
-internal interface OptionalElement {
-    val identifier: IdentifierSpec
->>>>>>> 495e7302
-}
 
 /**
  * This interface is used to define the types of elements allowed in a section
