--- conflicted
+++ resolved
@@ -15,11 +15,7 @@
 import com.stripe.android.paymentsheet.elements.SaveForFutureUseController
 import com.stripe.android.paymentsheet.elements.SectionController
 import com.stripe.android.paymentsheet.elements.SectionFieldErrorController
-<<<<<<< HEAD
-import com.stripe.android.paymentsheet.elements.SimpleTextFieldController
-=======
 import com.stripe.android.paymentsheet.elements.TextFieldController
->>>>>>> c3d7b28d
 import com.stripe.android.paymentsheet.forms.FormFieldEntry
 import com.stripe.android.paymentsheet.specifications.IdentifierSpec
 import kotlinx.coroutines.ExperimentalCoroutinesApi
@@ -71,10 +67,6 @@
                     identifier to it
                 )
             }
-<<<<<<< HEAD
-
-=======
->>>>>>> c3d7b28d
     }
 
     data class SectionElement(
@@ -105,12 +97,6 @@
 /**
  * This is an element that is in a section and accepts user input.
  */
-<<<<<<< HEAD
-internal sealed class SectionFieldElement(
-    private val formFieldEntryFlow: Flow<FormFieldEntry>? = null
-) {
-    abstract val identifier: IdentifierSpec
-=======
 internal sealed class SectionSingleFieldElement(
     override val identifier: IdentifierSpec,
 ) : SectionFieldElement {
@@ -118,7 +104,6 @@
      * Some fields in the section will have a single input controller.
      */
     abstract val controller: InputController
->>>>>>> c3d7b28d
 
     /**
      * Every item in a section must have a controller that can provide an error
@@ -126,77 +111,126 @@
      */
     override fun sectionFieldErrorController(): SectionFieldErrorController = controller
 
-<<<<<<< HEAD
-
-    /**
-     * This will return a controller that abides by the SectionFieldErrorController interface.
-     */
-    fun sectionFieldErrorController(): SectionFieldErrorController = controller
-=======
     override fun getFormFieldValueFlow(): Flow<List<Pair<IdentifierSpec, FormFieldEntry>>> {
         return controller.formFieldValue.map { formFieldEntry ->
             listOf(identifier to formFieldEntry)
         }
     }
->>>>>>> c3d7b28d
-
-    open fun getFormFieldValueFlow(): Flow<List<Pair<IdentifierSpec, FormFieldEntry>>> {
-        return formFieldEntryFlow?.map { formFieldEntry ->
-            listOf(Pair(identifier, formFieldEntry))
-        } ?: MutableStateFlow(emptyList())
-    }
 
     data class Email(
-<<<<<<< HEAD
-        override val identifier: IdentifierSpec,
-        override val controller: SimpleTextFieldController
-    ) : SectionFieldElement(controller.formFieldValue)
+        val _identifier: IdentifierSpec,
+        override val controller: TextFieldController
+    ) : SectionSingleFieldElement(_identifier)
 
     data class Iban(
-        override val identifier: IdentifierSpec,
-        override val controller: SimpleTextFieldController,
-    ) : SectionFieldElement(controller.formFieldValue)
-=======
         val _identifier: IdentifierSpec,
         override val controller: TextFieldController
     ) : SectionSingleFieldElement(_identifier)
 
-    data class Iban(
+    data class Country(
+        val _identifier: IdentifierSpec,
+        override val controller: DropdownFieldController
+    ) : SectionSingleFieldElement(_identifier)
+
+    data class SimpleText(
         val _identifier: IdentifierSpec,
         override val controller: TextFieldController
     ) : SectionSingleFieldElement(_identifier)
->>>>>>> c3d7b28d
-
-    data class Country(
+
+    data class SimpleDropdown(
         val _identifier: IdentifierSpec,
         override val controller: DropdownFieldController
-<<<<<<< HEAD
-    ) : SectionFieldElement(controller.formFieldValue)
-
-    data class SimpleText(
-        override val identifier: IdentifierSpec,
-        override val controller: SimpleTextFieldController
-    ) : SectionFieldElement(controller.formFieldValue)
-
-    data class SimpleDropdown(
-        override val identifier: IdentifierSpec,
-        override val controller: DropdownFieldController,
-    ) : SectionFieldElement(controller.formFieldValue)
+    ) : SectionSingleFieldElement(_identifier)
 
     data class CvcText(
-        override val identifier: IdentifierSpec,
+        val _identifier: IdentifierSpec,
         override val controller: CvcTextFieldController,
-    ) : SectionFieldElement(controller.formFieldValue)
+    ) : SectionSingleFieldElement(_identifier)
 
     data class CardNumberText(
-        override val identifier: IdentifierSpec,
+        val _identifier: IdentifierSpec,
         override val controller: CreditNumberTextFieldController,
-    ) : SectionFieldElement(controller.formFieldValue)
+    ) : SectionSingleFieldElement(_identifier)
+}
+
+internal sealed class SectionMultiFieldElement(
+    override val identifier: IdentifierSpec,
+) : SectionFieldElement {
+    internal open class AddressElement constructor(
+        _identifier: IdentifierSpec,
+        private val addressFieldRepository: AddressFieldElementRepository,
+        countryCodes: Set<String> = emptySet(),
+        countryDropdownFieldController: DropdownFieldController = DropdownFieldController(
+            CountryConfig(countryCodes)
+        ),
+    ) : SectionMultiFieldElement(_identifier) {
+
+        @VisibleForTesting
+        val countryElement = SectionSingleFieldElement.Country(
+            IdentifierSpec("country"),
+            countryDropdownFieldController
+        )
+
+        private val otherFields = countryElement.controller.rawFieldValue
+            .distinctUntilChanged()
+            .map { countryCode ->
+                addressFieldRepository.get(countryCode)
+                    ?: emptyList()
+            }
+
+        val fields = otherFields.map { listOf(countryElement).plus(it) }
+
+        val controller = AddressController(fields)
+
+        /**
+         * This will return a controller that abides by the SectionFieldErrorController interface.
+         */
+        override fun sectionFieldErrorController(): SectionFieldErrorController =
+            controller
+
+        @ExperimentalCoroutinesApi
+        override fun getFormFieldValueFlow() = fields.flatMapLatest { fieldElements ->
+            combine(
+                fieldElements
+                    .associate { sectionFieldElement ->
+                        sectionFieldElement.identifier to
+                            sectionFieldElement.controller
+                    }
+                    .map {
+                        getCurrentFieldValuePair(it.key, it.value)
+                    }
+            ) {
+                it.toList()
+            }
+        }
+
+        private fun getCurrentFieldValuePair(
+            identifier: IdentifierSpec,
+            controller: InputController
+        ) = combine(
+            controller.rawFieldValue,
+            controller.isComplete
+        ) { rawFieldValue, isComplete ->
+            Pair(
+                identifier,
+                FormFieldEntry(
+                    value = rawFieldValue,
+                    isComplete = isComplete,
+                )
+            )
+        }
+    }
 
     internal class CreditDetailElement(
-        override val identifier: IdentifierSpec,
-        override val controller: CreditElementController = CreditElementController(),
-    ) : SectionFieldElement() {
+        identifier: IdentifierSpec,
+        val controller: CreditElementController = CreditElementController(),
+    ) : SectionMultiFieldElement(identifier) {
+
+        /**
+         * This will return a controller that abides by the SectionFieldErrorController interface.
+         */
+        override fun sectionFieldErrorController(): SectionFieldErrorController =
+            controller
 
         override fun getFormFieldValueFlow() = combine(
             controller.numberElement.controller.formFieldValue,
@@ -214,102 +248,6 @@
                 )
             )
         }
-    }
-
-    internal open class AddressElement constructor(
-        override val identifier: IdentifierSpec,
-=======
-    ) : SectionSingleFieldElement(_identifier)
-
-    data class SimpleText(
-        val _identifier: IdentifierSpec,
-        override val controller: TextFieldController
-    ) : SectionSingleFieldElement(_identifier)
-
-    data class SimpleDropdown(
-        val _identifier: IdentifierSpec,
-        override val controller: DropdownFieldController
-    ) : SectionSingleFieldElement(_identifier)
-}
-
-internal sealed class SectionMultiFieldElement(
-    override val identifier: IdentifierSpec,
-) : SectionFieldElement {
-    internal class AddressElement constructor(
-        _identifier: IdentifierSpec,
->>>>>>> c3d7b28d
-        private val addressFieldRepository: AddressFieldElementRepository,
-        countryCodes: Set<String> = emptySet(),
-        countryDropdownFieldController: DropdownFieldController = DropdownFieldController(
-            CountryConfig(countryCodes)
-        ),
-    ) : SectionMultiFieldElement(_identifier) {
-
-        @VisibleForTesting
-        val countryElement = SectionSingleFieldElement.Country(
-            IdentifierSpec("country"),
-            countryDropdownFieldController
-        )
-
-        private val otherFields = countryElement.controller.rawFieldValue
-            .distinctUntilChanged()
-            .map { countryCode ->
-                addressFieldRepository.get(countryCode)
-                    ?: emptyList()
-            }
-
-        val fields = otherFields.map { listOf(countryElement).plus(it) }
-
-<<<<<<< HEAD
-        override val controller = AddressController(fields)
-=======
-        val controller = AddressController(fields)
-
-        /**
-         * This will return a controller that abides by the SectionFieldErrorController interface.
-         */
-        override fun sectionFieldErrorController(): SectionFieldErrorController =
-            controller
->>>>>>> c3d7b28d
-
-        @ExperimentalCoroutinesApi
-        override fun getFormFieldValueFlow() = fields.flatMapLatest { fieldElements ->
-            combine(
-                fieldElements
-<<<<<<< HEAD
-                    .filter { it.controller is InputController }
-                    .associate { sectionFieldElement ->
-                        sectionFieldElement.identifier to sectionFieldElement.controller as InputController
-=======
-                    .associate { sectionFieldElement ->
-                        sectionFieldElement.identifier to
-                            sectionFieldElement.controller
->>>>>>> c3d7b28d
-                    }
-                    .map {
-                        getCurrentFieldValuePair(it.key, it.value)
-                    }
-            ) {
-                it.toList()
-            }
-        }
-
-        private fun getCurrentFieldValuePair(
-            identifier: IdentifierSpec,
-            controller: InputController
-        ) = combine(
-            controller.rawFieldValue,
-            controller.isComplete
-        ) { rawFieldValue, isComplete ->
-            Pair(
-                identifier,
-                FormFieldEntry(
-                    value = rawFieldValue,
-                    isComplete = isComplete,
-                )
-            )
-        }
-<<<<<<< HEAD
     }
 
     /**
@@ -345,8 +283,5 @@
                     }
                 }
             }
-
-=======
->>>>>>> c3d7b28d
     }
 }