package com.stripe.android.paymentsheet

import androidx.annotation.VisibleForTesting
import androidx.compose.ui.graphics.Color
import com.stripe.android.paymentsheet.address.AddressFieldElementRepository
import com.stripe.android.paymentsheet.elements.AddressController
import com.stripe.android.paymentsheet.elements.Controller
import com.stripe.android.paymentsheet.elements.CountryConfig
import com.stripe.android.paymentsheet.elements.DropdownFieldController
import com.stripe.android.paymentsheet.elements.InputController
import com.stripe.android.paymentsheet.elements.SaveForFutureUseController
import com.stripe.android.paymentsheet.elements.SectionController
import com.stripe.android.paymentsheet.elements.SectionFieldErrorController
import com.stripe.android.paymentsheet.elements.TextFieldController
import com.stripe.android.paymentsheet.paymentdatacollection.ComposeFragmentArguments
import com.stripe.android.paymentsheet.paymentdatacollection.getValue
import com.stripe.android.paymentsheet.specifications.IdentifierSpec
import kotlinx.coroutines.flow.distinctUntilChanged
import kotlinx.coroutines.flow.map

sealed class Identifier(val key: String) {
    object Name : Identifier("name")
    object Email : Identifier("email")
    object Country : Identifier("country")
    object Line1 : Identifier("line1")
    object Line2 : Identifier("line2")
    object City : Identifier("city")
    object State : Identifier("state")
    object PostalCode : Identifier("postal_code")
    object Phone : Identifier("phone")
    object SaveForFutureUse : Identifier("save_for_future_use")
    data class Generic(val _key: String) : Identifier(_key)
    companion object {
        fun fromSpec(id: IdentifierSpec) =
            when (id.value) {
                "name" -> Name
                "email" -> Email
                "country" -> Country
                "line1" -> Line1
                "line2" -> Line2
                "city" -> City
                "state" -> State
                "postal_code" -> PostalCode
                "phone" -> Phone
                else -> {
                    Generic(id.value)
                }
            }
    }
}

/**
 * This is used to define each section in the visual form layout.
 * Each item in the layout has an identifier and a controller associated with it.
 */
internal sealed class FormElement {
    abstract val identifier: Identifier
    abstract val controller: Controller?

    /**
     * This is an element that has static text because it takes no user input, it is not
     * outputted from the list of form field values.  If the stringResId contains a %s, the first
     * one will be populated in the form with the merchantName parameter.
     */
    internal data class MandateTextElement(
        override val identifier: Identifier,
        val stringResId: Int,
        val color: Color,
        val merchantName: String?,
        override val controller: InputController? = null,
    ) : FormElement()

    /**
     * This is an element that will make elements (as specified by identifier) hidden
     * when "save for future" use is unchecked
     */
    data class SaveForFutureUseElement(
        override val identifier: Identifier,
        override val controller: SaveForFutureUseController,
        val merchantName: String?
    ) : FormElement()

    data class SectionElement(
        override val identifier: Identifier,
        val fields: List<SectionFieldElement>,
        override val controller: SectionController
    ) : FormElement() {
        internal constructor(
            identifier: Identifier,
            field: SectionFieldElement,
            controller: SectionController
        ) : this(identifier, listOf(field), controller)
    }
}

/**
 * This will get a map of all pairs of identifier to inputControllers, including the section
 * fields, but not the sections themselves.
 */
internal fun List<FormElement>.getIdInputControllerMap() = this
    .filter { it.controller is InputController }
    .associate { it.identifier to (it.controller as InputController) }
    .plus(
        this
            .filterIsInstance<FormElement.SectionElement>()
            .flatMap { it.fields }
            .filter { it.controller is InputController }
            .associate { it.identifier to it.controller as InputController }
    )

/**
 * This is an element that is in a section and accepts user input.
 */
internal sealed class SectionFieldElement {
    abstract val identifier: Identifier

    /**
     * Every item in a section must have a controller that can provide an error
     * message, for the section controller to reduce it to a single error message.
     */
    abstract val controller: SectionFieldErrorController

    abstract fun setRawValue(composeFragmentArguments: ComposeFragmentArguments)

    /**
     * This will return a controller that abides by the SectionFieldErrorController interface.
     */
    fun sectionFieldErrorController(): SectionFieldErrorController = controller

    data class Email(
        override val identifier: Identifier,
        override val controller: TextFieldController
    ) : SectionFieldElement() {
        override fun setRawValue(composeFragmentArguments: ComposeFragmentArguments) {
            composeFragmentArguments.getValue(identifier)?.let { controller.onRawValueChange(it) }
        }
    }

    data class Iban(
        override val identifier: Identifier,
        override val controller: TextFieldController,
    ) : SectionFieldElement() {
        override fun setRawValue(composeFragmentArguments: ComposeFragmentArguments) {
            composeFragmentArguments.getValue(identifier)?.let { controller.onRawValueChange(it) }
        }
    }

    data class Country(
        override val identifier: Identifier,
        override val controller: DropdownFieldController
    ) : SectionFieldElement() {
        override fun setRawValue(composeFragmentArguments: ComposeFragmentArguments) {
            composeFragmentArguments.getValue(identifier)?.let { controller.onRawValueChange(it) }
        }
    }

    data class SimpleText(
        override val identifier: Identifier,
        override val controller: TextFieldController
    ) : SectionFieldElement() {
        override fun setRawValue(composeFragmentArguments: ComposeFragmentArguments) {
            composeFragmentArguments.getValue(identifier)?.let { controller.onRawValueChange(it) }
        }
    }

    data class SimpleDropdown(
        override val identifier: Identifier,
        override val controller: DropdownFieldController,
    ) : SectionFieldElement() {
        override fun setRawValue(composeFragmentArguments: ComposeFragmentArguments) {
            composeFragmentArguments.getValue(identifier)?.let { controller.onRawValueChange(it) }
        }
    }

    internal class AddressElement constructor(
        override val identifier: Identifier,
        private val addressFieldRepository: AddressFieldElementRepository,
        private var args: ComposeFragmentArguments?,
        countryCodes: Set<String> = emptySet(),
        countryDropdownFieldController: DropdownFieldController = DropdownFieldController(
            CountryConfig(countryCodes),
            args?.billingDetails?.address?.country
        ),
    ) : SectionFieldElement() {

        @VisibleForTesting
        val countryElement = Country(
<<<<<<< HEAD
            Identifier.Country,
=======
            IdentifierSpec.Country,
>>>>>>> e199b16b
            countryDropdownFieldController
        )

        private val otherFields = countryElement.controller.rawFieldValue
            .distinctUntilChanged()
            .map { countryCode ->
                addressFieldRepository.get(countryCode)
                    ?: emptyList()
            }
            .map { fields ->
                args?.let {
                    fields.forEach { field ->
                        field.setRawValue(it)
                    }
                }
                fields
            }

        val fields = otherFields.map { listOf(countryElement).plus(it) }

        override val controller = AddressController(fields)

        override fun setRawValue(composeFragmentArguments: ComposeFragmentArguments) {
            args = composeFragmentArguments
        }
    }
}<|MERGE_RESOLUTION|>--- conflicted
+++ resolved
@@ -18,43 +18,12 @@
 import kotlinx.coroutines.flow.distinctUntilChanged
 import kotlinx.coroutines.flow.map
 
-sealed class Identifier(val key: String) {
-    object Name : Identifier("name")
-    object Email : Identifier("email")
-    object Country : Identifier("country")
-    object Line1 : Identifier("line1")
-    object Line2 : Identifier("line2")
-    object City : Identifier("city")
-    object State : Identifier("state")
-    object PostalCode : Identifier("postal_code")
-    object Phone : Identifier("phone")
-    object SaveForFutureUse : Identifier("save_for_future_use")
-    data class Generic(val _key: String) : Identifier(_key)
-    companion object {
-        fun fromSpec(id: IdentifierSpec) =
-            when (id.value) {
-                "name" -> Name
-                "email" -> Email
-                "country" -> Country
-                "line1" -> Line1
-                "line2" -> Line2
-                "city" -> City
-                "state" -> State
-                "postal_code" -> PostalCode
-                "phone" -> Phone
-                else -> {
-                    Generic(id.value)
-                }
-            }
-    }
-}
-
 /**
  * This is used to define each section in the visual form layout.
  * Each item in the layout has an identifier and a controller associated with it.
  */
 internal sealed class FormElement {
-    abstract val identifier: Identifier
+    abstract val identifier: IdentifierSpec
     abstract val controller: Controller?
 
     /**
@@ -63,7 +32,7 @@
      * one will be populated in the form with the merchantName parameter.
      */
     internal data class MandateTextElement(
-        override val identifier: Identifier,
+        override val identifier: IdentifierSpec,
         val stringResId: Int,
         val color: Color,
         val merchantName: String?,
@@ -75,18 +44,18 @@
      * when "save for future" use is unchecked
      */
     data class SaveForFutureUseElement(
-        override val identifier: Identifier,
+        override val identifier: IdentifierSpec,
         override val controller: SaveForFutureUseController,
         val merchantName: String?
     ) : FormElement()
 
     data class SectionElement(
-        override val identifier: Identifier,
+        override val identifier: IdentifierSpec,
         val fields: List<SectionFieldElement>,
         override val controller: SectionController
     ) : FormElement() {
         internal constructor(
-            identifier: Identifier,
+            identifier: IdentifierSpec,
             field: SectionFieldElement,
             controller: SectionController
         ) : this(identifier, listOf(field), controller)
@@ -112,7 +81,7 @@
  * This is an element that is in a section and accepts user input.
  */
 internal sealed class SectionFieldElement {
-    abstract val identifier: Identifier
+    abstract val identifier: IdentifierSpec
 
     /**
      * Every item in a section must have a controller that can provide an error
@@ -128,7 +97,7 @@
     fun sectionFieldErrorController(): SectionFieldErrorController = controller
 
     data class Email(
-        override val identifier: Identifier,
+        override val identifier: IdentifierSpec,
         override val controller: TextFieldController
     ) : SectionFieldElement() {
         override fun setRawValue(composeFragmentArguments: ComposeFragmentArguments) {
@@ -137,7 +106,7 @@
     }
 
     data class Iban(
-        override val identifier: Identifier,
+        override val identifier: IdentifierSpec,
         override val controller: TextFieldController,
     ) : SectionFieldElement() {
         override fun setRawValue(composeFragmentArguments: ComposeFragmentArguments) {
@@ -146,7 +115,7 @@
     }
 
     data class Country(
-        override val identifier: Identifier,
+        override val identifier: IdentifierSpec,
         override val controller: DropdownFieldController
     ) : SectionFieldElement() {
         override fun setRawValue(composeFragmentArguments: ComposeFragmentArguments) {
@@ -155,7 +124,7 @@
     }
 
     data class SimpleText(
-        override val identifier: Identifier,
+        override val identifier: IdentifierSpec,
         override val controller: TextFieldController
     ) : SectionFieldElement() {
         override fun setRawValue(composeFragmentArguments: ComposeFragmentArguments) {
@@ -164,7 +133,7 @@
     }
 
     data class SimpleDropdown(
-        override val identifier: Identifier,
+        override val identifier: IdentifierSpec,
         override val controller: DropdownFieldController,
     ) : SectionFieldElement() {
         override fun setRawValue(composeFragmentArguments: ComposeFragmentArguments) {
@@ -173,9 +142,9 @@
     }
 
     internal class AddressElement constructor(
-        override val identifier: Identifier,
+        override val identifier: IdentifierSpec,
         private val addressFieldRepository: AddressFieldElementRepository,
-        private var args: ComposeFragmentArguments?,
+        private var args: ComposeFragmentArguments? = null,
         countryCodes: Set<String> = emptySet(),
         countryDropdownFieldController: DropdownFieldController = DropdownFieldController(
             CountryConfig(countryCodes),
@@ -185,11 +154,7 @@
 
         @VisibleForTesting
         val countryElement = Country(
-<<<<<<< HEAD
-            Identifier.Country,
-=======
             IdentifierSpec.Country,
->>>>>>> e199b16b
             countryDropdownFieldController
         )
 
