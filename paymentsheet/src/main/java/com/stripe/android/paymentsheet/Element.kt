--- conflicted
+++ resolved
@@ -9,29 +9,6 @@
 import com.stripe.android.paymentsheet.elements.SectionFieldErrorController
 import com.stripe.android.paymentsheet.elements.TextFieldController
 import com.stripe.android.paymentsheet.specifications.IdentifierSpec
-
-/**
-<<<<<<< HEAD
- * This is used to define which elements can be made optional
- */
-internal interface OptionalElement {
-    val identifier: IdentifierSpec
-=======
- * This interface is used to define the types of elements allowed in a section
- */
-internal sealed interface SectionFieldElementType {
-    val identifier: IdentifierSpec
-    val controller: InputController
-
-    interface TextFieldElement : SectionFieldElementType {
-        override val controller: TextFieldController
-    }
-
-    interface DropdownFieldElement : SectionFieldElementType {
-        override val controller: DropdownFieldController
-    }
->>>>>>> d5219de6
-}
 
 /**
  * This is used to define each section in the visual form layout.
