--- conflicted
+++ resolved
@@ -6,7 +6,6 @@
 import com.stripe.android.core.Logger
 import com.stripe.android.core.injection.IOContext
 import com.stripe.android.core.utils.FeatureFlags
-<<<<<<< HEAD
 import com.stripe.android.link.LinkConfigurationCoordinator
 import com.stripe.android.link.repositories.LinkRepository
 import com.stripe.android.model.ElementsSession
@@ -15,11 +14,6 @@
 import com.stripe.android.model.ElementsSession.ExperimentAssignment.LINK_GLOBAL_HOLD_BACK
 import com.stripe.android.model.ElementsSession.Flag.ELEMENTS_DISABLE_LINK_GLOBAL_HOLDBACK_LOOKUP
 import com.stripe.android.model.ElementsSession.Flag.ELEMENTS_ENABLE_LINK_SPM
-=======
-import com.stripe.android.link.repositories.LinkRepository
-import com.stripe.android.model.ElementsSession
-import com.stripe.android.model.ElementsSession.ExperimentAssignment.LINK_GLOBAL_HOLD_BACK
->>>>>>> d4a0d27a
 import com.stripe.android.paymentsheet.analytics.EventReporter
 import com.stripe.android.paymentsheet.injection.LinkDisabledApiRepository
 import com.stripe.android.paymentsheet.repositories.CustomerRepository
@@ -48,11 +42,8 @@
     @LinkDisabledApiRepository private val linkDisabledApiRepository: LinkRepository,
     @IOContext private val workContext: CoroutineContext,
     private val retrieveCustomerEmail: RetrieveCustomerEmail,
-<<<<<<< HEAD
     private val linkConfigurationCoordinator: LinkConfigurationCoordinator,
     private val mode: EventReporter.Mode,
-=======
->>>>>>> d4a0d27a
     private val logger: Logger
 ) : LogLinkGlobalHoldbackExposure {
 
@@ -68,7 +59,6 @@
                     logger.error("Failed to log Global holdback exposure", error)
                 }
             }
-<<<<<<< HEAD
         }
     }
 
@@ -178,50 +168,6 @@
             elementsConfiguration is Enabled && elementsConfiguration.isPaymentMethodSaveEnabled == true
         val linkEnabledOrEnableLinkSPMFlagEnabled = !linkEnabled || flags[ELEMENTS_ENABLE_LINK_SPM] == true
         return paymentMethodSaveEnabled && linkEnabledOrEnableLinkSPMFlagEnabled
-=======
-        }
->>>>>>> d4a0d27a
-    }
-
-    private suspend fun logExposure(
-        elementsSession: ElementsSession,
-        state: PaymentElementLoader.State
-    ) {
-        val experimentsData = requireNotNull(
-            elementsSession.experimentsData
-        ) { "Experiments data required to log exposures" }
-        val experimentGroup: String = elementsSession.experimentsData
-            ?.experimentAssignments[LINK_GLOBAL_HOLD_BACK] ?: "control"
-
-        val customerEmail = state.getEmail()
-
-        val isReturningUser: Boolean = customerEmail != null && isReturningUser(customerEmail)
-
-        logger.debug(
-            """Link Global Holdback exposure: 
-                |arbId=${experimentsData.arbId},
-                |isReturningLinkConsumer=$isReturningUser,
-                |group=$experimentGroup
-            """.trimMargin()
-        )
-        eventReporter.onExperimentExposure(
-            experiment = LinkGlobalHoldback(
-                arbId = experimentsData.arbId,
-                isReturningLinkConsumer = isReturningUser,
-                group = experimentGroup,
-            ),
-        )
-    }
-
-    suspend fun isReturningUser(
-        email: String,
-    ): Boolean {
-        return linkDisabledApiRepository
-            .lookupConsumerWithoutBackendLoggingForExposure(email)
-            .map { it.exists }
-            .onFailure {
-                logger.error("Failed to check if user is returning", it)
-            }.getOrThrow()
     }
 
     private suspend fun PaymentElementLoader.State.getEmail(): String? =
