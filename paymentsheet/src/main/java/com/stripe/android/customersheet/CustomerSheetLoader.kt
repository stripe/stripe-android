--- conflicted
+++ resolved
@@ -20,10 +20,7 @@
 import com.stripe.android.lpmfoundations.paymentmethod.PaymentSheetCardBrandFilter
 import com.stripe.android.model.PaymentMethod
 import com.stripe.android.payments.core.analytics.ErrorReporter
-<<<<<<< HEAD
-=======
 import com.stripe.android.payments.financialconnections.IsFinancialConnectionsSdkAvailable
->>>>>>> cb0260ba
 import com.stripe.android.paymentsheet.model.PaymentSelection
 import com.stripe.android.paymentsheet.model.SavedSelection
 import com.stripe.android.paymentsheet.model.validate
@@ -40,10 +37,7 @@
 internal class DefaultCustomerSheetLoader(
     @Named(IS_LIVE_MODE) private val isLiveModeProvider: () -> Boolean,
     private val googlePayRepositoryFactory: @JvmSuppressWildcards (GooglePayEnvironment) -> GooglePayRepository,
-<<<<<<< HEAD
-=======
     private val isFinancialConnectionsAvailable: IsFinancialConnectionsSdkAvailable,
->>>>>>> cb0260ba
     private val lpmRepository: LpmRepository,
     private val initializationDataSourceProvider: Single<CustomerSheetInitializationDataSource>,
     private val errorReporter: ErrorReporter,
@@ -53,16 +47,14 @@
     @Inject constructor(
         @Named(IS_LIVE_MODE) isLiveModeProvider: () -> Boolean,
         googlePayRepositoryFactory: @JvmSuppressWildcards (GooglePayEnvironment) -> GooglePayRepository,
-<<<<<<< HEAD
-=======
         isFinancialConnectionsAvailable: IsFinancialConnectionsSdkAvailable,
->>>>>>> cb0260ba
         lpmRepository: LpmRepository,
         errorReporter: ErrorReporter,
         @IOContext workContext: CoroutineContext
     ) : this(
         isLiveModeProvider = isLiveModeProvider,
         googlePayRepositoryFactory = googlePayRepositoryFactory,
+        isFinancialConnectionsAvailable = isFinancialConnectionsAvailable,
         lpmRepository = lpmRepository,
         initializationDataSourceProvider = CustomerSheetHacks.initializationDataSource,
         errorReporter = errorReporter,
