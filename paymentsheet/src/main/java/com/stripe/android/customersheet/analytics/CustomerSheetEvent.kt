--- conflicted
+++ resolved
@@ -32,10 +32,7 @@
                         configuration.billingDetailsCollectionConfiguration.toAnalyticsMap()
                         ),
                     FIELD_PREFERRED_NETWORKS to configuration.preferredNetworks.toAnalyticsValue(),
-<<<<<<< HEAD
-                    FIELD_CARD_BRAND_ACCEPTANCE to configuration.cardBrandAcceptance.toAnalyticsValue()
-=======
->>>>>>> f837bac7
+                    FIELD_CARD_BRAND_ACCEPTANCE to configuration.cardBrandAcceptance.toAnalyticsValue(),
                 )
                 return mapOf(
                     FIELD_CUSTOMER_SHEET_CONFIGURATION to configurationMap,
@@ -270,11 +267,8 @@
         const val FIELD_ERROR_MESSAGE = "error_message"
         const val FIELD_PAYMENT_METHOD_TYPE = "payment_method_type"
         const val FIELD_SELECTED_LPM = "selected_lpm"
-<<<<<<< HEAD
         const val FIELD_CARD_BRAND_ACCEPTANCE = "card_brand_acceptance"
-=======
         const val FIELD_CUSTOMER_ACCESS_PROVIDER = "customer_access_provider"
->>>>>>> f837bac7
 
         const val VALUE_EDIT_CBC_EVENT_SOURCE = "edit"
         const val VALUE_ADD_CBC_EVENT_SOURCE = "add"
