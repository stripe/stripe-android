package com.stripe.android.customersheet

import android.app.Application
import android.content.res.Resources
import androidx.lifecycle.ViewModel
import androidx.lifecycle.ViewModelProvider
import androidx.lifecycle.viewModelScope
import com.stripe.android.PaymentConfiguration
import com.stripe.android.common.exception.stripeErrorMessage
import com.stripe.android.core.Logger
import com.stripe.android.core.injection.IS_LIVE_MODE
import com.stripe.android.core.networking.ApiRequest
import com.stripe.android.customersheet.CustomerAdapter.PaymentOption.Companion.toPaymentOption
import com.stripe.android.customersheet.injection.CustomerSheetViewModelScope
import com.stripe.android.model.ConfirmSetupIntentParams
import com.stripe.android.model.PaymentMethod
import com.stripe.android.model.PaymentMethodCode
import com.stripe.android.model.PaymentMethodCreateParams
import com.stripe.android.networking.StripeRepository
import com.stripe.android.paymentsheet.forms.FormViewModel
import com.stripe.android.paymentsheet.injection.FormViewModelSubcomponent
import com.stripe.android.paymentsheet.model.PaymentSelection
import com.stripe.android.paymentsheet.parseAppearance
import com.stripe.android.paymentsheet.paymentdatacollection.FormArguments
import com.stripe.android.paymentsheet.state.toInternal
import com.stripe.android.paymentsheet.ui.transformToPaymentMethodCreateParams
import com.stripe.android.ui.core.forms.resources.LpmRepository
import kotlinx.coroutines.flow.MutableStateFlow
import kotlinx.coroutines.flow.StateFlow
import kotlinx.coroutines.flow.flowOf
import kotlinx.coroutines.flow.update
import kotlinx.coroutines.launch
import java.util.Stack
import javax.inject.Inject
import javax.inject.Named
import javax.inject.Provider

@OptIn(ExperimentalCustomerSheetApi::class)
@CustomerSheetViewModelScope
internal class CustomerSheetViewModel @Inject constructor(
    private val application: Application,
    // TODO (jameswoo) should the current view state be derived from backstack?
    private val backstack: Stack<CustomerSheetViewState>,
    private val paymentConfiguration: PaymentConfiguration,
    private val resources: Resources,
    private val configuration: CustomerSheet.Configuration,
    private val logger: Logger,
    private val stripeRepository: StripeRepository,
    private val customerAdapter: CustomerAdapter,
    private val lpmRepository: LpmRepository,
    @Named(IS_LIVE_MODE) private val isLiveMode: Boolean,
    private val formViewModelSubcomponentBuilderProvider: Provider<FormViewModelSubcomponent.Builder>,
) : ViewModel() {

    private val _viewState = MutableStateFlow(backstack.peek())
    val viewState: StateFlow<CustomerSheetViewState> = _viewState

    private val _result = MutableStateFlow<InternalCustomerSheetResult?>(null)
    val result: StateFlow<InternalCustomerSheetResult?> = _result

    private val currentSelection: PaymentSelection?
        get() = backstack
            .filterIsInstance<CustomerSheetViewState.SelectPaymentMethod>()
            .firstOrNull()
            ?.paymentSelection

    init {
        lpmRepository.initializeWithCardSpec(
            configuration.billingDetailsCollectionConfiguration.toInternal()
        )

        configuration.appearance.parseAppearance()

        if (viewState.value is CustomerSheetViewState.Loading) {
            loadPaymentMethods()
        }
    }

    fun handleViewAction(viewAction: CustomerSheetViewAction) {
        when (viewAction) {
            is CustomerSheetViewAction.OnDismissed -> onDismissed()
            is CustomerSheetViewAction.OnAddCardPressed -> onAddCardPressed()
            is CustomerSheetViewAction.OnBackPressed -> onBackPressed()
            is CustomerSheetViewAction.OnEditPressed -> onEditPressed()
            is CustomerSheetViewAction.OnItemRemoved -> onItemRemoved(viewAction.paymentMethod)
            is CustomerSheetViewAction.OnItemSelected -> onItemSelected(viewAction.selection)
            is CustomerSheetViewAction.OnPrimaryButtonPressed -> onPrimaryButtonPressed()
            is CustomerSheetViewAction.OnFormDataUpdated -> onFormDataUpdated(viewAction.formData)
        }
    }

    fun providePaymentMethodName(code: PaymentMethodCode?): String {
        val paymentMethod = lpmRepository.fromCode(code)
        return paymentMethod?.displayNameResource?.let {
            resources.getString(it)
        }.orEmpty()
    }

    private fun loadPaymentMethods() {
        viewModelScope.launch {
            val paymentMethodsResult = customerAdapter.retrievePaymentMethods()
            val selectedPaymentOption = customerAdapter.retrieveSelectedPaymentOption()

            val result = paymentMethodsResult.flatMap { paymentMethods ->
                selectedPaymentOption.map { paymentOption ->
                    Pair(paymentMethods, paymentOption)
                }
            }.map {
                val paymentMethods = it.first
                val paymentOption = it.second
                val selection = paymentOption?.toPaymentSelection { id ->
                    paymentMethods.find { it.id == id }
                }
                Pair(paymentMethods, selection)
            }

            val paymentMethods = result.getOrNull()?.first ?: emptyList()
            val paymentSelection = result.getOrNull()?.second
            val failure = result.failureOrNull()
            val errorMessage = if (result.isFailure) {
                failure?.displayMessage ?: failure?.cause?.stripeErrorMessage(application)
            } else {
                null
            }

            transition(
                to = CustomerSheetViewState.SelectPaymentMethod(
                    title = configuration.headerTextForSelectionScreen,
                    savedPaymentMethods = paymentMethods,
                    paymentSelection = paymentSelection,
                    isLiveMode = isLiveMode,
                    isProcessing = false,
                    isEditing = false,
                    isGooglePayEnabled = configuration.googlePayEnabled,
                    primaryButtonLabel = paymentSelection?.let {
                        // TODO (jameswoo) translate
                        "Confirm"
                    },
                    errorMessage = errorMessage,
                )
            )
        }
    }

    private fun onAddCardPressed() {
        val paymentMethodCode = PaymentMethod.Type.Card.code
        val formArguments = FormArguments(
            paymentMethodCode = paymentMethodCode,
            showCheckbox = false,
            showCheckboxControlledFields = false,
            merchantName = configuration.merchantDisplayName
                ?: application.applicationInfo.loadLabel(application.packageManager).toString(),
            billingDetails = configuration.defaultBillingDetails,
            billingDetailsCollectionConfiguration = configuration.billingDetailsCollectionConfiguration
        )

        val formViewModel = formViewModelSubcomponentBuilderProvider.get()
            .formArguments(formArguments)
            .showCheckboxFlow(flowOf(false))
            .build()
            .viewModel

        transition(
            to = CustomerSheetViewState.AddPaymentMethod(
                paymentMethodCode = paymentMethodCode,
                formViewData = FormViewModel.ViewData(),
                enabled = true,
                isLiveMode = isLiveMode,
                isProcessing = false,
            )
        )

        viewModelScope.launch {
            formViewModel.viewDataFlow.collect { data ->
                onFormDataUpdated(data)
            }
        }
    }

    private fun onDismissed() {
        _result.update {
            InternalCustomerSheetResult.Canceled(currentSelection)
        }
    }

    private fun onBackPressed() {
        val shouldExit = backstack.peek() is CustomerSheetViewState.SelectPaymentMethod
        if (backstack.empty() || shouldExit) {
            _result.tryEmit(
                InternalCustomerSheetResult.Canceled(currentSelection)
            )
        } else {
            backstack.pop()
            _viewState.update {
                backstack.peek()
            }
        }
    }

    private fun onEditPressed() {
        updateViewState<CustomerSheetViewState.SelectPaymentMethod> {
            val isEditing = it.isEditing
            it.copy(isEditing = !isEditing)
        }
    }

    private fun onFormDataUpdated(formData: FormViewModel.ViewData) {
        updateViewState<CustomerSheetViewState.AddPaymentMethod> {
            it.copy(
                formViewData = formData,
            )
        }
    }

    private fun onItemRemoved(paymentMethod: PaymentMethod) {
        viewModelScope.launch {
            customerAdapter.detachPaymentMethod(
                paymentMethodId = paymentMethod.id!!
            ).onSuccess {
                updateViewState<CustomerSheetViewState.SelectPaymentMethod> { viewState ->
                    viewState.copy(
                        savedPaymentMethods = viewState.savedPaymentMethods.filter { pm ->
                            pm.id != paymentMethod.id!!
                        },
                        paymentSelection = viewState.paymentSelection.takeUnless { selection ->
                            selection is PaymentSelection.Saved &&
                                selection.paymentMethod == paymentMethod
                        },
                    )
                }
            }.onFailure { cause, displayMessage ->
                logger.error(
                    msg = "Failed to detach payment method: $paymentMethod",
                    t = cause,
                )
                updateViewState<CustomerSheetViewState.SelectPaymentMethod> {
                    it.copy(
                        errorMessage = displayMessage,
                        isProcessing = false,
                    )
                }
            }
        }
    }

    private fun onItemSelected(paymentSelection: PaymentSelection?) {
        // TODO (jameswoo) consider clearing the error message onItemSelected, currently the only
        // error source is when the payment methods cannot be loaded
        when (paymentSelection) {
            is PaymentSelection.GooglePay, is PaymentSelection.Saved -> {
                updateViewState<CustomerSheetViewState.SelectPaymentMethod> {
                    it.copy(
                        paymentSelection = paymentSelection,
<<<<<<< HEAD
                        // TODO (jameswoo) translate
                        primaryButtonLabel = "Continue",
                        primaryButtonEnabled = true,
=======
                        primaryButtonLabel = resources.getString(
                            com.stripe.android.ui.core.R.string.stripe_continue_button_label
                        ),
>>>>>>> afac925c
                    )
                }
            }
            else -> {
                updateViewState<CustomerSheetViewState.SelectPaymentMethod> {
                    it.copy(
                        paymentSelection = null,
                        primaryButtonLabel = null,
                    )
                }
            }
        }
    }

    private fun onPrimaryButtonPressed() {
        when (val currentViewState = viewState.value) {
            is CustomerSheetViewState.AddPaymentMethod -> {
                updateViewState<CustomerSheetViewState.AddPaymentMethod> {
                    it.copy(isProcessing = true)
                }
                lpmRepository.fromCode(currentViewState.paymentMethodCode)?.let { paymentMethodSpec ->
                    addPaymentMethod(
                        paymentMethodSpec = paymentMethodSpec,
                        formViewData = currentViewState.formViewData,
                    )
                } ?: error("${currentViewState.paymentMethodCode} is not supported")
            }
            is CustomerSheetViewState.SelectPaymentMethod -> {
                updateViewState<CustomerSheetViewState.SelectPaymentMethod> {
                    it.copy(isProcessing = true)
                }
                when (val paymentSelection = currentViewState.paymentSelection) {
                    is PaymentSelection.GooglePay -> selectGooglePay()
                    is PaymentSelection.Saved -> selectSavedPaymentMethod(paymentSelection)
                    else -> error("$paymentSelection is not supported")
                }
            }
            else -> error("${viewState.value} is not supported")
        }
    }

    private fun addPaymentMethod(
        paymentMethodSpec: LpmRepository.SupportedPaymentMethod,
        formViewData: FormViewModel.ViewData,
    ) {
        viewModelScope.launch {
            if (formViewData.completeFormValues == null) error("completeFormValues cannot be null")
            val params = formViewData.completeFormValues
                .transformToPaymentMethodCreateParams(paymentMethodSpec)
            createPaymentMethod(params)
                .onSuccess { paymentMethod ->
                    attachPaymentMethodToCustomer(paymentMethod)
                }.onFailure { throwable ->
                    logger.error(
                        msg = "Failed to create payment method for $paymentMethodSpec",
                        t = throwable,
                    )
                    updateViewState<CustomerSheetViewState.AddPaymentMethod> {
                        it.copy(
                            errorMessage = throwable.stripeErrorMessage(application),
                            isProcessing = false,
                        )
                    }
                }
        }
    }

    private suspend fun createPaymentMethod(
        createParams: PaymentMethodCreateParams
    ): Result<PaymentMethod> {
        return kotlin.runCatching {
            requireNotNull(
                stripeRepository.createPaymentMethod(
                    paymentMethodCreateParams = createParams,
                    options = ApiRequest.Options(
                        apiKey = paymentConfiguration.publishableKey,
                        stripeAccount = paymentConfiguration.stripeAccountId,
                    )
                )
            )
        }
    }

    private fun attachPaymentMethodToCustomer(paymentMethod: PaymentMethod) {
        viewModelScope.launch {
            if (customerAdapter.canCreateSetupIntents) {
                attachWithSetupIntent(paymentMethod = paymentMethod)
            } else {
                attachPaymentMethod(paymentMethod = paymentMethod)
            }
        }
    }

    private suspend fun attachWithSetupIntent(paymentMethod: PaymentMethod) {
        customerAdapter.setupIntentClientSecretForCustomerAttach()
            .mapCatching { clientSecret ->
                requireNotNull(
                    stripeRepository.confirmSetupIntent(
                        confirmSetupIntentParams = ConfirmSetupIntentParams.create(
                            paymentMethodId = paymentMethod.id!!,
                            clientSecret = clientSecret,
                        ),
                        options = ApiRequest.Options(
                            apiKey = paymentConfiguration.publishableKey,
                            stripeAccount = paymentConfiguration.stripeAccountId,
                        ),
                    )
                )
            }.onSuccess {
                handlePaymentMethodAttachSuccess(paymentMethod)
            }.onFailure { cause, displayMessage ->
                logger.error(
                    msg = "Failed to attach payment method to SetupIntent: $paymentMethod",
                    t = cause,
                )
                updateViewState<CustomerSheetViewState.AddPaymentMethod> {
                    it.copy(
                        errorMessage = displayMessage,
                        isProcessing = false,
                    )
                }
            }
    }

    private suspend fun attachPaymentMethod(paymentMethod: PaymentMethod) {
        customerAdapter.attachPaymentMethod(paymentMethod.id!!)
            .onSuccess {
                handlePaymentMethodAttachSuccess(paymentMethod)
            }.onFailure { cause, displayMessage ->
                logger.error(
                    msg = "Failed to attach payment method to Customer: $paymentMethod",
                    t = cause,
                )
                updateViewState<CustomerSheetViewState.AddPaymentMethod> {
                    it.copy(
                        errorMessage = displayMessage,
                        isProcessing = false,
                    )
                }
            }
    }

    private fun handlePaymentMethodAttachSuccess(paymentMethod: PaymentMethod) {
        onBackPressed()
        updateViewState<CustomerSheetViewState.SelectPaymentMethod> {
            it.copy(
                savedPaymentMethods = listOf(paymentMethod) + it.savedPaymentMethods,
                paymentSelection = PaymentSelection.Saved(
                    paymentMethod = paymentMethod
                ),
<<<<<<< HEAD
                // TODO (jameswoo) translate
                primaryButtonLabel = "Continue",
                primaryButtonEnabled = true,
=======
                primaryButtonLabel = resources.getString(
                    PaymentsUiCoreR.string.stripe_continue_button_label
                ),
>>>>>>> afac925c
            )
        }
    }

    private fun selectSavedPaymentMethod(savedPaymentSelection: PaymentSelection.Saved) {
        viewModelScope.launch {
            customerAdapter.setSelectedPaymentOption(
                savedPaymentSelection.toPaymentOption()
            ).onSuccess {
                _result.tryEmit(
                    InternalCustomerSheetResult.Selected(
                        paymentSelection = savedPaymentSelection,
                    )
                )
            }.onFailure { cause, displayMessage ->
                logger.error(
                    msg = "Failed to persist the payment selection: $savedPaymentSelection",
                    t = cause,
                )
                updateViewState<CustomerSheetViewState.SelectPaymentMethod> {
                    it.copy(
                        errorMessage = displayMessage,
                        isProcessing = false,
                    )
                }
            }
        }
    }

    private fun selectGooglePay() {
        viewModelScope.launch {
            customerAdapter.setSelectedPaymentOption(CustomerAdapter.PaymentOption.GooglePay)
                .onSuccess {
                    _result.tryEmit(
                        InternalCustomerSheetResult.Selected(
                            paymentSelection = PaymentSelection.GooglePay,
                        )
                    )
                }.onFailure { cause, displayMessage ->
                    logger.error(
                        msg = "Failed to persist Google Pay",
                        t = cause,
                    )
                    updateViewState<CustomerSheetViewState.SelectPaymentMethod> {
                        it.copy(
                            errorMessage = displayMessage,
                            isProcessing = false,
                        )
                    }
                }
        }
    }

    private fun transition(to: CustomerSheetViewState) {
        backstack.push(to)
        _viewState.update {
            to
        }
    }

    private inline fun <reified T : CustomerSheetViewState> updateViewState(block: (T) -> T) {
        (_viewState.value as? T)?.let {
            _viewState.update {
                block(it as T)
            }
        }
    }

    object Factory : ViewModelProvider.Factory {

        @Suppress("UNCHECKED_CAST")
        override fun <T : ViewModel> create(modelClass: Class<T>): T {
            return CustomerSessionViewModel.component.customerSheetViewModelComponentBuilder
                .build().viewModel as T
        }
    }
}<|MERGE_RESOLUTION|>--- conflicted
+++ resolved
@@ -251,15 +251,8 @@
                 updateViewState<CustomerSheetViewState.SelectPaymentMethod> {
                     it.copy(
                         paymentSelection = paymentSelection,
-<<<<<<< HEAD
                         // TODO (jameswoo) translate
                         primaryButtonLabel = "Continue",
-                        primaryButtonEnabled = true,
-=======
-                        primaryButtonLabel = resources.getString(
-                            com.stripe.android.ui.core.R.string.stripe_continue_button_label
-                        ),
->>>>>>> afac925c
                     )
                 }
             }
@@ -410,15 +403,8 @@
                 paymentSelection = PaymentSelection.Saved(
                     paymentMethod = paymentMethod
                 ),
-<<<<<<< HEAD
                 // TODO (jameswoo) translate
                 primaryButtonLabel = "Continue",
-                primaryButtonEnabled = true,
-=======
-                primaryButtonLabel = resources.getString(
-                    PaymentsUiCoreR.string.stripe_continue_button_label
-                ),
->>>>>>> afac925c
             )
         }
     }
