package com.stripe.android.link.ui.wallet

import androidx.lifecycle.ViewModel
import androidx.lifecycle.ViewModelProvider
import androidx.lifecycle.viewModelScope
import androidx.lifecycle.viewmodel.initializer
import androidx.lifecycle.viewmodel.viewModelFactory
import com.stripe.android.common.exception.stripeErrorMessage
import com.stripe.android.core.Logger
import com.stripe.android.core.strings.ResolvableString
import com.stripe.android.core.strings.resolvableString
import com.stripe.android.link.LinkAccountUpdate
import com.stripe.android.link.LinkActivityResult
import com.stripe.android.link.LinkConfiguration
import com.stripe.android.link.LinkDismissalCoordinator
import com.stripe.android.link.LinkLaunchMode
import com.stripe.android.link.LinkScreen
import com.stripe.android.link.account.LinkAccountManager
import com.stripe.android.link.account.linkAccountUpdate
import com.stripe.android.link.confirmation.LinkConfirmationHandler
import com.stripe.android.link.injection.NativeLinkComponent
import com.stripe.android.link.model.LinkAccount
import com.stripe.android.link.model.supportedPaymentMethodTypes
import com.stripe.android.link.ui.completePaymentButtonLabel
import com.stripe.android.link.withDismissalDisabled
import com.stripe.android.model.CardBrand
import com.stripe.android.model.ConsumerPaymentDetails
import com.stripe.android.model.ConsumerPaymentDetailsUpdateParams
import com.stripe.android.model.PaymentIntent
import com.stripe.android.model.PaymentMethod
import com.stripe.android.model.PaymentMethod.Type.Card
import com.stripe.android.model.PaymentMethodCreateParams
import com.stripe.android.model.SetupIntent
import com.stripe.android.model.StripeIntent
import com.stripe.android.paymentsheet.R
import com.stripe.android.ui.core.FieldValuesToParamsMapConverter
import com.stripe.android.ui.core.elements.CardDetailsUtil.createExpiryDateFormFieldValues
import com.stripe.android.ui.core.elements.CvcController
import com.stripe.android.uicore.elements.DateConfig
import com.stripe.android.uicore.elements.SimpleTextFieldController
import com.stripe.android.uicore.navigation.NavigationManager
import com.stripe.android.uicore.utils.mapAsStateFlow
import kotlinx.coroutines.flow.MutableStateFlow
import kotlinx.coroutines.flow.StateFlow
import kotlinx.coroutines.flow.asStateFlow
import kotlinx.coroutines.flow.collectLatest
import kotlinx.coroutines.flow.filterNotNull
import kotlinx.coroutines.flow.update
import kotlinx.coroutines.launch
import javax.inject.Inject
import com.stripe.android.link.confirmation.Result as LinkConfirmationResult

internal class WalletViewModel @Inject constructor(
    private val configuration: LinkConfiguration,
    private val linkAccount: LinkAccount,
    private val linkAccountManager: LinkAccountManager,
    private val linkConfirmationHandler: LinkConfirmationHandler,
    private val logger: Logger,
    private val navigationManager: NavigationManager,
    private val linkLaunchMode: LinkLaunchMode,
    private val dismissalCoordinator: LinkDismissalCoordinator,
    private val navigateAndClearStack: (route: LinkScreen) -> Unit,
    private val dismissWithResult: (LinkActivityResult) -> Unit
) : ViewModel() {
    private val stripeIntent = configuration.stripeIntent

    private val _uiState = MutableStateFlow(
        value = WalletUiState(
            paymentDetailsList = emptyList(),
            email = linkAccount.email,
            isSettingUp = stripeIntent.isSetupForFutureUsage(configuration.passthroughModeEnabled),
            merchantName = configuration.merchantName,
            selectedItemId = null,
            cardBrandFilter = configuration.cardBrandFilter,
            isProcessing = false,
            hasCompleted = false,
            primaryButtonLabel = completePaymentButtonLabel(configuration.stripeIntent, linkLaunchMode),
            secondaryButtonLabel = configuration.stripeIntent.secondaryButtonLabel(linkLaunchMode),
            // TODO(tillh-stripe) Update this as soon as adding bank accounts is supported
            canAddNewPaymentMethod = stripeIntent.paymentMethodTypes.contains(Card.code),
        )
    )

    val uiState: StateFlow<WalletUiState> = _uiState.asStateFlow()

    val expiryDateController = SimpleTextFieldController(
        textFieldConfig = DateConfig()
    )
    val cvcController = CvcController(
        cardBrandFlow = uiState.mapAsStateFlow {
            (it.selectedItem as? ConsumerPaymentDetails.Card)?.brand ?: CardBrand.Unknown
        }
    )

    init {
        _uiState.update {
            it.setProcessing()
        }

        viewModelScope.launch {
            linkAccountManager.consumerPaymentDetails.filterNotNull().collectLatest { consumerPaymentDetails ->
                if (consumerPaymentDetails.paymentDetails.isEmpty()) {
                    navigateAndClearStack(LinkScreen.PaymentMethod)
                } else {
                    _uiState.update {
                        it.updateWithResponse(consumerPaymentDetails)
                    }
                }
            }
        }

        viewModelScope.launch {
            loadPaymentDetails(selectedItemId = null)
        }

        viewModelScope.launch {
            expiryDateController.formFieldValue.collectLatest { input ->
                _uiState.update {
                    it.copy(expiryDateInput = input)
                }
            }
        }

        viewModelScope.launch {
            cvcController.formFieldValue.collectLatest { input ->
                _uiState.update {
                    it.copy(cvcInput = input)
                }
            }
        }
    }

    private suspend fun loadPaymentDetails(selectedItemId: String?) {
        linkAccountManager.listPaymentDetails(
            paymentMethodTypes = stripeIntent.supportedPaymentMethodTypes(linkAccount)
        ).fold(
            onSuccess = { response ->
                _uiState.update {
                    it.copy(selectedItemId = selectedItemId)
                }

                if (response.paymentDetails.isEmpty()) {
                    navigateAndClearStack(LinkScreen.PaymentMethod)
                }
            },
            // If we can't load the payment details there's nothing to see here
            onFailure = ::onFatal
        )
    }

    private fun onFatal(fatalError: Throwable) {
        logger.error("WalletViewModel Fatal error: ", fatalError)
        dismissWithResult(
            LinkActivityResult.Failed(
                error = fatalError,
                linkAccountUpdate = linkAccountManager.linkAccountUpdate
            )
        )
    }

    fun onItemSelected(item: ConsumerPaymentDetails.PaymentDetails) {
        if (item != uiState.value.selectedItem) {
            expiryDateController.onRawValueChange("")
            cvcController.onRawValueChange("")
        }

        _uiState.update {
            it.copy(
                selectedItemId = item.id,
                userSetIsExpanded = null,
            )
        }
    }

    fun onExpandedChanged(expanded: Boolean) {
        _uiState.update {
            it.copy(userSetIsExpanded = expanded)
        }
    }

    fun onPrimaryButtonClicked() {
        val paymentDetail = _uiState.value.selectedItem ?: return
        _uiState.update {
            it.copy(
                isProcessing = true,
                errorMessage = null,
            )
        }

        viewModelScope.launch {
            performPaymentConfirmation(paymentDetail)
        }
    }

    private suspend fun performPaymentConfirmation(
        selectedPaymentDetails: ConsumerPaymentDetails.PaymentDetails,
    ) {
        val card = selectedPaymentDetails as? ConsumerPaymentDetails.Card
        val isExpired = card != null && card.isExpired

        if (isExpired) {
            performPaymentDetailsUpdate(selectedPaymentDetails).fold(
                onSuccess = { result ->
                    val updatedPaymentDetails = result.paymentDetails.single {
                        it.id == selectedPaymentDetails.id
                    }
                    performPaymentConfirmation(updatedPaymentDetails)
                },
                onFailure = { error ->
                    _uiState.update {
                        it.copy(
                            alertMessage = error.stripeErrorMessage(),
                            isProcessing = false
                        )
                    }
                }
            )
        } else {
            // Confirm payment with LinkConfirmationHandler
            val cvc = cvcController.formFieldValue.value.takeIf { it.isComplete }?.value
            when (linkLaunchMode) {
                LinkLaunchMode.Full -> {
                    performPaymentConfirmationWithCvc(
                        selectedPaymentDetails = selectedPaymentDetails,
                        cvc = cvc
                    )
                }
                LinkLaunchMode.PaymentMethodSelection -> dismissWithResult(
                    LinkActivityResult.Completed(
                        linkAccountUpdate = LinkAccountUpdate.Value(null),
                        selectedPaymentDetails = selectedPaymentDetails,
                        collectedCvc = cvc
                    )
                )
            }
        }
    }

    private suspend fun performPaymentConfirmationWithCvc(
        selectedPaymentDetails: ConsumerPaymentDetails.PaymentDetails,
        cvc: String?
    ) {
        val result = dismissalCoordinator.withDismissalDisabled {
            linkConfirmationHandler.confirm(
                paymentDetails = selectedPaymentDetails,
                linkAccount = linkAccount,
                cvc = cvc
            )
        }
        when (result) {
            LinkConfirmationResult.Canceled -> Unit
            is LinkConfirmationResult.Failed -> {
                _uiState.update {
                    it.copy(
                        errorMessage = result.message,
                        isProcessing = false
                    )
                }
            }
            LinkConfirmationResult.Succeeded -> {
                dismissWithResult(
                    LinkActivityResult.Completed(
                        linkAccountUpdate = LinkAccountUpdate.Value(linkAccount),
                        collectedCvc = cvc
                    )
                )
            }
        }
    }

    private suspend fun performPaymentDetailsUpdate(
        selectedPaymentDetails: ConsumerPaymentDetails.PaymentDetails
    ): Result<ConsumerPaymentDetails> {
        val paymentMethodCreateParams = uiState.value.toPaymentMethodCreateParams()

        return dismissalCoordinator.withDismissalDisabled {
            val updateParams = ConsumerPaymentDetailsUpdateParams(
                id = selectedPaymentDetails.id,
                isDefault = selectedPaymentDetails.isDefault,
                cardPaymentMethodCreateParamsMap = paymentMethodCreateParams.toParamMap()
            )
            linkAccountManager.updatePaymentDetails(updateParams)
        }
    }

    fun onPayAnotherWayClicked() {
        dismissWithResult(
            LinkActivityResult.Canceled(
                reason = LinkActivityResult.Canceled.Reason.PayAnotherWay,
                linkAccountUpdate = linkAccountManager.linkAccountUpdate
            )
        )
    }

    fun onRemoveClicked(item: ConsumerPaymentDetails.PaymentDetails) {
        _uiState.update {
            it.copy(cardBeingUpdated = item.id)
        }
        viewModelScope.launch {
            linkAccountManager.deletePaymentDetails(item.id).fold(
                onSuccess = {
                    loadPaymentDetails(selectedItemId = uiState.value.selectedItem?.id)
                },
                onFailure = { error ->
                    updateErrorMessageAndStopProcessing(
                        error = error,
                        loggerMessage = "Failed to delete payment method"
                    )
                }
            )

            _uiState.update {
                it.copy(cardBeingUpdated = null)
            }
        }
    }

    fun onUpdateClicked(item: ConsumerPaymentDetails.PaymentDetails) {
        navigationManager.tryNavigateTo(
            route = LinkScreen.UpdateCard(
                paymentDetailsId = item.id
            ),
        )
    }

    fun onSetDefaultClicked(item: ConsumerPaymentDetails.PaymentDetails) {
        _uiState.update {
            it.copy(
                cardBeingUpdated = item.id,
            )
        }
        viewModelScope.launch {
            val updateParams = ConsumerPaymentDetailsUpdateParams(
                id = item.id,
                isDefault = true,
                cardPaymentMethodCreateParamsMap = null
            )
            linkAccountManager.updatePaymentDetails(updateParams)
                .fold(
                    onSuccess = {
                        _uiState.update { state ->
                            state.copy(
                                paymentDetailsList = state.paymentDetailsList.map { details ->
                                    when (details) {
                                        is ConsumerPaymentDetails.BankAccount -> {
                                            details.copy(isDefault = item.id == details.id)
                                        }
                                        is ConsumerPaymentDetails.Card -> {
                                            details.copy(isDefault = item.id == details.id)
                                        }
                                        is ConsumerPaymentDetails.Passthrough -> details
                                    }
                                },
                                cardBeingUpdated = null
                            )
                        }
                    },
                    onFailure = { error ->
                        updateErrorMessageAndStopProcessing(
                            error = error,
                            loggerMessage = "Failed to set payment method as default"
                        )
                    }
                )
        }
    }

    fun onAddNewPaymentMethodClicked() {
        navigationManager.tryNavigateTo(LinkScreen.PaymentMethod.route)
    }

    fun onDismissAlert() {
        _uiState.update {
            it.copy(alertMessage = null)
        }
    }

    private fun updateErrorMessageAndStopProcessing(
        error: Throwable,
        loggerMessage: String
    ) {
        logger.error(
            msg = "WalletViewModel: $loggerMessage",
            t = error
        )
        _uiState.update {
            it.copy(
                alertMessage = error.stripeErrorMessage(),
                isProcessing = false,
                cardBeingUpdated = null
            )
        }
    }

    companion object {
        fun factory(
            parentComponent: NativeLinkComponent,
            linkAccount: LinkAccount,
            navigateAndClearStack: (route: LinkScreen) -> Unit,
            dismissWithResult: (LinkActivityResult) -> Unit
        ): ViewModelProvider.Factory {
            return viewModelFactory {
                initializer {
                    WalletViewModel(
                        configuration = parentComponent.configuration,
                        linkAccountManager = parentComponent.linkAccountManager,
                        linkConfirmationHandler = parentComponent.linkConfirmationHandlerFactory.create(
                            confirmationHandler = parentComponent.viewModel.confirmationHandler
                        ),
                        logger = parentComponent.logger,
                        navigationManager = parentComponent.navigationManager,
                        dismissalCoordinator = parentComponent.dismissalCoordinator,
                        linkAccount = linkAccount,
                        navigateAndClearStack = navigateAndClearStack,
                        linkLaunchMode = parentComponent.linkLaunchMode,
                        dismissWithResult = dismissWithResult
                    )
                }
            }
        }
    }
}

private fun WalletUiState.toPaymentMethodCreateParams(): PaymentMethodCreateParams {
    val expiryDateValues = createExpiryDateFormFieldValues(expiryDateInput)
    return FieldValuesToParamsMapConverter.transformToPaymentMethodCreateParams(
        fieldValuePairs = expiryDateValues,
        code = Card.code,
        requiresMandate = false
    )
}

internal fun StripeIntent.isSetupForFutureUsage(passthroughModeEnabled: Boolean): Boolean {
    return when (this) {
        is PaymentIntent -> {
            if (passthroughModeEnabled) {
                isSetupFutureUsageSet(PaymentMethod.Type.Card.code)
            } else {
                isSetupFutureUsageSet(PaymentMethod.Type.Link.code)
            }
        }
        is SetupIntent -> true
    }
}

<<<<<<< HEAD
private fun StripeIntent.hasIntentToSetup(): Boolean {
    return when (this) {
        is PaymentIntent -> setupFutureUsage != null
        is SetupIntent -> true
    }
}

private fun StripeIntent.secondaryButtonLabel(linkLaunchMode: LinkLaunchMode): ResolvableString {
    return when (linkLaunchMode) {
        LinkLaunchMode.Full -> when (this) {
            is PaymentIntent -> resolvableString(R.string.stripe_wallet_pay_another_way)
            is SetupIntent -> resolvableString(R.string.stripe_wallet_continue_another_way)
        }
        LinkLaunchMode.PaymentMethodSelection -> resolvableString(R.string.stripe_wallet_continue_another_way)
    }
}
=======
private val StripeIntent.secondaryButtonLabel: ResolvableString
    get() = when (this) {
        is PaymentIntent -> resolvableString(R.string.stripe_wallet_pay_another_way)
        is SetupIntent -> resolvableString(R.string.stripe_wallet_continue_another_way)
    }
>>>>>>> 17eb09a1
<|MERGE_RESOLUTION|>--- conflicted
+++ resolved
@@ -443,14 +443,6 @@
     }
 }
 
-<<<<<<< HEAD
-private fun StripeIntent.hasIntentToSetup(): Boolean {
-    return when (this) {
-        is PaymentIntent -> setupFutureUsage != null
-        is SetupIntent -> true
-    }
-}
-
 private fun StripeIntent.secondaryButtonLabel(linkLaunchMode: LinkLaunchMode): ResolvableString {
     return when (linkLaunchMode) {
         LinkLaunchMode.Full -> when (this) {
@@ -459,11 +451,4 @@
         }
         LinkLaunchMode.PaymentMethodSelection -> resolvableString(R.string.stripe_wallet_continue_another_way)
     }
-}
-=======
-private val StripeIntent.secondaryButtonLabel: ResolvableString
-    get() = when (this) {
-        is PaymentIntent -> resolvableString(R.string.stripe_wallet_pay_another_way)
-        is SetupIntent -> resolvableString(R.string.stripe_wallet_continue_another_way)
-    }
->>>>>>> 17eb09a1
+}