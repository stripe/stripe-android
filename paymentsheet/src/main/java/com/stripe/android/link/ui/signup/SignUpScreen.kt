package com.stripe.android.link.ui.signup

import androidx.compose.animation.AnimatedVisibility
import androidx.compose.foundation.layout.Box
import androidx.compose.foundation.layout.Column
import androidx.compose.foundation.layout.Row
import androidx.compose.foundation.layout.Spacer
import androidx.compose.foundation.layout.fillMaxWidth
import androidx.compose.foundation.layout.padding
import androidx.compose.foundation.layout.size
<<<<<<< HEAD
import androidx.compose.material.Surface
=======
>>>>>>> 361516c9
import androidx.compose.material.Text
import androidx.compose.runtime.Composable
import androidx.compose.runtime.LaunchedEffect
import androidx.compose.runtime.getValue
import androidx.compose.runtime.mutableStateOf
import androidx.compose.runtime.remember
import androidx.compose.runtime.saveable.rememberSaveable
import androidx.compose.runtime.setValue
import androidx.compose.ui.Alignment
import androidx.compose.ui.Modifier
import androidx.compose.ui.focus.FocusRequester
import androidx.compose.ui.focus.focusRequester
import androidx.compose.ui.focus.onFocusChanged
import androidx.compose.ui.platform.LocalContext
import androidx.compose.ui.platform.LocalSoftwareKeyboardController
import androidx.compose.ui.platform.testTag
import androidx.compose.ui.res.stringResource
import androidx.compose.ui.semantics.semantics
import androidx.compose.ui.semantics.testTag
import androidx.compose.ui.text.input.ImeAction
import androidx.compose.ui.text.style.TextAlign
import androidx.compose.ui.tooling.preview.Preview
import androidx.compose.ui.unit.dp
import com.stripe.android.link.theme.DefaultLinkTheme
import com.stripe.android.link.theme.LinkTheme
import com.stripe.android.link.theme.StripeThemeForLink
import com.stripe.android.link.ui.ErrorText
import com.stripe.android.link.ui.LinkSpinner
import com.stripe.android.link.ui.LinkTerms
import com.stripe.android.link.ui.LinkTermsType
import com.stripe.android.link.ui.PrimaryButton
import com.stripe.android.link.ui.PrimaryButtonState
import com.stripe.android.link.ui.ProgressIndicatorTestTag
import com.stripe.android.link.ui.ScrollableTopLevelColumn
import com.stripe.android.link.utils.LINK_DEFAULT_ANIMATION_DELAY_MILLIS
import com.stripe.android.paymentsheet.R
import com.stripe.android.uicore.elements.EmailConfig
import com.stripe.android.uicore.elements.NameConfig
import com.stripe.android.uicore.elements.PhoneNumberCollectionSection
import com.stripe.android.uicore.elements.PhoneNumberController
import com.stripe.android.uicore.elements.TextField
import com.stripe.android.uicore.elements.TextFieldController
import com.stripe.android.uicore.elements.TextFieldSection
import com.stripe.android.uicore.utils.collectAsState
import kotlinx.coroutines.delay

@Composable
internal fun SignUpScreen(
    viewModel: SignUpViewModel,
) {
    val signUpScreenState by viewModel.state.collectAsState()

    SignUpBody(
        emailController = viewModel.emailController,
        phoneNumberController = viewModel.phoneNumberController,
        nameController = viewModel.nameController,
        signUpScreenState = signUpScreenState,
        onSignUpClick = viewModel::onSignUpClick
    )
}

@Composable
internal fun SignUpBody(
    emailController: TextFieldController,
    phoneNumberController: PhoneNumberController,
    nameController: TextFieldController,
    signUpScreenState: SignUpScreenState,
    onSignUpClick: () -> Unit
) {
    var didFocusField by rememberSaveable { mutableStateOf(false) }
    val emailFocusRequester = remember { FocusRequester() }

    if (!didFocusField && signUpScreenState.signUpState == SignUpState.InputtingPrimaryField) {
        LaunchedEffect(Unit) {
            delay(LINK_DEFAULT_ANIMATION_DELAY_MILLIS)
            emailFocusRequester.requestFocus()
            didFocusField = true
        }
    }

    ScrollableTopLevelColumn {
        Text(
            text = stringResource(R.string.stripe_link_sign_up_header),
            modifier = Modifier
                .testTag(SIGN_UP_HEADER_TAG)
                .padding(vertical = 4.dp),
            textAlign = TextAlign.Center,
            style = LinkTheme.typography.title,
            color = LinkTheme.colors.typePrimary
        )
        Text(
            text = stringResource(R.string.stripe_link_sign_up_message),
            modifier = Modifier
                .fillMaxWidth()
                .padding(top = 4.dp, bottom = 30.dp),
            textAlign = TextAlign.Center,
            style = LinkTheme.typography.body,
<<<<<<< HEAD
            color = LinkTheme.colors.typeTertiary
=======
            color = LinkTheme.colors.textTertiary
>>>>>>> 361516c9
        )
        StripeThemeForLink {
            EmailCollectionSection(
                enabled = signUpScreenState.canEditForm,
                emailController = emailController,
                signUpScreenState = signUpScreenState,
                focusRequester = emailFocusRequester,
            )
        }
        AnimatedVisibility(
            visible = signUpScreenState.signUpState != SignUpState.InputtingRemainingFields &&
                signUpScreenState.errorMessage != null,
            modifier = Modifier.fillMaxWidth(),
        ) {
            ErrorText(
                text = signUpScreenState.errorMessage?.resolve(LocalContext.current).orEmpty(),
                modifier = Modifier
                    .fillMaxWidth()
                    .testTag(SIGN_UP_ERROR_TAG)
            )
        }
        AnimatedVisibility(visible = signUpScreenState.signUpState == SignUpState.InputtingRemainingFields) {
            SecondaryFields(
                phoneNumberController = phoneNumberController,
                nameController = nameController,
                signUpScreenState = signUpScreenState,
                onSignUpClick = onSignUpClick
            )
        }
    }
}

@Composable
private fun EmailCollectionSection(
    enabled: Boolean,
    emailController: TextFieldController,
    signUpScreenState: SignUpScreenState,
    focusRequester: FocusRequester = remember { FocusRequester() }
) {
    var focused by rememberSaveable { mutableStateOf(false) }
    Box(
        modifier = Modifier
            .fillMaxWidth()
            .padding(0.dp),
        contentAlignment = Alignment.CenterEnd
    ) {
        TextFieldSection(
            textFieldController = emailController,
            isSelected = focused,
            modifier = Modifier
                .padding(vertical = 8.dp),
        ) {
            TextField(
                modifier = Modifier
                    .padding(vertical = 4.dp)
                    .focusRequester(focusRequester)
                    .onFocusChanged { focused = it.isFocused },
                textFieldController = emailController,
                imeAction = if (signUpScreenState.signUpState == SignUpState.InputtingRemainingFields) {
                    ImeAction.Next
                } else {
                    ImeAction.Done
                },
                enabled = enabled && signUpScreenState.signUpState != SignUpState.VerifyingEmail,
            )
        }
        if (signUpScreenState.signUpState == SignUpState.VerifyingEmail) {
<<<<<<< HEAD
            LinkSpinner(
                filledColor = LinkTheme.colors.iconPrimary,
                modifier = Modifier
                    .size(20.dp)
                    .padding(
                        start = 0.dp,
                        top = 8.dp,
                        end = 16.dp,
                        bottom = 8.dp
                    )
                    .semantics {
                        testTag = ProgressIndicatorTestTag
                    },
            )
=======
            Row {
                LinkSpinner(
                    filledColor = LinkTheme.colors.iconPrimary,
                    strokeWidth = 4.dp,
                    modifier = Modifier
                        .size(20.dp)
                        .semantics { testTag = ProgressIndicatorTestTag },
                )
                Spacer(modifier = Modifier.size(8.dp))
            }
>>>>>>> 361516c9
        }
    }
}

@Composable
private fun SecondaryFields(
    phoneNumberController: PhoneNumberController,
    nameController: TextFieldController,
    signUpScreenState: SignUpScreenState,
    onSignUpClick: () -> Unit
) {
    var emailFocused by rememberSaveable { mutableStateOf(false) }
    var nameFocused by rememberSaveable { mutableStateOf(false) }
    val keyboardController = LocalSoftwareKeyboardController.current
    Column(modifier = Modifier.fillMaxWidth()) {
        StripeThemeForLink {
            PhoneNumberCollectionSection(
                modifier = Modifier
                    .padding(vertical = 4.dp)
                    .onFocusChanged { emailFocused = it.isFocused },
                enabled = signUpScreenState.canEditForm,
                isSelected = emailFocused,
                phoneNumberController = phoneNumberController,
                requestFocusWhenShown = phoneNumberController.initialPhoneNumber.isEmpty(),
                imeAction = if (signUpScreenState.requiresNameCollection) {
                    ImeAction.Next
                } else {
                    ImeAction.Done
                }
            )

            if (signUpScreenState.requiresNameCollection) {
                TextFieldSection(
                    modifier = Modifier
                        .onFocusChanged { nameFocused = it.isFocused }
                        .padding(vertical = 8.dp),
                    isSelected = nameFocused,
                    textFieldController = nameController,
                ) {
                    TextField(
                        modifier = Modifier.padding(vertical = 4.dp),
                        textFieldController = nameController,
                        imeAction = ImeAction.Done,
                        enabled = signUpScreenState.canEditForm,
                    )
                }
            }

            LinkTerms(
                modifier = Modifier
                    .fillMaxWidth()
                    .padding(top = 8.dp, bottom = 16.dp),
                textAlign = TextAlign.Center,
                type = LinkTermsType.Full,
            )
        }
        AnimatedVisibility(visible = signUpScreenState.errorMessage != null) {
            ErrorText(
                text = signUpScreenState.errorMessage?.resolve(LocalContext.current).orEmpty(),
                modifier = Modifier
                    .testTag(SIGN_UP_ERROR_TAG)
                    .fillMaxWidth()
            )
        }
        PrimaryButton(
            modifier = Modifier.padding(vertical = 16.dp),
            label = stringResource(R.string.stripe_link_sign_up),
            state = when {
                signUpScreenState.isSubmitting -> PrimaryButtonState.Processing
                signUpScreenState.signUpEnabled -> PrimaryButtonState.Enabled
                else -> PrimaryButtonState.Disabled
            },
            onButtonClick = {
                onSignUpClick()
                keyboardController?.hide()
            }
        )
    }
}

internal const val SIGN_UP_HEADER_TAG = "signUpHeaderTag"
internal const val SIGN_UP_ERROR_TAG = "signUpErrorTag"

@Preview
@Composable
private fun SignUpScreenLoadingPreview() {
    DefaultLinkTheme {
        SignUpBody(
            emailController = EmailConfig.createController("email@email.com"),
            phoneNumberController = PhoneNumberController.createPhoneNumberController("5555555555"),
            nameController = NameConfig.createController("My Name"),
            signUpScreenState = SignUpScreenState(
                merchantName = "Example, Inc.",
                signUpEnabled = false,
                signUpState = SignUpState.VerifyingEmail,
                requiresNameCollection = true,
            ),
            onSignUpClick = {}
        )
    }
}

@Preview
@Composable
private fun SignUpScreenPreview() {
    DefaultLinkTheme {
        SignUpBody(
            emailController = EmailConfig.createController("email"),
            phoneNumberController = PhoneNumberController.createPhoneNumberController("5555555555"),
            nameController = NameConfig.createController("My Name"),
            signUpScreenState = SignUpScreenState(
                merchantName = "Example, Inc.",
                signUpEnabled = false,
                signUpState = SignUpState.InputtingRemainingFields,
                requiresNameCollection = true,
            ),
            onSignUpClick = {}
        )
    }
}<|MERGE_RESOLUTION|>--- conflicted
+++ resolved
@@ -8,10 +8,7 @@
 import androidx.compose.foundation.layout.fillMaxWidth
 import androidx.compose.foundation.layout.padding
 import androidx.compose.foundation.layout.size
-<<<<<<< HEAD
 import androidx.compose.material.Surface
-=======
->>>>>>> 361516c9
 import androidx.compose.material.Text
 import androidx.compose.runtime.Composable
 import androidx.compose.runtime.LaunchedEffect
@@ -109,11 +106,7 @@
                 .padding(top = 4.dp, bottom = 30.dp),
             textAlign = TextAlign.Center,
             style = LinkTheme.typography.body,
-<<<<<<< HEAD
-            color = LinkTheme.colors.typeTertiary
-=======
             color = LinkTheme.colors.textTertiary
->>>>>>> 361516c9
         )
         StripeThemeForLink {
             EmailCollectionSection(
@@ -181,22 +174,6 @@
             )
         }
         if (signUpScreenState.signUpState == SignUpState.VerifyingEmail) {
-<<<<<<< HEAD
-            LinkSpinner(
-                filledColor = LinkTheme.colors.iconPrimary,
-                modifier = Modifier
-                    .size(20.dp)
-                    .padding(
-                        start = 0.dp,
-                        top = 8.dp,
-                        end = 16.dp,
-                        bottom = 8.dp
-                    )
-                    .semantics {
-                        testTag = ProgressIndicatorTestTag
-                    },
-            )
-=======
             Row {
                 LinkSpinner(
                     filledColor = LinkTheme.colors.iconPrimary,
@@ -207,7 +184,6 @@
                 )
                 Spacer(modifier = Modifier.size(8.dp))
             }
->>>>>>> 361516c9
         }
     }
 }
