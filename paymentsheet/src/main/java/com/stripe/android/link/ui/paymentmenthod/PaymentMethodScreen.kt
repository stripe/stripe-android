package com.stripe.android.link.ui.paymentmenthod

import androidx.compose.animation.AnimatedVisibility
import androidx.compose.foundation.layout.fillMaxWidth
import androidx.compose.foundation.layout.padding
import androidx.compose.runtime.Composable
import androidx.compose.runtime.getValue
import androidx.compose.runtime.saveable.rememberSaveable
import androidx.compose.ui.Modifier
import androidx.compose.ui.platform.LocalFocusManager
import androidx.compose.ui.platform.testTag
import androidx.compose.ui.unit.dp
import com.stripe.android.link.LinkAppearance
import com.stripe.android.link.theme.LinkAppearanceTheme
import com.stripe.android.link.theme.StripeThemeForLink
import com.stripe.android.link.ui.ErrorText
import com.stripe.android.link.ui.PrimaryButton
import com.stripe.android.link.ui.ScrollableTopLevelColumn
import com.stripe.android.paymentsheet.forms.FormFieldValues
import com.stripe.android.paymentsheet.ui.PaymentMethodForm
import com.stripe.android.uicore.strings.resolve
import com.stripe.android.uicore.utils.collectAsState
import java.util.UUID
import com.stripe.android.ui.core.R as PaymentsUiCoreR

@Composable
internal fun PaymentMethodScreen(
    appearance: LinkAppearance?,
    viewModel: PaymentMethodViewModel,
) {
    val state by viewModel.state.collectAsState()

    PaymentMethodBody(
        state = state,
        appearance = appearance,
        onFormFieldValuesChanged = viewModel::formValuesChanged,
        onPayClicked = viewModel::onPayClicked,
        onDisabledPayClicked = viewModel::onDisabledPayClicked,
    )
}

@Composable
internal fun PaymentMethodBody(
    state: PaymentMethodState,
    appearance: LinkAppearance?,
    onFormFieldValuesChanged: (FormFieldValues?) -> Unit,
    onPayClicked: () -> Unit,
    onDisabledPayClicked: () -> Unit,
) {
    val focusManager = LocalFocusManager.current
    val uuid = rememberSaveable { UUID.randomUUID().toString() }

    ScrollableTopLevelColumn {
        StripeThemeForLink(appearance = appearance) {
            PaymentMethodForm(
                uuid = uuid,
                args = state.formArguments,
                enabled = true,
                onFormFieldValuesChanged = onFormFieldValuesChanged,
                formElements = state.formUiElements,
            )
        }

        AnimatedVisibility(
            visible = state.errorMessage != null,
            modifier = Modifier.fillMaxWidth(),
        ) {
            ErrorText(
                modifier = Modifier
                    .testTag(PAYMENT_METHOD_ERROR_TAG)
                    .fillMaxWidth()
                    .padding(top = 16.dp),
                text = state.errorMessage?.resolve().orEmpty()
            )
        }

<<<<<<< HEAD
        LinkAppearanceTheme(appearance = appearance) {
            PrimaryButton(
                modifier = Modifier.padding(vertical = 16.dp),
                label = state.primaryButtonLabel.resolve(),
                state = state.primaryButtonState,
                onButtonClick = {
                    focusManager.clearFocus()
                    onPayClicked()
                },
                iconEnd = PaymentsUiCoreR.drawable.stripe_ic_lock
            )
        }
=======
        PrimaryButton(
            modifier = Modifier.padding(vertical = 16.dp),
            label = state.primaryButtonLabel.resolve(),
            state = state.primaryButtonState,
            allowedDisabledClicks = true,
            onDisabledButtonClick = onDisabledPayClicked,
            onButtonClick = {
                focusManager.clearFocus()
                onPayClicked()
            },
            iconEnd = PaymentsUiCoreR.drawable.stripe_ic_lock
        )
>>>>>>> c5e278bd
    }
}

internal const val PAYMENT_METHOD_ERROR_TAG = "payment_method_error_tag"<|MERGE_RESOLUTION|>--- conflicted
+++ resolved
@@ -74,33 +74,20 @@
             )
         }
 
-<<<<<<< HEAD
         LinkAppearanceTheme(appearance = appearance) {
-            PrimaryButton(
-                modifier = Modifier.padding(vertical = 16.dp),
-                label = state.primaryButtonLabel.resolve(),
-                state = state.primaryButtonState,
-                onButtonClick = {
-                    focusManager.clearFocus()
-                    onPayClicked()
-                },
-                iconEnd = PaymentsUiCoreR.drawable.stripe_ic_lock
-            )
+        	PrimaryButton(
+        	    modifier = Modifier.padding(vertical = 16.dp),
+        	    label = state.primaryButtonLabel.resolve(),
+        	    state = state.primaryButtonState,
+        	    allowedDisabledClicks = true,
+        	    onDisabledButtonClick = onDisabledPayClicked,
+        	    onButtonClick = {
+        	        focusManager.clearFocus()
+        	        onPayClicked()
+        	    },
+        	    iconEnd = PaymentsUiCoreR.drawable.stripe_ic_lock
+        	)
         }
-=======
-        PrimaryButton(
-            modifier = Modifier.padding(vertical = 16.dp),
-            label = state.primaryButtonLabel.resolve(),
-            state = state.primaryButtonState,
-            allowedDisabledClicks = true,
-            onDisabledButtonClick = onDisabledPayClicked,
-            onButtonClick = {
-                focusManager.clearFocus()
-                onPayClicked()
-            },
-            iconEnd = PaymentsUiCoreR.drawable.stripe_ic_lock
-        )
->>>>>>> c5e278bd
     }
 }
 
