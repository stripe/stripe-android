package com.stripe.android.link.ui.verification

import androidx.compose.foundation.layout.Box
import androidx.compose.foundation.layout.width
import androidx.compose.foundation.shape.RoundedCornerShape
import androidx.compose.material.Surface
import androidx.compose.runtime.Composable
import androidx.compose.runtime.getValue
import androidx.compose.ui.Modifier
import androidx.compose.ui.tooling.preview.Preview
import androidx.compose.ui.unit.dp
import androidx.compose.ui.window.Dialog
import androidx.compose.ui.window.DialogProperties
import com.stripe.android.core.strings.resolvableString
import com.stripe.android.link.linkViewModel
import com.stripe.android.link.model.LinkAccount
import com.stripe.android.link.theme.DefaultLinkTheme
import com.stripe.android.ui.core.elements.OTPSpec
import com.stripe.android.uicore.elements.OTPElement
import com.stripe.android.uicore.utils.collectAsState
import com.stripe.android.link.theme.LinkTheme

@Composable
internal fun VerificationDialog(
    modifier: Modifier,
    linkAccount: LinkAccount,
    onVerificationSucceeded: () -> Unit,
    onDismissClicked: () -> Unit
) {
    val viewModel = linkViewModel<VerificationViewModel> { parentComponent ->
        VerificationViewModel.factory(
            parentComponent = parentComponent,
            linkAccount = linkAccount,
            isDialog = true,
            onVerificationSucceeded = onVerificationSucceeded,
            onDismissClicked = onDismissClicked
        )
    }

    val state by viewModel.viewState.collectAsState()

    VerificationDialogBody(
        modifier = modifier,
        state = state,
        otpElement = viewModel.otpElement,
        onBack = viewModel::onBack,
        onChangeEmailClick = viewModel::onChangeEmailButtonClicked,
        onResendCodeClick = viewModel::resendCode,
        onFocusRequested = viewModel::onFocusRequested,
        didShowCodeSentNotification = viewModel::didShowCodeSentNotification,
    )
}

@Composable
internal fun VerificationDialogBody(
    modifier: Modifier = Modifier,
    state: VerificationViewState,
    otpElement: OTPElement,
    onBack: () -> Unit,
    onFocusRequested: () -> Unit,
    didShowCodeSentNotification: () -> Unit,
    onChangeEmailClick: () -> Unit,
    onResendCodeClick: () -> Unit,
) {
    Box(
        modifier = modifier
    ) {
        Dialog(
            onDismissRequest = onBack,
            properties = DialogProperties(
                usePlatformDefaultWidth = false
            )
        ) {
            DefaultLinkTheme {
                Surface(
<<<<<<< HEAD
                    modifier = Modifier.width(360.dp),
                    shape = RoundedCornerShape(24.dp),
                    color = LinkTheme.colors.background
=======
                    shape = RoundedCornerShape(16.dp),
                    color = LinkTheme.colors.surfacePrimary,
>>>>>>> 64de9d97
                ) {
                    VerificationBody(
                        state = state,
                        otpElement = otpElement,
                        onBack = onBack,
                        onChangeEmailClick = onChangeEmailClick,
                        onResendCodeClick = onResendCodeClick,
                        onFocusRequested = onFocusRequested,
                        didShowCodeSentNotification = didShowCodeSentNotification,
                    )
                }
            }
        }
    }
}

@Preview()
@Composable
fun VerificationDialogPreview() {
    VerificationDialogBody(
        state = VerificationViewState(
            isProcessing = false,
            isSendingNewCode = false,
            errorMessage = resolvableString("Test error message"),
            didSendNewCode = false,
            requestFocus = false,
            redactedPhoneNumber = "(...)",
            email = "email@email.com",
            isDialog = true
        ),
        otpElement = OTPSpec.transform(),
        onBack = {},
        onChangeEmailClick = {},
        onResendCodeClick = {},
        onFocusRequested = {},
        didShowCodeSentNotification = {},
    )
}<|MERGE_RESOLUTION|>--- conflicted
+++ resolved
@@ -73,14 +73,9 @@
         ) {
             DefaultLinkTheme {
                 Surface(
-<<<<<<< HEAD
                     modifier = Modifier.width(360.dp),
                     shape = RoundedCornerShape(24.dp),
-                    color = LinkTheme.colors.background
-=======
-                    shape = RoundedCornerShape(16.dp),
-                    color = LinkTheme.colors.surfacePrimary,
->>>>>>> 64de9d97
+                    color = LinkTheme.colors.surfacePrimary
                 ) {
                     VerificationBody(
                         state = state,
