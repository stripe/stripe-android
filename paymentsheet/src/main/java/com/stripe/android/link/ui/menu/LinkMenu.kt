package com.stripe.android.link.ui.menu

import androidx.compose.foundation.background
import androidx.compose.foundation.clickable
import androidx.compose.foundation.layout.Column
import androidx.compose.foundation.layout.Row
import androidx.compose.foundation.layout.fillMaxWidth
import androidx.compose.foundation.layout.height
import androidx.compose.foundation.layout.navigationBarsPadding
import androidx.compose.foundation.layout.padding
import androidx.compose.material.Text
import androidx.compose.runtime.Composable
import androidx.compose.ui.Alignment
import androidx.compose.ui.Modifier
import androidx.compose.ui.platform.LocalContext
import androidx.compose.ui.platform.testTag
import androidx.compose.ui.unit.dp
import com.stripe.android.link.theme.HorizontalPadding
import com.stripe.android.link.theme.LinkTheme
import com.stripe.android.link.theme.MinimumTouchTargetSize

/**
 * Displays a generic bottom sheet with the provided [items].
 *
 * @param items The list of items that implement [LinkMenuItem]
 * @param onItemPress Called when an item in the list is pressed
 */
@Composable
internal fun LinkMenu(
    modifier: Modifier = Modifier,
    items: List<LinkMenuItem>,
    onItemPress: (LinkMenuItem) -> Unit
) {
    Column(
        modifier = modifier
            .fillMaxWidth()
            .background(LinkTheme.colors.surfaceSecondary)
            .padding(vertical = 10.dp)
            .navigationBarsPadding()
    ) {
        for (item in items) {
            LinkBottomSheetRow(
                item = item,
                modifier = Modifier
                    .testTag(item.testTag)
                    .clickable {
                        onItemPress(item)
                    }
            )
        }
    }
}

@Composable
private fun LinkBottomSheetRow(
    item: LinkMenuItem,
    modifier: Modifier = Modifier
) {
    val context = LocalContext.current
    Row(
        verticalAlignment = Alignment.CenterVertically,
        modifier = modifier
            .height(MinimumTouchTargetSize)
            .fillMaxWidth()
    ) {
        Text(
            text = item.text.resolve(context),
            style = LinkTheme.typography.body,
            color = if (item.isDestructive) {
<<<<<<< HEAD
                LinkTheme.colors.typeCritical
=======
                LinkTheme.colors.textCritical
>>>>>>> 361516c9
            } else {
                LinkTheme.colors.typePrimary
            },
            modifier = Modifier.padding(horizontal = HorizontalPadding)
        )
    }
}<|MERGE_RESOLUTION|>--- conflicted
+++ resolved
@@ -67,13 +67,9 @@
             text = item.text.resolve(context),
             style = LinkTheme.typography.body,
             color = if (item.isDestructive) {
-<<<<<<< HEAD
-                LinkTheme.colors.typeCritical
-=======
                 LinkTheme.colors.textCritical
->>>>>>> 361516c9
             } else {
-                LinkTheme.colors.typePrimary
+                LinkTheme.colors.textPrimary
             },
             modifier = Modifier.padding(horizontal = HorizontalPadding)
         )
