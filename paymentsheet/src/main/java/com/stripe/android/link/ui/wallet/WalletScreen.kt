package com.stripe.android.link.ui.wallet

import androidx.compose.animation.AnimatedVisibility
import androidx.compose.animation.animateContentSize
import androidx.compose.foundation.background
import androidx.compose.foundation.clickable
import androidx.compose.foundation.layout.Arrangement
import androidx.compose.foundation.layout.Box
import androidx.compose.foundation.layout.Column
import androidx.compose.foundation.layout.Row
import androidx.compose.foundation.layout.Spacer
import androidx.compose.foundation.layout.defaultMinSize
import androidx.compose.foundation.layout.fillMaxSize
import androidx.compose.foundation.layout.fillMaxWidth
import androidx.compose.foundation.layout.height
import androidx.compose.foundation.layout.padding
import androidx.compose.foundation.layout.size
import androidx.compose.foundation.layout.width
import androidx.compose.material.AlertDialog
<<<<<<< HEAD
import androidx.compose.material.Divider
=======
>>>>>>> 361516c9
import androidx.compose.material.Icon
import androidx.compose.material.LocalTextStyle
import androidx.compose.material.Text
import androidx.compose.material.TextButton
import androidx.compose.runtime.Composable
import androidx.compose.runtime.LaunchedEffect
import androidx.compose.runtime.getValue
import androidx.compose.runtime.remember
import androidx.compose.ui.Alignment
import androidx.compose.ui.Modifier
import androidx.compose.ui.draw.clip
import androidx.compose.ui.draw.rotate
import androidx.compose.ui.platform.LocalContext
import androidx.compose.ui.platform.LocalDensity
import androidx.compose.ui.platform.LocalFocusManager
import androidx.compose.ui.platform.testTag
import androidx.compose.ui.res.painterResource
import androidx.compose.ui.res.stringResource
import androidx.compose.ui.text.SpanStyle
import androidx.compose.ui.text.rememberTextMeasurer
import androidx.compose.ui.text.style.TextAlign
import androidx.compose.ui.text.style.TextOverflow
import androidx.compose.ui.unit.Dp
import androidx.compose.ui.unit.dp
import com.stripe.android.core.strings.ResolvableString
import com.stripe.android.core.strings.resolvableString
import com.stripe.android.link.theme.HorizontalPadding
import com.stripe.android.link.theme.LinkTheme
import com.stripe.android.link.theme.StripeThemeForLink
import com.stripe.android.link.ui.BottomSheetContent
import com.stripe.android.link.ui.ErrorText
<<<<<<< HEAD
=======
import com.stripe.android.link.ui.LinkDivider
>>>>>>> 361516c9
import com.stripe.android.link.ui.LinkSpinner
import com.stripe.android.link.ui.PrimaryButton
import com.stripe.android.link.ui.ScrollableTopLevelColumn
import com.stripe.android.link.ui.SecondaryButton
import com.stripe.android.model.ConsumerPaymentDetails
import com.stripe.android.paymentsheet.R
import com.stripe.android.ui.core.elements.CvcController
import com.stripe.android.ui.core.elements.CvcElement
import com.stripe.android.uicore.elements.IdentifierSpec
import com.stripe.android.uicore.elements.RowController
import com.stripe.android.uicore.elements.RowElement
import com.stripe.android.uicore.elements.SectionElement
import com.stripe.android.uicore.elements.SectionElementUI
import com.stripe.android.uicore.elements.SimpleTextElement
import com.stripe.android.uicore.elements.TextFieldController
import com.stripe.android.uicore.strings.resolve
import com.stripe.android.uicore.text.Html
import com.stripe.android.uicore.utils.collectAsState
import com.stripe.android.ui.core.R as PaymentsUiCoreR
import com.stripe.android.uicore.R as StripeUiCoreR

@Composable
internal fun WalletScreen(
    viewModel: WalletViewModel,
    showBottomSheetContent: (BottomSheetContent) -> Unit,
    hideBottomSheetContent: () -> Unit
) {
    val state by viewModel.uiState.collectAsState()
    WalletBody(
        state = state,
        expiryDateController = viewModel.expiryDateController,
        cvcController = viewModel.cvcController,
        onItemSelected = viewModel::onItemSelected,
        onExpandedChanged = viewModel::onExpandedChanged,
        onPrimaryButtonClick = viewModel::onPrimaryButtonClicked,
        onPayAnotherWayClicked = viewModel::onPayAnotherWayClicked,
        onRemoveClicked = viewModel::onRemoveClicked,
        onUpdateClicked = viewModel::onUpdateClicked,
        onSetDefaultClicked = viewModel::onSetDefaultClicked,
        showBottomSheetContent = showBottomSheetContent,
        hideBottomSheetContent = hideBottomSheetContent,
        onAddNewPaymentMethodClicked = viewModel::onAddNewPaymentMethodClicked,
        onDismissAlert = viewModel::onDismissAlert
    )
}

@Composable
internal fun WalletBody(
    state: WalletUiState,
    expiryDateController: TextFieldController,
    cvcController: CvcController,
    onItemSelected: (ConsumerPaymentDetails.PaymentDetails) -> Unit,
    onExpandedChanged: (Boolean) -> Unit,
    onAddNewPaymentMethodClicked: () -> Unit,
    onPrimaryButtonClick: () -> Unit,
    onPayAnotherWayClicked: () -> Unit,
    onDismissAlert: () -> Unit,
    onSetDefaultClicked: (ConsumerPaymentDetails.PaymentDetails) -> Unit,
    onRemoveClicked: (ConsumerPaymentDetails.PaymentDetails) -> Unit,
    onUpdateClicked: (ConsumerPaymentDetails.PaymentDetails) -> Unit,
    showBottomSheetContent: (BottomSheetContent) -> Unit,
    hideBottomSheetContent: () -> Unit
) {
    if (state.paymentDetailsList.isEmpty()) {
        Loader()
        return
    }

    if (state.alertMessage != null) {
        AlertMessage(
            alertMessage = state.alertMessage,
            onDismissAlert = onDismissAlert
        )
    }

    val focusManager = LocalFocusManager.current

    LaunchedEffect(state.isProcessing) {
        if (state.isProcessing) {
            focusManager.clearFocus()
        }
    }

    ScrollableTopLevelColumn {
        PaymentDetailsSection(
            modifier = Modifier,
            state = state,
            isExpanded = state.isExpanded,
            expiryDateController = expiryDateController,
            cvcController = cvcController,
            onItemSelected = onItemSelected,
            onExpandedChanged = onExpandedChanged,
            showBottomSheetContent = showBottomSheetContent,
            onRemoveClicked = onRemoveClicked,
            onUpdateClicked = onUpdateClicked,
            onSetDefaultClicked = onSetDefaultClicked,
            onAddNewPaymentMethodClicked = onAddNewPaymentMethodClicked,
            hideBottomSheetContent = hideBottomSheetContent
        )

        Spacer(modifier = Modifier.height(16.dp))

        ActionSection(
            state = state,
            onPrimaryButtonClick = onPrimaryButtonClick,
            onPayAnotherWayClicked = onPayAnotherWayClicked
        )
    }
}

@Composable
private fun PaymentDetailsSection(
    modifier: Modifier,
    state: WalletUiState,
    isExpanded: Boolean,
    expiryDateController: TextFieldController,
    cvcController: CvcController,
    onItemSelected: (ConsumerPaymentDetails.PaymentDetails) -> Unit,
    onExpandedChanged: (Boolean) -> Unit,
    onAddNewPaymentMethodClicked: () -> Unit,
    onSetDefaultClicked: (ConsumerPaymentDetails.PaymentDetails) -> Unit,
    onRemoveClicked: (ConsumerPaymentDetails.PaymentDetails) -> Unit,
    onUpdateClicked: (ConsumerPaymentDetails.PaymentDetails) -> Unit,
    showBottomSheetContent: (BottomSheetContent) -> Unit,
    hideBottomSheetContent: () -> Unit
) {
    Column(
        modifier = modifier
    ) {
        PaymentMethodSection(
            state = state,
            isExpanded = isExpanded,
            onItemSelected = onItemSelected,
            onExpandedChanged = onExpandedChanged,
            showBottomSheetContent = showBottomSheetContent,
            onRemoveClicked = onRemoveClicked,
            onSetDefaultClicked = onSetDefaultClicked,
            onUpdateClicked = onUpdateClicked,
            onAddNewPaymentMethodClicked = onAddNewPaymentMethodClicked,
            hideBottomSheetContent = hideBottomSheetContent
        )

        AnimatedVisibility(visible = state.mandate != null) {
            state.mandate?.let { mandate ->
                LinkMandate(mandate.resolve())
            }
        }

        ErrorSection(state.errorMessage)

        state.selectedCard?.let { selectedCard ->
            if (selectedCard.requiresCardDetailsRecollection) {
                Spacer(modifier = Modifier.height(16.dp))
                StripeThemeForLink {
                    CardDetailsRecollectionForm(
                        paymentDetails = selectedCard,
                        expiryDateController = expiryDateController,
                        cvcController = cvcController,
                        isCardExpired = selectedCard.isExpired
                    )
                }
            }
        }
    }
}

@Composable
private fun ErrorSection(errorMessage: ResolvableString?) {
    AnimatedVisibility(
        visible = errorMessage != null
    ) {
        if (errorMessage != null) {
            ErrorText(
                text = errorMessage.resolve(LocalContext.current),
                modifier = Modifier
                    .testTag(WALLET_SCREEN_ERROR_TAG)
                    .fillMaxWidth()
                    .padding(top = 16.dp)
            )
        }
    }
}

@Composable
private fun ActionSection(
    state: WalletUiState,
    onPrimaryButtonClick: () -> Unit,
    onPayAnotherWayClicked: () -> Unit
) {
    Column {
        PrimaryButton(
            modifier = Modifier
                .testTag(WALLET_SCREEN_PAY_BUTTON)
                .padding(top = 16.dp, bottom = 8.dp),
            label = state.primaryButtonLabel.resolve(),
            state = state.primaryButtonState,
            onButtonClick = onPrimaryButtonClick,
            iconEnd = PaymentsUiCoreR.drawable.stripe_ic_lock
        )

        SecondaryButton(
            modifier = Modifier
                .testTag(WALLET_SCREEN_PAY_ANOTHER_WAY_BUTTON),
            enabled = !state.primaryButtonState.isBlocking,
            label = state.secondaryButtonLabel.resolve(),
            onClick = onPayAnotherWayClicked
        )
    }
}

@Composable
private fun PaymentMethodSection(
    state: WalletUiState,
    isExpanded: Boolean,
    onItemSelected: (ConsumerPaymentDetails.PaymentDetails) -> Unit,
    onExpandedChanged: (Boolean) -> Unit,
    onAddNewPaymentMethodClicked: () -> Unit,
    onSetDefaultClicked: (ConsumerPaymentDetails.PaymentDetails) -> Unit,
    onRemoveClicked: (ConsumerPaymentDetails.PaymentDetails) -> Unit,
    onUpdateClicked: (ConsumerPaymentDetails.PaymentDetails) -> Unit,
    showBottomSheetContent: (BottomSheetContent) -> Unit,
    hideBottomSheetContent: () -> Unit
) {
    val emailLabel = stringResource(StripeUiCoreR.string.stripe_email)
    val paymentLabel = stringResource(R.string.stripe_wallet_collapsed_payment)

    val labelMaxWidthDp = computeMaxLabelWidth(emailLabel, paymentLabel)

    PaymentMethodPicker(
        email = state.email,
        expanded = isExpanded,
        selectedItem = state.selectedItem,
        emailLabel = emailLabel,
        labelMaxWidth = labelMaxWidthDp,
        expandedContent = {
            ExpandedPaymentDetails(
                uiState = state,
                onItemSelected = onItemSelected,
                onMenuButtonClick = {
                    showBottomSheetContent {
                        WalletPaymentMethodMenu(
                            modifier = Modifier.testTag(WALLET_SCREEN_MENU_SHEET_TAG),
                            paymentDetails = it,
                            onSetDefaultClick = {
                                hideBottomSheetContent()
                                onSetDefaultClicked(it)
                            },
                            onRemoveClick = {
                                hideBottomSheetContent()
                                onRemoveClicked(it)
                            },
                            onCancelClick = {
                                hideBottomSheetContent()
                            },
                            onUpdateClick = {
                                hideBottomSheetContent()
                                onUpdateClicked(it)
                            }
                        )
                    }
                },
                onAddNewPaymentMethodClick = onAddNewPaymentMethodClicked,
                onCollapse = {
                    onExpandedChanged(false)
                }
            )
        },
        collapsedContent = { selectedItem ->
            CollapsedPaymentDetails(
                selectedPaymentMethod = selectedItem,
                enabled = !state.primaryButtonState.isBlocking,
                label = paymentLabel,
                labelMaxWidth = labelMaxWidthDp,
                onClick = {
                    onExpandedChanged(true)
                },
            )
        },
    )
}

@Composable
private fun computeMaxLabelWidth(vararg labels: String): Dp {
    val textStyle = LocalTextStyle.current
    val textMeasurer = rememberTextMeasurer()

    val maxLabelSize = labels.maxOfOrNull { label ->
        textMeasurer.measure(style = textStyle, text = label).size.width
    } ?: 0

    val labelMaxWidthDp = with(LocalDensity.current) {
        maxLabelSize.toDp()
    }

    return labelMaxWidthDp
}

@Composable
private fun PaymentMethodPicker(
    email: String,
    emailLabel: String,
    labelMaxWidth: Dp,
    expanded: Boolean,
    selectedItem: ConsumerPaymentDetails.PaymentDetails?,
    modifier: Modifier = Modifier,
    collapsedContent: @Composable ((ConsumerPaymentDetails.PaymentDetails) -> Unit),
    expandedContent: @Composable (() -> Unit),
) {
    Column(
        modifier = modifier
            .animateContentSize()
            .fillMaxWidth()
<<<<<<< HEAD
            .border(
                width = 1.dp,
                color = LinkTheme.colors.borderDefault,
                shape = LinkTheme.shapes.large
            )
            .clip(LinkTheme.shapes.large)
            .background(
                color = LinkTheme.colors.surfacePrimary,
=======
            .clip(LinkTheme.shapes.large)
            .background(
                color = LinkTheme.colors.surfaceSecondary,
>>>>>>> 361516c9
                shape = LinkTheme.shapes.large
            )
    ) {
        EmailDetails(
            email = email,
            label = emailLabel,
            labelMaxWidth = labelMaxWidth
        )

<<<<<<< HEAD
        Divider(
            modifier = Modifier.fillMaxWidth(),
            color = LinkTheme.colors.borderDefault,
        )
=======
        LinkDivider()
>>>>>>> 361516c9

        if (expanded || selectedItem == null) {
            expandedContent()
        } else {
            collapsedContent(selectedItem)
        }
    }
}

@Composable
private fun CollapsedPaymentDetails(
    selectedPaymentMethod: ConsumerPaymentDetails.PaymentDetails,
    enabled: Boolean,
    label: String,
    labelMaxWidth: Dp,
    onClick: () -> Unit,
) {
    Row(
        modifier = Modifier
            .testTag(COLLAPSED_WALLET_ROW)
            .fillMaxWidth()
            .defaultMinSize(minHeight = 64.dp)
            .clickable(
                enabled = enabled,
                onClick = onClick
            )
            .padding(vertical = 16.dp)
            .padding(start = HorizontalPadding),
        verticalAlignment = Alignment.CenterVertically,
        horizontalArrangement = Arrangement.spacedBy(16.dp),
    ) {
        Text(
            text = label,
            modifier = Modifier
                .testTag(COLLAPSED_WALLET_HEADER_TAG)
                .width(labelMaxWidth),
<<<<<<< HEAD
            color = LinkTheme.colors.typeTertiary,
=======
            color = LinkTheme.colors.textTertiary,
>>>>>>> 361516c9
        )

        PaymentDetails(
            modifier = Modifier.testTag(COLLAPSED_WALLET_PAYMENT_DETAILS_TAG),
            paymentDetails = selectedPaymentMethod
        )

        Icon(
            painter = painterResource(R.drawable.stripe_link_chevron),
            contentDescription = stringResource(R.string.stripe_wallet_expand_accessibility),
            modifier = Modifier
                .padding(end = 22.dp)
                .testTag(COLLAPSED_WALLET_CHEVRON_ICON_TAG),
            tint = LinkTheme.colors.iconTertiary
        )
    }
}

@Composable
private fun EmailDetails(
    email: String,
    label: String,
    labelMaxWidth: Dp
) {
    Row(
        modifier = Modifier
            .fillMaxWidth()
            .defaultMinSize(minHeight = 64.dp)
            .padding(
                vertical = 16.dp,
                horizontal = HorizontalPadding,
            ),
        verticalAlignment = Alignment.CenterVertically,
        horizontalArrangement = Arrangement.spacedBy(16.dp),
    ) {
        Text(
            modifier = Modifier.width(labelMaxWidth),
            text = label,
<<<<<<< HEAD
            color = LinkTheme.colors.typeTertiary,
=======
            color = LinkTheme.colors.textTertiary,
>>>>>>> 361516c9
        )

        Text(
            text = email,
            color = LinkTheme.colors.typePrimary,
            overflow = TextOverflow.Ellipsis,
            maxLines = 1,
            style = LinkTheme.typography.bodyEmphasized,
            modifier = Modifier.weight(1f),
        )
    }
}

@Composable
private fun ExpandedPaymentDetails(
    uiState: WalletUiState,
    onItemSelected: (ConsumerPaymentDetails.PaymentDetails) -> Unit,
    onMenuButtonClick: (ConsumerPaymentDetails.PaymentDetails) -> Unit,
    onAddNewPaymentMethodClick: () -> Unit,
    onCollapse: () -> Unit
) {
    val isInteractionEnabled = !uiState.primaryButtonState.isBlocking

    Column(modifier = Modifier.fillMaxWidth()) {
        ExpandedRowHeader(
            isEnabled = isInteractionEnabled,
            onCollapse = onCollapse
        )

        uiState.paymentDetailsList.forEachIndexed { index, item ->
            val isItemAvailable = uiState.isItemAvailable(item)
            PaymentDetailsListItem(
                modifier = Modifier
                    .testTag(WALLET_SCREEN_PAYMENT_METHODS_LIST),
                paymentDetails = item,
                isClickable = isInteractionEnabled && isItemAvailable,
                isMenuButtonClickable = isInteractionEnabled,
                isAvailable = isItemAvailable,
                isSelected = uiState.selectedItem?.id == item.id,
                isUpdating = uiState.cardBeingUpdated == item.id,
                onClick = { onItemSelected(item) },
                onMenuButtonClick = { onMenuButtonClick(item) }
            )

            if (index != uiState.paymentDetailsList.lastIndex || uiState.canAddNewPaymentMethod) {
<<<<<<< HEAD
                Divider(
                    color = LinkTheme.colors.borderDefault,
=======
                LinkDivider(
>>>>>>> 361516c9
                    modifier = Modifier.padding(horizontal = 20.dp),
                )
            }
        }

        if (uiState.canAddNewPaymentMethod) {
            AddPaymentMethodRow(
                isEnabled = isInteractionEnabled,
                onAddNewPaymentMethodClick = onAddNewPaymentMethodClick
            )
        }
    }
}

@Composable
private fun ExpandedRowHeader(
    isEnabled: Boolean,
    onCollapse: () -> Unit,
) {
    Row(
        modifier = Modifier
            .testTag(WALLET_SCREEN_EXPANDED_ROW_HEADER)
            .fillMaxWidth()
            .clickable(
                enabled = isEnabled,
                onClick = onCollapse,
            )
            .padding(start = 20.dp, end = 22.dp)
            .padding(top = 20.dp, bottom = 8.dp),
        verticalAlignment = Alignment.CenterVertically,
        horizontalArrangement = Arrangement.SpaceBetween,
    ) {
        Text(
            text = stringResource(R.string.stripe_wallet_expanded_title),
<<<<<<< HEAD
            color = LinkTheme.colors.typePrimary,
            style = LinkTheme.typography.bodyEmphasized,
=======
            color = LinkTheme.colors.textTertiary
>>>>>>> 361516c9
        )
        Icon(
            painter = painterResource(id = R.drawable.stripe_link_chevron),
            contentDescription = stringResource(R.string.stripe_wallet_expand_accessibility),
            modifier = Modifier.rotate(CHEVRON_ICON_ROTATION),
            tint = LinkTheme.colors.iconTertiary,
        )
    }
}

@Composable
private fun AddPaymentMethodRow(
    isEnabled: Boolean,
    onAddNewPaymentMethodClick: () -> Unit,
) {
    Row(
        modifier = Modifier
            .testTag(WALLET_ADD_PAYMENT_METHOD_ROW)
            .fillMaxWidth()
            .height(60.dp)
            .clickable(enabled = isEnabled, onClick = onAddNewPaymentMethodClick),
        verticalAlignment = Alignment.CenterVertically
    ) {
        Text(
            text = stringResource(R.string.stripe_add_payment_method),
<<<<<<< HEAD
            modifier = Modifier.padding(end = HorizontalPadding),
            color = LinkTheme.colors.typeBrand,
=======
            modifier = Modifier.padding(horizontal = HorizontalPadding),
            color = LinkTheme.colors.textBrand,
>>>>>>> 361516c9
            style = LinkTheme.typography.bodyEmphasized,
        )
    }
}

@Composable
private fun LinkMandate(text: String) {
    Html(
        html = text.replaceHyperlinks(),
<<<<<<< HEAD
        color = LinkTheme.colors.typeSecondary,
=======
        color = LinkTheme.colors.textTertiary,
>>>>>>> 361516c9
        style = LinkTheme.typography.caption.copy(
            textAlign = TextAlign.Center,
        ),
        modifier = Modifier
            .fillMaxWidth()
            .padding(top = 12.dp),
        urlSpanStyle = SpanStyle(
<<<<<<< HEAD
            color = LinkTheme.colors.typePrimary,
=======
            color = LinkTheme.colors.textBrand,
>>>>>>> 361516c9
        )
    )
}

@Composable
internal fun CardDetailsRecollectionForm(
    paymentDetails: ConsumerPaymentDetails.PaymentDetails,
    expiryDateController: TextFieldController,
    cvcController: CvcController,
    isCardExpired: Boolean,
    modifier: Modifier = Modifier
) {
    val context = LocalContext.current
    val rowElement = remember(paymentDetails) {
        val rowFields = buildList {
            if (isCardExpired) {
                add(
                    element = SimpleTextElement(
                        identifier = IdentifierSpec.Generic("date"),
                        controller = expiryDateController
                    )
                )
            }

            add(
                element = CvcElement(
                    _identifier = IdentifierSpec.CardCvc,
                    controller = cvcController
                )
            )
        }

        RowElement(
            _identifier = IdentifierSpec.Generic(paymentDetails.id),
            fields = rowFields,
            controller = RowController(rowFields)
        )
    }

    val errorTextRes = if (isCardExpired) {
        R.string.stripe_wallet_update_expired_card_error
    } else {
        R.string.stripe_wallet_recollect_cvc_error
    }.resolvableString

    Column(modifier) {
        ErrorText(
            text = errorTextRes.resolve(context),
            modifier = Modifier
                .fillMaxWidth()
                .testTag(WALLET_SCREEN_RECOLLECTION_FORM_ERROR)
        )

        Spacer(modifier = Modifier.height(16.dp))

        SectionElementUI(
            modifier = Modifier
                .testTag(WALLET_SCREEN_RECOLLECTION_FORM_FIELDS),
            enabled = true,
            element = SectionElement.wrap(rowElement),
            hiddenIdentifiers = emptySet(),
            lastTextFieldIdentifier = rowElement.fields.last().identifier
        )
    }
}

@Composable
private fun Loader() {
    Box(
        modifier = Modifier
            .fillMaxSize()
            .testTag(WALLET_LOADER_TAG),
        contentAlignment = Alignment.Center
    ) {
        LinkSpinner(
            modifier = Modifier.size(48.dp)
        )
    }
}

@Composable
private fun AlertMessage(
    alertMessage: ResolvableString,
    onDismissAlert: () -> Unit
) {
    val context = LocalContext.current
    AlertDialog(
        modifier = Modifier
            .testTag(WALLET_SCREEN_DIALOG_TAG),
        text = {
            Text(
                text = alertMessage.resolve(),
                style = LinkTheme.typography.body,
                color = LinkTheme.colors.typePrimary,
            )
        },
        backgroundColor = LinkTheme.colors.surfacePrimary,
        onDismissRequest = onDismissAlert,
        confirmButton = {
            TextButton(
                modifier = Modifier
                    .testTag(WALLET_SCREEN_DIALOG_BUTTON_TAG),
                onClick = onDismissAlert
            ) {
                Text(
                    text = android.R.string.ok.resolvableString.resolve(context),
<<<<<<< HEAD
                    color = LinkTheme.colors.typeBrand
=======
                    color = LinkTheme.colors.textBrand
>>>>>>> 361516c9
                )
            }
        }
    )
}

private fun String.replaceHyperlinks() = this.replace(
    "<terms>",
    "<a href=\"https://link.com/terms/ach-authorization\">"
).replace("</terms>", "</a>")

private const val CHEVRON_ICON_ROTATION = 180f
internal const val WALLET_LOADER_TAG = "wallet_screen_loader_tag"
internal const val COLLAPSED_WALLET_HEADER_TAG = "collapsed_wallet_header_tag"
internal const val COLLAPSED_WALLET_CHEVRON_ICON_TAG = "collapsed_wallet_chevron_icon_tag"
internal const val COLLAPSED_WALLET_PAYMENT_DETAILS_TAG = "collapsed_wallet_payment_details_tag"
internal const val COLLAPSED_WALLET_ROW = "collapsed_wallet_row_tag"
internal const val WALLET_SCREEN_EXPANDED_ROW_HEADER = "wallet_screen_expanded_row_header"
internal const val WALLET_ADD_PAYMENT_METHOD_ROW = "wallet_add_payment_method_row"
internal const val WALLET_SCREEN_PAYMENT_METHODS_LIST = "wallet_screen_payment_methods_list"
internal const val WALLET_SCREEN_PAY_BUTTON = "wallet_screen_pay_button"
internal const val WALLET_SCREEN_PAY_ANOTHER_WAY_BUTTON = "wallet_screen_pay_another_way_button"
internal const val WALLET_SCREEN_RECOLLECTION_FORM_ERROR = "wallet_screen_recollection_form_error"
internal const val WALLET_SCREEN_RECOLLECTION_FORM_FIELDS = "wallet_screen_recollection_form_fields"
internal const val WALLET_SCREEN_MENU_SHEET_TAG = "wallet_screen_menu_sheet_tag"
internal const val WALLET_SCREEN_DIALOG_TAG = "wallet_screen_dialog_tag"
internal const val WALLET_SCREEN_DIALOG_BUTTON_TAG = "wallet_screen_dialog_button_tag"
internal const val WALLET_SCREEN_ERROR_TAG = "wallet_screen_error_tag"<|MERGE_RESOLUTION|>--- conflicted
+++ resolved
@@ -17,10 +17,6 @@
 import androidx.compose.foundation.layout.size
 import androidx.compose.foundation.layout.width
 import androidx.compose.material.AlertDialog
-<<<<<<< HEAD
-import androidx.compose.material.Divider
-=======
->>>>>>> 361516c9
 import androidx.compose.material.Icon
 import androidx.compose.material.LocalTextStyle
 import androidx.compose.material.Text
@@ -52,10 +48,7 @@
 import com.stripe.android.link.theme.StripeThemeForLink
 import com.stripe.android.link.ui.BottomSheetContent
 import com.stripe.android.link.ui.ErrorText
-<<<<<<< HEAD
-=======
 import com.stripe.android.link.ui.LinkDivider
->>>>>>> 361516c9
 import com.stripe.android.link.ui.LinkSpinner
 import com.stripe.android.link.ui.PrimaryButton
 import com.stripe.android.link.ui.ScrollableTopLevelColumn
@@ -368,20 +361,9 @@
         modifier = modifier
             .animateContentSize()
             .fillMaxWidth()
-<<<<<<< HEAD
-            .border(
-                width = 1.dp,
-                color = LinkTheme.colors.borderDefault,
-                shape = LinkTheme.shapes.large
-            )
-            .clip(LinkTheme.shapes.large)
-            .background(
-                color = LinkTheme.colors.surfacePrimary,
-=======
             .clip(LinkTheme.shapes.large)
             .background(
                 color = LinkTheme.colors.surfaceSecondary,
->>>>>>> 361516c9
                 shape = LinkTheme.shapes.large
             )
     ) {
@@ -391,14 +373,7 @@
             labelMaxWidth = labelMaxWidth
         )
 
-<<<<<<< HEAD
-        Divider(
-            modifier = Modifier.fillMaxWidth(),
-            color = LinkTheme.colors.borderDefault,
-        )
-=======
         LinkDivider()
->>>>>>> 361516c9
 
         if (expanded || selectedItem == null) {
             expandedContent()
@@ -435,11 +410,7 @@
             modifier = Modifier
                 .testTag(COLLAPSED_WALLET_HEADER_TAG)
                 .width(labelMaxWidth),
-<<<<<<< HEAD
-            color = LinkTheme.colors.typeTertiary,
-=======
             color = LinkTheme.colors.textTertiary,
->>>>>>> 361516c9
         )
 
         PaymentDetails(
@@ -478,16 +449,12 @@
         Text(
             modifier = Modifier.width(labelMaxWidth),
             text = label,
-<<<<<<< HEAD
-            color = LinkTheme.colors.typeTertiary,
-=======
             color = LinkTheme.colors.textTertiary,
->>>>>>> 361516c9
         )
 
         Text(
             text = email,
-            color = LinkTheme.colors.typePrimary,
+            color = LinkTheme.colors.textPrimary,
             overflow = TextOverflow.Ellipsis,
             maxLines = 1,
             style = LinkTheme.typography.bodyEmphasized,
@@ -528,12 +495,7 @@
             )
 
             if (index != uiState.paymentDetailsList.lastIndex || uiState.canAddNewPaymentMethod) {
-<<<<<<< HEAD
-                Divider(
-                    color = LinkTheme.colors.borderDefault,
-=======
                 LinkDivider(
->>>>>>> 361516c9
                     modifier = Modifier.padding(horizontal = 20.dp),
                 )
             }
@@ -568,12 +530,7 @@
     ) {
         Text(
             text = stringResource(R.string.stripe_wallet_expanded_title),
-<<<<<<< HEAD
-            color = LinkTheme.colors.typePrimary,
-            style = LinkTheme.typography.bodyEmphasized,
-=======
             color = LinkTheme.colors.textTertiary
->>>>>>> 361516c9
         )
         Icon(
             painter = painterResource(id = R.drawable.stripe_link_chevron),
@@ -599,13 +556,8 @@
     ) {
         Text(
             text = stringResource(R.string.stripe_add_payment_method),
-<<<<<<< HEAD
-            modifier = Modifier.padding(end = HorizontalPadding),
-            color = LinkTheme.colors.typeBrand,
-=======
             modifier = Modifier.padding(horizontal = HorizontalPadding),
             color = LinkTheme.colors.textBrand,
->>>>>>> 361516c9
             style = LinkTheme.typography.bodyEmphasized,
         )
     }
@@ -615,11 +567,7 @@
 private fun LinkMandate(text: String) {
     Html(
         html = text.replaceHyperlinks(),
-<<<<<<< HEAD
-        color = LinkTheme.colors.typeSecondary,
-=======
         color = LinkTheme.colors.textTertiary,
->>>>>>> 361516c9
         style = LinkTheme.typography.caption.copy(
             textAlign = TextAlign.Center,
         ),
@@ -627,11 +575,7 @@
             .fillMaxWidth()
             .padding(top = 12.dp),
         urlSpanStyle = SpanStyle(
-<<<<<<< HEAD
-            color = LinkTheme.colors.typePrimary,
-=======
             color = LinkTheme.colors.textBrand,
->>>>>>> 361516c9
         )
     )
 }
@@ -725,7 +669,7 @@
             Text(
                 text = alertMessage.resolve(),
                 style = LinkTheme.typography.body,
-                color = LinkTheme.colors.typePrimary,
+                color = LinkTheme.colors.textPrimary,
             )
         },
         backgroundColor = LinkTheme.colors.surfacePrimary,
@@ -738,11 +682,7 @@
             ) {
                 Text(
                     text = android.R.string.ok.resolvableString.resolve(context),
-<<<<<<< HEAD
-                    color = LinkTheme.colors.typeBrand
-=======
                     color = LinkTheme.colors.textBrand
->>>>>>> 361516c9
                 )
             }
         }
