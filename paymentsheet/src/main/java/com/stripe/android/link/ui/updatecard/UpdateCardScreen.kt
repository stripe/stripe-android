package com.stripe.android.link.ui.updatecard

import androidx.compose.foundation.layout.padding
import androidx.compose.material.MaterialTheme
import androidx.compose.material.Text
import androidx.compose.runtime.Composable
import androidx.compose.runtime.getValue
import androidx.compose.runtime.rememberCoroutineScope
import androidx.compose.ui.Modifier
import androidx.compose.ui.res.stringResource
import androidx.compose.ui.tooling.preview.Preview
import androidx.compose.ui.unit.dp
import com.stripe.android.DefaultCardBrandFilter
import com.stripe.android.core.model.CountryCode
import com.stripe.android.link.theme.DefaultLinkTheme
import com.stripe.android.link.theme.StripeThemeForLink
import com.stripe.android.link.ui.PrimaryButton
import com.stripe.android.link.ui.PrimaryButtonState
import com.stripe.android.link.ui.ScrollableTopLevelColumn
import com.stripe.android.link.ui.SecondaryButton
import com.stripe.android.model.CardBrand
import com.stripe.android.model.ConsumerPaymentDetails
import com.stripe.android.model.CvcCheck
import com.stripe.android.paymentsheet.PaymentSheet.BillingDetailsCollectionConfiguration.AddressCollectionMode
import com.stripe.android.paymentsheet.R
import com.stripe.android.paymentsheet.ui.CardDetailsEditUI
import com.stripe.android.paymentsheet.ui.DefaultEditCardDetailsInteractor
import com.stripe.android.paymentsheet.ui.EditCardDetailsInteractor
import com.stripe.android.paymentsheet.ui.EditCardPayload
<<<<<<< HEAD
import com.stripe.android.uicore.utils.collectAsState
import com.stripe.android.R as StripeR
=======
>>>>>>> 571d5fe7
import com.stripe.android.uicore.utils.collectAsState
import com.stripe.android.R as StripeR

@Composable
internal fun UpdateCardScreen(viewModel: UpdateCardScreenViewModel) {
    val state by viewModel.state.collectAsState()
<<<<<<< HEAD
    UpdateCardScreenBody(
        interactor = viewModel.interactor,
        isDefault = state.paymentDetails?.isDefault == true,
        primaryButtonState = state.primaryButtonState,
        secondaryButtonEnabled = state.loading.not(),
        onUpdateClicked = viewModel::onUpdateClicked,
        onCancelClicked = viewModel::onCancelClicked,
    )
=======
    viewModel.interactor?.let {
        UpdateCardScreenBody(
            interactor = it,
            isDefault = state.isDefault,
            onUpdateClicked = viewModel::onUpdateClicked,
            onCancelClicked = viewModel::onCancelClicked,
        )
    }
>>>>>>> 571d5fe7
}

@Composable
internal fun UpdateCardScreenBody(
    interactor: EditCardDetailsInteractor,
    primaryButtonState: PrimaryButtonState,
    secondaryButtonEnabled: Boolean,
    isDefault: Boolean,
    onUpdateClicked: () -> Unit,
    onCancelClicked: () -> Unit,
) {
    ScrollableTopLevelColumn {
        Text(
            modifier = Modifier
                .padding(bottom = 32.dp),
            text = stringResource(R.string.stripe_link_update_card_title),
            style = MaterialTheme.typography.h2
        )

        StripeThemeForLink {
            CardDetailsEditUI(
                editCardDetailsInteractor = interactor,
            )
        }

        if (isDefault) {
            Text(
                modifier = Modifier.padding(top = 8.dp),
                text = stringResource(R.string.stripe_link_update_card_default_card),
                style = MaterialTheme.typography.subtitle2,
                color = MaterialTheme.colors.onSecondary
            )
        }

        PrimaryButton(
            modifier = Modifier.padding(top = 16.dp, bottom = 8.dp),
            label = stringResource(R.string.stripe_link_update_card_confirm_cta),
            state = primaryButtonState,
            onButtonClick = onUpdateClicked
        )

        SecondaryButton(
            label = stringResource(StripeR.string.stripe_cancel),
            enabled = secondaryButtonEnabled,
            onClick = onCancelClicked
        )
    }
}

@Preview
@Composable
internal fun UpdateCardScreenBodyPreview() {
<<<<<<< HEAD
    DefaultLinkTheme {
        Surface {
            UpdateCardScreenBody(
                interactor = DefaultEditCardDetailsInteractor.Factory().create(
                    coroutineScope = rememberCoroutineScope(),
                    isCbcModifiable = false,
                    areExpiryDateAndAddressModificationSupported = true,
                    cardBrandFilter = DefaultCardBrandFilter,
                    payload = EditCardPayload.create(
                        ConsumerPaymentDetails.Card(
                            id = "card_id_1234",
                            last4 = "4242",
                            expiryYear = 2500,
                            expiryMonth = 4,
                            brand = CardBrand.Visa,
                            cvcCheck = CvcCheck.Fail,
                            isDefault = false,
                            networks = listOf("VISA"),
                            billingAddress = ConsumerPaymentDetails.BillingAddress(
                                name = null,
                                line1 = null,
                                line2 = null,
                                locality = null,
                                administrativeArea = null,
                                countryCode = CountryCode.US,
                                postalCode = "42424"
                            )
                        ),
                        billingPhoneNumber = null
=======
    DefaultLinkTheme(darkTheme = true) {
        UpdateCardScreenBody(
            interactor = DefaultEditCardDetailsInteractor.Factory().create(
                coroutineScope = rememberCoroutineScope(),
                isCbcModifiable = false,
                areExpiryDateAndAddressModificationSupported = true,
                cardBrandFilter = DefaultCardBrandFilter,
                payload = EditCardPayload.create(
                    ConsumerPaymentDetails.Card(
                        id = "card_id_1234",
                        last4 = "4242",
                        expiryYear = 2500,
                        expiryMonth = 4,
                        brand = CardBrand.Visa,
                        cvcCheck = CvcCheck.Fail,
                        isDefault = false,
                        networks = listOf("VISA"),
                        nickname = "Fancy Card",
                        funding = "credit",
                        billingAddress = ConsumerPaymentDetails.BillingAddress(
                            name = null,
                            line1 = null,
                            line2 = null,
                            locality = null,
                            administrativeArea = null,
                            countryCode = CountryCode.US,
                            postalCode = "42424"
                        )
>>>>>>> 571d5fe7
                    ),
                    onBrandChoiceChanged = {},
                    onCardUpdateParamsChanged = {},
                    addressCollectionMode = AddressCollectionMode.Automatic
                ),
                isDefault = true,
                primaryButtonState = PrimaryButtonState.Enabled,
                secondaryButtonEnabled = true,
                onUpdateClicked = {},
                onCancelClicked = {},
            )
        }
    }
}<|MERGE_RESOLUTION|>--- conflicted
+++ resolved
@@ -27,36 +27,22 @@
 import com.stripe.android.paymentsheet.ui.DefaultEditCardDetailsInteractor
 import com.stripe.android.paymentsheet.ui.EditCardDetailsInteractor
 import com.stripe.android.paymentsheet.ui.EditCardPayload
-<<<<<<< HEAD
-import com.stripe.android.uicore.utils.collectAsState
-import com.stripe.android.R as StripeR
-=======
->>>>>>> 571d5fe7
 import com.stripe.android.uicore.utils.collectAsState
 import com.stripe.android.R as StripeR
 
 @Composable
 internal fun UpdateCardScreen(viewModel: UpdateCardScreenViewModel) {
     val state by viewModel.state.collectAsState()
-<<<<<<< HEAD
-    UpdateCardScreenBody(
-        interactor = viewModel.interactor,
-        isDefault = state.paymentDetails?.isDefault == true,
-        primaryButtonState = state.primaryButtonState,
-        secondaryButtonEnabled = state.loading.not(),
-        onUpdateClicked = viewModel::onUpdateClicked,
-        onCancelClicked = viewModel::onCancelClicked,
-    )
-=======
     viewModel.interactor?.let {
         UpdateCardScreenBody(
             interactor = it,
             isDefault = state.isDefault,
+            primaryButtonState = state.primaryButtonState,
+            secondaryButtonEnabled = state.loading.not(),
             onUpdateClicked = viewModel::onUpdateClicked,
             onCancelClicked = viewModel::onCancelClicked,
         )
     }
->>>>>>> 571d5fe7
 }
 
 @Composable
@@ -109,38 +95,7 @@
 @Preview
 @Composable
 internal fun UpdateCardScreenBodyPreview() {
-<<<<<<< HEAD
     DefaultLinkTheme {
-        Surface {
-            UpdateCardScreenBody(
-                interactor = DefaultEditCardDetailsInteractor.Factory().create(
-                    coroutineScope = rememberCoroutineScope(),
-                    isCbcModifiable = false,
-                    areExpiryDateAndAddressModificationSupported = true,
-                    cardBrandFilter = DefaultCardBrandFilter,
-                    payload = EditCardPayload.create(
-                        ConsumerPaymentDetails.Card(
-                            id = "card_id_1234",
-                            last4 = "4242",
-                            expiryYear = 2500,
-                            expiryMonth = 4,
-                            brand = CardBrand.Visa,
-                            cvcCheck = CvcCheck.Fail,
-                            isDefault = false,
-                            networks = listOf("VISA"),
-                            billingAddress = ConsumerPaymentDetails.BillingAddress(
-                                name = null,
-                                line1 = null,
-                                line2 = null,
-                                locality = null,
-                                administrativeArea = null,
-                                countryCode = CountryCode.US,
-                                postalCode = "42424"
-                            )
-                        ),
-                        billingPhoneNumber = null
-=======
-    DefaultLinkTheme(darkTheme = true) {
         UpdateCardScreenBody(
             interactor = DefaultEditCardDetailsInteractor.Factory().create(
                 coroutineScope = rememberCoroutineScope(),
@@ -158,8 +113,7 @@
                         isDefault = false,
                         networks = listOf("VISA"),
                         nickname = "Fancy Card",
-                        funding = "credit",
-                        billingAddress = ConsumerPaymentDetails.BillingAddress(
+                        funding = "credit", billingAddress = ConsumerPaymentDetails.BillingAddress(
                             name = null,
                             line1 = null,
                             line2 = null,
@@ -168,18 +122,18 @@
                             countryCode = CountryCode.US,
                             postalCode = "42424"
                         )
->>>>>>> 571d5fe7
                     ),
-                    onBrandChoiceChanged = {},
-                    onCardUpdateParamsChanged = {},
-                    addressCollectionMode = AddressCollectionMode.Automatic
+                    billingPhoneNumber = null
                 ),
-                isDefault = true,
-                primaryButtonState = PrimaryButtonState.Enabled,
-                secondaryButtonEnabled = true,
-                onUpdateClicked = {},
-                onCancelClicked = {},
-            )
-        }
+                onBrandChoiceChanged = {},
+                onCardUpdateParamsChanged = {},
+                addressCollectionMode = AddressCollectionMode.Automatic
+            ),
+            isDefault = true,
+            primaryButtonState = PrimaryButtonState.Enabled,
+            secondaryButtonEnabled = true,
+            onUpdateClicked = {},
+            onCancelClicked = {},
+        )
     }
 }