package com.stripe.android.link

import android.os.Parcelable
import com.stripe.android.CardBrandFilter
import com.stripe.android.link.model.LinkAppearance
import com.stripe.android.model.LinkMode
import com.stripe.android.model.StripeIntent
import com.stripe.android.payments.financialconnections.FinancialConnectionsAvailability
import com.stripe.android.paymentsheet.PaymentSheet
import com.stripe.android.paymentsheet.addresselement.AddressDetails
import com.stripe.android.paymentsheet.state.PaymentElementLoader
import kotlinx.parcelize.Parcelize

@Parcelize
internal data class LinkConfiguration(
    val stripeIntent: StripeIntent,
    val merchantName: String,
    val merchantCountryCode: String?,
    val customerInfo: CustomerInfo,
    val shippingDetails: AddressDetails?,
    val passthroughModeEnabled: Boolean,
    val flags: Map<String, Boolean>,
    val cardBrandChoice: CardBrandChoice?,
    val cardBrandFilter: CardBrandFilter,
    val financialConnectionsAvailability: FinancialConnectionsAvailability?,
    val billingDetailsCollectionConfiguration: PaymentSheet.BillingDetailsCollectionConfiguration,
    val defaultBillingDetails: PaymentSheet.BillingDetails?,
    val useAttestationEndpointsForLink: Boolean,
    val suppress2faModal: Boolean,
    val disableRuxInFlowController: Boolean,
    val initializationMode: PaymentElementLoader.InitializationMode,
    val elementsSessionId: String,
    val linkMode: LinkMode?,
    val allowDefaultOptIn: Boolean,
    val googlePlacesApiKey: String? = null,
    val collectMissingBillingDetailsForExistingPaymentMethods: Boolean,
    val allowUserEmailEdits: Boolean,
    val enableDisplayableDefaultValuesInEce: Boolean,
<<<<<<< HEAD
    private val customerId: String?,
    val linkAppearance: LinkAppearance?
=======
    val linkSignUpOptInFeatureEnabled: Boolean,
    val linkSignUpOptInInitialValue: Boolean,
    private val customerId: String?
>>>>>>> 088a9c67
) : Parcelable {

    val customerIdForEceDefaultValues: String?
        get() = if (enableDisplayableDefaultValuesInEce) customerId else null

    val enableLinkPaymentSelectionHint: Boolean
        get() = flags["link_mobile_enable_payment_selection_hint"] == true

    @Parcelize
    data class CustomerInfo(
        val name: String?,
        val email: String?,
        val phone: String?,
        val billingCountryCode: String?,
    ) : Parcelable

    @Parcelize
    data class CardBrandChoice(
        val eligible: Boolean,
        val preferredNetworks: List<String>,
    ) : Parcelable
}<|MERGE_RESOLUTION|>--- conflicted
+++ resolved
@@ -36,14 +36,10 @@
     val collectMissingBillingDetailsForExistingPaymentMethods: Boolean,
     val allowUserEmailEdits: Boolean,
     val enableDisplayableDefaultValuesInEce: Boolean,
-<<<<<<< HEAD
-    private val customerId: String?,
     val linkAppearance: LinkAppearance?
-=======
     val linkSignUpOptInFeatureEnabled: Boolean,
-    val linkSignUpOptInInitialValue: Boolean,
+    val linkSignUpOptInIni stialValue: Boolean,
     private val customerId: String?
->>>>>>> 088a9c67
 ) : Parcelable {
 
     val customerIdForEceDefaultValues: String?
