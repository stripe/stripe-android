--- conflicted
+++ resolved
@@ -44,12 +44,8 @@
     val linkSignUpOptInInitialValue: Boolean,
     val linkMobileDisableLinkOnAttestationFailure: Boolean,
     private val customerId: String?,
-<<<<<<< HEAD
-    val saveConsentBehavior: PaymentMethodSaveConsentBehavior
-=======
     val saveConsentBehavior: PaymentMethodSaveConsentBehavior,
     val forceSetupFutureUseBehaviorAndNewMandate: Boolean,
->>>>>>> 732f4a86
 ) : Parcelable {
 
     val customerIdForEceDefaultValues: String?
