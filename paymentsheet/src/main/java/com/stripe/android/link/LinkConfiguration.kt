package com.stripe.android.link

import android.os.Parcelable
import com.stripe.android.CardBrandFilter
import com.stripe.android.link.model.LinkAppearance
import com.stripe.android.model.LinkMode
import com.stripe.android.model.StripeIntent
import com.stripe.android.payments.financialconnections.FinancialConnectionsAvailability
import com.stripe.android.paymentsheet.PaymentSheet
import com.stripe.android.paymentsheet.addresselement.AddressDetails
import com.stripe.android.paymentsheet.state.PaymentElementLoader
import kotlinx.parcelize.Parcelize

@Parcelize
internal data class LinkConfiguration(
    val stripeIntent: StripeIntent,
    val merchantName: String,
    val merchantCountryCode: String?,
    val customerInfo: CustomerInfo,
    val shippingDetails: AddressDetails?,
    val passthroughModeEnabled: Boolean,
    val flags: Map<String, Boolean>,
    val cardBrandChoice: CardBrandChoice?,
    val cardBrandFilter: CardBrandFilter,
    val financialConnectionsAvailability: FinancialConnectionsAvailability?,
    val billingDetailsCollectionConfiguration: PaymentSheet.BillingDetailsCollectionConfiguration,
    val defaultBillingDetails: PaymentSheet.BillingDetails?,
    val useAttestationEndpointsForLink: Boolean,
    val suppress2faModal: Boolean,
    val disableRuxInFlowController: Boolean,
    val initializationMode: PaymentElementLoader.InitializationMode,
    val elementsSessionId: String,
    val linkMode: LinkMode?,
    val allowDefaultOptIn: Boolean,
    val googlePlacesApiKey: String? = null,
    val collectMissingBillingDetailsForExistingPaymentMethods: Boolean,
    val allowUserEmailEdits: Boolean,
    val enableDisplayableDefaultValuesInEce: Boolean,
<<<<<<< HEAD
    val skipWalletInFlowController: Boolean,
=======
    val linkAppearance: LinkAppearance?,
>>>>>>> 3700b8de
    val linkSignUpOptInFeatureEnabled: Boolean,
    val linkSignUpOptInInitialValue: Boolean,
    private val customerId: String?
) : Parcelable {

    val customerIdForEceDefaultValues: String?
        get() = if (enableDisplayableDefaultValuesInEce) customerId else null

    val enableLinkPaymentSelectionHint: Boolean
        get() = flags["link_mobile_enable_payment_selection_hint"] == true

    @Parcelize
    data class CustomerInfo(
        val name: String?,
        val email: String?,
        val phone: String?,
        val billingCountryCode: String?,
    ) : Parcelable

    @Parcelize
    data class CardBrandChoice(
        val eligible: Boolean,
        val preferredNetworks: List<String>,
    ) : Parcelable
}<|MERGE_RESOLUTION|>--- conflicted
+++ resolved
@@ -36,11 +36,8 @@
     val collectMissingBillingDetailsForExistingPaymentMethods: Boolean,
     val allowUserEmailEdits: Boolean,
     val enableDisplayableDefaultValuesInEce: Boolean,
-<<<<<<< HEAD
     val skipWalletInFlowController: Boolean,
-=======
     val linkAppearance: LinkAppearance?,
->>>>>>> 3700b8de
     val linkSignUpOptInFeatureEnabled: Boolean,
     val linkSignUpOptInInitialValue: Boolean,
     private val customerId: String?
