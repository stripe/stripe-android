--- conflicted
+++ resolved
@@ -33,11 +33,8 @@
 import com.stripe.android.uicore.navigation.PopUpToBehavior
 import kotlinx.coroutines.DelicateCoroutinesApi
 import kotlinx.coroutines.GlobalScope
-<<<<<<< HEAD
-=======
 import kotlinx.coroutines.Job
 import kotlinx.coroutines.delay
->>>>>>> e553b859
 import kotlinx.coroutines.flow.MutableStateFlow
 import kotlinx.coroutines.flow.StateFlow
 import kotlinx.coroutines.flow.first
@@ -54,14 +51,9 @@
     val eventReporter: EventReporter,
     private val linkConfiguration: LinkConfiguration,
     private val linkAttestationCheck: LinkAttestationCheck,
-<<<<<<< HEAD
-    private val savedStateHandle: SavedStateHandle,
+    val savedStateHandle: SavedStateHandle,
     private val startWithVerificationDialog: Boolean,
     private val navigationManager: NavigationManager,
-=======
-    val savedStateHandle: SavedStateHandle,
-    private val startWithVerificationDialog: Boolean
->>>>>>> e553b859
 ) : ViewModel(), DefaultLifecycleObserver {
     val confirmationHandler = confirmationHandlerFactory.create(viewModelScope)
     private val _linkAppBarState = MutableStateFlow(
@@ -228,7 +220,11 @@
 
     private suspend fun buildFullScreenState(): ScreenState.FullScreen {
         val accountStatus = linkAccountManager.accountStatus.first()
-<<<<<<< HEAD
+
+        // We add a tiny delay, which gives the loading screen a chance to fully inflate.
+        // Otherwise, we get a weird scaling animation when we display the first non-loading screen.
+        delay(LINK_DEFAULT_ANIMATION_DELAY_MILLIS)
+
         return ScreenState.FullScreen(
             initialDestination = when (accountStatus) {
                 AccountStatus.Verified -> {
@@ -240,22 +236,6 @@
                 AccountStatus.SignedOut, AccountStatus.Error -> {
                     LinkScreen.SignUp
                 }
-=======
-
-        // We add a tiny delay, which gives the loading screen a chance to fully inflate.
-        // Otherwise, we get a weird scaling animation when we display the first non-loading screen.
-        delay(LINK_DEFAULT_ANIMATION_DELAY_MILLIS)
-
-        val screen = when (accountStatus) {
-            AccountStatus.Verified -> {
-                LinkScreen.Wallet
-            }
-            AccountStatus.NeedsVerification, AccountStatus.VerificationStarted -> {
-                LinkScreen.Verification
-            }
-            AccountStatus.SignedOut, AccountStatus.Error -> {
-                LinkScreen.SignUp
->>>>>>> e553b859
             }
         )
     }
