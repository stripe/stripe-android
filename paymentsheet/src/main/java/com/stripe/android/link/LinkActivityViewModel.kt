package com.stripe.android.link

import android.app.Application
import androidx.activity.result.ActivityResultCaller
import androidx.lifecycle.DefaultLifecycleObserver
import androidx.lifecycle.LifecycleOwner
import androidx.lifecycle.SavedStateHandle
import androidx.lifecycle.ViewModel
import androidx.lifecycle.ViewModelProvider
import androidx.lifecycle.ViewModelProvider.AndroidViewModelFactory.Companion.APPLICATION_KEY
import androidx.lifecycle.createSavedStateHandle
import androidx.lifecycle.viewModelScope
import androidx.lifecycle.viewmodel.initializer
import androidx.lifecycle.viewmodel.viewModelFactory
import androidx.navigation.NavBackStackEntry
import androidx.navigation.compose.NavHost
import com.stripe.android.link.LinkActivity.Companion.getArgs
import com.stripe.android.link.account.LinkAccountHolder
import com.stripe.android.link.account.LinkAccountManager
import com.stripe.android.link.account.linkAccountUpdate
import com.stripe.android.link.attestation.LinkAttestationCheck
import com.stripe.android.link.injection.DaggerNativeLinkComponent
import com.stripe.android.link.injection.NativeLinkComponent
import com.stripe.android.link.model.AccountStatus
import com.stripe.android.link.model.LinkAccount
import com.stripe.android.link.ui.LinkAppBarState
import com.stripe.android.link.ui.signup.SignUpViewModel
import com.stripe.android.link.utils.LINK_DEFAULT_ANIMATION_DELAY_MILLIS
import com.stripe.android.paymentelement.confirmation.ConfirmationHandler
import com.stripe.android.paymentsheet.analytics.EventReporter
import com.stripe.android.uicore.navigation.NavigationManager
import com.stripe.android.uicore.navigation.PopUpToBehavior
import kotlinx.coroutines.DelicateCoroutinesApi
import kotlinx.coroutines.GlobalScope
import kotlinx.coroutines.delay
import kotlinx.coroutines.flow.MutableStateFlow
import kotlinx.coroutines.flow.StateFlow
<<<<<<< HEAD
=======
import kotlinx.coroutines.flow.asStateFlow
import kotlinx.coroutines.flow.collectLatest
>>>>>>> 7cda0858
import kotlinx.coroutines.flow.first
import kotlinx.coroutines.flow.update
import kotlinx.coroutines.launch
import javax.inject.Inject

@SuppressWarnings("TooManyFunctions")
internal class LinkActivityViewModel @Inject constructor(
    val activityRetainedComponent: NativeLinkComponent,
    confirmationHandlerFactory: ConfirmationHandler.Factory,
    private val linkAccountManager: LinkAccountManager,
    private val linkAccountHolder: LinkAccountHolder,
    val eventReporter: EventReporter,
    private val linkConfiguration: LinkConfiguration,
    private val linkAttestationCheck: LinkAttestationCheck,
    val savedStateHandle: SavedStateHandle,
    private val startWithVerificationDialog: Boolean,
    private val navigationManager: NavigationManager,
) : ViewModel(), DefaultLifecycleObserver {
    val confirmationHandler = confirmationHandlerFactory.create(viewModelScope)
<<<<<<< HEAD
    private val _linkAppBarState = MutableStateFlow(
        value = LinkAppBarState(
            navigationIcon = R.drawable.stripe_link_close,
            showHeader = true,
            showOverflowMenu = false,
            email = null,
        )
    )
    val navigationFlow = navigationManager.navigationFlow

    val linkAppBarState: StateFlow<LinkAppBarState> = _linkAppBarState
=======

    private val _linkAppBarState = MutableStateFlow(LinkAppBarState.initial())
    val linkAppBarState: StateFlow<LinkAppBarState> = _linkAppBarState.asStateFlow()
>>>>>>> 7cda0858

    private val _linkScreenState = MutableStateFlow<ScreenState>(ScreenState.Loading)
    val linkScreenState: StateFlow<ScreenState> = _linkScreenState

    val linkAccount: LinkAccount?
        get() = linkAccountManager.linkAccount.value

    var dismissWithResult: ((LinkActivityResult) -> Unit)? = null
    var launchWebFlow: ((LinkConfiguration) -> Unit)? = null

    fun handleViewAction(action: LinkAction) {
        when (action) {
            LinkAction.BackPressed -> handleBackPressed()
            LinkAction.LogoutClicked -> handleLogoutClicked()
        }
    }

    fun onVerificationSucceeded() {
        viewModelScope.launch {
            _linkScreenState.value = buildFullScreenState()
        }
    }

    fun onDismissVerificationClicked() {
        dismissWithResult?.invoke(
            LinkActivityResult.Canceled(
                linkAccountUpdate = linkAccountManager.linkAccountUpdate
            )
        )
    }

    @OptIn(DelicateCoroutinesApi::class)
    private fun handleLogoutClicked() {
        GlobalScope.launch {
            linkAccountManager.logOut()
        }
        dismissWithResult?.invoke(
            LinkActivityResult.Canceled(
                reason = LinkActivityResult.Canceled.Reason.LoggedOut,
                linkAccountUpdate = LinkAccountUpdate.Value(null)
            )
        )
    }

<<<<<<< HEAD
    fun onNavEntryChanged(entry: NavBackStackEntry?) {
        val route = entry?.destination?.route ?: return
        _linkAppBarState.update {
            it.copy(
                showHeader = showHeaderRoutes.contains(route),
                showOverflowMenu = route == LinkScreen.Wallet.route,
                navigationIcon = if (route == LinkScreen.PaymentMethod.route) {
                    R.drawable.stripe_link_back
                } else {
                    R.drawable.stripe_link_close
                },
                email = linkAccountManager.linkAccount.value?.email?.takeIf {
                    route == LinkScreen.Wallet.route
=======
    private fun listenToNavController(navController: NavHostController?) {
        cancelNavListenerJob()
        navController ?: return
        navListenerJob = viewModelScope.launch {
            navController.currentBackStackEntryFlow.collectLatest { entry ->
                val previousEntry = navController.previousBackStackEntry?.destination?.route
                val route = entry.destination.route

                _linkAppBarState.update {
                    LinkAppBarState.create(
                        route = route,
                        previousEntryRoute = previousEntry,
                        email = linkAccountManager.linkAccount.value?.email,
                        consumerIsSigningUp = linkAccount?.completedSignup == true,
                    )
>>>>>>> 7cda0858
                }
            )
        }
    }

    fun moveToWeb() {
        launchWebFlow?.let { launcher ->
            navigate(LinkScreen.Loading, clearStack = true)
            launcher.invoke(linkConfiguration)
        }
    }

    /**
     * [NavHost] handles back presses except for when backstack is empty, where it delegates
     * to the container activity. [onBackPressed] will be triggered on these empty backstack cases.
     */
    fun handleBackPressed() {
        dismissWithResult?.invoke(
            LinkActivityResult.Canceled(
                linkAccountUpdate = linkAccountManager.linkAccountUpdate
            )
        )
    }

    fun registerActivityForConfirmation(
        activityResultCaller: ActivityResultCaller,
        lifecycleOwner: LifecycleOwner,
    ) {
        confirmationHandler.register(activityResultCaller, lifecycleOwner)
    }

    fun navigate(screen: LinkScreen, clearStack: Boolean, launchSingleTop: Boolean = false) {
        navigationManager.tryNavigateTo(
            screen.route,
            isSingleTop = launchSingleTop,
            // If clearing the stack, pop to the start destination.
            popUpTo = if (clearStack) PopUpToBehavior.Start else null
        )
    }

    fun goBack() {
        navigationManager.tryNavigateBack()
    }

    fun changeEmail() {
        savedStateHandle[SignUpViewModel.USE_LINK_CONFIGURATION_CUSTOMER_INFO] = false
        navigate(LinkScreen.SignUp, clearStack = true)
    }

    fun unregisterActivity() {
        dismissWithResult = null
        launchWebFlow = null
    }

    override fun onCreate(owner: LifecycleOwner) {
        super.onCreate(owner)
        viewModelScope.launch {
            if (startWithVerificationDialog) return@launch updateScreenState()
            val attestationCheckResult = linkAttestationCheck.invoke()
            when (attestationCheckResult) {
                is LinkAttestationCheck.Result.AttestationFailed -> {
                    launchWebFlow?.invoke(linkConfiguration)
                }
                LinkAttestationCheck.Result.Successful -> {
                    updateScreenState()
                }
                is LinkAttestationCheck.Result.Error,
                is LinkAttestationCheck.Result.AccountError -> {
                    handleAccountError()
                }
            }
        }
    }

    private suspend fun updateScreenState() {
        val accountStatus = linkAccountManager.accountStatus.first()
        val linkAccount = linkAccountManager.linkAccount.value
        when (accountStatus) {
            AccountStatus.Verified,
            AccountStatus.SignedOut,
            AccountStatus.Error -> {
                _linkScreenState.value = buildFullScreenState()
            }
            AccountStatus.NeedsVerification,
            AccountStatus.VerificationStarted -> {
                if (linkAccount != null && startWithVerificationDialog) {
                    _linkScreenState.value = ScreenState.VerificationDialog(linkAccount)
                } else {
                    _linkScreenState.value = buildFullScreenState()
                }
            }
        }
    }

    private suspend fun buildFullScreenState(): ScreenState.FullScreen {
        val accountStatus = linkAccountManager.accountStatus.first()

        // We add a tiny delay, which gives the loading screen a chance to fully inflate.
        // Otherwise, we get a weird scaling animation when we display the first non-loading screen.
        delay(LINK_DEFAULT_ANIMATION_DELAY_MILLIS)

<<<<<<< HEAD
        return ScreenState.FullScreen(
            initialDestination = when (accountStatus) {
                AccountStatus.Verified -> {
                    LinkScreen.Wallet
                }
                AccountStatus.NeedsVerification, AccountStatus.VerificationStarted -> {
                    LinkScreen.Verification
                }
                AccountStatus.SignedOut, AccountStatus.Error -> {
                    LinkScreen.SignUp
                }
=======
        val screen = when (accountStatus) {
            AccountStatus.Verified -> {
                if (linkAccount?.completedSignup == true) {
                    // We just completed signup, but haven't added a payment method yet.
                    LinkScreen.PaymentMethod
                } else {
                    LinkScreen.Wallet
                }
            }
            AccountStatus.NeedsVerification, AccountStatus.VerificationStarted -> {
                LinkScreen.Verification
            }
            AccountStatus.SignedOut, AccountStatus.Error -> {
                LinkScreen.SignUp
>>>>>>> 7cda0858
            }
        )
    }

    private suspend fun handleAccountError() {
        linkAccountManager.logOut()
        linkAccountHolder.set(null)
        updateScreenState()
    }

    companion object {
        fun factory(savedStateHandle: SavedStateHandle? = null): ViewModelProvider.Factory = viewModelFactory {
            initializer {
                val handle: SavedStateHandle = savedStateHandle ?: createSavedStateHandle()
                val app = this[APPLICATION_KEY] as Application
                val args: NativeLinkArgs = getArgs(handle) ?: throw NoArgsException()

                DaggerNativeLinkComponent
                    .builder()
                    .configuration(args.configuration)
                    .publishableKeyProvider { args.publishableKey }
                    .stripeAccountIdProvider { args.stripeAccountId }
                    .paymentElementCallbackIdentifier(args.paymentElementCallbackIdentifier)
                    .savedStateHandle(handle)
                    .context(app)
                    .application(app)
                    .startWithVerificationDialog(args.startWithVerificationDialog)
                    .linkAccount(args.linkAccount)
                    .build()
                    .viewModel
            }
        }
    }
}

internal sealed interface ScreenState {
    data class VerificationDialog(val linkAccount: LinkAccount) : ScreenState
    data class FullScreen(
        val initialDestination: LinkScreen
    ) : ScreenState
    data object Loading : ScreenState
}

internal class NoArgsException : IllegalArgumentException("NativeLinkArgs not found")<|MERGE_RESOLUTION|>--- conflicted
+++ resolved
@@ -35,11 +35,8 @@
 import kotlinx.coroutines.delay
 import kotlinx.coroutines.flow.MutableStateFlow
 import kotlinx.coroutines.flow.StateFlow
-<<<<<<< HEAD
-=======
 import kotlinx.coroutines.flow.asStateFlow
 import kotlinx.coroutines.flow.collectLatest
->>>>>>> 7cda0858
 import kotlinx.coroutines.flow.first
 import kotlinx.coroutines.flow.update
 import kotlinx.coroutines.launch
@@ -59,23 +56,11 @@
     private val navigationManager: NavigationManager,
 ) : ViewModel(), DefaultLifecycleObserver {
     val confirmationHandler = confirmationHandlerFactory.create(viewModelScope)
-<<<<<<< HEAD
-    private val _linkAppBarState = MutableStateFlow(
-        value = LinkAppBarState(
-            navigationIcon = R.drawable.stripe_link_close,
-            showHeader = true,
-            showOverflowMenu = false,
-            email = null,
-        )
-    )
-    val navigationFlow = navigationManager.navigationFlow
-
-    val linkAppBarState: StateFlow<LinkAppBarState> = _linkAppBarState
-=======
 
     private val _linkAppBarState = MutableStateFlow(LinkAppBarState.initial())
     val linkAppBarState: StateFlow<LinkAppBarState> = _linkAppBarState.asStateFlow()
->>>>>>> 7cda0858
+
+    val navigationFlow = navigationManager.navigationFlow
 
     private val _linkScreenState = MutableStateFlow<ScreenState>(ScreenState.Loading)
     val linkScreenState: StateFlow<ScreenState> = _linkScreenState
@@ -120,38 +105,14 @@
         )
     }
 
-<<<<<<< HEAD
     fun onNavEntryChanged(entry: NavBackStackEntry?) {
         val route = entry?.destination?.route ?: return
         _linkAppBarState.update {
-            it.copy(
-                showHeader = showHeaderRoutes.contains(route),
-                showOverflowMenu = route == LinkScreen.Wallet.route,
-                navigationIcon = if (route == LinkScreen.PaymentMethod.route) {
-                    R.drawable.stripe_link_back
-                } else {
-                    R.drawable.stripe_link_close
-                },
-                email = linkAccountManager.linkAccount.value?.email?.takeIf {
-                    route == LinkScreen.Wallet.route
-=======
-    private fun listenToNavController(navController: NavHostController?) {
-        cancelNavListenerJob()
-        navController ?: return
-        navListenerJob = viewModelScope.launch {
-            navController.currentBackStackEntryFlow.collectLatest { entry ->
-                val previousEntry = navController.previousBackStackEntry?.destination?.route
-                val route = entry.destination.route
-
-                _linkAppBarState.update {
-                    LinkAppBarState.create(
-                        route = route,
-                        previousEntryRoute = previousEntry,
-                        email = linkAccountManager.linkAccount.value?.email,
-                        consumerIsSigningUp = linkAccount?.completedSignup == true,
-                    )
->>>>>>> 7cda0858
-                }
+            LinkAppBarState.create(
+                route = route,
+                previousEntryRoute = previousEntry,
+                email = linkAccountManager.linkAccount.value?.email,
+                consumerIsSigningUp = linkAccount?.completedSignup == true,
             )
         }
     }
@@ -252,11 +213,15 @@
         // Otherwise, we get a weird scaling animation when we display the first non-loading screen.
         delay(LINK_DEFAULT_ANIMATION_DELAY_MILLIS)
 
-<<<<<<< HEAD
         return ScreenState.FullScreen(
             initialDestination = when (accountStatus) {
                 AccountStatus.Verified -> {
-                    LinkScreen.Wallet
+                    if (linkAccount?.completedSignup == true) {
+                        // We just completed signup, but haven't added a payment method yet.
+                        LinkScreen.PaymentMethod
+                    } else {
+                        LinkScreen.Wallet
+                    }
                 }
                 AccountStatus.NeedsVerification, AccountStatus.VerificationStarted -> {
                     LinkScreen.Verification
@@ -264,22 +229,6 @@
                 AccountStatus.SignedOut, AccountStatus.Error -> {
                     LinkScreen.SignUp
                 }
-=======
-        val screen = when (accountStatus) {
-            AccountStatus.Verified -> {
-                if (linkAccount?.completedSignup == true) {
-                    // We just completed signup, but haven't added a payment method yet.
-                    LinkScreen.PaymentMethod
-                } else {
-                    LinkScreen.Wallet
-                }
-            }
-            AccountStatus.NeedsVerification, AccountStatus.VerificationStarted -> {
-                LinkScreen.Verification
-            }
-            AccountStatus.SignedOut, AccountStatus.Error -> {
-                LinkScreen.SignUp
->>>>>>> 7cda0858
             }
         )
     }
