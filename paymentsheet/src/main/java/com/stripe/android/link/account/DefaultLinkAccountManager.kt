--- conflicted
+++ resolved
@@ -350,22 +350,14 @@
         val newConsumerPublishableKey = publishableKey
             ?: currentAccount?.consumerPublishableKey
                 ?.takeIf { currentAccount.email == consumerSession.emailAddress }
-<<<<<<< HEAD
-        val displayablePaymentDetails = displayablePaymentDetails
-=======
         val newPaymentDetails = displayablePaymentDetails
->>>>>>> 88e762a1
             ?: currentAccount?.displayablePaymentDetails
                 ?.takeIf { currentAccount.email == consumerSession.emailAddress }
 
         val newAccount = LinkAccount(
             consumerSession = consumerSession,
             consumerPublishableKey = newConsumerPublishableKey,
-<<<<<<< HEAD
-            displayablePaymentDetails = displayablePaymentDetails
-=======
             displayablePaymentDetails = newPaymentDetails
->>>>>>> 88e762a1
         )
         withContext(Dispatchers.Main.immediate) {
             linkAccountHolder.set(LinkAccountUpdate.Value(newAccount))
@@ -487,31 +479,6 @@
         }
     }
 
-<<<<<<< HEAD
-    @VisibleForTesting
-    internal suspend fun setAccountNullable(
-        consumerSession: ConsumerSession?,
-        publishableKey: String?,
-        displayablePaymentDetails: DisplayablePaymentDetails? = null
-    ): LinkAccount? {
-        return consumerSession?.let {
-            setAccount(
-                consumerSession = it,
-                publishableKey = publishableKey,
-                displayablePaymentDetails = displayablePaymentDetails
-            )
-        } ?: run {
-            withContext(Dispatchers.Main.immediate) {
-                linkAccountHolder.set(LinkAccountUpdate.Value(account = null))
-                _consumerState.value = null
-            }
-            cachedShippingAddresses = null
-            null
-        }
-    }
-
-=======
->>>>>>> 88e762a1
     private suspend fun getAccountStatus(
         linkAccount: LinkAccount?,
         canLookupCustomerEmail: Boolean
