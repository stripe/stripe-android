--- conflicted
+++ resolved
@@ -17,9 +17,5 @@
     val redactedPhoneNumber: String,
     val email: String,
     val isDialog: Boolean,
-<<<<<<< HEAD
-    val defaultPayment: DefaultPaymentUI? = null
-=======
     val defaultPayment: DefaultPaymentUI?
->>>>>>> 88e762a1
 ) : Parcelable