--- conflicted
+++ resolved
@@ -1,17 +1,13 @@
 package com.stripe.android.link.ui.updatecard
 
 import androidx.compose.runtime.Immutable
-<<<<<<< HEAD
 import com.stripe.android.link.ui.PrimaryButtonState
-=======
->>>>>>> b6029bb4
 import com.stripe.android.model.CardBrand
 import com.stripe.android.paymentsheet.CardUpdateParams
 
 @Immutable
 internal data class UpdateCardScreenState(
-<<<<<<< HEAD
-    val paymentDetailsId: String? = null,
+    val paymentDetailsId: String,
     val isDefault: Boolean = false,
     val cardUpdateParams: CardUpdateParams? = null,
     val preferredCardBrand: CardBrand? = null,
@@ -28,11 +24,4 @@
             loading -> PrimaryButtonState.Processing
             else -> PrimaryButtonState.Enabled
         }
-}
-=======
-    val paymentDetailsId: String,
-    val isDefault: Boolean = false,
-    val cardUpdateParams: CardUpdateParams? = null,
-    val preferredCardBrand: CardBrand? = null,
-)
->>>>>>> b6029bb4
+}