package com.stripe.android.link.ui.wallet

import androidx.compose.animation.AnimatedVisibility
import androidx.compose.foundation.Image
import androidx.compose.foundation.background
import androidx.compose.foundation.clickable
import androidx.compose.foundation.layout.Arrangement
import androidx.compose.foundation.layout.Box
import androidx.compose.foundation.layout.Column
import androidx.compose.foundation.layout.Row
import androidx.compose.foundation.layout.RowScope
import androidx.compose.foundation.layout.Spacer
import androidx.compose.foundation.layout.fillMaxSize
import androidx.compose.foundation.layout.padding
import androidx.compose.foundation.layout.size
import androidx.compose.foundation.layout.width
import androidx.compose.foundation.shape.RoundedCornerShape
import androidx.compose.material.Icon
import androidx.compose.material.IconButton
import androidx.compose.material.RadioButton
import androidx.compose.material.Text
import androidx.compose.material.icons.Icons
import androidx.compose.material.icons.filled.MoreVert
import androidx.compose.runtime.Composable
import androidx.compose.runtime.remember
import androidx.compose.ui.Alignment
import androidx.compose.ui.Modifier
import androidx.compose.ui.draw.alpha
import androidx.compose.ui.graphics.ColorFilter
import androidx.compose.ui.layout.ContentScale
import androidx.compose.ui.layout.Layout
import androidx.compose.ui.platform.testTag
import androidx.compose.ui.res.painterResource
import androidx.compose.ui.res.stringResource
import androidx.compose.ui.text.font.FontWeight
import androidx.compose.ui.text.style.TextOverflow
import androidx.compose.ui.tooling.preview.Preview
import androidx.compose.ui.unit.dp
import androidx.compose.ui.unit.sp
import com.stripe.android.link.theme.DefaultLinkTheme
import com.stripe.android.link.theme.LinkTheme
import com.stripe.android.link.theme.LinkThemeConfig.radioButtonColors
import com.stripe.android.link.theme.MinimumTouchTargetSize
import com.stripe.android.link.ui.ErrorText
import com.stripe.android.link.ui.ErrorTextStyle
import com.stripe.android.link.ui.LinkSpinner
import com.stripe.android.model.CardBrand
import com.stripe.android.model.ConsumerPaymentDetails
import com.stripe.android.model.ConsumerPaymentDetails.BankAccount
import com.stripe.android.model.ConsumerPaymentDetails.Card
import com.stripe.android.model.CvcCheck
import com.stripe.android.paymentsheet.R
import com.stripe.android.paymentsheet.paymentdatacollection.ach.transformBankIconCodeToBankIcon
import com.stripe.android.paymentsheet.ui.getCardBrandIconForVerticalMode
import com.stripe.android.R as StripeR

@Composable
internal fun PaymentDetailsListItem(
    modifier: Modifier = Modifier,
    paymentDetails: ConsumerPaymentDetails.PaymentDetails,
    isClickable: Boolean,
    isMenuButtonClickable: Boolean,
    isAvailable: Boolean,
    isSelected: Boolean,
    isUpdating: Boolean,
    onClick: () -> Unit,
    onMenuButtonClick: () -> Unit
) {
    // Using a `Layout` in order to achieve the following:
    //  1. main content (radio button, description, menu/loader) centered vertically
    //  2. error below the main content
    //  3. error start-aligned with description
    // without knowing the dimensions of the radio button on the first layout pass.
    Layout(
        modifier = modifier
            .padding(top = 8.dp, bottom = 8.dp, start = 20.dp)
            .clickable(enabled = isClickable, onClick = onClick),
        content = {
            RadioButton(
                selected = isSelected,
                onClick = null,
                modifier = Modifier
                    .testTag(WALLET_PAYMENT_DETAIL_ITEM_RADIO_BUTTON)
                    .padding(end = 12.dp),
<<<<<<< HEAD
                colors = RadioButtonDefaults.colors(
                    selectedColor = LinkTheme.colors.buttonBrand,
                    unselectedColor = LinkTheme.colors.borderDefault
                )
=======
                colors = LinkTheme.colors.radioButtonColors
>>>>>>> 361516c9
            )

            Row(
                modifier = Modifier.padding(vertical = 8.dp),
                verticalAlignment = Alignment.CenterVertically
            ) {
                PaymentDetails(
                    modifier = Modifier.alpha(if (isAvailable) 1f else 0.5f),
                    paymentDetails = paymentDetails
                )

                AnimatedVisibility(paymentDetails.isDefault) {
                    DefaultTag()
                }

                val showWarning = (paymentDetails as? Card)?.isExpired == true
                if (showWarning) {
                    Spacer(modifier = Modifier.width(8.dp))
                    Icon(
<<<<<<< HEAD
                        painter = painterResource(R.drawable.stripe_sail_warning_circle),
=======
                        painter = painterResource(R.drawable.stripe_ic_sail_warning_circle),
>>>>>>> 361516c9
                        contentDescription = null,
                        modifier = Modifier.size(20.dp),
                        tint = LinkTheme.colors.iconCritical
                    )
                }
            }

            MenuAndLoader(
                enabled = isMenuButtonClickable,
                isUpdating = isUpdating,
                onMenuButtonClick = onMenuButtonClick
            )

            if (!isAvailable) {
                ErrorText(
                    text = stringResource(R.string.stripe_wallet_unavailable),
                    style = ErrorTextStyle.Small
                )
            }
        }
    ) { measurable, constraints ->
        val componentConstraints = constraints.copy(minHeight = 0)

        // Measure each component.
        val radioButton = measurable[0].measure(componentConstraints)
        val menuAndLoader = measurable[2].measure(componentConstraints)
        val descriptionWidth = constraints.maxWidth - radioButton.width - menuAndLoader.width
        val description = measurable[1].measure(
            componentConstraints.copy(
                minWidth = descriptionWidth,
                maxWidth = descriptionWidth,
            )
        )

        @Suppress("MagicNumber")
        val errorText = measurable.getOrNull(3)?.measure(componentConstraints)

        // Calculate heights.
        val topRowHeight = maxOf(
            radioButton.height,
            description.height,
            menuAndLoader.height
        )
        val fullHeight = maxOf(
            constraints.minHeight,
            topRowHeight + (errorText?.height ?: 0)
        )

        layout(constraints.maxWidth, fullHeight) {
            // Place top row.
            var x = 0
            radioButton.placeRelative(x, (topRowHeight - radioButton.height) / 2)
            x += radioButton.width
            description.placeRelative(x, (topRowHeight - description.height) / 2)
            x += description.width
            menuAndLoader.placeRelative(x, (topRowHeight - menuAndLoader.height) / 2)

            // Place error text start-aligned and below the description.
            errorText?.placeRelative(radioButton.width, topRowHeight)
        }
    }
}

@Preview(showBackground = true)
@Composable
private fun PaymentDetailsListItemPreview() {
    val card = Card(
        id = "id",
        last4 = "4242",
        isDefault = false,
        expiryYear = 2100,
        expiryMonth = 12,
        brand = CardBrand.Visa,
        cvcCheck = CvcCheck.Pass,
        networks = emptyList(),
        funding = "CREDIT",
        nickname = null,
        billingAddress = null
    )
    val bank = BankAccount(
        id = "bank_id",
        last4 = "1234",
        isDefault = false,
        bankIconCode = null,
        nickname = null,
        bankName = "Bank of America",
    )
    DefaultLinkTheme {
        Column {
            PaymentDetailsListItem(
                paymentDetails = card.copy(isDefault = true),
                isClickable = true,
                isMenuButtonClickable = true,
                isSelected = true,
                isAvailable = true,
                isUpdating = false,
                onClick = {},
                onMenuButtonClick = {}
            )
            PaymentDetailsListItem(
                paymentDetails = card.copy(isDefault = true, brand = CardBrand.MasterCard, expiryYear = 0),
                isClickable = true,
                isMenuButtonClickable = true,
                isSelected = false,
                isAvailable = true,
                isUpdating = false,
                onClick = {},
                onMenuButtonClick = {}
            )
            PaymentDetailsListItem(
                paymentDetails = card,
                isClickable = false,
                isMenuButtonClickable = true,
                isSelected = false,
                isAvailable = false,
                isUpdating = true,
                onClick = {},
                onMenuButtonClick = {}
            )
            PaymentDetailsListItem(
                paymentDetails = bank,
                isClickable = false,
                isMenuButtonClickable = true,
                isSelected = false,
                isAvailable = false,
                isUpdating = true,
                onClick = {},
                onMenuButtonClick = {}
            )
        }
    }
}

@Composable
private fun MenuAndLoader(
    enabled: Boolean,
    isUpdating: Boolean,
    onMenuButtonClick: () -> Unit
) {
    Box(
        contentAlignment = Alignment.Center,
        modifier = Modifier
            .size(MinimumTouchTargetSize)
            .padding(end = 12.dp)
    ) {
        if (isUpdating) {
            LinkSpinner(
                modifier = Modifier
                    .testTag(WALLET_PAYMENT_DETAIL_ITEM_LOADING_INDICATOR)
                    .size(24.dp),
                strokeWidth = 4.dp,
                filledColor = LinkTheme.colors.iconPrimary,
            )
        } else {
            IconButton(
                modifier = Modifier
                    .testTag(WALLET_PAYMENT_DETAIL_ITEM_MENU_BUTTON),
                onClick = onMenuButtonClick,
                enabled = enabled
            ) {
                Icon(
                    imageVector = Icons.Filled.MoreVert,
                    contentDescription = stringResource(StripeR.string.stripe_edit),
                    tint = LinkTheme.colors.iconTertiary,
                    modifier = Modifier.size(24.dp)
                )
            }
        }
    }
}

@Composable
private fun DefaultTag() {
    Box(
        modifier = Modifier
            .background(
<<<<<<< HEAD
                color = LinkTheme.colors.surfaceSecondary,
=======
                color = LinkTheme.colors.surfaceTertiary,
>>>>>>> 361516c9
                shape = LinkTheme.shapes.extraSmall
            ),
        contentAlignment = Alignment.Center
    ) {
        Text(
            text = stringResource(id = R.string.stripe_wallet_default),
            modifier = Modifier.padding(horizontal = 4.dp, vertical = 2.dp),
<<<<<<< HEAD
            color = LinkTheme.colors.typeTertiary,
=======
            color = LinkTheme.colors.textTertiary,
>>>>>>> 361516c9
            style = LinkTheme.typography.caption,
            fontSize = 12.sp,
            fontWeight = FontWeight.Medium,
        )
    }
}

@Composable
internal fun RowScope.PaymentDetails(
    modifier: Modifier = Modifier,
    paymentDetails: ConsumerPaymentDetails.PaymentDetails,
) {
    when (paymentDetails) {
        is Card -> {
            CardInfo(
                modifier = modifier,
                title = paymentDetails.displayName,
                subtitle = "•••• ${paymentDetails.last4}",
                icon = paymentDetails.brand.getCardBrandIconForVerticalMode(),
            )
        }
        is BankAccount -> {
            BankAccountInfo(bankAccount = paymentDetails)
        }
        is ConsumerPaymentDetails.Passthrough -> {
            CardInfo(
                modifier = modifier,
                title = paymentDetails.displayName,
                subtitle = null,
                icon = CardBrand.Unknown.getCardBrandIconForVerticalMode(),
            )
        }
    }
}

@Composable
private fun RowScope.CardInfo(
    modifier: Modifier = Modifier,
    title: String,
    subtitle: String?,
    icon: Int,
) {
    PaymentMethodInfo(
        modifier = modifier,
        title = title,
        subtitle = subtitle,
        icon = {
            Image(
                painter = painterResource(icon),
                contentDescription = null,
                modifier = Modifier.fillMaxSize(),
                contentScale = ContentScale.Fit,
            )
        }
    )
}

@Composable
private fun RowScope.BankAccountInfo(
    modifier: Modifier = Modifier,
    bankAccount: BankAccount,
) {
    PaymentMethodInfo(
        modifier = modifier,
        title = bankAccount.displayName,
        subtitle = "•••• ${bankAccount.last4}",
        icon = {
            BankIcon(bankAccount.bankIconCode)
        }
    )
}

@Composable
private fun RowScope.PaymentMethodInfo(
    icon: @Composable () -> Unit,
    title: String,
    subtitle: String?,
    modifier: Modifier = Modifier,
) {
    Row(
        modifier = modifier.weight(1f),
        verticalAlignment = Alignment.CenterVertically,
        horizontalArrangement = Arrangement.spacedBy(12.dp),
    ) {
        Box(modifier = Modifier.size(24.dp)) {
            icon()
        }

        Column {
            Text(
                text = title,
                color = LinkTheme.colors.typePrimary,
                overflow = TextOverflow.Ellipsis,
                maxLines = 1,
                style = LinkTheme.typography.bodyEmphasized,
            )

            if (subtitle != null) {
                Text(
                    text = subtitle,
<<<<<<< HEAD
                    color = LinkTheme.colors.typeSecondary,
=======
                    color = LinkTheme.colors.textTertiary,
>>>>>>> 361516c9
                    style = LinkTheme.typography.detail,
                )
            }
        }
    }
}

@Composable
private fun BankIcon(
    bankIconCode: String?,
    modifier: Modifier = Modifier
) {
    val icon = remember(bankIconCode) {
        transformBankIconCodeToBankIcon(
            iconCode = bankIconCode,
            fallbackIcon = R.drawable.stripe_link_bank_outlined,
        )
    }

    val isGenericIcon = icon == R.drawable.stripe_link_bank_outlined

    val containerModifier = if (isGenericIcon) {
        modifier
            .background(
<<<<<<< HEAD
                color = LinkTheme.colors.surfaceSecondary,
=======
                color = LinkTheme.colors.surfaceTertiary,
>>>>>>> 361516c9
                shape = RoundedCornerShape(3.dp),
            )
            .padding(4.dp)
    } else {
        modifier
    }

    Box(modifier = containerModifier) {
        Image(
            painter = painterResource(icon),
            contentDescription = null,
            modifier = Modifier.fillMaxSize(),
            contentScale = ContentScale.Fit,
            colorFilter = if (isGenericIcon) {
<<<<<<< HEAD
                ColorFilter.tint(LinkTheme.colors.iconPrimary)
=======
                ColorFilter.tint(LinkTheme.colors.textTertiary)
>>>>>>> 361516c9
            } else {
                null
            },
        )
    }
}

internal const val WALLET_PAYMENT_DETAIL_ITEM_RADIO_BUTTON = "wallet_payment_detail_item_radio_button"
internal const val WALLET_PAYMENT_DETAIL_ITEM_MENU_BUTTON = "wallet_payment_detail_item_menu_button"
internal const val WALLET_PAYMENT_DETAIL_ITEM_LOADING_INDICATOR = "wallet_payment_detail_item_loading_indicator"<|MERGE_RESOLUTION|>--- conflicted
+++ resolved
@@ -82,14 +82,7 @@
                 modifier = Modifier
                     .testTag(WALLET_PAYMENT_DETAIL_ITEM_RADIO_BUTTON)
                     .padding(end = 12.dp),
-<<<<<<< HEAD
-                colors = RadioButtonDefaults.colors(
-                    selectedColor = LinkTheme.colors.buttonBrand,
-                    unselectedColor = LinkTheme.colors.borderDefault
-                )
-=======
                 colors = LinkTheme.colors.radioButtonColors
->>>>>>> 361516c9
             )
 
             Row(
@@ -109,11 +102,7 @@
                 if (showWarning) {
                     Spacer(modifier = Modifier.width(8.dp))
                     Icon(
-<<<<<<< HEAD
-                        painter = painterResource(R.drawable.stripe_sail_warning_circle),
-=======
                         painter = painterResource(R.drawable.stripe_ic_sail_warning_circle),
->>>>>>> 361516c9
                         contentDescription = null,
                         modifier = Modifier.size(20.dp),
                         tint = LinkTheme.colors.iconCritical
@@ -290,11 +279,7 @@
     Box(
         modifier = Modifier
             .background(
-<<<<<<< HEAD
-                color = LinkTheme.colors.surfaceSecondary,
-=======
                 color = LinkTheme.colors.surfaceTertiary,
->>>>>>> 361516c9
                 shape = LinkTheme.shapes.extraSmall
             ),
         contentAlignment = Alignment.Center
@@ -302,11 +287,7 @@
         Text(
             text = stringResource(id = R.string.stripe_wallet_default),
             modifier = Modifier.padding(horizontal = 4.dp, vertical = 2.dp),
-<<<<<<< HEAD
-            color = LinkTheme.colors.typeTertiary,
-=======
             color = LinkTheme.colors.textTertiary,
->>>>>>> 361516c9
             style = LinkTheme.typography.caption,
             fontSize = 12.sp,
             fontWeight = FontWeight.Medium,
@@ -398,7 +379,7 @@
         Column {
             Text(
                 text = title,
-                color = LinkTheme.colors.typePrimary,
+                color = LinkTheme.colors.textPrimary,
                 overflow = TextOverflow.Ellipsis,
                 maxLines = 1,
                 style = LinkTheme.typography.bodyEmphasized,
@@ -407,11 +388,7 @@
             if (subtitle != null) {
                 Text(
                     text = subtitle,
-<<<<<<< HEAD
-                    color = LinkTheme.colors.typeSecondary,
-=======
                     color = LinkTheme.colors.textTertiary,
->>>>>>> 361516c9
                     style = LinkTheme.typography.detail,
                 )
             }
@@ -436,11 +413,7 @@
     val containerModifier = if (isGenericIcon) {
         modifier
             .background(
-<<<<<<< HEAD
-                color = LinkTheme.colors.surfaceSecondary,
-=======
                 color = LinkTheme.colors.surfaceTertiary,
->>>>>>> 361516c9
                 shape = RoundedCornerShape(3.dp),
             )
             .padding(4.dp)
@@ -455,11 +428,7 @@
             modifier = Modifier.fillMaxSize(),
             contentScale = ContentScale.Fit,
             colorFilter = if (isGenericIcon) {
-<<<<<<< HEAD
-                ColorFilter.tint(LinkTheme.colors.iconPrimary)
-=======
                 ColorFilter.tint(LinkTheme.colors.textTertiary)
->>>>>>> 361516c9
             } else {
                 null
             },
