--- conflicted
+++ resolved
@@ -7,10 +7,7 @@
 import androidx.compose.foundation.layout.Box
 import androidx.compose.foundation.layout.Column
 import androidx.compose.foundation.layout.Row
-<<<<<<< HEAD
-=======
 import androidx.compose.foundation.layout.fillMaxSize
->>>>>>> 88e762a1
 import androidx.compose.foundation.layout.fillMaxWidth
 import androidx.compose.foundation.layout.height
 import androidx.compose.foundation.layout.padding
@@ -38,7 +35,6 @@
 import com.stripe.android.link.ui.verification.VerificationViewState
 import com.stripe.android.model.DisplayablePaymentDetails
 import com.stripe.android.paymentsheet.R
-import com.stripe.android.paymentsheet.ui.PaymentMethodIconFromResource
 import com.stripe.android.uicore.SectionStyle
 import com.stripe.android.uicore.elements.IdentifierSpec
 import com.stripe.android.uicore.elements.OTPController
@@ -137,14 +133,6 @@
     Row(
         verticalAlignment = Alignment.CenterVertically
     ) {
-<<<<<<< HEAD
-        PaymentMethodIconFromResource(
-            iconRes = paymentUI.paymentIconRes,
-            colorFilter = null,
-            alignment = Alignment.Center,
-            modifier = Modifier.size(16.dp)
-        )
-=======
         Box(modifier = Modifier.size(20.dp)) {
             when (paymentUI.paymentType) {
                 is DefaultPaymentUI.PaymentType.Card -> Image(
@@ -158,7 +146,6 @@
                 )
             }
         }
->>>>>>> 88e762a1
         Text(
             text = paymentUI.last4,
             style = LinkTheme.typography.detailEmphasized,
@@ -375,70 +362,4 @@
         otpElement = otpElement,
         onResend = { }
     )
-}
-
-@Preview(name = "With card", showBackground = true)
-@Composable
-private fun LinkEmbeddedOtpSectionWithCardPreview() {
-    val otpElement = OTPElement(
-        identifier = IdentifierSpec.Generic("otp"),
-        controller = OTPController()
-    )
-
-    val paymentUI = DisplayablePaymentDetails(
-        defaultCardBrand = "visa",
-        last4 = "4242",
-        defaultPaymentType = "CARD",
-    ).toDefaultPaymentUI(true)
-
-    val verificationState = VerificationViewState(
-        isProcessing = false,
-        requestFocus = true,
-        errorMessage = null,
-        isSendingNewCode = false,
-        didSendNewCode = false,
-        redactedPhoneNumber = "***-***-1234",
-        email = "user@example.com",
-        isDialog = false,
-        defaultPayment = paymentUI
-    )
-
-    LinkInline2FASection(
-        verificationState = verificationState,
-        otpElement = otpElement,
-        onResend = {}
-    )
-}
-
-@Preview(name = "With bank", showBackground = true)
-@Composable
-private fun LinkEmbeddedOtpSectionWithBankPreview() {
-    val otpElement = OTPElement(
-        identifier = IdentifierSpec.Generic("otp"),
-        controller = OTPController()
-    )
-
-    val paymentUI = DisplayablePaymentDetails(
-        defaultCardBrand = null,
-        last4 = "4242",
-        defaultPaymentType = "BANK_ACCOUNT",
-    ).toDefaultPaymentUI(true)
-
-    val verificationState = VerificationViewState(
-        isProcessing = false,
-        requestFocus = true,
-        errorMessage = null,
-        isSendingNewCode = false,
-        didSendNewCode = false,
-        redactedPhoneNumber = "***-***-1234",
-        email = "user@example.com",
-        isDialog = false,
-        defaultPayment = paymentUI
-    )
-
-    LinkInline2FASection(
-        verificationState = verificationState,
-        otpElement = otpElement,
-        onResend = {}
-    )
 }