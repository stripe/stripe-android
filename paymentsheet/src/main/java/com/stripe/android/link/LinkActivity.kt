package com.stripe.android.link

import android.content.Context
import android.content.Intent
import android.os.Bundle
import androidx.activity.ComponentActivity
import androidx.activity.addCallback
import androidx.activity.compose.setContent
import androidx.activity.result.ActivityResultLauncher
import androidx.annotation.VisibleForTesting
import androidx.compose.runtime.LaunchedEffect
import androidx.core.os.bundleOf
import androidx.lifecycle.SavedStateHandle
import androidx.lifecycle.ViewModelProvider
import com.stripe.android.core.Logger
import com.stripe.android.paymentsheet.BuildConfig
import com.stripe.android.paymentsheet.utils.renderEdgeToEdge
import com.stripe.android.uicore.elements.bottomsheet.rememberStripeBottomSheetState
import com.stripe.android.uicore.utils.fadeOut

internal class LinkActivity : ComponentActivity() {
    @VisibleForTesting
    internal var viewModelFactory: ViewModelProvider.Factory = LinkActivityViewModel.factory()

    internal var viewModel: LinkActivityViewModel? = null

    private var webLauncher: ActivityResultLauncher<LinkActivityContract.Args>? = null

    override fun onCreate(savedInstanceState: Bundle?) {
        super.onCreate(savedInstanceState)
        renderEdgeToEdge()

        try {
            viewModel = ViewModelProvider(this, viewModelFactory)[LinkActivityViewModel::class.java]
        } catch (e: NoArgsException) {
            Logger.getInstance(BuildConfig.DEBUG).error("Failed to create LinkActivityViewModel", e)
            setResult(RESULT_CANCELED)
            finish()
        }

        val vm = viewModel ?: return
        vm.registerActivityForConfirmation(
            activityResultCaller = this,
            lifecycleOwner = this,
        )

        webLauncher = registerForActivityResult(vm.activityRetainedComponent.webLinkActivityContract) { result ->
            vm.handleResult(result)
        }

        vm.launchWebFlow = ::launchWebFlow
        lifecycle.addObserver(vm)
        observeBackPress()

        setContent {
            val bottomSheetState = rememberStripeBottomSheetState(
                confirmValueChange = { vm.canDismissSheet },
            )

            LaunchedEffect(Unit) {
                vm.result.collect { result ->
                    bottomSheetState.hide()
                    dismissWithResult(result)
                }
            }

            LinkScreenContent(
                viewModel = vm,
                bottomSheetState = bottomSheetState,
            )
        }
    }

    private fun observeBackPress() {
        onBackPressedDispatcher.addCallback { viewModel?.handleBackPressed() }
    }

    private fun dismissWithResult(result: LinkActivityResult) {
        val bundle = bundleOf(
            LinkActivityContract.EXTRA_RESULT to result
        )
        this@LinkActivity.setResult(
            RESULT_COMPLETE,
            Intent().putExtras(bundle)
        )
        this@LinkActivity.finish()
    }

    override fun onDestroy() {
        super.onDestroy()
        viewModel?.unregisterActivity()
    }

    override fun finish() {
        super.finish()
        fadeOut()
    }

    fun launchWebFlow(configuration: LinkConfiguration) {
        webLauncher?.launch(
            LinkActivityContract.Args(
                configuration = configuration,
                startWithVerificationDialog = false,
                linkAccount = null,
<<<<<<< HEAD
                launchMode = LinkLaunchMode.Payment
=======
                launchMode = LinkLaunchMode.Full
>>>>>>> 5291f00c
            )
        )
    }

    companion object {
        internal const val EXTRA_ARGS = "native_link_args"
        internal const val RESULT_COMPLETE = 73563

        internal fun createIntent(
            context: Context,
            args: NativeLinkArgs
        ): Intent {
            return Intent(context, LinkActivity::class.java)
                .putExtra(EXTRA_ARGS, args)
        }

        internal fun getArgs(savedStateHandle: SavedStateHandle): NativeLinkArgs? {
            return savedStateHandle.get<NativeLinkArgs>(EXTRA_ARGS)
        }
    }
}

internal const val FULL_SCREEN_CONTENT_TAG = "full_screen_content_tag"
internal const val VERIFICATION_DIALOG_CONTENT_TAG = "verification_dialog_content_tag"<|MERGE_RESOLUTION|>--- conflicted
+++ resolved
@@ -102,11 +102,7 @@
                 configuration = configuration,
                 startWithVerificationDialog = false,
                 linkAccount = null,
-<<<<<<< HEAD
-                launchMode = LinkLaunchMode.Payment
-=======
                 launchMode = LinkLaunchMode.Full
->>>>>>> 5291f00c
             )
         )
     }
