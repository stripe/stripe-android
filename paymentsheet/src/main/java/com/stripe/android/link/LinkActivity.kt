--- conflicted
+++ resolved
@@ -106,13 +106,9 @@
             LinkActivityContract.Args(
                 configuration = configuration,
                 startWithVerificationDialog = false,
-<<<<<<< HEAD
                 consumerSessionPublishableKey = null,
-                linkAccount = null
-=======
                 linkAccount = null,
                 launchMode = LinkLaunchMode.Full
->>>>>>> 843e71a8
             )
         )
     }
