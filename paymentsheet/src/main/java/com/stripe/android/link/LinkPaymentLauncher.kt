package com.stripe.android.link

import androidx.activity.result.ActivityResultCaller
import androidx.activity.result.ActivityResultLauncher
import androidx.activity.result.ActivityResultRegistry
import com.stripe.android.link.LinkActivityResult.PaymentMethodObtained
import com.stripe.android.link.account.LinkAccountManager
import com.stripe.android.link.account.LinkStore
import com.stripe.android.link.injection.LinkAnalyticsComponent
import com.stripe.android.link.model.LinkAccount
import javax.inject.Inject
import javax.inject.Singleton

/**
 * Launcher for an Activity that will confirm a payment using Link.
 */
@Singleton
internal class LinkPaymentLauncher @Inject internal constructor(
    linkAnalyticsComponentBuilder: LinkAnalyticsComponent.Builder,
    private val linkActivityContract: LinkActivityContract,
    private val linkStore: LinkStore
) {
    private val analyticsHelper = linkAnalyticsComponentBuilder.build().linkAnalyticsHelper

    private var linkActivityResultLauncher:
        ActivityResultLauncher<LinkActivityContract.Args>? = null

    fun register(
        activityResultRegistry: ActivityResultRegistry,
        callback: (LinkActivityResult) -> Unit,
    ) {
        linkActivityResultLauncher = activityResultRegistry.register(
            "LinkPaymentLauncher",
            linkActivityContract,
        ) { linkActivityResult ->
            handleActivityResult(linkActivityResult, callback)
        }
    }

    fun register(
        activityResultCaller: ActivityResultCaller,
        callback: (LinkActivityResult) -> Unit,
    ) {
        linkActivityResultLauncher = activityResultCaller.registerForActivityResult(
            linkActivityContract
        ) { linkActivityResult ->
            handleActivityResult(linkActivityResult, callback)
        }
    }

    private fun handleActivityResult(
        linkActivityResult: LinkActivityResult,
        nextStep: (LinkActivityResult) -> Unit
    ) {
        analyticsHelper.onLinkResult(linkActivityResult)
        when (linkActivityResult) {
            is PaymentMethodObtained, is LinkActivityResult.Completed -> {
                linkStore.markLinkAsUsed()
            }
            is LinkActivityResult.Canceled, is LinkActivityResult.Failed -> Unit
        }
        nextStep(linkActivityResult)
    }

    fun unregister() {
        linkActivityResultLauncher?.unregister()
        linkActivityResultLauncher = null
    }

    /**
     * Launch the Link UI to process a payment.
     *
     * @param configuration The payment and customer settings
     */
    fun present(
        configuration: LinkConfiguration,
        linkAccount: LinkAccount?,
<<<<<<< HEAD
        consumerSessionPublishableKey: String?,
=======
        launchMode: LinkLaunchMode,
>>>>>>> 843e71a8
        useLinkExpress: Boolean
    ) {
        val args = LinkActivityContract.Args(
            configuration = configuration,
            linkAccount = linkAccount,
<<<<<<< HEAD
            consumerSessionPublishableKey = consumerSessionPublishableKey,
=======
            launchMode = launchMode,
>>>>>>> 843e71a8
            startWithVerificationDialog = useLinkExpress
        )
        linkActivityResultLauncher?.launch(args)
        analyticsHelper.onLinkLaunched()
    }
}<|MERGE_RESOLUTION|>--- conflicted
+++ resolved
@@ -75,21 +75,15 @@
     fun present(
         configuration: LinkConfiguration,
         linkAccount: LinkAccount?,
-<<<<<<< HEAD
+        launchMode: LinkLaunchMode,
         consumerSessionPublishableKey: String?,
-=======
-        launchMode: LinkLaunchMode,
->>>>>>> 843e71a8
         useLinkExpress: Boolean
     ) {
         val args = LinkActivityContract.Args(
             configuration = configuration,
             linkAccount = linkAccount,
-<<<<<<< HEAD
+            launchMode = launchMode,
             consumerSessionPublishableKey = consumerSessionPublishableKey,
-=======
-            launchMode = launchMode,
->>>>>>> 843e71a8
             startWithVerificationDialog = useLinkExpress
         )
         linkActivityResultLauncher?.launch(args)
