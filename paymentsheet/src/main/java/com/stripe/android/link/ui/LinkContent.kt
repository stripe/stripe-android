--- conflicted
+++ resolved
@@ -80,13 +80,9 @@
                         .fillMaxWidth()
                 ) {
                     BackHandler {
-<<<<<<< HEAD
-                        if (navController.popBackStack().not()) {
-=======
                         if (bottomSheetContent != null) {
                             onUpdateSheetContent(null)
-                        } else {
->>>>>>> e553b859
+                        } else if (navController.popBackStack().not()) {
                             handleViewAction(LinkAction.BackPressed)
                         }
                     }
@@ -144,23 +140,11 @@
     NavHost(
         modifier = Modifier.fillMaxSize(),
         navController = navController,
-        startDestination = LinkScreen.Loading.route,
+        startDestination = initialDestination.route,
     ) {
-<<<<<<< HEAD
-        NavHost(
-            modifier = Modifier
-                .matchParentSize(),
-            navController = navController,
-            startDestination = initialDestination.route,
-        ) {
-            composable(LinkScreen.Loading.route) {
-                Loader()
-            }
-=======
         composable(LinkScreen.Loading.route) {
             Loader()
         }
->>>>>>> e553b859
 
         composable(LinkScreen.SignUp.route) {
             SignUpRoute(
