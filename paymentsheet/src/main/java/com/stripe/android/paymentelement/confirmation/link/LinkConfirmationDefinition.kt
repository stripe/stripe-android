package com.stripe.android.paymentelement.confirmation.link

import androidx.activity.result.ActivityResultCaller
import com.stripe.android.common.exception.stripeErrorMessage
import com.stripe.android.link.LinkAccountUpdate
import com.stripe.android.link.LinkActivityResult
import com.stripe.android.link.LinkLaunchMode
import com.stripe.android.link.LinkPaymentLauncher
import com.stripe.android.link.account.LinkAccountHolder
import com.stripe.android.link.account.LinkStore
import com.stripe.android.paymentelement.confirmation.ConfirmationDefinition
import com.stripe.android.paymentelement.confirmation.ConfirmationHandler
import com.stripe.android.paymentelement.confirmation.PaymentMethodConfirmationOption
import com.stripe.android.paymentelement.confirmation.intent.DeferredIntentConfirmationType
import javax.inject.Inject

internal class LinkConfirmationDefinition @Inject constructor(
    private val linkPaymentLauncher: LinkPaymentLauncher,
    private val linkStore: LinkStore,
    private val linkAccountHolder: LinkAccountHolder
) : ConfirmationDefinition<LinkConfirmationOption, LinkPaymentLauncher, Unit, LinkActivityResult> {
    override val key: String = "Link"

    override fun option(confirmationOption: ConfirmationHandler.Option): LinkConfirmationOption? {
        return confirmationOption as? LinkConfirmationOption
    }

    override fun createLauncher(
        activityResultCaller: ActivityResultCaller,
        onResult: (LinkActivityResult) -> Unit
    ): LinkPaymentLauncher {
        return linkPaymentLauncher.apply {
            register(activityResultCaller, onResult)
        }
    }

    override fun unregister(launcher: LinkPaymentLauncher) {
        launcher.unregister()
    }

    override suspend fun action(
        confirmationOption: LinkConfirmationOption,
        confirmationParameters: ConfirmationDefinition.Parameters,
    ): ConfirmationDefinition.Action<Unit> {
        return ConfirmationDefinition.Action.Launch(
            launcherArguments = Unit,
            receivesResultInProcess = false,
            deferredIntentConfirmationType = null,
        )
    }

    override fun launch(
        launcher: LinkPaymentLauncher,
        arguments: Unit,
        confirmationOption: LinkConfirmationOption,
        confirmationParameters: ConfirmationDefinition.Parameters,
    ) {
        launcher.present(
            configuration = confirmationOption.configuration,
            linkAccount = linkAccountHolder.linkAccount.value,
            useLinkExpress = confirmationOption.useLinkExpress,
<<<<<<< HEAD
            launchMode = LinkLaunchMode.Payment
=======
            launchMode = LinkLaunchMode.Full
>>>>>>> 5291f00c
        )
    }

    override fun toResult(
        confirmationOption: LinkConfirmationOption,
        confirmationParameters: ConfirmationDefinition.Parameters,
        deferredIntentConfirmationType: DeferredIntentConfirmationType?,
        result: LinkActivityResult
    ): ConfirmationDefinition.Result {
        if (
            result !is LinkActivityResult.Canceled ||
            result.reason != LinkActivityResult.Canceled.Reason.BackPressed
        ) {
            linkStore.markLinkAsUsed()
        }

        return when (result) {
            is LinkActivityResult.PaymentMethodObtained -> {
                ConfirmationDefinition.Result.NextStep(
                    confirmationOption = PaymentMethodConfirmationOption.Saved(
                        paymentMethod = result.paymentMethod,
                        optionsParams = null,
                        originatedFromWallet = true,
                    ),
                    parameters = confirmationParameters,
                )
            }
            is LinkActivityResult.Failed -> {
                result.linkAccountUpdate.updateLinkAccount()
                ConfirmationDefinition.Result.Failed(
                    cause = result.error,
                    message = result.error.stripeErrorMessage(),
                    type = ConfirmationHandler.Result.Failed.ErrorType.Payment,
                )
            }
            is LinkActivityResult.Canceled -> {
                result.linkAccountUpdate.updateLinkAccount()
                ConfirmationDefinition.Result.Canceled(
                    action = ConfirmationHandler.Result.Canceled.Action.InformCancellation,
                )
            }
            is LinkActivityResult.Completed -> {
                result.linkAccountUpdate.updateLinkAccount()
                ConfirmationDefinition.Result.Succeeded(
                    intent = confirmationParameters.intent,
                    deferredIntentConfirmationType = deferredIntentConfirmationType
                )
            }
        }
    }

    private fun LinkAccountUpdate.updateLinkAccount() {
        when (this) {
            is LinkAccountUpdate.Value -> {
                linkAccountHolder.set(linkAccount)
            }
            LinkAccountUpdate.None -> Unit
        }
    }
}<|MERGE_RESOLUTION|>--- conflicted
+++ resolved
@@ -59,11 +59,7 @@
             configuration = confirmationOption.configuration,
             linkAccount = linkAccountHolder.linkAccount.value,
             useLinkExpress = confirmationOption.useLinkExpress,
-<<<<<<< HEAD
-            launchMode = LinkLaunchMode.Payment
-=======
             launchMode = LinkLaunchMode.Full
->>>>>>> 5291f00c
         )
     }
 
