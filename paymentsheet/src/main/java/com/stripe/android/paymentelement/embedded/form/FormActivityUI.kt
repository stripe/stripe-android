package com.stripe.android.paymentelement.embedded.form

import androidx.compose.foundation.layout.Box
import androidx.compose.foundation.layout.fillMaxWidth
import androidx.compose.foundation.layout.padding
import androidx.compose.foundation.rememberScrollState
import androidx.compose.material.Icon
import androidx.compose.material.IconButton
import androidx.compose.material.MaterialTheme
import androidx.compose.runtime.Composable
import androidx.compose.runtime.LaunchedEffect
import androidx.compose.runtime.getValue
import androidx.compose.ui.Alignment
import androidx.compose.ui.Modifier
<<<<<<< HEAD
import androidx.compose.ui.platform.LocalContext
import androidx.compose.ui.platform.LocalTextInputService
=======
>>>>>>> 53b89824
import androidx.compose.ui.res.dimensionResource
import androidx.compose.ui.res.painterResource
import androidx.compose.ui.res.stringResource
import com.stripe.android.common.ui.BottomSheetScaffold
import com.stripe.android.paymentsheet.R
import com.stripe.android.paymentsheet.analytics.EventReporter
import com.stripe.android.paymentsheet.ui.PrimaryButton
import com.stripe.android.paymentsheet.ui.TestModeBadge
import com.stripe.android.paymentsheet.utils.EventReporterProvider
import com.stripe.android.paymentsheet.utils.PaymentSheetContentPadding
import com.stripe.android.paymentsheet.verticalmode.DefaultVerticalModeFormInteractor
import com.stripe.android.paymentsheet.verticalmode.VerticalModeFormUI
import com.stripe.android.uicore.strings.resolve
import com.stripe.android.uicore.stripeColors
import com.stripe.android.uicore.utils.collectAsState

@Composable
internal fun FormActivityUI(
    interactor: DefaultVerticalModeFormInteractor,
    eventReporter: EventReporter,
<<<<<<< HEAD
    state: FormActivityStateHelper.State,
    onClick: () -> Unit,
    onProcessingCompleted: () -> Unit,
=======
    stateHelper: FormActivityStateHelper,
>>>>>>> 53b89824
    onDismissed: () -> Unit,
) {
    val scrollState = rememberScrollState()
    val interactorState by interactor.state.collectAsState()
<<<<<<< HEAD

    DismissKeyboardOnProcessing(interactorState.isProcessing)
=======
    val state by stateHelper.state.collectAsState()
>>>>>>> 53b89824
    EventReporterProvider(eventReporter) {
        BottomSheetScaffold(
            topBar = {
                FormActivityTopBar(
                    isLiveMode = interactor.isLiveMode,
                    onDismissed = onDismissed
                )
            },
            content = {
                VerticalModeFormUI(
                    interactor = interactor,
                    showsWalletHeader = false
                )
                PaymentSheetContentPadding()
                FormActivityPrimaryButton(
                    state = state,
<<<<<<< HEAD
                    onClick = onClick,
                    onProcessingCompleted = onProcessingCompleted
=======
                    isProcessing = interactorState.isProcessing,
                    onClick = {},
>>>>>>> 53b89824
                )
                PaymentSheetContentPadding()
            },
            scrollState = scrollState
        )
    }
}

@Composable
internal fun FormActivityPrimaryButton(
    state: FormActivityStateHelper.State,
<<<<<<< HEAD
=======
    isProcessing: Boolean,
>>>>>>> 53b89824
    onProcessingCompleted: () -> Unit = {},
    onClick: () -> Unit,
) {
    Box(
        modifier = Modifier
            .padding(
                horizontal = dimensionResource(id = R.dimen.stripe_paymentsheet_outer_spacing_horizontal),
            )
    ) {
        PrimaryButton(
<<<<<<< HEAD
            label = state.primaryButtonLabel.resolve(LocalContext.current),
=======
            label = state.primaryButtonLabel.resolve(),
>>>>>>> 53b89824
            locked = true,
            enabled = state.isEnabled && !state.isProcessing,
            onClick = onClick,
            onProcessingCompleted = onProcessingCompleted,
            processingState = state.processingState
        )
    }
}

@Composable
internal fun FormActivityTopBar(
    isLiveMode: Boolean,
    onDismissed: () -> Unit
) {
    val tintColor = MaterialTheme.stripeColors.appBarIcon
    Box(
        modifier = Modifier
            .fillMaxWidth()
            .padding(
                start = dimensionResource(id = R.dimen.stripe_paymentsheet_outer_spacing_horizontal)
            ),
        contentAlignment = Alignment.CenterStart
    ) {
        if (!isLiveMode) {
            TestModeBadge()
        }
        IconButton(
            enabled = true,
            onClick = onDismissed,
            modifier = Modifier.align(Alignment.CenterEnd)
        ) {
            Icon(
                painter = painterResource(R.drawable.stripe_ic_paymentsheet_close),
                contentDescription = stringResource(R.string.stripe_paymentsheet_close),
                tint = tintColor
            )
        }
    }
}

@Composable
private fun DismissKeyboardOnProcessing(processing: Boolean) {
    val keyboardController = LocalTextInputService.current

    if (processing) {
        LaunchedEffect(Unit) {
            @Suppress("DEPRECATION")
            keyboardController?.hideSoftwareKeyboard()
        }
    }
}<|MERGE_RESOLUTION|>--- conflicted
+++ resolved
@@ -12,11 +12,7 @@
 import androidx.compose.runtime.getValue
 import androidx.compose.ui.Alignment
 import androidx.compose.ui.Modifier
-<<<<<<< HEAD
-import androidx.compose.ui.platform.LocalContext
 import androidx.compose.ui.platform.LocalTextInputService
-=======
->>>>>>> 53b89824
 import androidx.compose.ui.res.dimensionResource
 import androidx.compose.ui.res.painterResource
 import androidx.compose.ui.res.stringResource
@@ -37,23 +33,16 @@
 internal fun FormActivityUI(
     interactor: DefaultVerticalModeFormInteractor,
     eventReporter: EventReporter,
-<<<<<<< HEAD
-    state: FormActivityStateHelper.State,
     onClick: () -> Unit,
     onProcessingCompleted: () -> Unit,
-=======
     stateHelper: FormActivityStateHelper,
->>>>>>> 53b89824
     onDismissed: () -> Unit,
 ) {
     val scrollState = rememberScrollState()
     val interactorState by interactor.state.collectAsState()
-<<<<<<< HEAD
 
     DismissKeyboardOnProcessing(interactorState.isProcessing)
-=======
     val state by stateHelper.state.collectAsState()
->>>>>>> 53b89824
     EventReporterProvider(eventReporter) {
         BottomSheetScaffold(
             topBar = {
@@ -70,13 +59,8 @@
                 PaymentSheetContentPadding()
                 FormActivityPrimaryButton(
                     state = state,
-<<<<<<< HEAD
                     onClick = onClick,
-                    onProcessingCompleted = onProcessingCompleted
-=======
-                    isProcessing = interactorState.isProcessing,
-                    onClick = {},
->>>>>>> 53b89824
+                    onProcessingCompleted = onProcessingCompleted,
                 )
                 PaymentSheetContentPadding()
             },
@@ -88,10 +72,6 @@
 @Composable
 internal fun FormActivityPrimaryButton(
     state: FormActivityStateHelper.State,
-<<<<<<< HEAD
-=======
-    isProcessing: Boolean,
->>>>>>> 53b89824
     onProcessingCompleted: () -> Unit = {},
     onClick: () -> Unit,
 ) {
@@ -102,11 +82,7 @@
             )
     ) {
         PrimaryButton(
-<<<<<<< HEAD
-            label = state.primaryButtonLabel.resolve(LocalContext.current),
-=======
             label = state.primaryButtonLabel.resolve(),
->>>>>>> 53b89824
             locked = true,
             enabled = state.isEnabled && !state.isProcessing,
             onClick = onClick,
