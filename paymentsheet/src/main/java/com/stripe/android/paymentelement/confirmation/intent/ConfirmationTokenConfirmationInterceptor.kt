--- conflicted
+++ resolved
@@ -46,25 +46,9 @@
             options = requestOptions,
         ).fold(
             onSuccess = { confirmationToken ->
-<<<<<<< HEAD
-                val paymentMethodType = confirmationToken.paymentMethodPreview?.type
-                    ?: return ConfirmationDefinition.Action.Fail(
-                        cause = IllegalStateException(ERROR_MISSING_PAYMENT_METHOD_TYPE),
-                        message = ERROR_MISSING_PAYMENT_METHOD_TYPE.resolvableString,
-                        errorType = ConfirmationHandler.Result.Failed.ErrorType.Payment,
-                    )
-=======
->>>>>>> b5a2f84d
                 handleDeferredOnConfirmationTokenCreated(
                     intent = intent,
                     confirmationToken = confirmationToken,
-<<<<<<< HEAD
-                    intentConfiguration = intentConfiguration,
-                    paymentMethodId = "",
-                    paymentMethodType = paymentMethodType,
-                    confirmationOption = updatedConfirmationOption,
-=======
->>>>>>> b5a2f84d
                     shippingValues = shippingValues,
                 )
             },
@@ -108,14 +92,6 @@
                 handleDeferredOnConfirmationTokenCreated(
                     intent = intent,
                     confirmationToken = confirmationToken,
-                    intentConfiguration = intentConfiguration,
-                    paymentMethodId = paymentMethod.id.orEmpty(),
-                    paymentMethodType = paymentMethod.type ?: return ConfirmationDefinition.Action.Fail(
-                        cause = IllegalStateException(ERROR_MISSING_PAYMENT_METHOD_TYPE),
-                        message = ERROR_MISSING_PAYMENT_METHOD_TYPE.resolvableString,
-                        errorType = ConfirmationHandler.Result.Failed.ErrorType.Payment,
-                    ),
-                    confirmationOption = confirmationOption,
                     shippingValues = shippingValues,
                 )
             },
@@ -132,13 +108,6 @@
     private suspend fun handleDeferredOnConfirmationTokenCreated(
         intent: StripeIntent,
         confirmationToken: ConfirmationToken,
-<<<<<<< HEAD
-        intentConfiguration: PaymentSheet.IntentConfiguration,
-        paymentMethodId: String,
-        paymentMethodType: PaymentMethod.Type,
-        confirmationOption: PaymentMethodConfirmationOption,
-=======
->>>>>>> b5a2f84d
         shippingValues: ConfirmPaymentIntentParams.Shipping?,
     ): ConfirmationDefinition.Action<Args> {
         val result = createIntentCallback.onCreateIntent(confirmationToken)
@@ -154,14 +123,7 @@
                 } else {
                     handleDeferredIntentCreationSuccess(
                         clientSecret = result.clientSecret,
-<<<<<<< HEAD
-                        intentConfiguration = intentConfiguration,
-                        paymentMethodId = paymentMethodId,
-                        paymentMethodType = paymentMethodType,
-                        confirmationOption = confirmationOption,
-=======
                         confirmationTokenId = confirmationToken.id,
->>>>>>> b5a2f84d
                         shippingValues = shippingValues,
                     )
                 }
@@ -181,14 +143,7 @@
 
     private suspend fun handleDeferredIntentCreationSuccess(
         clientSecret: String,
-<<<<<<< HEAD
-        intentConfiguration: PaymentSheet.IntentConfiguration,
-        confirmationOption: PaymentMethodConfirmationOption,
-        paymentMethodId: String,
-        paymentMethodType: PaymentMethod.Type,
-=======
         confirmationTokenId: String,
->>>>>>> b5a2f84d
         shippingValues: ConfirmPaymentIntentParams.Shipping?,
     ): ConfirmationDefinition.Action<Args> {
         return stripeRepository.retrieveStripeIntent(
@@ -215,20 +170,7 @@
                     isDeferred = true
                 ) {
                     create(
-<<<<<<< HEAD
-                        paymentMethodId = paymentMethodId,
-                        paymentMethodType = paymentMethodType,
-                        optionsParams = confirmationOption.optionsParams,
-                        extraParams = (confirmationOption as? PaymentMethodConfirmationOption.New)
-                            ?.extraParams,
-                        intentConfigSetupFutureUsage = intentConfiguration
-                            .mode.setupFutureUse?.toConfirmParamsSetupFutureUsage(),
-                        radarOptions = (confirmationOption as? PaymentMethodConfirmationOption.Saved)
-                            ?.hCaptchaToken?.let { RadarOptions(it) },
-                        clientAttributionMetadata = confirmationOption.clientAttributionMetadata,
-=======
                         confirmationTokenId = confirmationTokenId
->>>>>>> b5a2f84d
                     )
                 }
             }
@@ -251,7 +193,6 @@
 
     companion object {
         private const val ERROR_MISSING_PAYMENT_METHOD_ID = "PaymentMethod must have an ID"
-        private const val ERROR_MISSING_PAYMENT_METHOD_TYPE = "Failed to fetch PaymentMethod Type"
         private const val ERROR_MISSING_EPHEMERAL_KEY_SECRET =
             "Ephemeral key secret is required to confirm with saved payment method"
     }
