package com.stripe.android.paymentelement.embedded.form

import android.app.Activity
import android.os.Bundle
import androidx.activity.compose.setContent
import androidx.activity.viewModels
import androidx.appcompat.app.AppCompatActivity
import androidx.compose.material.ExperimentalMaterialApi
import androidx.compose.runtime.getValue
import com.stripe.android.common.ui.ElementsBottomSheetLayout
import com.stripe.android.paymentsheet.analytics.EventReporter
import com.stripe.android.paymentsheet.verticalmode.DefaultVerticalModeFormInteractor
import com.stripe.android.uicore.StripeTheme
import com.stripe.android.uicore.elements.bottomsheet.rememberStripeBottomSheetState
import com.stripe.android.uicore.utils.collectAsState
import com.stripe.android.uicore.utils.fadeOut
import javax.inject.Inject

internal class FormActivity : AppCompatActivity() {
    private val args: FormContract.Args? by lazy {
        FormContract.Args.fromIntent(intent)
    }

    private val viewModel: FormActivityViewModel by viewModels {
        FormActivityViewModel.Factory {
            requireNotNull(args)
        }
    }

    @Inject
    lateinit var formInteractor: DefaultVerticalModeFormInteractor

    @Inject
    lateinit var eventReporter: EventReporter

    @Inject
<<<<<<< HEAD
    lateinit var formStateHelper: FormActivityStateHelper
=======
    lateinit var formActivityStateHelper: FormActivityStateHelper
>>>>>>> 53b89824

    @OptIn(ExperimentalMaterialApi::class)
    override fun onCreate(savedInstanceState: Bundle?) {
        super.onCreate(savedInstanceState)

        if (args == null) {
            setCancelAndFinish()
            return
        }

        viewModel.component.inject(this)
        val subcomponent = viewModel.subcomponentBuilder
            .activityResultCaller(this)
            .lifecycleOwner(this)
            .build()
        val confirmationHelper = subcomponent.confirmationHelper

        setContent {
            StripeTheme {
                val uiState by formStateHelper.state.collectAsState()
                val bottomSheetState = rememberStripeBottomSheetState(
                    confirmValueChange = { !uiState.isProcessing }
                )
                ElementsBottomSheetLayout(
                    state = bottomSheetState,
                    onDismissed = ::setCancelAndFinish
                ) {
                    FormActivityUI(
                        interactor = formInteractor,
                        eventReporter = eventReporter,
                        onDismissed = ::setCancelAndFinish,
<<<<<<< HEAD
                        onClick = confirmationHelper::confirm,
                        onProcessingCompleted = ::setCompletedResultAndDismiss,
                        state = uiState
=======
                        stateHelper = formActivityStateHelper
>>>>>>> 53b89824
                    )
                }
            }
        }
    }

    private fun setCompletedResultAndDismiss() {
        setFormResult(FormResult.Complete(null))
        finish()
    }

    private fun setCancelAndFinish() {
        setFormResult(FormResult.Cancelled)
        finish()
    }

    override fun finish() {
        super.finish()
        fadeOut()
    }

    private fun setFormResult(result: FormResult) {
        setResult(
            Activity.RESULT_OK,
            FormResult.toIntent(intent, result)
        )
    }
}<|MERGE_RESOLUTION|>--- conflicted
+++ resolved
@@ -34,11 +34,7 @@
     lateinit var eventReporter: EventReporter
 
     @Inject
-<<<<<<< HEAD
-    lateinit var formStateHelper: FormActivityStateHelper
-=======
     lateinit var formActivityStateHelper: FormActivityStateHelper
->>>>>>> 53b89824
 
     @OptIn(ExperimentalMaterialApi::class)
     override fun onCreate(savedInstanceState: Bundle?) {
@@ -58,7 +54,7 @@
 
         setContent {
             StripeTheme {
-                val uiState by formStateHelper.state.collectAsState()
+                val uiState by formActivityStateHelper.state.collectAsState()
                 val bottomSheetState = rememberStripeBottomSheetState(
                     confirmValueChange = { !uiState.isProcessing }
                 )
@@ -70,13 +66,9 @@
                         interactor = formInteractor,
                         eventReporter = eventReporter,
                         onDismissed = ::setCancelAndFinish,
-<<<<<<< HEAD
                         onClick = confirmationHelper::confirm,
                         onProcessingCompleted = ::setCompletedResultAndDismiss,
-                        state = uiState
-=======
                         stateHelper = formActivityStateHelper
->>>>>>> 53b89824
                     )
                 }
             }
