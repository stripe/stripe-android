package com.stripe.android.paymentelement.embedded.form

import android.app.Activity
import android.os.Bundle
import androidx.activity.compose.setContent
import androidx.activity.viewModels
import androidx.appcompat.app.AppCompatActivity
import androidx.compose.material.ExperimentalMaterialApi
import androidx.compose.runtime.getValue
import com.stripe.android.common.ui.ElementsBottomSheetLayout
import com.stripe.android.paymentsheet.analytics.EventReporter
import com.stripe.android.paymentsheet.utils.renderEdgeToEdge
import com.stripe.android.paymentsheet.verticalmode.DefaultVerticalModeFormInteractor
import com.stripe.android.uicore.StripeTheme
import com.stripe.android.uicore.elements.bottomsheet.rememberStripeBottomSheetState
import com.stripe.android.uicore.utils.collectAsState
import com.stripe.android.uicore.utils.fadeOut
import javax.inject.Inject

internal class FormActivity : AppCompatActivity() {
    private val args: FormContract.Args? by lazy {
        FormContract.Args.fromIntent(intent)
    }

    private val viewModel: FormActivityViewModel by viewModels {
        FormActivityViewModel.Factory {
            requireNotNull(args)
        }
    }

    @Inject
    lateinit var formInteractor: DefaultVerticalModeFormInteractor

    @Inject
    lateinit var eventReporter: EventReporter

    @Inject
    lateinit var formActivityStateHelper: FormActivityStateHelper

    @Inject
    lateinit var confirmationHelper: FormActivityConfirmationHelper

    @OptIn(ExperimentalMaterialApi::class)
    override fun onCreate(savedInstanceState: Bundle?) {
        super.onCreate(savedInstanceState)

        if (args == null) {
            setCancelAndFinish()
            return
        }

<<<<<<< HEAD
        viewModel.component.subcomponentBuilder
            .activityResultCaller(this)
            .lifecycleOwner(this)
            .build()
            .inject(this)

=======
        renderEdgeToEdge()

        viewModel.component.inject(this)
>>>>>>> b5c81cd5

        setContent {
            StripeTheme {
                val state by formActivityStateHelper.state.collectAsState()
                val bottomSheetState = rememberStripeBottomSheetState(
                    confirmValueChange = { !state.isProcessing }
                )
                ElementsBottomSheetLayout(
                    state = bottomSheetState,
                    onDismissed = ::setCancelAndFinish
                ) {
                    FormActivityUI(
                        interactor = formInteractor,
                        eventReporter = eventReporter,
                        onDismissed = ::setCancelAndFinish,
                        onClick = confirmationHelper::confirm,
                        onProcessingCompleted = ::setCompletedResultAndDismiss,
                        state = state
                    )
                }
            }
        }
    }

    private fun setCompletedResultAndDismiss() {
        setFormResult(FormResult.Complete(null))
        finish()
    }

    private fun setCancelAndFinish() {
        setFormResult(FormResult.Cancelled)
        finish()
    }

    override fun finish() {
        super.finish()
        fadeOut()
    }

    private fun setFormResult(result: FormResult) {
        setResult(
            Activity.RESULT_OK,
            FormResult.toIntent(intent, result)
        )
    }
}<|MERGE_RESOLUTION|>--- conflicted
+++ resolved
@@ -49,18 +49,13 @@
             return
         }
 
-<<<<<<< HEAD
+        renderEdgeToEdge()
+
         viewModel.component.subcomponentBuilder
             .activityResultCaller(this)
             .lifecycleOwner(this)
             .build()
             .inject(this)
-
-=======
-        renderEdgeToEdge()
-
-        viewModel.component.inject(this)
->>>>>>> b5c81cd5
 
         setContent {
             StripeTheme {
