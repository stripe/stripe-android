--- conflicted
+++ resolved
@@ -1,38 +1,24 @@
 package com.stripe.android.paymentelement.callbacks
 
-<<<<<<< HEAD
 import com.stripe.android.paymentelement.AnalyticEventCallback
+import com.stripe.android.paymentelement.CustomPaymentMethodConfirmHandler
 import com.stripe.android.paymentelement.ExperimentalAnalyticEventCallbackApi
-=======
-import com.stripe.android.paymentelement.CustomPaymentMethodConfirmHandler
 import com.stripe.android.paymentelement.ExperimentalCustomPaymentMethodsApi
->>>>>>> db8fe540
 import com.stripe.android.paymentsheet.CreateIntentCallback
 import com.stripe.android.paymentsheet.ExternalPaymentMethodConfirmHandler
 
-@OptIn(ExperimentalCustomPaymentMethodsApi::class)
+@OptIn(ExperimentalCustomPaymentMethodsApi::class, ExperimentalAnalyticEventCallbackApi::class)
 internal data class PaymentElementCallbacks private constructor(
     val createIntentCallback: CreateIntentCallback?,
     val customPaymentMethodConfirmHandler: CustomPaymentMethodConfirmHandler?,
     val externalPaymentMethodConfirmHandler: ExternalPaymentMethodConfirmHandler?,
+    var analyticEventCallback: AnalyticEventCallback?,
 ) {
-<<<<<<< HEAD
-    @OptIn(ExperimentalAnalyticEventCallbackApi::class)
-    var analyticEventCallback: AnalyticEventCallback? = null
-        private set
-
-    @OptIn(ExperimentalAnalyticEventCallbackApi::class)
-    constructor(
-        createIntentCallback: CreateIntentCallback?,
-        externalPaymentMethodConfirmHandler: ExternalPaymentMethodConfirmHandler?,
-        analyticEventCallback: AnalyticEventCallback?,
-    ) : this(createIntentCallback, externalPaymentMethodConfirmHandler) {
-        this.analyticEventCallback = analyticEventCallback
-=======
     class Builder {
         private var createIntentCallback: CreateIntentCallback? = null
         private var customPaymentMethodConfirmHandler: CustomPaymentMethodConfirmHandler? = null
         private var externalPaymentMethodConfirmHandler: ExternalPaymentMethodConfirmHandler? = null
+        private var analyticEventCallback: AnalyticEventCallback? = null
 
         fun createIntentCallback(createIntentCallback: CreateIntentCallback?) = apply {
             this.createIntentCallback = createIntentCallback
@@ -50,13 +36,17 @@
             this.externalPaymentMethodConfirmHandler = externalPaymentMethodConfirmHandler
         }
 
+        fun analyticEventCallback(analyticEventCallback: AnalyticEventCallback?) = apply {
+            this.analyticEventCallback = analyticEventCallback
+        }
+
         fun build(): PaymentElementCallbacks {
             return PaymentElementCallbacks(
                 createIntentCallback = createIntentCallback,
                 customPaymentMethodConfirmHandler = customPaymentMethodConfirmHandler,
                 externalPaymentMethodConfirmHandler = externalPaymentMethodConfirmHandler,
+                analyticEventCallback = analyticEventCallback,
             )
         }
->>>>>>> db8fe540
     }
 }