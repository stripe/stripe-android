--- conflicted
+++ resolved
@@ -492,23 +492,8 @@
         ): EmbeddedPaymentElement {
             val viewModel = ViewModelProvider(
                 owner = viewModelStoreOwner,
-<<<<<<< HEAD
-                factory = SharedPaymentElementViewModel.Factory(statusBarColor)
-            )[SharedPaymentElementViewModel::class.java]
-            lifecycleOwner.lifecycle.addObserver(
-                object : DefaultLifecycleObserver {
-                    override fun onDestroy(owner: LifecycleOwner) {
-                        IntentConfirmationInterceptor.createIntentCallback = null
-                        ExternalPaymentMethodInterceptor.externalPaymentMethodConfirmHandler = null
-                        EmbeddedResultCallback.resultCallback = null
-                        sharedViewModel.clearEmbeddedSheetLauncher()
-                    }
-                }
-            )
-=======
                 factory = EmbeddedPaymentElementViewModel.Factory(statusBarColor)
             )[EmbeddedPaymentElementViewModel::class.java]
->>>>>>> 863cdeb9
 
             val embeddedPaymentElementSubcomponent = viewModel.embeddedPaymentElementSubcomponentBuilder
                 .resultCallback(resultCallback)
