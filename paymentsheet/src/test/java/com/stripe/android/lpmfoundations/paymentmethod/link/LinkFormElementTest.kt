package com.stripe.android.lpmfoundations.paymentmethod.link

import android.util.Log
import androidx.compose.ui.test.junit4.ComposeTestRule
import androidx.compose.ui.test.junit4.createComposeRule
import androidx.compose.ui.test.onAllNodesWithTag
import androidx.compose.ui.test.onNodeWithText
import androidx.test.ext.junit.runners.AndroidJUnit4
import com.stripe.android.DefaultCardBrandFilter
import com.stripe.android.core.Logger
import com.stripe.android.link.LinkConfiguration
import com.stripe.android.link.LinkConfigurationCoordinator
import com.stripe.android.link.LinkPaymentDetails
import com.stripe.android.link.account.FakeLinkAccountManager
import com.stripe.android.link.account.LinkAccountManager
import com.stripe.android.link.analytics.FakeLinkEventsReporter
import com.stripe.android.link.attestation.LinkAttestationCheck
import com.stripe.android.link.gate.LinkGate
import com.stripe.android.link.injection.LinkComponent
import com.stripe.android.link.injection.LinkInlineSignupAssistedViewModelFactory
import com.stripe.android.link.model.AccountStatus
import com.stripe.android.link.theme.DefaultLinkTheme
import com.stripe.android.link.ui.inline.InlineSignupViewModel
import com.stripe.android.link.ui.inline.LINK_INLINE_SIGNUP_REMAINING_FIELDS_TEST_TAG
import com.stripe.android.link.ui.inline.LinkSignupMode
import com.stripe.android.link.ui.inline.SignUpConsentAction
import com.stripe.android.link.ui.inline.UserInput
import com.stripe.android.lpmfoundations.paymentmethod.PaymentMethodSaveConsentBehavior
import com.stripe.android.model.ConsumerSession
import com.stripe.android.model.LinkMode
import com.stripe.android.model.PaymentMethodCreateParams
import com.stripe.android.payments.financialconnections.FinancialConnectionsAvailability
import com.stripe.android.paymentsheet.PaymentSheet
import com.stripe.android.paymentsheet.state.PaymentElementLoader
import com.stripe.android.testing.PaymentIntentFactory
import com.stripe.android.testing.createComposeCleanupRule
import com.stripe.android.utils.FakeLinkComponent
import kotlinx.coroutines.flow.Flow
import kotlinx.coroutines.flow.StateFlow
import org.junit.Rule
import org.junit.runner.RunWith
import kotlin.test.Test

@RunWith(AndroidJUnit4::class)
class LinkFormElementTest {
    @get:Rule
    val composeTestRule = createComposeRule()

    @get:Rule
    val composeCleanupRule = createComposeCleanupRule()

    @Test
    fun `If initial user input is provided, should be displayed to the user when alongside SFU`() {
        val element = createLinkFormElement(
            signupMode = LinkSignupMode.AlongsideSaveForFutureUse,
            initialLinkUserInput = UserInput.SignUp(
                name = "John Doe",
                email = "email@email.com",
                phone = "+11234567890",
                country = "CA",
                consentAction = SignUpConsentAction.Checkbox,
            ),
        )

        composeTestRule.setContent {
            DefaultLinkTheme {
                element.ComposeUI(enabled = true)
            }
        }

        composeTestRule.waitForRemainingLinkFields()

        composeTestRule.hasLinkFieldWith(text = "John Doe")
        composeTestRule.hasLinkFieldWith(text = "email@email.com")
        composeTestRule.hasLinkFieldWith(text = "(123) 456-7890")
    }

    @Test
    fun `If initial user input is provided, should be expanded and displayed to the user when instead of SFU`() {
        val element = createLinkFormElement(
            signupMode = LinkSignupMode.InsteadOfSaveForFutureUse,
            initialLinkUserInput = UserInput.SignUp(
                name = "John Doe",
                email = "email@email.com",
                phone = "+11234567890",
                country = "CA",
                consentAction = SignUpConsentAction.Checkbox,
            ),
        )

        composeTestRule.setContent {
            DefaultLinkTheme {
                element.ComposeUI(enabled = true)
            }
        }

        composeTestRule.waitForRemainingLinkFields()

        composeTestRule.hasLinkFieldWith(text = "John Doe")
        composeTestRule.hasLinkFieldWith(text = "email@email.com")
        composeTestRule.hasLinkFieldWith(text = "(123) 456-7890")
    }

    private fun ComposeTestRule.hasLinkFieldWith(text: String) {
        onNodeWithText(text).assertExists()
    }

    private fun ComposeTestRule.waitForRemainingLinkFields() {
        waitUntil(timeoutMillis = 5000L) {
            onAllNodesWithTag(testTag = LINK_INLINE_SIGNUP_REMAINING_FIELDS_TEST_TAG)
                .fetchSemanticsNodes()
                .isNotEmpty()
        }
    }

    private fun createLinkFormElement(
        signupMode: LinkSignupMode,
        initialLinkUserInput: UserInput?,
    ): LinkFormElement {
        return LinkFormElement(
            signupMode = signupMode,
            configuration = createConfiguration(),
            initialLinkUserInput = initialLinkUserInput,
            linkConfigurationCoordinator = createLinkConfigurationCoordinator(),
            onLinkInlineSignupStateChanged = {},
        )
    }

    private fun createConfiguration(): LinkConfiguration {
        return LinkConfiguration(
            stripeIntent = PaymentIntentFactory.create(),
            merchantName = "Merchant, Inc.",
            merchantCountryCode = "CA",
            customerInfo = LinkConfiguration.CustomerInfo(
                name = "John Doe",
                email = null,
                phone = null,
                billingCountryCode = "CA",
            ),
            shippingDetails = null,
            passthroughModeEnabled = false,
            cardBrandChoice = null,
            cardBrandFilter = DefaultCardBrandFilter,
            financialConnectionsAvailability = FinancialConnectionsAvailability.Full,
            flags = mapOf(),
            useAttestationEndpointsForLink = false,
            suppress2faModal = false,
            initializationMode = PaymentElementLoader.InitializationMode.PaymentIntent(
                clientSecret = "pi_123_secret_123",
            ),
            elementsSessionId = "session_1234",
            linkMode = LinkMode.LinkPaymentMethod,
            allowDefaultOptIn = false,
            disableRuxInFlowController = false,
            defaultBillingDetails = null,
            billingDetailsCollectionConfiguration = PaymentSheet.BillingDetailsCollectionConfiguration(),
            collectMissingBillingDetailsForExistingPaymentMethods = true,
            allowUserEmailEdits = true,
            enableDisplayableDefaultValuesInEce = false,
            skipWalletInFlowController = false,
            linkAppearance = null,
            linkSignUpOptInFeatureEnabled = false,
            linkSignUpOptInInitialValue = false,
            customerId = null,
<<<<<<< HEAD
            merchantLogoUrl = null
=======
            saveConsentBehavior = PaymentMethodSaveConsentBehavior.Legacy,
>>>>>>> f9389ec6
        )
    }

    private fun createLinkConfigurationCoordinator(): LinkConfigurationCoordinator {
        return FakeLinkConfigurationCoordinator
    }

    private object FakeLinkConfigurationCoordinator : LinkConfigurationCoordinator {
        override val emailFlow: StateFlow<String?>
            get() {
                error("Not implemented!")
            }

        override fun getComponent(configuration: LinkConfiguration): LinkComponent {
            val linkAccountManager = FakeLinkAccountManager()
            return FakeLinkComponent(
                configuration = configuration,
                linkAccountManager = linkAccountManager,
                inlineSignupViewModelFactory = FakeLinkInlineSignupAssistedViewModelFactory(
                    linkAccountManager = linkAccountManager,
                    configuration = configuration,
                )
            )
        }

        override fun getAccountStatusFlow(configuration: LinkConfiguration): Flow<AccountStatus> {
            error("Not implemented!")
        }

        override fun linkGate(configuration: LinkConfiguration): LinkGate {
            error("Not implemented!")
        }

        override fun linkAttestationCheck(configuration: LinkConfiguration): LinkAttestationCheck {
            error("Not implemented!")
        }

        override suspend fun signInWithUserInput(
            configuration: LinkConfiguration,
            userInput: UserInput
        ): Result<Boolean> {
            error("Not implemented!")
        }

        override suspend fun attachNewCardToAccount(
            configuration: LinkConfiguration,
            paymentMethodCreateParams: PaymentMethodCreateParams
        ): Result<LinkPaymentDetails> {
            error("Not implemented!")
        }

        override suspend fun logOut(configuration: LinkConfiguration): Result<ConsumerSession> {
            error("Not implemented!")
        }
    }

    private class FakeLinkInlineSignupAssistedViewModelFactory(
        private val linkAccountManager: LinkAccountManager,
        private val configuration: LinkConfiguration,
    ) : LinkInlineSignupAssistedViewModelFactory {
        override fun create(signupMode: LinkSignupMode, initialUserInput: UserInput?): InlineSignupViewModel {
            return InlineSignupViewModel(
                signupMode = signupMode,
                config = configuration,
                initialUserInput = initialUserInput,
                linkAccountManager = linkAccountManager,
                linkEventsReporter = FakeLinkInlineSignupEventsReporter,
                logger = Logger.noop(),
                lookupDelay = 0L,
            )
        }
    }

    private object FakeLinkInlineSignupEventsReporter : FakeLinkEventsReporter() {
        override fun onSignupStarted(isInline: Boolean) {
            Log.d("LINK_FORM_ELEMENT_TEST", "onSignupStarted")
        }

        override fun onInlineSignupCheckboxChecked() {
            Log.d("LINK_FORM_ELEMENT_TEST", "onInlineSignupCheckboxChecked")
        }
    }
}<|MERGE_RESOLUTION|>--- conflicted
+++ resolved
@@ -131,6 +131,7 @@
             stripeIntent = PaymentIntentFactory.create(),
             merchantName = "Merchant, Inc.",
             merchantCountryCode = "CA",
+            merchantLogoUrl = null,
             customerInfo = LinkConfiguration.CustomerInfo(
                 name = "John Doe",
                 email = null,
@@ -162,11 +163,7 @@
             linkSignUpOptInFeatureEnabled = false,
             linkSignUpOptInInitialValue = false,
             customerId = null,
-<<<<<<< HEAD
-            merchantLogoUrl = null
-=======
             saveConsentBehavior = PaymentMethodSaveConsentBehavior.Legacy,
->>>>>>> f9389ec6
         )
     }
 
