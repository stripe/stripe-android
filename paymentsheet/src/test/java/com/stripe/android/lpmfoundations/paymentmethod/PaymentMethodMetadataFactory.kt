--- conflicted
+++ resolved
@@ -2,7 +2,6 @@
 
 import com.stripe.android.CardBrandFilter
 import com.stripe.android.DefaultCardBrandFilter
-import com.stripe.android.financialconnections.FinancialConnectionsAvailability
 import com.stripe.android.lpmfoundations.paymentmethod.link.LinkInlineConfiguration
 import com.stripe.android.model.LinkMode
 import com.stripe.android.model.PaymentIntentFixtures
@@ -43,11 +42,7 @@
         paymentMethodIncentive: PaymentMethodIncentive? = null,
         isPaymentMethodSetAsDefaultEnabled: Boolean = IS_PAYMENT_METHOD_SET_AS_DEFAULT_ENABLED_DEFAULT_VALUE,
         elementsSessionId: String = "session_1234",
-<<<<<<< HEAD
-        financialConnectionsAvailability: FinancialConnectionsAvailability = FinancialConnectionsAvailability.Lite
-=======
         financialConnectionsAvailability: FinancialConnectionsAvailability? = FinancialConnectionsAvailability.Lite
->>>>>>> cb0260ba
     ): PaymentMethodMetadata {
         return PaymentMethodMetadata(
             stripeIntent = stripeIntent,
