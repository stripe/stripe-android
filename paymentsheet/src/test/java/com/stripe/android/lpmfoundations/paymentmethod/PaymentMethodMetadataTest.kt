package com.stripe.android.lpmfoundations.paymentmethod

import com.google.common.truth.Truth.assertThat
import com.stripe.android.DefaultCardBrandFilter
import com.stripe.android.common.model.SHOP_PAY_CONFIGURATION
import com.stripe.android.common.model.asCommonConfiguration
import com.stripe.android.core.strings.resolvableString
import com.stripe.android.customersheet.CustomerSheet
import com.stripe.android.link.LinkConfiguration
import com.stripe.android.link.TestFactory
import com.stripe.android.link.model.LinkAccount
import com.stripe.android.link.ui.inline.LinkSignupMode
import com.stripe.android.lpmfoundations.luxe.SupportedPaymentMethod
import com.stripe.android.lpmfoundations.paymentmethod.PaymentMethodMetadataFixtures.DEFAULT_CUSTOMER_METADATA
import com.stripe.android.lpmfoundations.paymentmethod.PaymentMethodMetadataFixtures.getDefaultCustomerMetadata
import com.stripe.android.lpmfoundations.paymentmethod.definitions.AffirmDefinition
import com.stripe.android.model.CardBrand
import com.stripe.android.model.ElementsSession
import com.stripe.android.model.LinkMode
import com.stripe.android.model.PaymentIntentFixtures
import com.stripe.android.model.PaymentMethod
import com.stripe.android.model.PaymentMethodFixtures
import com.stripe.android.model.SetupIntentFixtures
import com.stripe.android.model.StripeIntent
import com.stripe.android.payments.financialconnections.FinancialConnectionsAvailability
import com.stripe.android.paymentsheet.PaymentSheet
import com.stripe.android.paymentsheet.PaymentSheetFixtures
import com.stripe.android.paymentsheet.addresselement.AddressDetails
import com.stripe.android.paymentsheet.model.PaymentSelection
import com.stripe.android.paymentsheet.state.LinkState
import com.stripe.android.paymentsheet.utils.LinkTestUtils
import com.stripe.android.testing.PaymentIntentFactory
import com.stripe.android.ui.core.Amount
import com.stripe.android.ui.core.R
import com.stripe.android.ui.core.cbc.CardBrandChoiceEligibility
import com.stripe.android.ui.core.elements.EmailElement
import com.stripe.android.ui.core.elements.MandateTextElement
import com.stripe.android.ui.core.elements.SharedDataSpec
import com.stripe.android.uicore.IconStyle
import com.stripe.android.uicore.elements.AddressElement
import com.stripe.android.uicore.elements.CountryElement
import com.stripe.android.uicore.elements.IdentifierSpec
import com.stripe.android.uicore.elements.PhoneNumberElement
import com.stripe.android.uicore.elements.SectionElement
import com.stripe.android.uicore.elements.SimpleTextElement
import kotlinx.coroutines.flow.first
import kotlinx.coroutines.test.runTest
import org.junit.Test
import org.junit.runner.RunWith
import org.mockito.kotlin.mock
import org.robolectric.RobolectricTestRunner
import kotlin.test.assertFails
import com.stripe.android.core.R as CoreR
import com.stripe.android.uicore.R as UiCoreR

@RunWith(RobolectricTestRunner::class)
internal class PaymentMethodMetadataTest {

    @Test
    fun `hasIntentToSetup returns true for setup_intent`() {
        val metadata = PaymentMethodMetadataFactory.create(
            stripeIntent = SetupIntentFixtures.SI_REQUIRES_PAYMENT_METHOD,
        )
        assertThat(metadata.hasIntentToSetup(PaymentMethod.Type.Card.code)).isTrue()
    }

    @Test
    fun `hasIntentToSetup returns true for payment_intent with setup_future_usage`() {
        val metadata = PaymentMethodMetadataFactory.create(
            stripeIntent = PaymentIntentFixtures.PI_REQUIRES_PAYMENT_METHOD.copy(
                setupFutureUsage = StripeIntent.Usage.OnSession,
            ),
        )
        assertThat(metadata.hasIntentToSetup(PaymentMethod.Type.Card.code)).isTrue()
    }

    @Test
    fun `hasIntentToSetup returns false for payment_intent`() {
        val metadata = PaymentMethodMetadataFactory.create(
            stripeIntent = PaymentIntentFixtures.PI_REQUIRES_PAYMENT_METHOD,
        )
        assertThat(metadata.hasIntentToSetup(PaymentMethod.Type.Card.code)).isFalse()
    }

    @Test
    fun `hasIntentToSetup returns true for payment_intent with PMO SFU set to off_session`() {
        val metadata = PaymentMethodMetadataFactory.create(
            stripeIntent = PaymentIntentFixtures.PI_REQUIRES_PAYMENT_METHOD.copy(
                paymentMethodOptionsJsonString = PaymentIntentFixtures.PMO_SETUP_FUTURE_USAGE
            ),
        )
        assertThat(metadata.hasIntentToSetup(PaymentMethod.Type.Card.code)).isTrue()
    }

    @Test
    fun `hasIntentToSetup returns false for payment_intent with top level SFU and PMO SFU set to none`() {
        val metadata = PaymentMethodMetadataFactory.create(
            stripeIntent = PaymentIntentFixtures.PI_REQUIRES_PAYMENT_METHOD.copy(
                setupFutureUsage = StripeIntent.Usage.OffSession,
                paymentMethodOptionsJsonString = PaymentIntentFixtures.PMO_SETUP_FUTURE_USAGE
            ),
        )
        assertThat(metadata.hasIntentToSetup(PaymentMethod.Type.Affirm.code)).isFalse()
    }

    @Test
    fun `hasIntentToSetup returns top level SFU if PMO SFU is not set`() {
        val metadata = PaymentMethodMetadataFactory.create(
            stripeIntent = PaymentIntentFixtures.PI_REQUIRES_PAYMENT_METHOD.copy(
                setupFutureUsage = StripeIntent.Usage.OffSession
            ),
        )
        assertThat(metadata.hasIntentToSetup(PaymentMethod.Type.Klarna.code)).isTrue()
    }

    @Test
    fun `filterSupportedPaymentMethods removes unsupported paymentMethodTypes`() {
        val stripeIntent = PaymentIntentFixtures.PI_REQUIRES_PAYMENT_METHOD.copy(
            paymentMethodTypes = listOf("card", "pay_now"),
        )
        val metadata = PaymentMethodMetadataFactory.create(stripeIntent)
        val supportedPaymentMethods = metadata.supportedPaymentMethodTypes()
        assertThat(supportedPaymentMethods).hasSize(1)
        assertThat(supportedPaymentMethods.first()).isEqualTo("card")
    }

    @Test
    fun `filterSupportedPaymentMethods filters payment methods without shared data specs`() {
        val metadata = PaymentMethodMetadataFactory.create(
            stripeIntent = PaymentIntentFixtures.PI_REQUIRES_PAYMENT_METHOD.copy(
                paymentMethodTypes = listOf("card", "klarna")
            ),
            sharedDataSpecs = listOf(SharedDataSpec("card")),
        )
        val supportedPaymentMethods = metadata.supportedPaymentMethodTypes()
        assertThat(supportedPaymentMethods).hasSize(1)
        assertThat(supportedPaymentMethods.first()).isEqualTo("card")
    }

    @Test
    fun `filterSupportedPaymentMethods returns expected items`() {
        val metadata = PaymentMethodMetadataFactory.create(
            stripeIntent = PaymentIntentFixtures.PI_REQUIRES_PAYMENT_METHOD.copy(
                paymentMethodTypes = listOf("card", "klarna")
            ),
            sharedDataSpecs = listOf(SharedDataSpec("card"), SharedDataSpec("klarna")),
        )
        val supportedPaymentMethods = metadata.supportedPaymentMethodTypes()
        assertThat(supportedPaymentMethods).hasSize(2)
        assertThat(supportedPaymentMethods[0]).isEqualTo("card")
        assertThat(supportedPaymentMethods[1]).isEqualTo("klarna")
    }

    @Test
    fun `filterSupportedPaymentMethods filters unactivated payment methods in live mode`() {
        val metadata = PaymentMethodMetadataFactory.create(
            stripeIntent = PaymentIntentFixtures.PI_REQUIRES_PAYMENT_METHOD.copy(
                paymentMethodTypes = listOf("card", "klarna"),
                unactivatedPaymentMethods = listOf("klarna"),
                isLiveMode = true,
            ),
            sharedDataSpecs = listOf(SharedDataSpec("card"), SharedDataSpec("klarna")),
        )
        val supportedPaymentMethods = metadata.supportedPaymentMethodTypes()
        assertThat(supportedPaymentMethods).hasSize(1)
        assertThat(supportedPaymentMethods[0]).isEqualTo("card")
    }

    @Test
    fun `filterSupportedPaymentMethods does not filter unactivated payment methods in test mode`() {
        val metadata = PaymentMethodMetadataFactory.create(
            stripeIntent = PaymentIntentFixtures.PI_REQUIRES_PAYMENT_METHOD.copy(
                paymentMethodTypes = listOf("card", "klarna"),
                unactivatedPaymentMethods = listOf("klarna"),
                isLiveMode = false,
            ),
            sharedDataSpecs = listOf(SharedDataSpec("card"), SharedDataSpec("klarna")),
        )
        val supportedPaymentMethods = metadata.supportedPaymentMethodTypes()
        assertThat(supportedPaymentMethods).hasSize(2)
        assertThat(supportedPaymentMethods[0]).isEqualTo("card")
        assertThat(supportedPaymentMethods[1]).isEqualTo("klarna")
    }

    @Test
    fun `supportedPaymentMethodForCode returns expected result`() {
        val metadata = PaymentMethodMetadataFactory.create(
            stripeIntent = PaymentIntentFixtures.PI_REQUIRES_PAYMENT_METHOD.copy(
                paymentMethodTypes = listOf("klarna")
            ),
            sharedDataSpecs = listOf(SharedDataSpec("klarna")),
        )
        assertThat(metadata.supportedPaymentMethodForCode("klarna")?.code).isEqualTo("klarna")
    }

    @Test
    fun `supportedPaymentMethodForCode returns null when sharedDataSpecs are missing`() {
        val metadata = PaymentMethodMetadataFactory.create(
            stripeIntent = PaymentIntentFixtures.PI_REQUIRES_PAYMENT_METHOD.copy(
                paymentMethodTypes = listOf("klarna")
            ),
            sharedDataSpecs = emptyList(),
        )
        assertThat(metadata.supportedPaymentMethodForCode("klarna")).isNull()
    }

    @Test
    fun `supportedPaymentMethodForCode returns null when it's not supported`() {
        val metadata = PaymentMethodMetadataFactory.create(
            stripeIntent = PaymentIntentFixtures.PI_REQUIRES_PAYMENT_METHOD.copy(
                paymentMethodTypes = listOf("card")
            ),
            sharedDataSpecs = listOf(SharedDataSpec("klarna")),
        )
        assertThat(metadata.supportedPaymentMethodForCode("klarna")).isNull()
    }

    @Test
    fun `sortedSupportedPaymentMethods returns list sorted by payment_method_types`() {
        val metadata = PaymentMethodMetadataFactory.create(
            stripeIntent = PaymentIntentFixtures.PI_REQUIRES_PAYMENT_METHOD.copy(
                paymentMethodTypes = listOf("card", "affirm", "klarna"),
            ),
            allowsPaymentMethodsRequiringShippingAddress = true,
            sharedDataSpecs = listOf(
                SharedDataSpec("affirm"),
                SharedDataSpec("card"),
                SharedDataSpec("klarna"),
            ),
        )
        val sortedSupportedPaymentMethods = metadata.sortedSupportedPaymentMethods()
        assertThat(sortedSupportedPaymentMethods).hasSize(3)
        assertThat(sortedSupportedPaymentMethods[0].code).isEqualTo("card")
        assertThat(sortedSupportedPaymentMethods[1].code).isEqualTo("affirm")
        assertThat(sortedSupportedPaymentMethods[2].code).isEqualTo("klarna")
    }

    @Test
    fun `sortedSupportedPaymentMethods returns list sorted by payment_method_types with different order`() {
        val metadata = PaymentMethodMetadataFactory.create(
            stripeIntent = PaymentIntentFixtures.PI_REQUIRES_PAYMENT_METHOD.copy(
                paymentMethodTypes = listOf("affirm", "klarna", "card"),
            ),
            allowsPaymentMethodsRequiringShippingAddress = true,
            sharedDataSpecs = listOf(
                SharedDataSpec("affirm"),
                SharedDataSpec("card"),
                SharedDataSpec("klarna"),
            ),
        )
        val sortedSupportedPaymentMethods = metadata.sortedSupportedPaymentMethods()
        assertThat(sortedSupportedPaymentMethods).hasSize(3)
        assertThat(sortedSupportedPaymentMethods[0].code).isEqualTo("affirm")
        assertThat(sortedSupportedPaymentMethods[1].code).isEqualTo("klarna")
        assertThat(sortedSupportedPaymentMethods[2].code).isEqualTo("card")
    }

    @Test
    fun `sortedSupportedPaymentMethods filters payment methods without a sharedDataSpec`() {
        val metadata = PaymentMethodMetadataFactory.create(
            stripeIntent = PaymentIntentFixtures.PI_REQUIRES_PAYMENT_METHOD.copy(
                paymentMethodTypes = listOf("affirm", "klarna", "card"),
            ),
            allowsPaymentMethodsRequiringShippingAddress = true,
            sharedDataSpecs = listOf(
                SharedDataSpec("affirm"),
                SharedDataSpec("card"),
            ),
        )
        val sortedSupportedPaymentMethods = metadata.sortedSupportedPaymentMethods()
        assertThat(sortedSupportedPaymentMethods).hasSize(2)
        assertThat(sortedSupportedPaymentMethods[0].code).isEqualTo("affirm")
        assertThat(sortedSupportedPaymentMethods[1].code).isEqualTo("card")
    }

    @Test
    fun `sortedSupportedPaymentMethods filters unactivated payment methods`() {
        val metadata = PaymentMethodMetadataFactory.create(
            stripeIntent = PaymentIntentFixtures.PI_REQUIRES_PAYMENT_METHOD.copy(
                paymentMethodTypes = listOf("affirm", "klarna", "card"),
                unactivatedPaymentMethods = listOf("klarna"),
                isLiveMode = true,
            ),
            allowsPaymentMethodsRequiringShippingAddress = true,
            sharedDataSpecs = listOf(
                SharedDataSpec("affirm"),
                SharedDataSpec("klarna"),
                SharedDataSpec("card"),
            ),
        )
        val sortedSupportedPaymentMethods = metadata.sortedSupportedPaymentMethods()
        assertThat(sortedSupportedPaymentMethods).hasSize(2)
        assertThat(sortedSupportedPaymentMethods[0].code).isEqualTo("affirm")
        assertThat(sortedSupportedPaymentMethods[1].code).isEqualTo("card")
    }

    @Test
    fun `sortedSupportedPaymentMethods keeps us_bank_account without a sharedDataSpec`() {
        val metadata = PaymentMethodMetadataFactory.create(
            stripeIntent = PaymentIntentFixtures.PI_REQUIRES_PAYMENT_METHOD.copy(
                paymentMethodTypes = listOf("card", "us_bank_account"),
                paymentMethodOptionsJsonString = """{"us_bank_account":{"verification_method":"automatic"}}""",
            ),
            sharedDataSpecs = listOf(
                SharedDataSpec("card"),
            ),
        )
        val sortedSupportedPaymentMethods = metadata.sortedSupportedPaymentMethods()
        assertThat(sortedSupportedPaymentMethods).hasSize(2)
        assertThat(sortedSupportedPaymentMethods[0].code).isEqualTo("card")
        assertThat(sortedSupportedPaymentMethods[1].code).isEqualTo("us_bank_account")
    }

    @Test
    fun `sortedSupportedPaymentMethods sorts on custom sort`() {
        val metadata = PaymentMethodMetadataFactory.create(
            stripeIntent = PaymentIntentFixtures.PI_REQUIRES_PAYMENT_METHOD.copy(
                paymentMethodTypes = listOf("affirm", "klarna", "card"),
            ),
            allowsPaymentMethodsRequiringShippingAddress = true,
            paymentMethodOrder = listOf("klarna", "affirm", "card", "ignored"),
            sharedDataSpecs = listOf(
                SharedDataSpec("affirm"),
                SharedDataSpec("klarna"),
                SharedDataSpec("card"),
            ),
        )
        val sortedSupportedPaymentMethods = metadata.sortedSupportedPaymentMethods()
        assertThat(sortedSupportedPaymentMethods).hasSize(3)
        assertThat(sortedSupportedPaymentMethods[0].code).isEqualTo("klarna")
        assertThat(sortedSupportedPaymentMethods[1].code).isEqualTo("affirm")
        assertThat(sortedSupportedPaymentMethods[2].code).isEqualTo("card")
    }

    @Test
    fun `sortedSupportedPaymentMethods add unrequested payment methods at the end`() {
        val metadata = PaymentMethodMetadataFactory.create(
            stripeIntent = PaymentIntentFixtures.PI_REQUIRES_PAYMENT_METHOD.copy(
                paymentMethodTypes = listOf("klarna", "affirm", "card"),
            ),
            allowsPaymentMethodsRequiringShippingAddress = true,
            paymentMethodOrder = listOf("card"),
            sharedDataSpecs = listOf(
                SharedDataSpec("affirm"),
                SharedDataSpec("klarna"),
                SharedDataSpec("card"),
            ),
        )
        val sortedSupportedPaymentMethods = metadata.sortedSupportedPaymentMethods()
        assertThat(sortedSupportedPaymentMethods).hasSize(3)
        assertThat(sortedSupportedPaymentMethods[0].code).isEqualTo("card")
        assertThat(sortedSupportedPaymentMethods[1].code).isEqualTo("klarna")
        assertThat(sortedSupportedPaymentMethods[2].code).isEqualTo("affirm")
    }

    @Test
    fun `supportedSavedPaymentMethodTypes filters payment_methods not returned in the payment_intent`() {
        val metadata = PaymentMethodMetadataFactory.create(
            stripeIntent = PaymentIntentFixtures.PI_REQUIRES_PAYMENT_METHOD.copy(
                paymentMethodTypes = listOf("card"),
            ),
            sharedDataSpecs = listOf(
                SharedDataSpec("card"),
                SharedDataSpec("sepa_debit"),
            ),
        )
        assertThat(metadata.supportedSavedPaymentMethodTypes())
            .containsExactly(PaymentMethod.Type.Card)
    }

    @Test
    fun `supportedSavedPaymentMethodTypes filters payment_methods where supportedAsSavedPaymentMethod is false`() {
        assertThat(AffirmDefinition.supportedAsSavedPaymentMethod).isFalse()
        val metadata = PaymentMethodMetadataFactory.create(
            stripeIntent = PaymentIntentFixtures.PI_REQUIRES_PAYMENT_METHOD.copy(
                paymentMethodTypes = listOf("card", "affirm", "sepa_debit"),
            ),
            sharedDataSpecs = listOf(
                SharedDataSpec("card"),
                SharedDataSpec("affirm"),
                SharedDataSpec("sepa_debit"),
            ),
        )
        assertThat(metadata.supportedSavedPaymentMethodTypes())
            .containsExactly(PaymentMethod.Type.Card, PaymentMethod.Type.SepaDebit)
    }

    @Test
    fun `amount values match payment intent`() {
        val metadata = PaymentMethodMetadataFactory.create(
            stripeIntent = PaymentIntentFixtures.PI_REQUIRES_PAYMENT_METHOD.copy(
                amount = 500,
                currency = "USD",
            ),
        )
        assertThat(metadata.amount()).isEqualTo(Amount(500, "USD"))
    }

    @Test
    fun `amount fails if payment intent has null amount`() {
        val metadata = PaymentMethodMetadataFactory.create(
            stripeIntent = PaymentIntentFixtures.PI_REQUIRES_PAYMENT_METHOD.copy(
                amount = null,
                currency = "USD",
            ),
        )
        assertFails {
            metadata.amount()
        }
    }

    @Test
    fun `amount fails if payment intent has null currency`() {
        val metadata = PaymentMethodMetadataFactory.create(
            stripeIntent = PaymentIntentFixtures.PI_REQUIRES_PAYMENT_METHOD.copy(
                amount = 500,
                currency = null,
            ),
        )
        assertFails {
            metadata.amount()
        }
    }

    @Test
    fun `amount is null for setup intent`() {
        val metadata = PaymentMethodMetadataFactory.create(
            stripeIntent = SetupIntentFixtures.SI_REQUIRES_PAYMENT_METHOD,
        )
        assertThat(metadata.amount()).isNull()
    }

    @Test
    fun `formElementsForCode is constructed correctly`() = runTest {
        val metadata = PaymentMethodMetadataFactory.create(
            stripeIntent = PaymentIntentFixtures.PI_REQUIRES_PAYMENT_METHOD.copy(
                paymentMethodTypes = listOf("card", "bancontact")
            ),
            billingDetailsCollectionConfiguration = PaymentSheet.BillingDetailsCollectionConfiguration(
                name = PaymentSheet.BillingDetailsCollectionConfiguration.CollectionMode.Always,
                email = PaymentSheet.BillingDetailsCollectionConfiguration.CollectionMode.Always,
                phone = PaymentSheet.BillingDetailsCollectionConfiguration.CollectionMode.Always,
                address = PaymentSheet.BillingDetailsCollectionConfiguration.AddressCollectionMode.Full,
                attachDefaultsToPaymentMethod = false,
            )
        )
        val formElement = metadata.formElementsForCode(
            code = "bancontact",
            uiDefinitionFactoryArgumentsFactory = TestUiDefinitionFactoryArgumentsFactory.create(),
        )!!

        val nameSection = formElement[0] as SectionElement
        val nameElement = nameSection.fields[0] as SimpleTextElement
        assertThat(nameElement.controller.label.first()).isEqualTo(
            resolvableString(CoreR.string.stripe_address_label_full_name)
        )
        assertThat(nameElement.identifier.v1).isEqualTo("billing_details[name]")

        val emailSection = formElement[1] as SectionElement
        val emailElement = emailSection.fields[0] as EmailElement
        assertThat(emailElement.controller.label.first()).isEqualTo(
            resolvableString(UiCoreR.string.stripe_email)
        )
        assertThat(emailElement.identifier.v1).isEqualTo("billing_details[email]")

        val phoneSection = formElement[2] as SectionElement
        val phoneElement = phoneSection.fields[0] as PhoneNumberElement
        assertThat(phoneElement.controller.label.first()).isEqualTo(
            resolvableString(CoreR.string.stripe_address_label_phone_number)
        )
        assertThat(phoneElement.identifier.v1).isEqualTo("billing_details[phone]")

        val addressSection = formElement[3] as SectionElement
        val addressElement = addressSection.fields[0] as AddressElement

        val identifiers = addressElement.fields.first().map { it.identifier }
        // Check that the address element contains country.
        assertThat(identifiers).contains(IdentifierSpec.Country)
    }

    @Test
    fun `formElementsForCode contains mandate for PMO SFU`() = runTest {
        val metadata = PaymentMethodMetadataFactory.create(
            stripeIntent = PaymentIntentFixtures.PI_REQUIRES_PAYMENT_METHOD.copy(
                paymentMethodTypes = listOf("cashapp"),
                paymentMethodOptionsJsonString = PaymentIntentFixtures.getPaymentMethodOptionsJsonString(
                    code = "cashapp",
                    sfuValue = "off_session"
                )
            )
        )
        val formElement = metadata.formElementsForCode(
            code = "cashapp",
            uiDefinitionFactoryArgumentsFactory = TestUiDefinitionFactoryArgumentsFactory.create(),
        )!!

        val mandate = formElement[0] as MandateTextElement
        assertThat(mandate.mandateText).isNotNull()
        assertThat(mandate.identifier.v1).isEqualTo("cashapp_mandate")
    }

    @Test
    fun `formElementsForCode does not contain mandate for PMO SFU none override`() = runTest {
        val metadata = PaymentMethodMetadataFactory.create(
            stripeIntent = PaymentIntentFixtures.PI_REQUIRES_PAYMENT_METHOD.copy(
                paymentMethodTypes = listOf("cashapp"),
                setupFutureUsage = StripeIntent.Usage.OffSession,
                paymentMethodOptionsJsonString = PaymentIntentFixtures.getPaymentMethodOptionsJsonString(
                    code = "cashapp",
                    sfuValue = "none"
                )
            )
        )
        val formElement = metadata.formElementsForCode(
            code = "cashapp",
            uiDefinitionFactoryArgumentsFactory = TestUiDefinitionFactoryArgumentsFactory.create(),
        )!!

        assertThat(formElement).isEmpty()
    }

    @Test
    fun `formElementsForCode is constructed correctly for external payment method`() = runTest {
        val metadata = PaymentMethodMetadataFactory.create(
            stripeIntent = PaymentIntentFixtures.PI_REQUIRES_PAYMENT_METHOD.copy(
                paymentMethodTypes = listOf("card", "bancontact")
            ),
            billingDetailsCollectionConfiguration = PaymentSheet.BillingDetailsCollectionConfiguration(
                name = PaymentSheet.BillingDetailsCollectionConfiguration.CollectionMode.Always,
                email = PaymentSheet.BillingDetailsCollectionConfiguration.CollectionMode.Always,
                phone = PaymentSheet.BillingDetailsCollectionConfiguration.CollectionMode.Always,
                address = PaymentSheet.BillingDetailsCollectionConfiguration.AddressCollectionMode.Full,
                attachDefaultsToPaymentMethod = false,
            ),
            externalPaymentMethodSpecs = listOf(PaymentMethodFixtures.PAYPAL_EXTERNAL_PAYMENT_METHOD_SPEC),
        )
        val formElement = metadata.formElementsForCode(
            code = PaymentMethodFixtures.PAYPAL_EXTERNAL_PAYMENT_METHOD_SPEC.type,
            uiDefinitionFactoryArgumentsFactory = TestUiDefinitionFactoryArgumentsFactory.create(),
        )!!

        val nameSection = formElement[0] as SectionElement
        val nameElement = nameSection.fields[0] as SimpleTextElement
        assertThat(nameElement.controller.label.first()).isEqualTo(
            resolvableString(CoreR.string.stripe_address_label_full_name)
        )
        assertThat(nameElement.identifier.v1).isEqualTo("billing_details[name]")

        val phoneSection = formElement[1] as SectionElement
        val phoneElement = phoneSection.fields[0] as PhoneNumberElement
        assertThat(phoneElement.controller.label.first()).isEqualTo(
            resolvableString(CoreR.string.stripe_address_label_phone_number)
        )
        assertThat(phoneElement.identifier.v1).isEqualTo("billing_details[phone]")

        val emailSection = formElement[2] as SectionElement
        val emailElement = emailSection.fields[0] as EmailElement
        assertThat(emailElement.controller.label.first()).isEqualTo(
            resolvableString(UiCoreR.string.stripe_email)
        )
        assertThat(emailElement.identifier.v1).isEqualTo("billing_details[email]")

        val addressSection = formElement[3] as SectionElement
        val addressElement = addressSection.fields[0] as AddressElement

        val identifiers = addressElement.fields.first().map { it.identifier }
        // Check that the address element contains country.
        assertThat(identifiers).contains(IdentifierSpec.Country)
    }

    @Test
    fun `formElementsForCode is empty by default for external payment method`() = runTest {
        val metadata = PaymentMethodMetadataFactory.create(
            stripeIntent = PaymentIntentFixtures.PI_REQUIRES_PAYMENT_METHOD.copy(
                paymentMethodTypes = listOf("card", "bancontact")
            ),
            billingDetailsCollectionConfiguration = PaymentSheet.BillingDetailsCollectionConfiguration(),
            externalPaymentMethodSpecs = listOf(PaymentMethodFixtures.PAYPAL_EXTERNAL_PAYMENT_METHOD_SPEC),
        )
        val formElement = metadata.formElementsForCode(
            code = PaymentMethodFixtures.PAYPAL_EXTERNAL_PAYMENT_METHOD_SPEC.type,
            uiDefinitionFactoryArgumentsFactory = TestUiDefinitionFactoryArgumentsFactory.create(),
        )!!

        assertThat(formElement.isEmpty()).isTrue()
    }

    @Test
    fun `formElementsForCode replaces country placeholder fields correctly`() = runTest {
        val metadata = PaymentMethodMetadataFactory.create(
            stripeIntent = PaymentIntentFixtures.PI_REQUIRES_PAYMENT_METHOD.copy(
                paymentMethodTypes = listOf("card", "klarna")
            ),
            billingDetailsCollectionConfiguration = PaymentSheet.BillingDetailsCollectionConfiguration(
                name = PaymentSheet.BillingDetailsCollectionConfiguration.CollectionMode.Always,
                email = PaymentSheet.BillingDetailsCollectionConfiguration.CollectionMode.Always,
                phone = PaymentSheet.BillingDetailsCollectionConfiguration.CollectionMode.Always,
                address = PaymentSheet.BillingDetailsCollectionConfiguration.AddressCollectionMode.Full,
                attachDefaultsToPaymentMethod = false,
            )
        )
        val formElement = metadata.formElementsForCode(
            code = "klarna",
            uiDefinitionFactoryArgumentsFactory = TestUiDefinitionFactoryArgumentsFactory.create(),
        )!!

        val countrySection = formElement[4] as SectionElement
        val countryElement = countrySection.fields[0] as CountryElement
        assertThat(countryElement.identifier).isEqualTo(IdentifierSpec.Country)

        val addressSection = formElement[5] as SectionElement
        val addressElement = addressSection.fields[0] as AddressElement
        val addressIdentifiers = addressElement.fields.first().map { it.identifier }
        // Check that the address element doesn't contain country.
        assertThat(addressIdentifiers).doesNotContain(IdentifierSpec.Country)
    }

    @Test
    fun `formHeaderInformationForCode is correct for UiDefinitionFactorySimple`() = runTest {
        val metadata = PaymentMethodMetadataFactory.create()
        val headerInformation = metadata.formHeaderInformationForCode(
            code = "card",
            customerHasSavedPaymentMethods = true
        )!!
        assertThat(headerInformation.displayName).isEqualTo(R.string.stripe_paymentsheet_add_new_card.resolvableString)
        assertThat(headerInformation.shouldShowIcon).isFalse()
    }

    @Test
    fun `formHeaderInformationForCode is correct for UiDefinitionFactoryRequiresSharedDataSpec`() = runTest {
        val metadata = PaymentMethodMetadataFactory.create(
            stripeIntent = PaymentIntentFixtures.PI_REQUIRES_PAYMENT_METHOD.copy(
                paymentMethodTypes = listOf("card", "bancontact")
            ),
        )
        val headerInformation = metadata.formHeaderInformationForCode(
            code = "bancontact",
            customerHasSavedPaymentMethods = true,
        )!!
        assertThat(headerInformation.displayName)
            .isEqualTo(R.string.stripe_paymentsheet_payment_method_bancontact.resolvableString)
        assertThat(headerInformation.shouldShowIcon).isTrue()
        assertThat(headerInformation.icon(IconStyle.Filled))
            .isEqualTo(R.drawable.stripe_ic_paymentsheet_pm_bancontact)
        assertThat(headerInformation.icon(IconStyle.Outlined))
            .isEqualTo(R.drawable.stripe_ic_paymentsheet_pm_bancontact)
    }

    @Test
    fun `formHeaderInformationForCode is constructed correctly for external payment method`() = runTest {
        val paypalSpec = PaymentMethodFixtures.PAYPAL_EXTERNAL_PAYMENT_METHOD_SPEC
        val metadata = PaymentMethodMetadataFactory.create(externalPaymentMethodSpecs = listOf(paypalSpec))
        val headerInformation = metadata.formHeaderInformationForCode(
            code = paypalSpec.type,
            customerHasSavedPaymentMethods = true,
        )!!
        assertThat(headerInformation.displayName).isEqualTo(paypalSpec.label.resolvableString)
        assertThat(headerInformation.shouldShowIcon).isTrue()
        assertThat(headerInformation.icon(IconStyle.Filled)).isEqualTo(0)
        assertThat(headerInformation.icon(IconStyle.Outlined)).isEqualTo(0)
        assertThat(headerInformation.lightThemeIconUrl).isEqualTo(paypalSpec.lightImageUrl)
        assertThat(headerInformation.darkThemeIconUrl).isEqualTo(paypalSpec.darkImageUrl)
        assertThat(headerInformation.iconRequiresTinting).isFalse()
    }

    @Test
    fun `When external payment methods are present and no payment method order, EPMs are shown last`() =
        runTest {
            val metadata = PaymentMethodMetadataFactory.create(
                stripeIntent = PaymentIntentFixtures.PI_REQUIRES_PAYMENT_METHOD.copy(
                    paymentMethodTypes = listOf("card", "affirm", "klarna"),
                ),
                allowsPaymentMethodsRequiringShippingAddress = true,
                sharedDataSpecs = listOf(
                    SharedDataSpec("affirm"),
                    SharedDataSpec("card"),
                    SharedDataSpec("klarna"),
                ),
                externalPaymentMethodSpecs = listOf(PaymentMethodFixtures.PAYPAL_EXTERNAL_PAYMENT_METHOD_SPEC),
            )
            val sortedSupportedPaymentMethods = metadata.sortedSupportedPaymentMethods()
            assertThat(sortedSupportedPaymentMethods).hasSize(4)
            assertThat(sortedSupportedPaymentMethods[0].code).isEqualTo("card")
            assertThat(sortedSupportedPaymentMethods[1].code).isEqualTo("affirm")
            assertThat(sortedSupportedPaymentMethods[2].code).isEqualTo("klarna")
            assertThat(sortedSupportedPaymentMethods[3].code).isEqualTo("external_paypal")
        }

    @Test
    fun `When external payment methods are present and in payment method order, payment method order works`() =
        runTest {
            val metadata = PaymentMethodMetadataFactory.create(
                stripeIntent = PaymentIntentFixtures.PI_REQUIRES_PAYMENT_METHOD.copy(
                    paymentMethodTypes = listOf("card", "affirm", "klarna"),
                ),
                allowsPaymentMethodsRequiringShippingAddress = true,
                sharedDataSpecs = listOf(
                    SharedDataSpec("affirm"),
                    SharedDataSpec("card"),
                    SharedDataSpec("klarna"),
                ),
                externalPaymentMethodSpecs = listOf(PaymentMethodFixtures.PAYPAL_EXTERNAL_PAYMENT_METHOD_SPEC),
                paymentMethodOrder = listOf("affirm", "external_paypal")
            )
            val sortedSupportedPaymentMethods = metadata.sortedSupportedPaymentMethods()
            assertThat(sortedSupportedPaymentMethods).hasSize(4)
            assertThat(sortedSupportedPaymentMethods[0].code).isEqualTo("affirm")
            assertThat(sortedSupportedPaymentMethods[1].code).isEqualTo("external_paypal")
            assertThat(sortedSupportedPaymentMethods[2].code).isEqualTo("card")
            assertThat(sortedSupportedPaymentMethods[3].code).isEqualTo("klarna")
        }

    @Test
    fun `When external payment methods are present and not in payment method order, payment method order works`() =
        runTest {
            val metadata = PaymentMethodMetadataFactory.create(
                stripeIntent = PaymentIntentFixtures.PI_REQUIRES_PAYMENT_METHOD.copy(
                    paymentMethodTypes = listOf("card", "affirm", "klarna"),
                ),
                allowsPaymentMethodsRequiringShippingAddress = true,
                sharedDataSpecs = listOf(
                    SharedDataSpec("affirm"),
                    SharedDataSpec("card"),
                    SharedDataSpec("klarna"),
                ),
                externalPaymentMethodSpecs = listOf(PaymentMethodFixtures.PAYPAL_EXTERNAL_PAYMENT_METHOD_SPEC),
                paymentMethodOrder = listOf("affirm")
            )
            val sortedSupportedPaymentMethods = metadata.sortedSupportedPaymentMethods()
            assertThat(sortedSupportedPaymentMethods).hasSize(4)
            assertThat(sortedSupportedPaymentMethods[0].code).isEqualTo("affirm")
            assertThat(sortedSupportedPaymentMethods[1].code).isEqualTo("card")
            assertThat(sortedSupportedPaymentMethods[2].code).isEqualTo("klarna")
            assertThat(sortedSupportedPaymentMethods[3].code).isEqualTo("external_paypal")
        }

    @Test
    fun `External payment method does not require mandate`() = runTest {
        val metadata = PaymentMethodMetadataFactory.create(
            stripeIntent = PaymentIntentFixtures.PI_REQUIRES_PAYMENT_METHOD.copy(
                paymentMethodTypes = listOf("card", "klarna")
            ),
            externalPaymentMethodSpecs = listOf(PaymentMethodFixtures.PAYPAL_EXTERNAL_PAYMENT_METHOD_SPEC)
        )

        assertThat(metadata.requiresMandate("external_paypal")).isFalse()
    }

    @Test
    fun `External payment methods are included in supported payment method types`() = runTest {
        val metadata = PaymentMethodMetadataFactory.create(
            stripeIntent = PaymentIntentFixtures.PI_REQUIRES_PAYMENT_METHOD.copy(
                paymentMethodTypes = listOf("card", "klarna")
            ),
            externalPaymentMethodSpecs = listOf(PaymentMethodFixtures.PAYPAL_EXTERNAL_PAYMENT_METHOD_SPEC)
        )

        assertThat(metadata.supportedPaymentMethodTypes().contains("external_paypal")).isTrue()
    }

    @Test
    fun `External payment methods are not included in supported saved payment method types`() = runTest {
        val metadata = PaymentMethodMetadataFactory.create(
            stripeIntent = PaymentIntentFixtures.PI_REQUIRES_PAYMENT_METHOD.copy(
                paymentMethodTypes = listOf("card", "klarna")
            ),
            externalPaymentMethodSpecs = listOf(PaymentMethodFixtures.PAYPAL_EXTERNAL_PAYMENT_METHOD_SPEC)
        )

        assertThat(metadata.supportedSavedPaymentMethodTypes().map { it.code }.contains("external_paypal")).isFalse()
    }

    @Test
    fun `External payment methods return correct supported payment method`() = runTest {
        val metadata = PaymentMethodMetadataFactory.create(
            stripeIntent = PaymentIntentFixtures.PI_REQUIRES_PAYMENT_METHOD.copy(
                paymentMethodTypes = listOf("card", "klarna")
            ),
            externalPaymentMethodSpecs = listOf(PaymentMethodFixtures.PAYPAL_EXTERNAL_PAYMENT_METHOD_SPEC)
        )
        val expectedSupportedPaymentMethod = SupportedPaymentMethod(
            code = "external_paypal",
            displayName = "PayPal".resolvableString,
            lightThemeIconUrl = "example_url",
            darkThemeIconUrl = null,
            iconResource = 0,
            iconResourceNight = 0,
            iconRequiresTinting = false,
        )

        val actualSupportedPaymentMethod = metadata.supportedPaymentMethodForCode("external_paypal")

        assertThat(actualSupportedPaymentMethod).isEqualTo(expectedSupportedPaymentMethod)
    }

    @Test
    fun `isExternalPaymentMethod returns true for supported EPM`() = runTest {
        val metadata = PaymentMethodMetadataFactory.create(
            stripeIntent = PaymentIntentFixtures.PI_REQUIRES_PAYMENT_METHOD.copy(
                paymentMethodTypes = listOf("card", "klarna")
            ),
            externalPaymentMethodSpecs = listOf(PaymentMethodFixtures.PAYPAL_EXTERNAL_PAYMENT_METHOD_SPEC)
        )

        assertThat(metadata.isExternalPaymentMethod("external_paypal")).isTrue()
    }

    @Test
    fun `isExternalPaymentMethod returns false for unsupported EPM`() = runTest {
        val metadata = PaymentMethodMetadataFactory.create(
            stripeIntent = PaymentIntentFixtures.PI_REQUIRES_PAYMENT_METHOD.copy(
                paymentMethodTypes = listOf("card", "klarna")
            ),
            externalPaymentMethodSpecs = listOf(PaymentMethodFixtures.PAYPAL_EXTERNAL_PAYMENT_METHOD_SPEC)
        )

        assertThat(metadata.isExternalPaymentMethod("external_venmo")).isFalse()
    }

    @Test
    fun `isExternalPaymentMethod returns false for non-custom payment method`() = runTest {
        val metadata = PaymentMethodMetadataFactory.create(
            stripeIntent = PaymentIntentFixtures.PI_REQUIRES_PAYMENT_METHOD.copy(
                paymentMethodTypes = listOf("card", "klarna")
            ),
            externalPaymentMethodSpecs = listOf(PaymentMethodFixtures.PAYPAL_EXTERNAL_PAYMENT_METHOD_SPEC)
        )

        assertThat(metadata.isExternalPaymentMethod("card")).isFalse()
    }

    @Test
    fun `formHeaderInformationForCode is constructed correctly for custom payment method`() = runTest {
        val paypalCpm = PaymentMethodFixtures.PAYPAL_CUSTOM_PAYMENT_METHOD
        val metadata = PaymentMethodMetadataFactory.create(
            displayableCustomPaymentMethods = listOf(paypalCpm),
        )
        val headerInformation = metadata.formHeaderInformationForCode(
            code = paypalCpm.id,
            customerHasSavedPaymentMethods = false,
        )!!
        assertThat(headerInformation.displayName).isEqualTo(paypalCpm.displayName.resolvableString)
        assertThat(headerInformation.shouldShowIcon).isTrue()
        assertThat(headerInformation.icon(IconStyle.Filled)).isEqualTo(0)
        assertThat(headerInformation.icon(IconStyle.Outlined)).isEqualTo(0)
        assertThat(headerInformation.lightThemeIconUrl).isEqualTo(paypalCpm.logoUrl)
        assertThat(headerInformation.darkThemeIconUrl).isEqualTo(paypalCpm.logoUrl)
        assertThat(headerInformation.iconRequiresTinting).isFalse()
    }

    @Test
    fun `When custom payment methods are present and no payment method order, CPMs are shown last`() =
        runTest {
            val metadata = PaymentMethodMetadataFactory.create(
                stripeIntent = PaymentIntentFixtures.PI_REQUIRES_PAYMENT_METHOD.copy(
                    paymentMethodTypes = listOf("card", "affirm", "klarna"),
                ),
                allowsPaymentMethodsRequiringShippingAddress = true,
                sharedDataSpecs = listOf(
                    SharedDataSpec("affirm"),
                    SharedDataSpec("card"),
                    SharedDataSpec("klarna"),
                ),
                externalPaymentMethodSpecs = listOf(PaymentMethodFixtures.PAYPAL_EXTERNAL_PAYMENT_METHOD_SPEC),
                displayableCustomPaymentMethods = listOf(PaymentMethodFixtures.PAYPAL_CUSTOM_PAYMENT_METHOD),
            )
            val sortedSupportedPaymentMethods = metadata.sortedSupportedPaymentMethods()
            assertThat(sortedSupportedPaymentMethods).hasSize(5)
            assertThat(sortedSupportedPaymentMethods[0].code).isEqualTo("card")
            assertThat(sortedSupportedPaymentMethods[1].code).isEqualTo("affirm")
            assertThat(sortedSupportedPaymentMethods[2].code).isEqualTo("klarna")
            assertThat(sortedSupportedPaymentMethods[3].code).isEqualTo("external_paypal")
            assertThat(sortedSupportedPaymentMethods[4].code).isEqualTo("cpmt_paypal")
        }

    @Test
    fun `When custom payment methods are present and in payment method order, payment method order works`() =
        runTest {
            val metadata = PaymentMethodMetadataFactory.create(
                stripeIntent = PaymentIntentFixtures.PI_REQUIRES_PAYMENT_METHOD.copy(
                    paymentMethodTypes = listOf("card", "affirm", "klarna"),
                ),
                allowsPaymentMethodsRequiringShippingAddress = true,
                sharedDataSpecs = listOf(
                    SharedDataSpec("affirm"),
                    SharedDataSpec("card"),
                    SharedDataSpec("klarna"),
                ),
                externalPaymentMethodSpecs = listOf(PaymentMethodFixtures.PAYPAL_EXTERNAL_PAYMENT_METHOD_SPEC),
                displayableCustomPaymentMethods = listOf(PaymentMethodFixtures.PAYPAL_CUSTOM_PAYMENT_METHOD),
                paymentMethodOrder = listOf("affirm", "cpmt_paypal", "external_paypal")
            )
            val sortedSupportedPaymentMethods = metadata.sortedSupportedPaymentMethods()
            assertThat(sortedSupportedPaymentMethods).hasSize(5)
            assertThat(sortedSupportedPaymentMethods[0].code).isEqualTo("affirm")
            assertThat(sortedSupportedPaymentMethods[1].code).isEqualTo("cpmt_paypal")
            assertThat(sortedSupportedPaymentMethods[2].code).isEqualTo("external_paypal")
            assertThat(sortedSupportedPaymentMethods[3].code).isEqualTo("card")
            assertThat(sortedSupportedPaymentMethods[4].code).isEqualTo("klarna")
        }

    @Test
    fun `When custom payment methods are present and not in payment method order, payment method order works`() =
        runTest {
            val metadata = PaymentMethodMetadataFactory.create(
                stripeIntent = PaymentIntentFixtures.PI_REQUIRES_PAYMENT_METHOD.copy(
                    paymentMethodTypes = listOf("card", "affirm", "klarna"),
                ),
                allowsPaymentMethodsRequiringShippingAddress = true,
                sharedDataSpecs = listOf(
                    SharedDataSpec("affirm"),
                    SharedDataSpec("card"),
                    SharedDataSpec("klarna"),
                ),
                externalPaymentMethodSpecs = listOf(PaymentMethodFixtures.PAYPAL_EXTERNAL_PAYMENT_METHOD_SPEC),
                displayableCustomPaymentMethods = listOf(PaymentMethodFixtures.PAYPAL_CUSTOM_PAYMENT_METHOD),
                paymentMethodOrder = listOf("affirm", "external_paypal")
            )
            val sortedSupportedPaymentMethods = metadata.sortedSupportedPaymentMethods()
            assertThat(sortedSupportedPaymentMethods).hasSize(5)
            assertThat(sortedSupportedPaymentMethods[0].code).isEqualTo("affirm")
            assertThat(sortedSupportedPaymentMethods[1].code).isEqualTo("external_paypal")
            assertThat(sortedSupportedPaymentMethods[2].code).isEqualTo("card")
            assertThat(sortedSupportedPaymentMethods[3].code).isEqualTo("klarna")
            assertThat(sortedSupportedPaymentMethods[4].code).isEqualTo("cpmt_paypal")
        }

    @Test
    fun `Custom payment method does not require mandate`() = runTest {
        val metadata = PaymentMethodMetadataFactory.create(
            stripeIntent = PaymentIntentFixtures.PI_REQUIRES_PAYMENT_METHOD.copy(
                paymentMethodTypes = listOf("card", "klarna")
            ),
            displayableCustomPaymentMethods = listOf(PaymentMethodFixtures.PAYPAL_CUSTOM_PAYMENT_METHOD),
        )

        assertThat(metadata.requiresMandate("cpmt_paypal")).isFalse()
    }

    @Test
    fun `Custom payment methods are included in supported payment method types`() = runTest {
        val metadata = PaymentMethodMetadataFactory.create(
            stripeIntent = PaymentIntentFixtures.PI_REQUIRES_PAYMENT_METHOD.copy(
                paymentMethodTypes = listOf("card", "klarna")
            ),
            displayableCustomPaymentMethods = listOf(PaymentMethodFixtures.PAYPAL_CUSTOM_PAYMENT_METHOD),
        )

        assertThat(metadata.supportedPaymentMethodTypes().contains("cpmt_paypal")).isTrue()
    }

    @Test
    fun `Custom payment methods are not included in supported saved payment method types`() = runTest {
        val metadata = PaymentMethodMetadataFactory.create(
            stripeIntent = PaymentIntentFixtures.PI_REQUIRES_PAYMENT_METHOD.copy(
                paymentMethodTypes = listOf("card", "klarna")
            ),
            displayableCustomPaymentMethods = listOf(PaymentMethodFixtures.PAYPAL_CUSTOM_PAYMENT_METHOD),
        )

        assertThat(metadata.supportedSavedPaymentMethodTypes().map { it.code }.contains("cpmt_paypal")).isFalse()
    }

    @Test
    fun `Custom payment methods return correct supported payment method`() = runTest {
        val metadata = PaymentMethodMetadataFactory.create(
            stripeIntent = PaymentIntentFixtures.PI_REQUIRES_PAYMENT_METHOD.copy(
                paymentMethodTypes = listOf("card", "klarna")
            ),
            displayableCustomPaymentMethods = listOf(PaymentMethodFixtures.PAYPAL_CUSTOM_PAYMENT_METHOD),
        )
        val expectedSupportedPaymentMethod = SupportedPaymentMethod(
            code = "cpmt_paypal",
            subtitle = "Pay now with PayPal".resolvableString,
            displayName = "PayPal".resolvableString,
            lightThemeIconUrl = "example_url",
            darkThemeIconUrl = "example_url",
            iconResource = 0,
            iconResourceNight = 0,
            iconRequiresTinting = false,
        )

        val actualSupportedPaymentMethod = metadata.supportedPaymentMethodForCode("cpmt_paypal")

        assertThat(actualSupportedPaymentMethod).isEqualTo(expectedSupportedPaymentMethod)
    }

    @Test
    fun `isCustomPaymentMethod returns true for supported CPM`() = runTest {
        val metadata = PaymentMethodMetadataFactory.create(
            stripeIntent = PaymentIntentFixtures.PI_REQUIRES_PAYMENT_METHOD.copy(
                paymentMethodTypes = listOf("card", "klarna")
            ),
            displayableCustomPaymentMethods = listOf(PaymentMethodFixtures.PAYPAL_CUSTOM_PAYMENT_METHOD),
        )

        assertThat(metadata.isCustomPaymentMethod("cpmt_paypal")).isTrue()
    }

    @Test
    fun `isCustomPaymentMethod returns false for unsupported CPM`() = runTest {
        val metadata = PaymentMethodMetadataFactory.create(
            stripeIntent = PaymentIntentFixtures.PI_REQUIRES_PAYMENT_METHOD.copy(
                paymentMethodTypes = listOf("card", "klarna")
            ),
            displayableCustomPaymentMethods = listOf(PaymentMethodFixtures.PAYPAL_CUSTOM_PAYMENT_METHOD),
        )

        assertThat(metadata.isCustomPaymentMethod("cpmt_venmo")).isFalse()
    }

    @Test
    fun `isCustomPaymentMethod returns false for non-custom payment method`() = runTest {
        val metadata = PaymentMethodMetadataFactory.create(
            stripeIntent = PaymentIntentFixtures.PI_REQUIRES_PAYMENT_METHOD.copy(
                paymentMethodTypes = listOf("card", "klarna")
            ),
            displayableCustomPaymentMethods = listOf(PaymentMethodFixtures.PAYPAL_CUSTOM_PAYMENT_METHOD),
        )

        assertThat(metadata.isCustomPaymentMethod("card")).isFalse()
    }

    @Suppress("LongMethod")
    @Test
    fun `should create metadata properly with elements session response, payment sheet config, and data specs`() {
        val billingDetailsCollectionConfiguration = createBillingDetailsCollectionConfiguration()
        val defaultBillingDetails = PaymentSheet.BillingDetails(
            address = PaymentSheet.Address(line1 = "123 Apple Street")
        )
        val shippingDetails = AddressDetails(address = PaymentSheet.Address(line1 = "123 Pear Street"))
        val cardBrandAcceptance = PaymentSheet.CardBrandAcceptance.allowed(
            listOf(PaymentSheet.CardBrandAcceptance.BrandCategory.Amex)
        )
        val customPaymentMethods = listOf(
            PaymentSheet.CustomPaymentMethod(
                id = "cpmt_123",
                subtitle = "Pay now".resolvableString,
                disableBillingDetailCollection = true,
            ),
            PaymentSheet.CustomPaymentMethod(
                id = "cpmt_456",
                subtitle = "Pay later".resolvableString,
                disableBillingDetailCollection = false,
            ),
            PaymentSheet.CustomPaymentMethod(
                id = "cpmt_789",
                subtitle = "Pay never".resolvableString,
                disableBillingDetailCollection = false,
            )
        )
        val configuration = createPaymentSheetConfiguration(
            billingDetailsCollectionConfiguration,
            defaultBillingDetails,
            shippingDetails,
            customPaymentMethods,
            cardBrandAcceptance,
        )
        val elementsSession = createElementsSession(
            intent = PaymentIntentFixtures.PI_REQUIRES_PAYMENT_METHOD,
            cardBrandChoice = ElementsSession.CardBrandChoice(
                eligible = true,
                preferredNetworks = listOf("cartes_bancaires"),
            ),
            customPaymentMethods = listOf(
                ElementsSession.CustomPaymentMethod.Available(
                    type = "cpmt_123",
                    displayName = "CPM #1",
                    logoUrl = "https://image1",
                ),
                ElementsSession.CustomPaymentMethod.Available(
                    type = "cpmt_456",
                    displayName = "CPM #2",
                    logoUrl = "https://image2",
                ),
                ElementsSession.CustomPaymentMethod.Unavailable(
                    type = "cpmt_789",
                    error = "not_found",
                ),
            )
        )

        val sharedDataSpecs = listOf(SharedDataSpec("card"))
        val externalPaymentMethodSpecs = listOf(PaymentMethodFixtures.PAYPAL_EXTERNAL_PAYMENT_METHOD_SPEC)

        val metadata = PaymentMethodMetadata.createForPaymentElement(
            elementsSession = elementsSession,
            configuration = configuration.asCommonConfiguration(),
            sharedDataSpecs = sharedDataSpecs,
            externalPaymentMethodSpecs = externalPaymentMethodSpecs,
            isGooglePayReady = false,
            linkState = LinkState(
                signupMode = LinkSignupMode.InsteadOfSaveForFutureUse,
                configuration = createLinkConfiguration(),
                loginState = LinkState.LoginState.LoggedOut,
            ),
            customerMetadata = DEFAULT_CUSTOMER_METADATA
        )

        val expectedMetadata = PaymentMethodMetadata(
            stripeIntent = PaymentIntentFixtures.PI_REQUIRES_PAYMENT_METHOD,
            billingDetailsCollectionConfiguration = billingDetailsCollectionConfiguration,
            allowsDelayedPaymentMethods = true,
            allowsPaymentMethodsRequiringShippingAddress = false,
            allowsLinkInSavedPaymentMethods = false,
            availableWallets = listOf(WalletType.Link),
            paymentMethodOrder = listOf("us_bank_account", "card", "sepa_debit"),
            cbcEligibility = CardBrandChoiceEligibility.Eligible(
                preferredNetworks = listOf(
                    CardBrand.CartesBancaires,
                    CardBrand.Visa
                )
            ),
            merchantName = "Merchant Inc.",
            defaultBillingDetails = defaultBillingDetails,
            shippingDetails = shippingDetails,
            sharedDataSpecs = sharedDataSpecs,
            displayableCustomPaymentMethods = listOf(
                DisplayableCustomPaymentMethod(
                    id = "cpmt_123",
                    displayName = "CPM #1",
                    logoUrl = "https://image1",
                    subtitle = "Pay now".resolvableString,
                    doesNotCollectBillingDetails = true,
                ),
                DisplayableCustomPaymentMethod(
                    id = "cpmt_456",
                    displayName = "CPM #2",
                    logoUrl = "https://image2",
                    subtitle = "Pay later".resolvableString,
                    doesNotCollectBillingDetails = false,
                )
            ),
            externalPaymentMethodSpecs = externalPaymentMethodSpecs,
            customerMetadata = getDefaultCustomerMetadata(
                isPaymentMethodSetAsDefaultEnabled = false
            ),
            paymentMethodSaveConsentBehavior = PaymentMethodSaveConsentBehavior.Legacy,
            isGooglePayReady = false,
            linkConfiguration = PaymentSheet.LinkConfiguration(),
            linkMode = null,
            linkState = LinkState(
                signupMode = LinkSignupMode.InsteadOfSaveForFutureUse,
                configuration = createLinkConfiguration(),
                loginState = LinkState.LoginState.LoggedOut,
            ),
            cardBrandFilter = PaymentSheetCardBrandFilter(cardBrandAcceptance),
            paymentMethodIncentive = null,
            elementsSessionId = "session_1234",
            financialConnectionsAvailability = FinancialConnectionsAvailability.Full,
            shopPayConfiguration = null
        )

        assertThat(metadata).isEqualTo(expectedMetadata)
    }

    @Suppress("LongMethod")
    @Test
    fun `should create metadata properly with elements session response, customer sheet config, and data specs`() {
        val billingDetailsCollectionConfiguration = createBillingDetailsCollectionConfiguration()
        val defaultBillingDetails = PaymentSheet.BillingDetails(
            address = PaymentSheet.Address(line1 = "123 Apple Street")
        )
        val cardBrandAcceptance = PaymentSheet.CardBrandAcceptance.allowed(
            listOf(PaymentSheet.CardBrandAcceptance.BrandCategory.Amex)
        )

        val configuration = createCustomerSheetConfiguration(
            billingDetailsCollectionConfiguration,
            defaultBillingDetails,
            cardBrandAcceptance
        )

        val elementsSession = createElementsSession(
            intent = PaymentIntentFixtures.PI_REQUIRES_PAYMENT_METHOD,
            cardBrandChoice = ElementsSession.CardBrandChoice(
                eligible = true,
                preferredNetworks = listOf("cartes_bancaires")
            ),
        )

        val paymentMethodSaveConsentBehavior = PaymentMethodSaveConsentBehavior.Disabled(
            overrideAllowRedisplay = PaymentMethod.AllowRedisplay.ALWAYS,
        )

        val metadata = PaymentMethodMetadata.createForCustomerSheet(
            elementsSession = elementsSession,
            configuration = configuration,
            paymentMethodSaveConsentBehavior = paymentMethodSaveConsentBehavior,
            sharedDataSpecs = listOf(SharedDataSpec("card")),
            isGooglePayReady = true,
            customerMetadata = DEFAULT_CUSTOMER_METADATA,
        )

        val expectedMetadata = PaymentMethodMetadata(
            stripeIntent = PaymentIntentFixtures.PI_REQUIRES_PAYMENT_METHOD,
            billingDetailsCollectionConfiguration = billingDetailsCollectionConfiguration,
            allowsDelayedPaymentMethods = true,
            allowsPaymentMethodsRequiringShippingAddress = false,
            allowsLinkInSavedPaymentMethods = false,
            availableWallets = emptyList(),
            paymentMethodOrder = listOf("us_bank_account", "card", "sepa_debit"),
            cbcEligibility = CardBrandChoiceEligibility.Eligible(
                preferredNetworks = listOf(CardBrand.CartesBancaires, CardBrand.Visa)
            ),
            merchantName = "Merchant Inc.",
            defaultBillingDetails = defaultBillingDetails,
            shippingDetails = null,
            sharedDataSpecs = listOf(SharedDataSpec("card")),
            displayableCustomPaymentMethods = emptyList(),
            externalPaymentMethodSpecs = listOf(),
            customerMetadata = getDefaultCustomerMetadata(
                isPaymentMethodSetAsDefaultEnabled = false
            ),
            isGooglePayReady = true,
            paymentMethodSaveConsentBehavior = paymentMethodSaveConsentBehavior,
            linkConfiguration = PaymentSheet.LinkConfiguration(),
            financialConnectionsAvailability = FinancialConnectionsAvailability.Full,
            linkMode = null,
            linkState = null,
            cardBrandFilter = PaymentSheetCardBrandFilter(cardBrandAcceptance),
            paymentMethodIncentive = null,
            elementsSessionId = "session_1234",
            shopPayConfiguration = null
        )
        assertThat(metadata).isEqualTo(expectedMetadata)
    }

    @Test
    fun `consent behavior should be Always for Payment Sheet is customer session save is enabled`() {
        val metadata = createPaymentMethodMetadataForPaymentSheet(
            mobilePaymentElementComponent = ElementsSession.Customer.Components.MobilePaymentElement.Enabled(
                isPaymentMethodSaveEnabled = true,
                isPaymentMethodRemoveEnabled = true,
                canRemoveLastPaymentMethod = true,
                allowRedisplayOverride = null,
                isPaymentMethodSetAsDefaultEnabled = false,
            )
        )

        assertThat(metadata.paymentMethodSaveConsentBehavior).isEqualTo(PaymentMethodSaveConsentBehavior.Enabled)
    }

    @Test
    fun `consent behavior should be Disabled for Payment Sheet is customer session save is disabled`() {
        val metadata = createPaymentMethodMetadataForPaymentSheet(
            mobilePaymentElementComponent = ElementsSession.Customer.Components.MobilePaymentElement.Enabled(
                isPaymentMethodSaveEnabled = false,
                isPaymentMethodRemoveEnabled = true,
                canRemoveLastPaymentMethod = true,
                allowRedisplayOverride = null,
                isPaymentMethodSetAsDefaultEnabled = false,
            ),
        )

        assertThat(metadata.paymentMethodSaveConsentBehavior)
            .isEqualTo(
                PaymentMethodSaveConsentBehavior.Disabled(
                    overrideAllowRedisplay = null,
                ),
            )
    }

    @Test
    fun `consent behavior should be Legacy for Payment Sheet if payment sheet component is disabled`() {
        val metadata = createPaymentMethodMetadataForPaymentSheet(
            mobilePaymentElementComponent = ElementsSession.Customer.Components.MobilePaymentElement.Disabled,
        )

        assertThat(metadata.paymentMethodSaveConsentBehavior).isEqualTo(PaymentMethodSaveConsentBehavior.Legacy)
    }

    @Test
    fun `consent behavior should be Legacy for Payment Sheet if no customer session provided`() {
        val metadata = createPaymentMethodMetadataForPaymentSheet(
            mobilePaymentElementComponent = null,
        )

        assertThat(metadata.paymentMethodSaveConsentBehavior).isEqualTo(PaymentMethodSaveConsentBehavior.Legacy)
    }

    private fun createPaymentMethodMetadataForPaymentSheet(
        mobilePaymentElementComponent: ElementsSession.Customer.Components.MobilePaymentElement?,
    ): PaymentMethodMetadata {
        return PaymentMethodMetadata.createForPaymentElement(
            elementsSession = createElementsSession(
                mobilePaymentElementComponent = mobilePaymentElementComponent
            ),
            configuration = PaymentSheetFixtures.CONFIG_CUSTOMER.asCommonConfiguration(),
            sharedDataSpecs = listOf(),
            externalPaymentMethodSpecs = listOf(),
            isGooglePayReady = false,
            linkState = null,
            customerMetadata = DEFAULT_CUSTOMER_METADATA
        )
    }

    private fun createElementsSession(
        intent: StripeIntent = PaymentIntentFixtures.PI_REQUIRES_PAYMENT_METHOD,
        cardBrandChoice: ElementsSession.CardBrandChoice = ElementsSession.CardBrandChoice(
            eligible = true,
            preferredNetworks = listOf("cartes_bancaires")
        ),
        orderedPaymentMethodTypesAndWallets: List<String> = intent.paymentMethodTypes,
        customPaymentMethods: List<ElementsSession.CustomPaymentMethod> = emptyList(),
        mobilePaymentElementComponent: ElementsSession.Customer.Components.MobilePaymentElement? = null
    ): ElementsSession {
        return ElementsSession(
            stripeIntent = intent,
            cardBrandChoice = cardBrandChoice,
            merchantCountry = null,
            isGooglePayEnabled = false,
            customer = mobilePaymentElementComponent?.let { component ->
                ElementsSession.Customer(
                    paymentMethods = listOf(),
                    session = ElementsSession.Customer.Session(
                        id = "cuss_123",
                        customerId = "cus_123",
                        liveMode = false,
                        apiKey = "123",
                        apiKeyExpiry = 999999999,
                        components = ElementsSession.Customer.Components(
                            mobilePaymentElement = component,
                            customerSheet = ElementsSession.Customer.Components.CustomerSheet.Disabled,
                        )
                    ),
                    defaultPaymentMethod = null,
                )
            },
            linkSettings = null,
            customPaymentMethods = customPaymentMethods,
            externalPaymentMethodData = null,
            paymentMethodSpecs = null,
            elementsSessionId = "session_1234",
            flags = emptyMap(),
            orderedPaymentMethodTypesAndWallets = orderedPaymentMethodTypesAndWallets,
            experimentsData = null
        )
    }

    @Test
    fun `allowRedisplay returns Unspecified when consent behavior is Legacy`() = runTest {
        val metadataForPaymentIntent = PaymentMethodMetadataFactory.create(
            stripeIntent = PaymentIntentFixtures.PI_REQUIRES_PAYMENT_METHOD,
            paymentMethodSaveConsentBehavior = PaymentMethodSaveConsentBehavior.Legacy
        )

        testAllowRedisplayValueForCustomerRequestedSave(
            metadata = metadataForPaymentIntent,
            expectedValue = PaymentMethod.AllowRedisplay.UNSPECIFIED
        )

        val metadataForSetupIntent = PaymentMethodMetadataFactory.create(
            stripeIntent = SetupIntentFixtures.SI_REQUIRES_PAYMENT_METHOD,
            paymentMethodSaveConsentBehavior = PaymentMethodSaveConsentBehavior.Legacy
        )

        testAllowRedisplayValueForCustomerRequestedSave(
            metadata = metadataForSetupIntent,
            expectedValue = PaymentMethod.AllowRedisplay.UNSPECIFIED
        )

        val metadataForPaymentIntentWithSfu = PaymentMethodMetadataFactory.create(
            stripeIntent = PaymentIntentFixtures.PI_REQUIRES_PAYMENT_METHOD.copy(
                setupFutureUsage = StripeIntent.Usage.OnSession,
            ),
            paymentMethodSaveConsentBehavior = PaymentMethodSaveConsentBehavior.Legacy
        )

        testAllowRedisplayValueForCustomerRequestedSave(
            metadata = metadataForPaymentIntentWithSfu,
            expectedValue = PaymentMethod.AllowRedisplay.UNSPECIFIED
        )

        val metadataForPaymentIntentWithPmoSfu = PaymentMethodMetadataFactory.create(
            stripeIntent = PaymentIntentFixtures.PI_REQUIRES_PAYMENT_METHOD.copy(
                paymentMethodOptionsJsonString = PaymentIntentFixtures.PMO_SETUP_FUTURE_USAGE
            ),
            paymentMethodSaveConsentBehavior = PaymentMethodSaveConsentBehavior.Legacy
        )

        testAllowRedisplayValueForCustomerRequestedSave(
            metadata = metadataForPaymentIntentWithPmoSfu,
            expectedValue = PaymentMethod.AllowRedisplay.UNSPECIFIED
        )
    }

    @Test
    fun `allowRedisplay returns Always when consent behavior is Enabled, setting up, and is saving for future use`() =
        runTest {
            val metadataForSetupIntent = PaymentMethodMetadataFactory.create(
                stripeIntent = SetupIntentFixtures.SI_REQUIRES_PAYMENT_METHOD,
                paymentMethodSaveConsentBehavior = PaymentMethodSaveConsentBehavior.Enabled
            )

            assertThat(
                metadataForSetupIntent.allowRedisplay(
                    customerRequestedSave = PaymentSelection.CustomerRequestedSave.RequestReuse,
                    code = PaymentMethod.Type.Card.code
                )
            ).isEqualTo(PaymentMethod.AllowRedisplay.ALWAYS)

            val metadataForPaymentIntentWithSfu = PaymentMethodMetadataFactory.create(
                stripeIntent = PaymentIntentFixtures.PI_REQUIRES_PAYMENT_METHOD.copy(
                    setupFutureUsage = StripeIntent.Usage.OnSession,
                ),
                paymentMethodSaveConsentBehavior = PaymentMethodSaveConsentBehavior.Enabled
            )

            assertThat(
                metadataForPaymentIntentWithSfu.allowRedisplay(
                    customerRequestedSave = PaymentSelection.CustomerRequestedSave.RequestReuse,
                    code = PaymentMethod.Type.Card.code
                )
            ).isEqualTo(PaymentMethod.AllowRedisplay.ALWAYS)

            val metadataForPaymentIntentWithPmoSfu = PaymentMethodMetadataFactory.create(
                stripeIntent = PaymentIntentFixtures.PI_REQUIRES_PAYMENT_METHOD.copy(
                    paymentMethodOptionsJsonString = PaymentIntentFixtures.PMO_SETUP_FUTURE_USAGE
                ),
                paymentMethodSaveConsentBehavior = PaymentMethodSaveConsentBehavior.Enabled
            )

            assertThat(
                metadataForPaymentIntentWithPmoSfu.allowRedisplay(
                    customerRequestedSave = PaymentSelection.CustomerRequestedSave.RequestReuse,
                    code = PaymentMethod.Type.Card.code
                )
            ).isEqualTo(PaymentMethod.AllowRedisplay.ALWAYS)
        }

    @Test
    fun `allowRedisplay returns Limited when consent behavior is Enabled, setting up, and is not saving`() =
        runTest {
            val metadataForSetupIntent = PaymentMethodMetadataFactory.create(
                stripeIntent = SetupIntentFixtures.SI_REQUIRES_PAYMENT_METHOD,
                paymentMethodSaveConsentBehavior = PaymentMethodSaveConsentBehavior.Enabled
            )

            assertThat(
                metadataForSetupIntent.allowRedisplay(
                    customerRequestedSave = PaymentSelection.CustomerRequestedSave.RequestNoReuse,
                    code = PaymentMethod.Type.Card.code
                )
            ).isEqualTo(PaymentMethod.AllowRedisplay.LIMITED)

            assertThat(
                metadataForSetupIntent.allowRedisplay(
                    customerRequestedSave = PaymentSelection.CustomerRequestedSave.NoRequest,
                    code = PaymentMethod.Type.Card.code
                )
            ).isEqualTo(PaymentMethod.AllowRedisplay.LIMITED)

            val metadataForPaymentIntentWithSfu = PaymentMethodMetadataFactory.create(
                stripeIntent = PaymentIntentFixtures.PI_REQUIRES_PAYMENT_METHOD.copy(
                    setupFutureUsage = StripeIntent.Usage.OnSession,
                ),
                paymentMethodSaveConsentBehavior = PaymentMethodSaveConsentBehavior.Enabled
            )

            assertThat(
                metadataForPaymentIntentWithSfu.allowRedisplay(
                    customerRequestedSave = PaymentSelection.CustomerRequestedSave.RequestNoReuse,
                    code = PaymentMethod.Type.Card.code
                )
            ).isEqualTo(PaymentMethod.AllowRedisplay.LIMITED)

            assertThat(
                metadataForPaymentIntentWithSfu.allowRedisplay(
                    customerRequestedSave = PaymentSelection.CustomerRequestedSave.NoRequest,
                    code = PaymentMethod.Type.Card.code
                )
            ).isEqualTo(PaymentMethod.AllowRedisplay.LIMITED)

            val metadataForPaymentIntentWithPmoSfu = PaymentMethodMetadataFactory.create(
                stripeIntent = PaymentIntentFixtures.PI_REQUIRES_PAYMENT_METHOD.copy(
                    paymentMethodOptionsJsonString = PaymentIntentFixtures.PMO_SETUP_FUTURE_USAGE
                ),
                paymentMethodSaveConsentBehavior = PaymentMethodSaveConsentBehavior.Enabled
            )

            assertThat(
                metadataForPaymentIntentWithPmoSfu.allowRedisplay(
                    customerRequestedSave = PaymentSelection.CustomerRequestedSave.RequestNoReuse,
                    code = PaymentMethod.Type.Card.code
                )
            ).isEqualTo(PaymentMethod.AllowRedisplay.LIMITED)

            assertThat(
                metadataForPaymentIntentWithPmoSfu.allowRedisplay(
                    customerRequestedSave = PaymentSelection.CustomerRequestedSave.NoRequest,
                    code = PaymentMethod.Type.Card.code
                )
            ).isEqualTo(PaymentMethod.AllowRedisplay.LIMITED)
        }

    @Test
    fun `allowRedisplay returns Always when consent behavior is Enabled, not setting up, and is saving`() =
        runTest {
            val metadata = PaymentMethodMetadataFactory.create(
                stripeIntent = PaymentIntentFixtures.PI_REQUIRES_PAYMENT_METHOD,
                paymentMethodSaveConsentBehavior = PaymentMethodSaveConsentBehavior.Enabled
            )

            assertThat(
                metadata.allowRedisplay(
                    customerRequestedSave = PaymentSelection.CustomerRequestedSave.RequestReuse,
                    code = PaymentMethod.Type.Card.code
                )
            ).isEqualTo(PaymentMethod.AllowRedisplay.ALWAYS)
        }

    @Test
    fun `allowRedisplay returns Unspecified when consent behavior is Enabled, not setting up, and is not saving`() =
        runTest {
            val metadata = PaymentMethodMetadataFactory.create(
                stripeIntent = PaymentIntentFixtures.PI_REQUIRES_PAYMENT_METHOD,
                paymentMethodSaveConsentBehavior = PaymentMethodSaveConsentBehavior.Enabled
            )

            assertThat(
                metadata.allowRedisplay(
                    customerRequestedSave = PaymentSelection.CustomerRequestedSave.RequestNoReuse,
                    code = PaymentMethod.Type.Card.code
                )
            ).isEqualTo(PaymentMethod.AllowRedisplay.UNSPECIFIED)

            assertThat(
                metadata.allowRedisplay(
                    customerRequestedSave = PaymentSelection.CustomerRequestedSave.NoRequest,
                    code = PaymentMethod.Type.Card.code
                )
            ).isEqualTo(PaymentMethod.AllowRedisplay.UNSPECIFIED)
        }

    @Test
    fun `allowRedisplay returns Unspecified when consent behavior is Disabled and not setting up`() = runTest {
        val metadata = PaymentMethodMetadataFactory.create(
            stripeIntent = PaymentIntentFixtures.PI_REQUIRES_PAYMENT_METHOD,
            paymentMethodSaveConsentBehavior = PaymentMethodSaveConsentBehavior.Disabled(
                overrideAllowRedisplay = null,
            ),
        )

        testAllowRedisplayValueForCustomerRequestedSave(
            metadata = metadata,
            expectedValue = PaymentMethod.AllowRedisplay.UNSPECIFIED
        )
    }

    @Test
    fun `allowRedisplay returns Limited when consent behavior is Disabled and setting up`() = runTest {
        val metadataForSetupIntent = PaymentMethodMetadataFactory.create(
            stripeIntent = SetupIntentFixtures.SI_REQUIRES_PAYMENT_METHOD,
            paymentMethodSaveConsentBehavior = PaymentMethodSaveConsentBehavior.Disabled(
                overrideAllowRedisplay = null,
            ),
        )

        testAllowRedisplayValueForCustomerRequestedSave(
            metadata = metadataForSetupIntent,
            expectedValue = PaymentMethod.AllowRedisplay.LIMITED
        )

        val metadataForPaymentIntentWithSfu = PaymentMethodMetadataFactory.create(
            stripeIntent = PaymentIntentFixtures.PI_REQUIRES_PAYMENT_METHOD.copy(
                setupFutureUsage = StripeIntent.Usage.OnSession,
            ),
            paymentMethodSaveConsentBehavior = PaymentMethodSaveConsentBehavior.Disabled(
                overrideAllowRedisplay = null,
            ),
        )

        testAllowRedisplayValueForCustomerRequestedSave(
            metadata = metadataForPaymentIntentWithSfu,
            expectedValue = PaymentMethod.AllowRedisplay.LIMITED
        )

        val metadataForPaymentIntentWithPmoSfu = PaymentMethodMetadataFactory.create(
            stripeIntent = PaymentIntentFixtures.PI_REQUIRES_PAYMENT_METHOD.copy(
                paymentMethodOptionsJsonString = PaymentIntentFixtures.PMO_SETUP_FUTURE_USAGE
            ),
            paymentMethodSaveConsentBehavior = PaymentMethodSaveConsentBehavior.Disabled(
                overrideAllowRedisplay = null,
            )
        )

        testAllowRedisplayValueForCustomerRequestedSave(
            metadata = metadataForPaymentIntentWithPmoSfu,
            expectedValue = PaymentMethod.AllowRedisplay.LIMITED
        )
    }

    @Test
    fun `allowRedisplay returns override when consent behavior is Disabled with override value and setting up`() =
        runTest {
            val metadataForSetupIntent = PaymentMethodMetadataFactory.create(
                stripeIntent = SetupIntentFixtures.SI_REQUIRES_PAYMENT_METHOD,
                paymentMethodSaveConsentBehavior = PaymentMethodSaveConsentBehavior.Disabled(
                    overrideAllowRedisplay = PaymentMethod.AllowRedisplay.ALWAYS,
                ),
            )

            testAllowRedisplayValueForCustomerRequestedSave(
                metadata = metadataForSetupIntent,
                expectedValue = PaymentMethod.AllowRedisplay.ALWAYS
            )

            val metadataForPaymentIntentWithSfu = PaymentMethodMetadataFactory.create(
                stripeIntent = PaymentIntentFixtures.PI_REQUIRES_PAYMENT_METHOD.copy(
                    setupFutureUsage = StripeIntent.Usage.OnSession,
                ),
                paymentMethodSaveConsentBehavior = PaymentMethodSaveConsentBehavior.Disabled(
                    overrideAllowRedisplay = PaymentMethod.AllowRedisplay.UNSPECIFIED,
                ),
            )

            testAllowRedisplayValueForCustomerRequestedSave(
                metadata = metadataForPaymentIntentWithSfu,
                expectedValue = PaymentMethod.AllowRedisplay.UNSPECIFIED
            )

            val metadataForPaymentIntentWithPmoSfu = PaymentMethodMetadataFactory.create(
                stripeIntent = PaymentIntentFixtures.PI_REQUIRES_PAYMENT_METHOD.copy(
                    paymentMethodOptionsJsonString = PaymentIntentFixtures.PMO_SETUP_FUTURE_USAGE
                ),
                paymentMethodSaveConsentBehavior = PaymentMethodSaveConsentBehavior.Legacy
            )

            testAllowRedisplayValueForCustomerRequestedSave(
                metadata = metadataForPaymentIntentWithPmoSfu,
                expectedValue = PaymentMethod.AllowRedisplay.UNSPECIFIED
            )
        }

    private fun testAllowRedisplayValueForCustomerRequestedSave(
        metadata: PaymentMethodMetadata,
        expectedValue: PaymentMethod.AllowRedisplay
    ) {
        assertThat(
            metadata.allowRedisplay(
                customerRequestedSave = PaymentSelection.CustomerRequestedSave.RequestReuse,
                code = PaymentMethod.Type.Card.code
            )
        ).isEqualTo(expectedValue)

        assertThat(
            metadata.allowRedisplay(
                customerRequestedSave = PaymentSelection.CustomerRequestedSave.RequestNoReuse,
                code = PaymentMethod.Type.Card.code
            )
        ).isEqualTo(expectedValue)

        assertThat(
            metadata.allowRedisplay(
                customerRequestedSave = PaymentSelection.CustomerRequestedSave.NoRequest,
                code = PaymentMethod.Type.Card.code
            )
        ).isEqualTo(expectedValue)
    }

    @Test
    fun `Adds LinkCardBrand if supported`() {
        val metadata = PaymentMethodMetadataFactory.create(
            stripeIntent = PaymentIntentFactory.create(
                linkFundingSources = listOf("card", "bank_account"),
                paymentMethodTypes = listOf("card"),
            ),
            linkMode = LinkMode.LinkCardBrand,
        )

        val displayedPaymentMethodTypes = metadata.supportedPaymentMethodTypes()
        assertThat(displayedPaymentMethodTypes).containsExactly("card", "link")
    }

    @Test
    fun `Does not add LinkCardBrand if not supported`() {
        val metadata = PaymentMethodMetadataFactory.create(
            stripeIntent = PaymentIntentFactory.create(
                linkFundingSources = listOf("card", "bank_account"),
                paymentMethodTypes = listOf("card"),
            ),
            linkMode = LinkMode.Passthrough,
        )

        val displayedPaymentMethodTypes = metadata.supportedPaymentMethodTypes()
        assertThat(displayedPaymentMethodTypes).containsExactly("card")
    }

    @Test
    fun `Passes eligible CBC along to Link`() {
        val linkConfiguration = LinkTestUtils.createLinkConfiguration(
            cardBrandChoice = LinkConfiguration.CardBrandChoice(
                eligible = true,
                preferredNetworks = listOf("cartes_bancaires"),
            )
        )

        val metadata = PaymentMethodMetadata.createForNativeLink(
            configuration = linkConfiguration,
            linkAccount = linkAccount()
        )

        assertThat(metadata.cbcEligibility).isEqualTo(
            CardBrandChoiceEligibility.Eligible(
                preferredNetworks = listOf(CardBrand.CartesBancaires)
            )
        )
    }

    @Test
    fun `Passes ineligible CBC along to Link`() {
        val linkConfiguration = LinkTestUtils.createLinkConfiguration(
            cardBrandChoice = LinkConfiguration.CardBrandChoice(
                eligible = false,
                preferredNetworks = emptyList(),
            )
        )

        val metadata = PaymentMethodMetadata.createForNativeLink(
            configuration = linkConfiguration,
            linkAccount = linkAccount()
        )

        assertThat(metadata.cbcEligibility).isEqualTo(CardBrandChoiceEligibility.Ineligible)
    }

    @Test
    fun `requiresMandate returns true for PMO SFU`() {
        val metadata = PaymentMethodMetadataFactory.create(
            stripeIntent = PaymentIntentFixtures.PI_REQUIRES_PAYMENT_METHOD.copy(
                paymentMethodOptionsJsonString = PaymentIntentFixtures.PMO_SETUP_FUTURE_USAGE
            ),
        )
        assertThat(metadata.requiresMandate(PaymentMethod.Type.AmazonPay.code)).isTrue()
    }

    @Test
    fun `requiresMandate returns false for PMO SFU none override`() {
        val metadata = PaymentMethodMetadataFactory.create(
            stripeIntent = PaymentIntentFixtures.PI_REQUIRES_PAYMENT_METHOD.copy(
                setupFutureUsage = StripeIntent.Usage.OffSession,
                paymentMethodOptionsJsonString = PaymentIntentFixtures.getPaymentMethodOptionsJsonString(
                    code = "amazon_pay",
                    sfuValue = "none"
                )
            ),
        )
        assertThat(metadata.requiresMandate(PaymentMethod.Type.AmazonPay.code)).isFalse()
    }

    @Test
    fun `availableWallets contains all wallet types`() = availableWalletsTest(
        orderedPaymentMethodTypesAndWallets = listOf("google_pay", "link", "shop_pay", "card"),
        isGooglePayReady = true,
        hasLinkState = true,
        hasShopPayConfiguration = true,
        expectedWalletTypes = listOf(WalletType.Link, WalletType.GooglePay, WalletType.ShopPay),
    )

    @Test
    fun `availableWallets contains all wallet types in order with Link first`() = availableWalletsTest(
        orderedPaymentMethodTypesAndWallets = listOf("shop_pay", "link", "card", "google_pay"),
        isGooglePayReady = true,
        hasLinkState = true,
        hasShopPayConfiguration = true,
        expectedWalletTypes = listOf(WalletType.Link, WalletType.ShopPay, WalletType.GooglePay),
    )

    @Test
    fun `availableWallets contains only Google Pay`() = availableWalletsTest(
        orderedPaymentMethodTypesAndWallets = listOf("card", "google_pay"),
        isGooglePayReady = true,
        hasLinkState = false,
        hasShopPayConfiguration = false,
        expectedWalletTypes = listOf(WalletType.GooglePay),
    )

    @Test
    fun `availableWallets does not contain Google Pay if not ready`() = availableWalletsTest(
        orderedPaymentMethodTypesAndWallets = listOf("card", "google_pay"),
        isGooglePayReady = false,
        hasLinkState = false,
        hasShopPayConfiguration = false,
        expectedWalletTypes = emptyList(),
    )

    @Test
    fun `availableWallets contains only Link`() = availableWalletsTest(
        orderedPaymentMethodTypesAndWallets = listOf("card", "link"),
        isGooglePayReady = false,
        hasLinkState = true,
        hasShopPayConfiguration = false,
        expectedWalletTypes = listOf(WalletType.Link),
    )

    @Test
    fun `availableWallets contains only ShopPay`() = availableWalletsTest(
        orderedPaymentMethodTypesAndWallets = listOf("card", "shop_pay"),
        isGooglePayReady = false,
        hasLinkState = false,
        hasShopPayConfiguration = true,
        expectedWalletTypes = listOf(WalletType.ShopPay),
    )

    @Test
    fun `availableWallets does not contain ShopPay if no configuration`() = availableWalletsTest(
        orderedPaymentMethodTypesAndWallets = listOf("card", "shop_pay"),
        isGooglePayReady = false,
        hasLinkState = false,
        hasShopPayConfiguration = false,
        expectedWalletTypes = emptyList(),
    )

    @Test
    fun `availableWallets does not contain ShopPay if not in types and no configuration`() = availableWalletsTest(
        orderedPaymentMethodTypesAndWallets = listOf("card", "google_pay"),
        isGooglePayReady = false,
        hasLinkState = false,
        hasShopPayConfiguration = false,
        expectedWalletTypes = emptyList(),
    )

    @Test
    fun `availableWallets contains Link if state is available but not in types`() = availableWalletsTest(
        orderedPaymentMethodTypesAndWallets = listOf("card", "google_pay"),
        isGooglePayReady = false,
        hasLinkState = true,
        hasShopPayConfiguration = false,
        expectedWalletTypes = listOf(WalletType.Link),
    )

    @Test
    fun `availableWallets puts Link first if available but not in types`() = availableWalletsTest(
        orderedPaymentMethodTypesAndWallets = listOf("card", "google_pay"),
        isGooglePayReady = true,
        hasLinkState = true,
        hasShopPayConfiguration = false,
        expectedWalletTypes = listOf(WalletType.Link, WalletType.GooglePay),
    )

    @Test
    fun `availableWallets does not include Shop Pay if not in types`() = availableWalletsTest(
        orderedPaymentMethodTypesAndWallets = listOf("card", "google_pay"),
        isGooglePayReady = true,
        hasLinkState = true,
        hasShopPayConfiguration = true,
        expectedWalletTypes = listOf(WalletType.Link, WalletType.GooglePay),
    )

    @Test
    fun `availableWallets contains ShopPay and Link but not GooglePay`() = availableWalletsTest(
        orderedPaymentMethodTypesAndWallets = listOf("shop_pay", "link", "card"),
        isGooglePayReady = false,
        hasLinkState = true,
        hasShopPayConfiguration = true,
        expectedWalletTypes = listOf(WalletType.Link, WalletType.ShopPay),
    )

    @Test
    fun `availableWallets contains ShopPay and GooglePay but not Link`() = availableWalletsTest(
        orderedPaymentMethodTypesAndWallets = listOf("google_pay", "shop_pay", "card"),
        isGooglePayReady = true,
        hasLinkState = false,
        hasShopPayConfiguration = true,
        expectedWalletTypes = listOf(WalletType.GooglePay, WalletType.ShopPay),
    )

    private fun availableWalletsTest(
        orderedPaymentMethodTypesAndWallets: List<String>,
        isGooglePayReady: Boolean,
        hasLinkState: Boolean,
        hasShopPayConfiguration: Boolean,
        expectedWalletTypes: List<WalletType>,
    ) {
        val elementsSession = createElementsSession(
            intent = PaymentIntentFixtures.PI_REQUIRES_PAYMENT_METHOD,
            orderedPaymentMethodTypesAndWallets = orderedPaymentMethodTypesAndWallets,
            cardBrandChoice = ElementsSession.CardBrandChoice(
                eligible = true,
                preferredNetworks = listOf("cartes_bancaires")
            ),
        )

        val shopPayConfiguration = if (hasShopPayConfiguration) {
            SHOP_PAY_CONFIGURATION
        } else {
            null
        }

        val configuration = createPaymentSheetConfiguration(
            defaultBillingDetails = PaymentSheet.BillingDetails(),
            shippingDetails = AddressDetails(),
            billingDetailsCollectionConfiguration = createBillingDetailsCollectionConfiguration(),
            customPaymentMethods = listOf(),
            cardBrandAcceptance = PaymentSheet.CardBrandAcceptance.all(),
            shopPayConfiguration = shopPayConfiguration,
        )

        val metadata = PaymentMethodMetadata.createForPaymentElement(
            elementsSession = elementsSession,
            configuration = configuration.asCommonConfiguration(),
            sharedDataSpecs = emptyList(),
            externalPaymentMethodSpecs = emptyList(),
            isGooglePayReady = isGooglePayReady,
            linkState = if (hasLinkState) {
                LinkState(
                    configuration = mock(),
                    loginState = LinkState.LoginState.LoggedOut,
                    signupMode = null,
                )
            } else {
                null
            },
            customerMetadata = DEFAULT_CUSTOMER_METADATA
        )

        assertThat(metadata.availableWallets)
            .containsExactlyElementsIn(expectedWalletTypes)
            .inOrder()
    }

    fun `Passes CBF along to Link`() {
        val linkConfiguration = LinkTestUtils.createLinkConfiguration(
            cardBrandFilter = PaymentSheetCardBrandFilter(PaymentSheet.CardBrandAcceptance.all())
        )

        val metadata = PaymentMethodMetadata.createForNativeLink(
            configuration = linkConfiguration,
            linkAccount = linkAccount()
        )

        assertThat(metadata.cardBrandFilter).isEqualTo(linkConfiguration.cardBrandFilter)
    }

    private fun createLinkConfiguration(): LinkConfiguration {
        return LinkConfiguration(
            stripeIntent = PaymentIntentFixtures.PI_REQUIRES_PAYMENT_METHOD,
            customerInfo = LinkConfiguration.CustomerInfo(
                email = "john@email.com",
                name = "John Doe",
                billingCountryCode = "CA",
                phone = "1234567890"
            ),
            merchantName = "Merchant Inc.",
            merchantCountryCode = "CA",
            shippingDetails = null,
            flags = mapOf(),
            cardBrandChoice = LinkConfiguration.CardBrandChoice(
                eligible = true,
                preferredNetworks = listOf("cartes_bancaires")
            ),
            cardBrandFilter = DefaultCardBrandFilter,
            financialConnectionsAvailability = FinancialConnectionsAvailability.Full,
            passthroughModeEnabled = false,
            useAttestationEndpointsForLink = false,
            suppress2faModal = false,
            initializationMode = PaymentSheetFixtures.INITIALIZATION_MODE_PAYMENT_INTENT,
            elementsSessionId = "session_1234",
            linkMode = LinkMode.LinkPaymentMethod,
            allowDefaultOptIn = false,
            disableRuxInFlowController = false,
            billingDetailsCollectionConfiguration = PaymentSheet.BillingDetailsCollectionConfiguration(),
            defaultBillingDetails = null,
            collectMissingBillingDetailsForExistingPaymentMethods = true,
            allowUserEmailEdits = true,
<<<<<<< HEAD
            enableDisplayableDefaultValuesInEce = false
=======
            enableDisplayableDefaultValuesInEce = false,
            customerId = null
>>>>>>> 88e762a1
        )
    }

    private fun linkAccount() = LinkAccount(
        consumerSession = TestFactory.CONSUMER_SESSION
    )

    private fun createBillingDetailsCollectionConfiguration() =
        PaymentSheet.BillingDetailsCollectionConfiguration(
            name = PaymentSheet.BillingDetailsCollectionConfiguration.CollectionMode.Always,
            phone = PaymentSheet.BillingDetailsCollectionConfiguration.CollectionMode.Never,
            email = PaymentSheet.BillingDetailsCollectionConfiguration.CollectionMode.Automatic,
            address = PaymentSheet.BillingDetailsCollectionConfiguration.AddressCollectionMode.Full,
            attachDefaultsToPaymentMethod = true,
        )

    private fun createCustomerSheetConfiguration(
        billingDetailsCollectionConfiguration: PaymentSheet.BillingDetailsCollectionConfiguration,
        defaultBillingDetails: PaymentSheet.BillingDetails,
        cardBrandAcceptance: PaymentSheet.CardBrandAcceptance
    ) = CustomerSheet.Configuration.builder(merchantDisplayName = "Merchant Inc.")
        .billingDetailsCollectionConfiguration(billingDetailsCollectionConfiguration)
        .defaultBillingDetails(defaultBillingDetails)
        .preferredNetworks(listOf(CardBrand.CartesBancaires, CardBrand.Visa))
        .paymentMethodOrder(listOf("us_bank_account", "card", "sepa_debit"))
        .cardBrandAcceptance(cardBrandAcceptance)
        .build()

    private fun createPaymentSheetConfiguration(
        billingDetailsCollectionConfiguration: PaymentSheet.BillingDetailsCollectionConfiguration,
        defaultBillingDetails: PaymentSheet.BillingDetails,
        shippingDetails: AddressDetails,
        customPaymentMethods: List<PaymentSheet.CustomPaymentMethod>,
        cardBrandAcceptance: PaymentSheet.CardBrandAcceptance,
        shopPayConfiguration: PaymentSheet.ShopPayConfiguration? = null
    ) = PaymentSheet.Configuration(
        merchantDisplayName = "Merchant Inc.",
        allowsDelayedPaymentMethods = true,
        allowsPaymentMethodsRequiringShippingAddress = false,
        paymentMethodOrder = listOf("us_bank_account", "card", "sepa_debit"),
        billingDetailsCollectionConfiguration = billingDetailsCollectionConfiguration,
        customer = PaymentSheet.CustomerConfiguration(id = "cus_1", ephemeralKeySecret = "ek_1"),
        defaultBillingDetails = defaultBillingDetails,
        shippingDetails = shippingDetails,
        preferredNetworks = listOf(CardBrand.CartesBancaires, CardBrand.Visa),
        customPaymentMethods = customPaymentMethods,
        cardBrandAcceptance = cardBrandAcceptance,
        shopPayConfiguration = shopPayConfiguration
    )
}<|MERGE_RESOLUTION|>--- conflicted
+++ resolved
@@ -1964,12 +1964,8 @@
             defaultBillingDetails = null,
             collectMissingBillingDetailsForExistingPaymentMethods = true,
             allowUserEmailEdits = true,
-<<<<<<< HEAD
-            enableDisplayableDefaultValuesInEce = false
-=======
             enableDisplayableDefaultValuesInEce = false,
             customerId = null
->>>>>>> 88e762a1
         )
     }
 
