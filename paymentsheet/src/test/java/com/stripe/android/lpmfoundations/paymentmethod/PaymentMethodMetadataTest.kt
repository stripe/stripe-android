--- conflicted
+++ resolved
@@ -1659,7 +1659,6 @@
     }
 
     @Test
-<<<<<<< HEAD
     fun `requiresMandate respects PMO SFU if set`() {
         featureFlagTestRule.setEnabled(true)
         val metadata = PaymentMethodMetadataFactory.create(
@@ -1674,7 +1673,8 @@
             ),
         )
         assertThat(metadata.requiresMandate(PaymentMethod.Type.AmazonPay.code)).isTrue()
-=======
+    }
+
     fun `Passes CBF along to Link`() {
         val linkConfiguration = LinkTestUtils.createLinkConfiguration(
             cardBrandFilter = PaymentSheetCardBrandFilter(PaymentSheet.CardBrandAcceptance.all())
@@ -1683,7 +1683,6 @@
         val metadata = PaymentMethodMetadata.createForNativeLink(linkConfiguration)
 
         assertThat(metadata.cardBrandFilter).isEqualTo(linkConfiguration.cardBrandFilter)
->>>>>>> f2ce2192
     }
 
     private fun createLinkInlineConfiguration(): LinkInlineConfiguration {
