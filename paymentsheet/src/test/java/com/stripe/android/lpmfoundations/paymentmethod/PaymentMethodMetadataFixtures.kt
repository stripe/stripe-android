--- conflicted
+++ resolved
@@ -24,15 +24,14 @@
         permissions = DEFAULT_CUSTOMER_METADATA_PERMISSIONS
     )
 
-<<<<<<< HEAD
     internal val CLIENT_ATTRIBUTION_METADATA = ClientAttributionMetadata(
         elementsSessionConfigId = "elements_session_123",
         paymentIntentCreationFlow = PaymentIntentCreationFlow.Standard,
         paymentMethodSelectionFlow = PaymentMethodSelectionFlow.Automatic,
-=======
+    )
+
     internal val CUSTOMER_SESSIONS_CUSTOMER_METADATA = DEFAULT_CUSTOMER_METADATA.copy(
         customerSessionClientSecret = "cuss_123",
->>>>>>> b94dbed3
     )
 
     internal fun getDefaultCustomerMetadata(
