package com.stripe.android.paymentsheet.elements

import com.google.common.truth.Truth
import com.stripe.android.paymentsheet.elements.common.TextFieldStateConstants.Error.*
import com.stripe.android.paymentsheet.elements.common.TextFieldStateConstants.Valid.*
import org.junit.Test

class NameConfigTest {

    private val nameConfig = NameConfig()

    @Test
    fun `verify determine state returns blank and required when empty or null`() {
        Truth.assertThat(nameConfig.determineState(""))
<<<<<<< HEAD
            .isEqualTo(BlankAndRequired)
=======
            .isEqualTo(Blank)
>>>>>>> 25fdb1ab
    }

    @Test
    fun `verify the if name has any characters it returns Limitless`() {
        Truth.assertThat(nameConfig.determineState("Susan Smith"))
            .isEqualTo(Limitless)
    }

    @Test
    fun `verify that only letters are allowed in the field`() {
        Truth.assertThat(nameConfig.filter("123^@gmail[\uD83E\uDD57.com"))
            .isEqualTo("gmailcom")
    }
}<|MERGE_RESOLUTION|>--- conflicted
+++ resolved
@@ -12,11 +12,7 @@
     @Test
     fun `verify determine state returns blank and required when empty or null`() {
         Truth.assertThat(nameConfig.determineState(""))
-<<<<<<< HEAD
-            .isEqualTo(BlankAndRequired)
-=======
             .isEqualTo(Blank)
->>>>>>> 25fdb1ab
     }
 
     @Test
