package com.stripe.android.paymentsheet.ui

import android.os.Build
import androidx.compose.ui.Modifier
import androidx.compose.ui.test.assertTextContains
import androidx.compose.ui.test.assertTextEquals
import androidx.compose.ui.test.junit4.createComposeRule
import androidx.compose.ui.test.onNodeWithTag
import androidx.compose.ui.test.performClick
import com.google.common.truth.Truth.assertThat
import com.stripe.android.core.strings.ResolvableString
import com.stripe.android.core.strings.resolvableString
import com.stripe.android.model.CardBrand
import com.stripe.android.model.PaymentMethodFixtures
import com.stripe.android.model.PaymentMethodFixtures.toDisplayableSavedPaymentMethod
import com.stripe.android.paymentsheet.DisplayableSavedPaymentMethod
import com.stripe.android.paymentsheet.ViewActionRecorder
import com.stripe.android.ui.core.elements.TEST_TAG_DIALOG_CONFIRM_BUTTON
import com.stripe.android.ui.core.elements.TEST_TAG_SIMPLE_DIALOG
import com.stripe.android.uicore.elements.DROPDOWN_MENU_CLICKABLE_TEST_TAG
import org.junit.Rule
import org.junit.Test
import org.junit.runner.RunWith
import org.robolectric.RobolectricTestRunner
import org.robolectric.annotation.Config

@RunWith(RobolectricTestRunner::class)
@Config(sdk = [Build.VERSION_CODES.Q])
class UpdatePaymentMethodUITest {

    @get:Rule
    val composeRule = createComposeRule()

    @Test
    fun missingExpiryDate_displaysDots() {
        val card = PaymentMethodFixtures.CARD_PAYMENT_METHOD.copy(
            card = PaymentMethodFixtures.CARD_PAYMENT_METHOD.card!!.copy(
                expiryMonth = null,
            )
        )

        runScenario(displayableSavedPaymentMethod = card.toDisplayableSavedPaymentMethod()) {
            assertExpiryDateEquals(
                "••/••"
            )
        }
    }

    @Test
    fun invalidExpiryMonth_displaysDots() {
        val card = PaymentMethodFixtures.CARD_PAYMENT_METHOD.copy(
            card = PaymentMethodFixtures.CARD_PAYMENT_METHOD.card!!.copy(
                expiryMonth = -1,
            )
        )

        runScenario(displayableSavedPaymentMethod = card.toDisplayableSavedPaymentMethod()) {
            assertExpiryDateEquals(
                "••/••"
            )
        }
    }

    @Test
    fun invalidExpiryYear_displaysDots() {
        val card = PaymentMethodFixtures.CARD_PAYMENT_METHOD.copy(
            card = PaymentMethodFixtures.CARD_PAYMENT_METHOD.card!!.copy(
                expiryYear = 202,
            )
        )

        runScenario(displayableSavedPaymentMethod = card.toDisplayableSavedPaymentMethod()) {
            assertExpiryDateEquals(
                "••/••"
            )
        }
    }

    @Test
    fun singleDigitExpiryMonth_hasLeadingZero() {
        val card = PaymentMethodFixtures.CARD_PAYMENT_METHOD.copy(
            card = PaymentMethodFixtures.CARD_PAYMENT_METHOD.card!!.copy(
                expiryMonth = 8,
                expiryYear = 2029,
            )
        )

        runScenario(displayableSavedPaymentMethod = card.toDisplayableSavedPaymentMethod()) {
            assertExpiryDateEquals(
                "08/29"
            )
        }
    }

    @Test
    fun doubleDigitExpiryMonth_doesNotHaveLeadingZero() {
        val card = PaymentMethodFixtures.CARD_PAYMENT_METHOD.copy(
            card = PaymentMethodFixtures.CARD_PAYMENT_METHOD.card!!.copy(
                expiryMonth = 11,
                expiryYear = 2029,
            )
        )

        runScenario(displayableSavedPaymentMethod = card.toDisplayableSavedPaymentMethod()) {
            assertExpiryDateEquals(
                "11/29"
            )
        }
    }

    @Test
    fun threeDigitCvcCardBrand_displaysThreeDotsForCvc() {
        val card = PaymentMethodFixtures.CARD_PAYMENT_METHOD.copy(
            card = PaymentMethodFixtures.CARD_PAYMENT_METHOD.card!!.copy(
                brand = CardBrand.Visa
            )
        )

        runScenario(displayableSavedPaymentMethod = card.toDisplayableSavedPaymentMethod()) {
            assertCvcEquals(
                "•••"
            )
        }
    }

    @Test
    fun fourDigitCvcCardBrand_displaysFourDotsForCvc() {
        val card = PaymentMethodFixtures.CARD_PAYMENT_METHOD.copy(
            card = PaymentMethodFixtures.CARD_PAYMENT_METHOD.card!!.copy(
                brand = CardBrand.AmericanExpress
            )
        )

        runScenario(displayableSavedPaymentMethod = card.toDisplayableSavedPaymentMethod()) {
            assertCvcEquals(
                "••••"
            )
        }
    }

    @Test
    fun canRemoveIsFalse_removeButtonHidden() = runScenario(
        canRemove = false,
    ) {
        composeRule.onNodeWithTag(UPDATE_PM_REMOVE_BUTTON_TEST_TAG).assertDoesNotExist()
    }

    @Test
    fun canRemoveIsTrue_removeButtonHidden() = runScenario(
        canRemove = true,
    ) {
        composeRule.onNodeWithTag(UPDATE_PM_REMOVE_BUTTON_TEST_TAG).assertExists()
    }

    @Test
    fun clickingRemoveButton_displaysDialog_deletesOnConfirm() = runScenario(canRemove = true) {
        composeRule.onNodeWithTag(UPDATE_PM_REMOVE_BUTTON_TEST_TAG).assertExists()
        composeRule.onNodeWithTag(UPDATE_PM_REMOVE_BUTTON_TEST_TAG).performClick()

        composeRule.onNodeWithTag(TEST_TAG_DIALOG_CONFIRM_BUTTON).assertExists()
        composeRule.onNodeWithTag(TEST_TAG_DIALOG_CONFIRM_BUTTON).performClick()

        viewActionRecorder.consume(
            UpdatePaymentMethodInteractor.ViewAction.RemovePaymentMethod
        )
        assertThat(viewActionRecorder.viewActions).isEmpty()
        composeRule.onNodeWithTag(TEST_TAG_SIMPLE_DIALOG).assertDoesNotExist()
    }

    @Test
    fun stateHasError_errorMessageIsDisplayed() {
        val errorMessage = "Something went wrong"

        runScenario(errorMessage = errorMessage.resolvableString) {
            composeRule.onNodeWithTag(UPDATE_PM_ERROR_MESSAGE_TEST_TAG).assertTextEquals(errorMessage)
        }
    }

    @Test
    fun cardPaymentMethod_cardUIIsShown() {
        val card = PaymentMethodFixtures.CARD_PAYMENT_METHOD

        runScenario(
            displayableSavedPaymentMethod = card.toDisplayableSavedPaymentMethod(),
        ) {
            composeRule.onNodeWithTag(UPDATE_PM_CARD_TEST_TAG).assertExists()
        }
    }

    @Test
    fun usBankAccountPaymentMethod_usBankAccountUIIsShown() {
        val usBankAccount = PaymentMethodFixtures.US_BANK_ACCOUNT

        runScenario(
            displayableSavedPaymentMethod = usBankAccount.toDisplayableSavedPaymentMethod(),
        ) {
            composeRule.onNodeWithTag(UPDATE_PM_US_BANK_ACCOUNT_TEST_TAG).assertExists()
        }
    }

    @Test
    fun sepaDebitPaymentMethod_sepaDebitUIIsShown() {
        val sepaDebit = PaymentMethodFixtures.SEPA_DEBIT_PAYMENT_METHOD

        runScenario(
            displayableSavedPaymentMethod = sepaDebit.toDisplayableSavedPaymentMethod(),
        ) {
            composeRule.onNodeWithTag(UPDATE_PM_SEPA_DEBIT_TEST_TAG).assertExists()
        }
    }

    @Test
    fun cardPaymentMethod_cardDetailsCannotBeChangedTextShown() {
        runScenario(
            displayableSavedPaymentMethod = PaymentMethodFixtures.displayableCard()
        ) {
            composeRule.onNodeWithTag(UPDATE_PM_DETAILS_SUBTITLE_TEST_TAG).assertTextEquals(
                "Card details cannot be changed."
            )
        }
    }

    @Test
    fun sepaPaymentMethod_sepaDetailsCannotBeChangedTextShown() {
        runScenario(
            displayableSavedPaymentMethod = PaymentMethodFixtures
                .SEPA_DEBIT_PAYMENT_METHOD
                .toDisplayableSavedPaymentMethod()
        ) {
            composeRule.onNodeWithTag(UPDATE_PM_DETAILS_SUBTITLE_TEST_TAG).assertTextEquals(
                "SEPA debit details cannot be changed."
            )
        }
    }

    @Test
    fun bankAccountPaymentMethod_bankAccountDetailsCannotBeChangedTextShown() {
        runScenario(
            displayableSavedPaymentMethod = PaymentMethodFixtures.US_BANK_ACCOUNT.toDisplayableSavedPaymentMethod()
        ) {
            composeRule.onNodeWithTag(UPDATE_PM_DETAILS_SUBTITLE_TEST_TAG).assertTextEquals(
                "Bank account details cannot be changed."
            )
        }
    }

    @Test
<<<<<<< HEAD
    fun expiredCard_hidesDetailsCantBeChangedText() {
        runScenario(
            displayableSavedPaymentMethod = PaymentMethodFixtures
                .EXPIRED_CARD_PAYMENT_METHOD
                .toDisplayableSavedPaymentMethod(),
            isExpiredCard = true,
        ) {
            composeRule.onNodeWithTag(UPDATE_PM_DETAILS_SUBTITLE_TEST_TAG).assertDoesNotExist()
=======
    fun modifiableCard_cbcDropdownIsShown() {
        runScenario(
            displayableSavedPaymentMethod = PaymentMethodFixtures
                .CARD_WITH_NETWORKS_PAYMENT_METHOD
                .toDisplayableSavedPaymentMethod()
        ) {
            composeRule.onNodeWithTag(DROPDOWN_MENU_CLICKABLE_TEST_TAG).assertExists()
        }
    }

    @Test
    fun notModifiableCard_cbcDropdownIsNotShown() {
        runScenario(
            displayableSavedPaymentMethod = PaymentMethodFixtures.displayableCard()
        ) {
            composeRule.onNodeWithTag(DROPDOWN_MENU_CLICKABLE_TEST_TAG).assertDoesNotExist()
        }
    }

    @Test
    fun bankAccount_cbcDropdownIsNotShown() {
        runScenario(
            displayableSavedPaymentMethod = PaymentMethodFixtures.US_BANK_ACCOUNT.toDisplayableSavedPaymentMethod()
        ) {
            composeRule.onNodeWithTag(DROPDOWN_MENU_CLICKABLE_TEST_TAG).assertDoesNotExist()
>>>>>>> 9e6c2599
        }
    }

    private fun assertExpiryDateEquals(text: String) {
        composeRule.onNodeWithTag(UPDATE_PM_EXPIRY_FIELD_TEST_TAG).assertTextContains(
            text
        )
    }

    private fun assertCvcEquals(text: String) {
        composeRule.onNodeWithTag(UPDATE_PM_CVC_FIELD_TEST_TAG).assertTextContains(
            text
        )
    }

    private fun runScenario(
        displayableSavedPaymentMethod: DisplayableSavedPaymentMethod = PaymentMethodFixtures.displayableCard(),
        isExpiredCard: Boolean = false,
        errorMessage: ResolvableString? = null,
        canRemove: Boolean = true,
        testBlock: Scenario.() -> Unit,
    ) {
        val viewActionRecorder = ViewActionRecorder<UpdatePaymentMethodInteractor.ViewAction>()
        val interactor = FakeUpdatePaymentMethodInteractor(
            displayableSavedPaymentMethod = displayableSavedPaymentMethod,
            canRemove = canRemove,
            isExpiredCard = isExpiredCard,
            viewActionRecorder = viewActionRecorder,
            initialState = UpdatePaymentMethodInteractor.State(
                error = errorMessage,
                isRemoving = false,
            ),
        )

        composeRule.setContent {
            UpdatePaymentMethodUI(interactor = interactor, modifier = Modifier)
        }

        Scenario(viewActionRecorder).apply(testBlock)
    }

    private data class Scenario(
        val viewActionRecorder: ViewActionRecorder<UpdatePaymentMethodInteractor.ViewAction>,
    )
}<|MERGE_RESOLUTION|>--- conflicted
+++ resolved
@@ -245,7 +245,6 @@
     }
 
     @Test
-<<<<<<< HEAD
     fun expiredCard_hidesDetailsCantBeChangedText() {
         runScenario(
             displayableSavedPaymentMethod = PaymentMethodFixtures
@@ -254,7 +253,9 @@
             isExpiredCard = true,
         ) {
             composeRule.onNodeWithTag(UPDATE_PM_DETAILS_SUBTITLE_TEST_TAG).assertDoesNotExist()
-=======
+        }
+    }
+
     fun modifiableCard_cbcDropdownIsShown() {
         runScenario(
             displayableSavedPaymentMethod = PaymentMethodFixtures
@@ -280,7 +281,6 @@
             displayableSavedPaymentMethod = PaymentMethodFixtures.US_BANK_ACCOUNT.toDisplayableSavedPaymentMethod()
         ) {
             composeRule.onNodeWithTag(DROPDOWN_MENU_CLICKABLE_TEST_TAG).assertDoesNotExist()
->>>>>>> 9e6c2599
         }
     }
 
