package com.stripe.android.paymentsheet.ui

import androidx.compose.runtime.Composable
import com.stripe.android.core.strings.resolvableString
import com.stripe.android.lpmfoundations.paymentmethod.PaymentMethodMetadataFactory
import com.stripe.android.model.CardBrand
import com.stripe.android.model.PaymentMethodFixtures
import com.stripe.android.model.PaymentMethodFixtures.toDisplayableSavedPaymentMethod
import com.stripe.android.paymentsheet.DisplayableSavedPaymentMethod
import com.stripe.android.paymentsheet.viewmodels.FakeBaseSheetViewModel
import com.stripe.android.screenshottesting.PaparazziRule
import com.stripe.android.testing.PaymentMethodFactory
import com.stripe.android.uicore.strings.resolve
import org.junit.Rule
import org.junit.Test

internal class PaymentSheetScreenUpdatePaymentMethodScreenshotTest {
    @get:Rule
    val paparazziRule = PaparazziRule()

    @Test
    fun updatePaymentMethodScreen_forCard() {
        paparazziRule.snapshot {
            PaymentSheetScreenOnUpdatePaymentMethod(
                paymentMethod = PaymentMethodFactory.visaCard().toDisplayableSavedPaymentMethod(),
                canRemove = false
            )
        }
    }

    @Test
    fun updatePaymentMethodScreen_forCbcEligibleCard() {
        paparazziRule.snapshot {
            PaymentSheetScreenOnUpdatePaymentMethod(
                paymentMethod = PaymentMethodFixtures
                    .CARD_WITH_NETWORKS_PAYMENT_METHOD
                    .toDisplayableSavedPaymentMethod(),
                canRemove = true,
                initialCardBrand = CardBrand.CartesBancaires,
            )
        }
    }

    @Test
    fun updatePaymentMethodScreen_forCard_withRemoveButton() {
        paparazziRule.snapshot {
            PaymentSheetScreenOnUpdatePaymentMethod(
                paymentMethod = PaymentMethodFactory.visaCard().toDisplayableSavedPaymentMethod(),
                canRemove = true
            )
        }
    }

    @Test
    fun updatePaymentMethodScreen_forExpiredCard() {
        paparazziRule.snapshot {
            PaymentSheetScreenOnUpdatePaymentMethod(
                paymentMethod = PaymentMethodFixtures.EXPIRED_CARD_PAYMENT_METHOD.toDisplayableSavedPaymentMethod(),
                canRemove = true,
                isExpiredCard = true,
                error = UpdatePaymentMethodInteractor.expiredErrorMessage.resolve(),
            )
        }
    }

    @Test
    fun updatePaymentMethodScreen_forCard_withRemoveButton_withError() {
        paparazziRule.snapshot {
            PaymentSheetScreenOnUpdatePaymentMethod(
                paymentMethod = PaymentMethodFactory.visaCard().toDisplayableSavedPaymentMethod(),
                canRemove = true,
                error = "Something went wrong",
            )
        }
    }

    @Test
    fun updatePaymentMethodScreen_forUsBankAccount_withRemoveButton() {
        paparazziRule.snapshot {
            PaymentSheetScreenOnUpdatePaymentMethod(
                paymentMethod = PaymentMethodFixtures.US_BANK_ACCOUNT.toDisplayableSavedPaymentMethod(),
                canRemove = true
            )
        }
    }

    @Test
    fun updatePaymentMethodScreen_forSepaDebit_withRemoveButton() {
        paparazziRule.snapshot {
            PaymentSheetScreenOnUpdatePaymentMethod(
                paymentMethod = PaymentMethodFixtures.SEPA_DEBIT_PAYMENT_METHOD.toDisplayableSavedPaymentMethod(),
                canRemove = true
            )
        }
    }

    @Composable
    fun PaymentSheetScreenOnUpdatePaymentMethod(
        paymentMethod: DisplayableSavedPaymentMethod,
        canRemove: Boolean,
<<<<<<< HEAD
        initialCardBrand: CardBrand = CardBrand.Unknown,
=======
        isExpiredCard: Boolean = false,
>>>>>>> 742ae456
        error: String? = null,
    ) {
        val interactor = FakeUpdatePaymentMethodInteractor(
            displayableSavedPaymentMethod = paymentMethod,
            canRemove = canRemove,
            isExpiredCard = isExpiredCard,
            viewActionRecorder = null,
            initialState = UpdatePaymentMethodInteractor.State(
                error = error?.resolvableString,
                isRemoving = false,
                cardBrandChoice = CardBrandChoice(brand = initialCardBrand)
            ),
        )
        val screen = com.stripe.android.paymentsheet.navigation.PaymentSheetScreen.UpdatePaymentMethod(interactor)
        val metadata = PaymentMethodMetadataFactory.create()
        val viewModel = FakeBaseSheetViewModel.create(metadata, screen)

        PaymentSheetScreen(viewModel = viewModel, type = PaymentSheetFlowType.Complete)
    }
}<|MERGE_RESOLUTION|>--- conflicted
+++ resolved
@@ -98,11 +98,8 @@
     fun PaymentSheetScreenOnUpdatePaymentMethod(
         paymentMethod: DisplayableSavedPaymentMethod,
         canRemove: Boolean,
-<<<<<<< HEAD
         initialCardBrand: CardBrand = CardBrand.Unknown,
-=======
         isExpiredCard: Boolean = false,
->>>>>>> 742ae456
         error: String? = null,
     ) {
         val interactor = FakeUpdatePaymentMethodInteractor(
