--- conflicted
+++ resolved
@@ -4,15 +4,11 @@
 import androidx.compose.ui.text.input.KeyboardType
 import com.google.common.truth.Truth.assertThat
 import com.stripe.android.paymentsheet.R
-<<<<<<< HEAD
-import com.stripe.android.paymentsheet.SectionMultiFieldElement
-import com.stripe.android.paymentsheet.SectionSingleFieldElement
-=======
->>>>>>> 92340fd4
 import com.stripe.android.paymentsheet.address.AddressFieldElementRepository.Companion.supportedCountries
-import com.stripe.android.paymentsheet.elements.SectionSingleFieldElement
 import com.stripe.android.paymentsheet.elements.TextFieldController
 import com.stripe.android.paymentsheet.elements.IdentifierSpec
+import com.stripe.android.paymentsheet.elements.RowElement
+import com.stripe.android.paymentsheet.elements.SectionSingleFieldElement
 import com.stripe.android.paymentsheet.elements.SimpleTextSpec
 import org.junit.Test
 import java.io.File
@@ -74,7 +70,7 @@
             simpleTextList[1] as SectionSingleFieldElement,
             addressLine2
         )
-        val cityZipRow = simpleTextList[2] as SectionMultiFieldElement.RowElement
+        val cityZipRow = simpleTextList[2] as RowElement
         verifySimpleTextSpecInTextFieldController(
             cityZipRow.fields[0],
             city
