--- conflicted
+++ resolved
@@ -3502,11 +3502,7 @@
                         return cvcRecollectionInteractor
                     }
                 },
-<<<<<<< HEAD
-=======
-                isLiveModeProvider = { false },
                 tapToAddCollectionHandler = FakeTapToAddCollectionHandler.noOp(),
->>>>>>> db8d1428
             )
         }
     }
