--- conflicted
+++ resolved
@@ -265,15 +265,6 @@
                 ephemeralKeySecret = "ek_123",
                 customerSessionClientSecret = null,
                 paymentMethods = paymentMethods,
-<<<<<<< HEAD
-=======
-                permissions = CustomerState.Permissions(
-                    canRemovePaymentMethods = true,
-                    canRemoveLastPaymentMethod = true,
-                    canRemoveDuplicates = false,
-                    canUpdateFullPaymentMethodDetails = true
-                ),
->>>>>>> fb38c15a
                 defaultPaymentMethodId = null,
             ),
             customerRepository = customerRepository
