package com.stripe.android.paymentsheet

<<<<<<< HEAD
import com.google.common.truth.Truth
=======
>>>>>>> d5a6b365
import com.google.common.truth.Truth.assertThat
import com.stripe.android.model.PaymentIntentFixtures
import com.stripe.android.model.SetupIntentFixtures
import com.stripe.android.model.StripeIntent
import com.stripe.android.payments.core.injection.DUMMY_INJECTOR_KEY
import com.stripe.android.paymentsheet.model.SupportedPaymentMethod
import com.stripe.android.paymentsheet.paymentdatacollection.FormFragmentArguments
import kotlinx.coroutines.ExperimentalCoroutinesApi
import kotlinx.serialization.Serializable
import kotlinx.serialization.decodeFromString
import kotlinx.serialization.encodeToString
import kotlinx.serialization.json.Json
import org.junit.Test
import org.junit.runner.RunWith
import org.robolectric.RobolectricTestRunner
import java.nio.charset.Charset

@ExperimentalCoroutinesApi
@RunWith(RobolectricTestRunner::class)
class FormSaveCheckboxTest {
    private val format = Json { prettyPrint = true }

    private val expectedMandateRequiredLPMs = listOf("bancontact", "sofort", "ideal", "sepa_debit", "eps", "future_unknown")
    private val paymentMethodSupportsUserRequestedSaveForFutureUsage =
        listOf("card", "bancontact", "sofort", "ideal", "sepa_debit", "afterpay_clearpay", "future_unknown")

    @Test
    fun `Verify correct list of pms requiring a mandate`() {
        SupportedPaymentMethod.values().filter {
            it.requiresMandate
        }.forEach {
            assertThat(expectedMandateRequiredLPMs).contains(it.code)
        }
        SupportedPaymentMethod.values().filter {
            !it.requiresMandate
        }.forEach {
            assertThat(expectedMandateRequiredLPMs).doesNotContain(it.code)
        }
    }

    @Test
    fun `Verify correct list of pms support user confirm time save for future usage`() {
        SupportedPaymentMethod.values().filter {
            it.userRequestedConfirmSaveForFutureSupported
        }.forEach {
            assertThat(paymentMethodSupportsUserRequestedSaveForFutureUsage).contains(it.code)
        }

        SupportedPaymentMethod.values().filter {
            !it.userRequestedConfirmSaveForFutureSupported
        }.forEach {
            assertThat(paymentMethodSupportsUserRequestedSaveForFutureUsage).doesNotContain(it.code)
        }
    }

    /**
     * This "test" will generate test cases with test outputs hard coded
     * to false, these values will need to be manually set in the json output file.
     */
    @Test
    fun `Output baseline payment intent test inputs`() {
        println(
            format.encodeToString(
                generatePaymentIntentScenarios()
                    .map {
                        PaymentIntentTestCase(
                            it,
                            TestOutput(
                                formArgumentFromPaymentIntentTestInput(it).saveForFutureUseInitialValue,
                                formArgumentFromPaymentIntentTestInput(it).saveForFutureUseInitialVisibility
                            )
                        )
                    }
            )
        )
    }

    /**
     * This "test" will generate test cases with test outputs hard coded
     * to false, these values will need to be manually set in the json output file.
     */
    @Test
    fun `Output baseline setup intent test inputs`() {
        println(
            format.encodeToString(
                generateSetupIntentScenarios().map {
                    SetupIntentTestCase(
                        it,
                        TestOutput(
                            formArgumentFromSetupIntentTestInput(it).saveForFutureUseInitialValue,
                            formArgumentFromSetupIntentTestInput(it).saveForFutureUseInitialVisibility
                        )
                    )
                }
            )
        )
    }

    private fun generateSetupIntentScenarios(): List<SetupIntentTestInput> {
        val scenarios = mutableListOf<SetupIntentTestInput>()
        val customerStates = listOf(true, false)
        val setupIntentLPM = listOf("card", "ideal", "sepa_debit", "bancontact", "sofort")

        customerStates.forEach { customer ->
            setupIntentLPM.forEach { lpmCode ->
                scenarios.add(
                    SetupIntentTestInput(
                        hasCustomer = customer,
                        lpmTypeFormCode = lpmCode,
                        intentLpms = setupIntentLPM
                    )
                )
            }
        }
        return scenarios
    }

    @Test
    fun `Verify form argument in setup intent`() {
        format.decodeFromString<List<SetupIntentTestCase>>(
            javaClass.classLoader!!.getResource("FormSaveCheckboxSetupIntent.json").readText(Charset.defaultCharset())
        ).forEach {
            assertThat(
                formArgumentFromSetupIntentTestInput(it.testInput)
            ).isEqualTo(
                FormFragmentArguments(
                    SupportedPaymentMethod.fromCode(it.testInput.lpmTypeFormCode)!!.name,
                    saveForFutureUseInitialVisibility = it.testOutput.expectedSaveCheckboxVisible,
                    saveForFutureUseInitialValue = it.testOutput.expectedSaveCheckboxValue,
                    merchantName = "Example, Inc",
<<<<<<< HEAD
                    injectorKey = -1
=======
                    injectorKey = DUMMY_INJECTOR_KEY
>>>>>>> d5a6b365
                )
            )
        }
    }

    @Test
    fun `Verify form argument in payment intent`() {
        format.decodeFromString<List<PaymentIntentTestCase>>(
            javaClass.classLoader!!.getResource("FormSaveCheckboxPaymentIntent.json").readText(Charset.defaultCharset())
        ).forEach {
            assertThat(
                formArgumentFromPaymentIntentTestInput(it.testInput)
            ).isEqualTo(
                FormFragmentArguments(
                    SupportedPaymentMethod.fromCode(it.testInput.lpmTypeFormCode)!!.name,
                    saveForFutureUseInitialVisibility = it.testOutput.expectedSaveCheckboxVisible,
                    saveForFutureUseInitialValue = it.testOutput.expectedSaveCheckboxValue,
                    merchantName = "Example, Inc",
<<<<<<< HEAD
                    injectorKey = -1
=======
                    injectorKey = DUMMY_INJECTOR_KEY
>>>>>>> d5a6b365
                )
            )
        }
    }

    private fun generatePaymentIntentScenarios(): List<PaymentIntentTestInput> {
        val scenarios = mutableListOf<PaymentIntentTestInput>()
        val customerStates = listOf(true, false)
        val setupFutureUsage = listOf(StripeIntent.Usage.OffSession, StripeIntent.Usage.OnSession)

        customerStates.forEach { customer ->
            setupFutureUsage.forEach { usage ->
                scenarios.addAll(
                    listOf(
                        /**
                         * Save for future use is allowed when card is shown and only card is in the PI
                         */
                        PaymentIntentTestInput(
                            hasCustomer = customer,
                            lpmTypeFormCode = SupportedPaymentMethod.Card.code,
                            intentLpms = listOf(SupportedPaymentMethod.Card.code),
                            intentSetupFutureUsage = usage,
                        ),
                        /**
                         * Save for future use not allowed if the PI contains an LPM that does not support Save for future use on confirm
                         */
                        PaymentIntentTestInput(
                            hasCustomer = customer,
                            lpmTypeFormCode = SupportedPaymentMethod.Card.code,
                            intentLpms = listOf(SupportedPaymentMethod.Card.code, SupportedPaymentMethod.Eps.code),
                            intentSetupFutureUsage = usage,
                        ),
                        /**
                         * Save for future use not allowed if the form requested requires a mandate
                         */
                        PaymentIntentTestInput(
                            hasCustomer = customer,
                            lpmTypeFormCode = SupportedPaymentMethod.SepaDebit.code,
                            intentLpms = listOf(SupportedPaymentMethod.Card.code, SupportedPaymentMethod.SepaDebit.code),
                            intentSetupFutureUsage = usage,
                        ),
                    )
                )
            }
        }
        return scenarios
    }

    private fun formArgumentFromPaymentIntentTestInput(testInput: PaymentIntentTestInput) = BaseAddPaymentMethodFragment.getFormArguments(
        hasCustomer = testInput.hasCustomer,
        stripeIntent = PaymentIntentFixtures.PI_REQUIRES_PAYMENT_METHOD.copy(
            paymentMethodTypes = testInput.intentLpms
        ),
        supportedPaymentMethodName = SupportedPaymentMethod.fromCode(testInput.lpmTypeFormCode)!!.name,
        merchantName = "Example, Inc",
<<<<<<< HEAD
        injectorKey = -1
=======
        injectorKey = DUMMY_INJECTOR_KEY
>>>>>>> d5a6b365
    )

    private fun formArgumentFromSetupIntentTestInput(testInput: SetupIntentTestInput) = BaseAddPaymentMethodFragment.getFormArguments(
        hasCustomer = testInput.hasCustomer,
        stripeIntent = SetupIntentFixtures.SI_REQUIRES_PAYMENT_METHOD.copy(
            paymentMethodTypes = testInput.intentLpms
        ),
        supportedPaymentMethodName = SupportedPaymentMethod.fromCode(testInput.lpmTypeFormCode)!!.name,
        merchantName = "Example, Inc",
<<<<<<< HEAD
        injectorKey = -1
=======
        injectorKey = DUMMY_INJECTOR_KEY
>>>>>>> d5a6b365
    )

    @Serializable
    internal data class SetupIntentTestCase(
        val testInput: SetupIntentTestInput,
        val testOutput: TestOutput
    )

    @Serializable
    internal data class SetupIntentTestInput(
        val hasCustomer: Boolean,
        val lpmTypeFormCode: String,
        val intentLpms: List<String>,
    )

    @Serializable
    internal data class PaymentIntentTestCase(
        val testInput: PaymentIntentTestInput,
        val testOutput: TestOutput
    )

    @Serializable
    internal data class PaymentIntentTestInput(
        val hasCustomer: Boolean,
        val lpmTypeFormCode: String,
        val intentSetupFutureUsage: StripeIntent.Usage?,
        val intentLpms: List<String>
    )

    @Serializable
    internal data class TestOutput(
        val expectedSaveCheckboxValue: Boolean,
        val expectedSaveCheckboxVisible: Boolean
    )
}<|MERGE_RESOLUTION|>--- conflicted
+++ resolved
@@ -1,9 +1,5 @@
 package com.stripe.android.paymentsheet
 
-<<<<<<< HEAD
-import com.google.common.truth.Truth
-=======
->>>>>>> d5a6b365
 import com.google.common.truth.Truth.assertThat
 import com.stripe.android.model.PaymentIntentFixtures
 import com.stripe.android.model.SetupIntentFixtures
@@ -134,11 +130,7 @@
                     saveForFutureUseInitialVisibility = it.testOutput.expectedSaveCheckboxVisible,
                     saveForFutureUseInitialValue = it.testOutput.expectedSaveCheckboxValue,
                     merchantName = "Example, Inc",
-<<<<<<< HEAD
-                    injectorKey = -1
-=======
                     injectorKey = DUMMY_INJECTOR_KEY
->>>>>>> d5a6b365
                 )
             )
         }
@@ -157,11 +149,7 @@
                     saveForFutureUseInitialVisibility = it.testOutput.expectedSaveCheckboxVisible,
                     saveForFutureUseInitialValue = it.testOutput.expectedSaveCheckboxValue,
                     merchantName = "Example, Inc",
-<<<<<<< HEAD
-                    injectorKey = -1
-=======
                     injectorKey = DUMMY_INJECTOR_KEY
->>>>>>> d5a6b365
                 )
             )
         }
@@ -217,11 +205,7 @@
         ),
         supportedPaymentMethodName = SupportedPaymentMethod.fromCode(testInput.lpmTypeFormCode)!!.name,
         merchantName = "Example, Inc",
-<<<<<<< HEAD
-        injectorKey = -1
-=======
         injectorKey = DUMMY_INJECTOR_KEY
->>>>>>> d5a6b365
     )
 
     private fun formArgumentFromSetupIntentTestInput(testInput: SetupIntentTestInput) = BaseAddPaymentMethodFragment.getFormArguments(
@@ -231,11 +215,7 @@
         ),
         supportedPaymentMethodName = SupportedPaymentMethod.fromCode(testInput.lpmTypeFormCode)!!.name,
         merchantName = "Example, Inc",
-<<<<<<< HEAD
-        injectorKey = -1
-=======
         injectorKey = DUMMY_INJECTOR_KEY
->>>>>>> d5a6b365
     )
 
     @Serializable
