package com.stripe.android.paymentsheet

import android.app.Application
import androidx.activity.result.ActivityResultLauncher
import androidx.arch.core.executor.testing.InstantTaskExecutorRule
import androidx.lifecycle.SavedStateHandle
import androidx.test.core.app.ApplicationProvider
import com.stripe.android.ApiKeyFixtures
import com.stripe.android.PaymentConfiguration
import com.stripe.android.core.Logger
import com.stripe.android.core.injection.Injectable
import com.stripe.android.core.injection.Injector
import com.stripe.android.core.injection.InjectorKey
import com.stripe.android.core.injection.WeakMapInjectorRegistry
import com.stripe.android.googlepaylauncher.GooglePayPaymentMethodLauncher
import com.stripe.android.googlepaylauncher.GooglePayPaymentMethodLauncherContract
import com.stripe.android.googlepaylauncher.injection.GooglePayPaymentMethodLauncherFactory
import com.stripe.android.model.PaymentMethod
import com.stripe.android.model.StripeIntent
import com.stripe.android.payments.paymentlauncher.StripePaymentLauncherAssistedFactory
import com.stripe.android.paymentsheet.analytics.EventReporter
import com.stripe.android.paymentsheet.forms.FormViewModel
import com.stripe.android.paymentsheet.injection.FormViewModelSubcomponent
import com.stripe.android.paymentsheet.injection.PaymentSheetViewModelSubcomponent
import com.stripe.android.paymentsheet.model.StripeIntentValidator
import com.stripe.android.paymentsheet.repositories.StripeIntentRepository
import com.stripe.android.paymentsheet.viewmodels.BaseSheetViewModel
import com.stripe.android.ui.core.forms.resources.LpmRepository
import com.stripe.android.ui.core.forms.resources.StaticResourceRepository
import kotlinx.coroutines.CoroutineScope
import kotlinx.coroutines.ExperimentalCoroutinesApi
import kotlinx.coroutines.FlowPreview
import kotlinx.coroutines.runBlocking
import kotlinx.coroutines.test.UnconfinedTestDispatcher
import org.junit.After
import org.junit.Rule
import org.mockito.kotlin.any
import org.mockito.kotlin.mock
import org.mockito.kotlin.whenever
import javax.inject.Provider

@ExperimentalCoroutinesApi
internal open class PaymentSheetViewModelTestInjection {
    @get:Rule
    val rule = InstantTaskExecutorRule()

    private val testDispatcher = UnconfinedTestDispatcher()

    val eventReporter = mock<EventReporter>()
    private val googlePayPaymentMethodLauncherFactory =
        createGooglePayPaymentMethodLauncherFactory()
    private val stripePaymentLauncherAssistedFactory =
        mock<StripePaymentLauncherAssistedFactory>()

    private lateinit var injector: Injector

    @After
    open fun after() {
        WeakMapInjectorRegistry.clear()
    }

    private fun createGooglePayPaymentMethodLauncherFactory() =
        object : GooglePayPaymentMethodLauncherFactory {
            override fun create(
                lifecycleScope: CoroutineScope,
                config: GooglePayPaymentMethodLauncher.Config,
                readyCallback: GooglePayPaymentMethodLauncher.ReadyCallback,
                activityResultLauncher: ActivityResultLauncher<GooglePayPaymentMethodLauncherContract.Args>,
                skipReadyCheck: Boolean
            ): GooglePayPaymentMethodLauncher {
                val googlePayPaymentMethodLauncher = mock<GooglePayPaymentMethodLauncher>()
                readyCallback.onReady(true)
                return googlePayPaymentMethodLauncher
            }
        }

    @ExperimentalCoroutinesApi
    fun createViewModel(
        stripeIntent: StripeIntent,
        customerRepositoryPMs: List<PaymentMethod> = emptyList(),
        @InjectorKey injectorKey: String,
        args: PaymentSheetContract.Args = PaymentSheetFixtures.ARGS_CUSTOMER_WITH_GOOGLEPAY,
        lpmRepository: LpmRepository = LpmRepository()
    ): PaymentSheetViewModel = runBlocking {
        PaymentSheetViewModel(
            ApplicationProvider.getApplicationContext(),
            args,
            eventReporter,
            { PaymentConfiguration(ApiKeyFixtures.FAKE_PUBLISHABLE_KEY) },
            StripeIntentRepository.Static(stripeIntent),
            StripeIntentValidator(),
            FakeCustomerRepository(customerRepositoryPMs),
            FakePrefsRepository(),
<<<<<<< HEAD
            resourceRepository = StaticResourceRepository(
                mock(),
                LpmRepository(ApplicationProvider.getApplicationContext<Application>().resources)
            ),
=======
            resourceRepository = StaticResourceRepository(mock(), lpmRepository),
>>>>>>> 23999758
            stripePaymentLauncherAssistedFactory,
            googlePayPaymentMethodLauncherFactory,
            Logger.noop(),
            testDispatcher,
            injectorKey,
            savedStateHandle = SavedStateHandle().apply {
                set(BaseSheetViewModel.SAVE_RESOURCE_REPOSITORY_READY, true)
            },
            linkPaymentLauncherFactory = mock()
        )
    }

    @FlowPreview
    fun registerViewModel(
        @InjectorKey injectorKey: String,
        viewModel: PaymentSheetViewModel,
        resourceRepository: StaticResourceRepository = StaticResourceRepository(mock(), LpmRepository()),
        formViewModel: FormViewModel = FormViewModel(
            paymentMethodCode = PaymentMethod.Type.Card.code,
            config = mock(),
            resourceRepository = resourceRepository,
            transformSpecToElement = mock()
        )
    ) {
        injector = object : Injector {
            override fun inject(injectable: Injectable<*>) {
                (injectable as? PaymentSheetViewModel.Factory)?.let {
                    val mockBuilder = mock<PaymentSheetViewModelSubcomponent.Builder>()
                    val mockSubcomponent = mock<PaymentSheetViewModelSubcomponent>()
                    val mockSubComponentBuilderProvider = mock<Provider<PaymentSheetViewModelSubcomponent.Builder>>()

                    whenever(mockBuilder.build()).thenReturn(mockSubcomponent)
                    whenever(mockBuilder.savedStateHandle(any())).thenReturn(mockBuilder)
                    whenever(mockBuilder.paymentSheetViewModelModule(any())).thenReturn(mockBuilder)
                    whenever(mockSubcomponent.viewModel).thenReturn(viewModel)
                    whenever(mockSubComponentBuilderProvider.get()).thenReturn(mockBuilder)
                    injectable.subComponentBuilderProvider = mockSubComponentBuilderProvider
                }
                (injectable as? FormViewModel.Factory)?.let {
                    val mockBuilder = mock<FormViewModelSubcomponent.Builder>()
                    val mockSubcomponent = mock<FormViewModelSubcomponent>()
                    val mockSubComponentBuilderProvider = mock<Provider<FormViewModelSubcomponent.Builder>>()

                    whenever(mockBuilder.build()).thenReturn(mockSubcomponent)
                    whenever(mockBuilder.formFragmentArguments(any())).thenReturn(mockBuilder)
                    whenever(mockBuilder.paymentMethodCode(any())).thenReturn(mockBuilder)
                    whenever(mockSubcomponent.viewModel).thenReturn(formViewModel)
                    whenever(mockSubComponentBuilderProvider.get()).thenReturn(mockBuilder)
                    injectable.subComponentBuilderProvider = mockSubComponentBuilderProvider
                }
            }
        }
        WeakMapInjectorRegistry.register(injector, injectorKey)
    }
}<|MERGE_RESOLUTION|>--- conflicted
+++ resolved
@@ -80,7 +80,6 @@
         customerRepositoryPMs: List<PaymentMethod> = emptyList(),
         @InjectorKey injectorKey: String,
         args: PaymentSheetContract.Args = PaymentSheetFixtures.ARGS_CUSTOMER_WITH_GOOGLEPAY,
-        lpmRepository: LpmRepository = LpmRepository()
     ): PaymentSheetViewModel = runBlocking {
         PaymentSheetViewModel(
             ApplicationProvider.getApplicationContext(),
@@ -91,14 +90,10 @@
             StripeIntentValidator(),
             FakeCustomerRepository(customerRepositoryPMs),
             FakePrefsRepository(),
-<<<<<<< HEAD
             resourceRepository = StaticResourceRepository(
                 mock(),
                 LpmRepository(ApplicationProvider.getApplicationContext<Application>().resources)
             ),
-=======
-            resourceRepository = StaticResourceRepository(mock(), lpmRepository),
->>>>>>> 23999758
             stripePaymentLauncherAssistedFactory,
             googlePayPaymentMethodLauncherFactory,
             Logger.noop(),
@@ -115,11 +110,11 @@
     fun registerViewModel(
         @InjectorKey injectorKey: String,
         viewModel: PaymentSheetViewModel,
-        resourceRepository: StaticResourceRepository = StaticResourceRepository(mock(), LpmRepository()),
+        lpmRepository: LpmRepository = mock(),
         formViewModel: FormViewModel = FormViewModel(
             paymentMethodCode = PaymentMethod.Type.Card.code,
             config = mock(),
-            resourceRepository = resourceRepository,
+            resourceRepository = StaticResourceRepository(mock(), lpmRepository),
             transformSpecToElement = mock()
         )
     ) {
