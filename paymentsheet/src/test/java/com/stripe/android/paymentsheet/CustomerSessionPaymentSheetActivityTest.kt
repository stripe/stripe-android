package com.stripe.android.paymentsheet

import android.app.Application
import android.os.Build
import androidx.compose.ui.test.SemanticsMatcher
import androidx.compose.ui.test.SemanticsNodeInteraction
import androidx.compose.ui.test.assert
import androidx.compose.ui.test.assertCountEquals
import androidx.compose.ui.test.assertIsEnabled
import androidx.compose.ui.test.hasAnyAncestor
import androidx.compose.ui.test.hasAnyDescendant
import androidx.compose.ui.test.hasTestTag
import androidx.compose.ui.test.hasText
import androidx.compose.ui.test.isEnabled
import androidx.compose.ui.test.junit4.ComposeTestRule
import androidx.compose.ui.test.junit4.createAndroidComposeRule
<<<<<<< HEAD
=======
import androidx.compose.ui.test.onAllNodesWithTag
import androidx.compose.ui.test.performClick
>>>>>>> ef9b4cb6
import androidx.test.core.app.ActivityScenario
import androidx.test.core.app.ApplicationProvider
import androidx.test.espresso.Espresso
import com.stripe.android.common.ui.performClickWithKeyboard
import com.stripe.android.model.CardBrand
import com.stripe.android.model.PaymentMethod
import com.stripe.android.model.PaymentMethodFixtures
import com.stripe.android.networktesting.NetworkRule
import com.stripe.android.networktesting.RequestMatchers
import com.stripe.android.networktesting.testBodyFromFile
import com.stripe.android.paymentsheet.state.PaymentElementLoader
import com.stripe.android.paymentsheet.ui.PAYMENT_SHEET_EDIT_BUTTON_TEST_TAG
import com.stripe.android.paymentsheet.ui.SAVED_PAYMENT_OPTION_TAB_LAYOUT_TEST_TAG
import com.stripe.android.paymentsheet.ui.SAVED_PAYMENT_OPTION_TEST_TAG
import com.stripe.android.paymentsheet.ui.TEST_TAG_DEFAULT_PAYMENT_METHOD_LABEL
import com.stripe.android.paymentsheet.ui.TEST_TAG_MODIFY_BADGE
import com.stripe.android.paymentsheet.ui.UPDATE_PM_REMOVE_BUTTON_TEST_TAG
import com.stripe.android.testing.PaymentConfigurationTestRule
import com.stripe.android.testing.PaymentMethodFactory
import org.json.JSONArray
import org.junit.Rule
import org.junit.Test
import org.junit.rules.RuleChain
import org.junit.runner.RunWith
import org.robolectric.RobolectricTestRunner
import org.robolectric.annotation.Config
import java.util.concurrent.CountDownLatch
import java.util.concurrent.TimeUnit

@OptIn(ExperimentalCustomerSessionApi::class)
@RunWith(RobolectricTestRunner::class)
@Config(sdk = [Build.VERSION_CODES.Q])
internal class CustomerSessionPaymentSheetActivityTest {
    private val applicationContext = ApplicationProvider.getApplicationContext<Application>()

    private val composeTestRule = createAndroidComposeRule<PaymentSheetActivity>()
    private val networkRule = NetworkRule()

    private val verticalModePage = VerticalModePage(composeTestRule)
    private val managePage = ManagePage(composeTestRule)
    private val editPage = EditPage(composeTestRule)

    @get:Rule
    val ruleChain: RuleChain = RuleChain
        .outerRule(composeTestRule)
        .around(networkRule)
        .around(PaymentConfigurationTestRule(applicationContext))

    @Test
    fun `When multiple PMs with remove permissions and can remove last PM, should all be enabled when editing`() =
        runTest(
            cards = listOf(
                PaymentMethodFactory.card(last4 = "4242"),
                PaymentMethodFactory.card(last4 = "5544", addCbcNetworks = true),
            ),
            isPaymentMethodRemoveEnabled = true,
            canRemoveLastPaymentMethodConfig = true,
            canRemoveLastPaymentMethodServer = true,
        ) {
            composeTestRule.onEditButton().performClickWithKeyboard()

            composeTestRule.onSavedPaymentMethod(last4 = "4242").assertIsEnabled()
            composeTestRule.onSavedPaymentMethod(last4 = "5544").assertIsEnabled()
        }

    @Test
    fun `When single PM with remove permissions and can remove last from sources, should be enabled when editing`() =
        runTest(
            cards = listOf(
                PaymentMethodFactory.card(last4 = "4242"),
            ),
            isPaymentMethodRemoveEnabled = true,
            canRemoveLastPaymentMethodConfig = true,
            canRemoveLastPaymentMethodServer = true,
        ) {
            composeTestRule.onEditButton().performClickWithKeyboard()

            composeTestRule.onSavedPaymentMethod(last4 = "4242").assertIsEnabled()
        }

    @Test
    fun `When single PM with remove permissions and cannot remove last PM from server, edit should not be shown`() =
        runTest(
            cards = listOf(
                PaymentMethodFactory.card(last4 = "4242"),
            ),
            isPaymentMethodRemoveEnabled = true,
            canRemoveLastPaymentMethodConfig = true,
            canRemoveLastPaymentMethodServer = false,
        ) {
            composeTestRule.onEditButton().assertDoesNotExist()
        }

    @Test
    fun `When single PM with remove permissions & cannot remove last PM from config, edit should not be shown`() =
        runTest(
            cards = listOf(
                PaymentMethodFactory.card(last4 = "4242"),
            ),
            isPaymentMethodRemoveEnabled = true,
            canRemoveLastPaymentMethodConfig = false,
            canRemoveLastPaymentMethodServer = true,
        ) {
            composeTestRule.onEditButton().assertDoesNotExist()
        }

    @Test
    fun `When single PM with remove permissions but cannot remove last PM, edit button should not be displayed`() =
        runTest(
            cards = listOf(
                PaymentMethodFactory.card(last4 = "4242"),
            ),
            isPaymentMethodRemoveEnabled = true,
            canRemoveLastPaymentMethodConfig = false,
            canRemoveLastPaymentMethodServer = false,
        ) {
            composeTestRule.onEditButton().assertDoesNotExist()
        }

    @Test
    fun `When multiple PMs but no remove permissions, edit button should not be displayed`() =
        runTest(
            cards = listOf(
                PaymentMethodFactory.card(last4 = "4242"),
                PaymentMethodFactory.card(last4 = "5544"),
            ),
            isPaymentMethodRemoveEnabled = false,
            canRemoveLastPaymentMethodConfig = true,
            canRemoveLastPaymentMethodServer = false,
        ) {
            composeTestRule.onEditButton().assertDoesNotExist()
        }

    @Test
    fun `When multiple PMs with CBC card but no remove permissions, should allow editing all PMs`() =
        runTest(
            cards = listOf(
                PaymentMethodFactory.card(last4 = "4242", addCbcNetworks = true),
                PaymentMethodFactory.card(last4 = "5544"),
            ),
            isPaymentMethodRemoveEnabled = false,
            canRemoveLastPaymentMethodConfig = true,
            canRemoveLastPaymentMethodServer = false,
        ) {
            composeTestRule.onEditButton().performClickWithKeyboard()

            val nonCbcCard = composeTestRule.onSavedPaymentMethod(last4 = "5544")
            nonCbcCard.assertIsEnabled()
            nonCbcCard.assertHasModifyBadge()

            val cbcCard = composeTestRule.onSavedPaymentMethod(last4 = "4242")

            cbcCard.assertIsEnabled()
            cbcCard.assertHasModifyBadge()
        }

    @Test
    fun `When multiple PMs with CBC card and has remove permissions, should be able to remove and edit CBC card`() =
        runTest(
            cards = listOf(
                PaymentMethodFactory.card(last4 = "4242", addCbcNetworks = true),
                PaymentMethodFactory.card(last4 = "5544"),
            ),
            isPaymentMethodRemoveEnabled = true,
            canRemoveLastPaymentMethodConfig = true,
            canRemoveLastPaymentMethodServer = false,
        ) {
            composeTestRule.onEditButton().performClickWithKeyboard()

            composeTestRule.onSavedPaymentMethod(last4 = "5544").assertIsEnabled()

            val cbcCard = composeTestRule.onSavedPaymentMethod(last4 = "4242")

            cbcCard.assertIsEnabled()
            cbcCard.assertHasModifyBadge()

            composeTestRule.onModifyBadgeFor(last4 = "4242").performClickWithKeyboard()

            composeTestRule.onUpdateScreenRemoveButton().assertIsEnabled()
        }

    @Test
    fun `When single CBC card, has remove permissions, and cannot remove last PM from server, can only edit`() =
        runTest(
            cards = listOf(
                PaymentMethodFactory.card(last4 = "4242", addCbcNetworks = true),
            ),
            isPaymentMethodRemoveEnabled = true,
            canRemoveLastPaymentMethodConfig = true,
            canRemoveLastPaymentMethodServer = false,
        ) {
            composeTestRule.onEditButton().performClickWithKeyboard()

            val cbcCard = composeTestRule.onSavedPaymentMethod(last4 = "4242")

            cbcCard.assertIsEnabled()
            cbcCard.assertHasModifyBadge()

            composeTestRule.onModifyBadgeFor(last4 = "4242").performClickWithKeyboard()

            composeTestRule.onUpdateScreenRemoveButton().assertDoesNotExist()
        }

    @Test
    fun `When single CBC card, has remove permissions, and cannot remove last PM from config, can only edit`() =
        runTest(
            cards = listOf(
                PaymentMethodFactory.card(last4 = "4242", addCbcNetworks = true),
            ),
            isPaymentMethodRemoveEnabled = true,
            canRemoveLastPaymentMethodConfig = false,
            canRemoveLastPaymentMethodServer = true,
        ) {
            composeTestRule.onEditButton().performClickWithKeyboard()

            val cbcCard = composeTestRule.onSavedPaymentMethod(last4 = "4242")

            cbcCard.assertIsEnabled()
            cbcCard.assertHasModifyBadge()

            composeTestRule.onModifyBadgeFor(last4 = "4242").performClickWithKeyboard()

            composeTestRule.onUpdateScreenRemoveButton().assertDoesNotExist()
        }

    @Test
    fun `When single CBC card, has remove permissions, and can remove last PM from all sources, can remove and edit`() =
        runTest(
            cards = listOf(
                PaymentMethodFactory.card(last4 = "4242", addCbcNetworks = true),
            ),
            isPaymentMethodRemoveEnabled = true,
            canRemoveLastPaymentMethodConfig = true,
            canRemoveLastPaymentMethodServer = true,
        ) {
            composeTestRule.onEditButton().performClickWithKeyboard()

            val cbcCard = composeTestRule.onSavedPaymentMethod(last4 = "4242")

            cbcCard.assertIsEnabled()
            cbcCard.assertHasModifyBadge()

            composeTestRule.onModifyBadgeFor(last4 = "4242").performClickWithKeyboard()

            composeTestRule.onUpdateScreenRemoveButton().assertIsEnabled()
        }

    @Test
    fun `When single CBC card but no remove permissions, can edit but not remove CBC card`() =
        runTest(
            cards = listOf(
                PaymentMethodFactory.card(last4 = "4242", addCbcNetworks = true),
            ),
            isPaymentMethodRemoveEnabled = false,
            canRemoveLastPaymentMethodConfig = true,
            canRemoveLastPaymentMethodServer = false,
        ) {
            composeTestRule.onEditButton().performClickWithKeyboard()

            val cbcCard = composeTestRule.onSavedPaymentMethod(last4 = "4242")

            cbcCard.assertIsEnabled()
            cbcCard.assertHasModifyBadge()

            composeTestRule.onModifyBadgeFor(last4 = "4242").performClickWithKeyboard()

            composeTestRule.onUpdateScreenRemoveButton().assertDoesNotExist()
        }

    @Test
    fun `When single CBC card has remove permissions but cannot remove last, can edit but not remove CBC card`() =
        runTest(
            cards = listOf(
                PaymentMethodFactory.card(last4 = "4242", addCbcNetworks = true),
            ),
            isPaymentMethodRemoveEnabled = true,
            canRemoveLastPaymentMethodConfig = false,
            canRemoveLastPaymentMethodServer = false,
        ) {
            composeTestRule.onEditButton().performClickWithKeyboard()

            val cbcCard = composeTestRule.onSavedPaymentMethod(last4 = "4242")

            cbcCard.assertIsEnabled()
            cbcCard.assertHasModifyBadge()

            composeTestRule.onModifyBadgeFor(last4 = "4242").performClickWithKeyboard()

            composeTestRule.onUpdateScreenRemoveButton().assertDoesNotExist()
        }

    @Test
    fun `Setting default card selects that card in vertical mode`() {
        val cards = PaymentMethodFixtures.createCards(2)
        runTest(
            cards = cards,
            setAsDefaultFeatureEnabled = true,
            paymentMethodLayout = PaymentSheet.PaymentMethodLayout.Vertical,
        ) {
            val originallySelectedPaymentMethodId = cards[0].id!!
            val newDefaultPaymentMethodId = cards[1].id!!
            verticalModePage.assertHasSavedPaymentMethods()
            verticalModePage.assertHasSelectedSavedPaymentMethod(originallySelectedPaymentMethodId)
            verticalModePage.assertPrimaryButton(isEnabled())

            verticalModePage.clickViewMore()
            managePage.waitUntilVisible()
            verticalModePage.assertHasSelectedSavedPaymentMethod(originallySelectedPaymentMethodId)
            managePage.clickEdit()
            managePage.clickEdit(newDefaultPaymentMethodId)
            setDefaultPaymentMethod()

            managePage.waitUntilVisible()
            managePage.clickDone()
            verticalModePage.assertHasSelectedSavedPaymentMethod(newDefaultPaymentMethodId)
            Espresso.pressBack()

            verticalModePage.waitUntilVisible()
            verticalModePage.assertHasSelectedSavedPaymentMethod(newDefaultPaymentMethodId)
            verticalModePage.assertPrimaryButton(isEnabled())
        }
    }

    @Test
    fun `Default badge displayed in edit mode when set as default feature enabled`() {
        val cards = PaymentMethodFixtures.createCards(2)
        runTest(
            cards = cards,
            setAsDefaultFeatureEnabled = true,
            defaultPaymentMethod = cards.first().id,
        ) {
            composeTestRule.onEditButton().performClick()

            composeTestRule.onAllNodesWithTag(
                TEST_TAG_DEFAULT_PAYMENT_METHOD_LABEL,
                useUnmergedTree = true
            ).assertCountEquals(1)
        }
    }

    private fun setDefaultPaymentMethod() {
        editPage.waitUntilVisible()
        editPage.clickSetAsDefaultCheckbox()

        networkRule.enqueue(
            RequestMatchers.host("api.stripe.com"),
            RequestMatchers.method("POST"),
            RequestMatchers.path("/v1/elements/customers/cus_12345/set_default_payment_method"),
        ) { response ->
            response.testBodyFromFile("elements-sessions-customers-set-default-pm.json")
        }

        editPage.update()
    }

    private fun runTest(
        cards: List<PaymentMethod>,
        isPaymentMethodRemoveEnabled: Boolean = true,
        canRemoveLastPaymentMethodConfig: Boolean = true,
        canRemoveLastPaymentMethodServer: Boolean = true,
        setAsDefaultFeatureEnabled: Boolean = false,
        paymentMethodLayout: PaymentSheet.PaymentMethodLayout = PaymentSheet.PaymentMethodLayout.Horizontal,
        defaultPaymentMethod: String? = null,
        test: (PaymentSheetActivity) -> Unit,
    ) {
        networkRule.enqueue(
            RequestMatchers.host("api.stripe.com"),
            RequestMatchers.method("GET"),
            RequestMatchers.path("/v1/elements/sessions"),
        ) { response ->
            response.setBody(
                createElementsSessionResponse(
                    cards = cards,
                    isPaymentMethodRemoveEnabled = isPaymentMethodRemoveEnabled,
                    canRemoveLastPaymentMethod = canRemoveLastPaymentMethodServer,
                    setAsDefaultFeatureEnabled = setAsDefaultFeatureEnabled,
                    defaultPaymentMethod = defaultPaymentMethod,
                )
            )
        }

        val countDownLatch = CountDownLatch(1)

        ActivityScenario.launch<PaymentSheetActivity>(
            PaymentSheetContractV2().createIntent(
                ApplicationProvider.getApplicationContext(),
                PaymentSheetContractV2.Args(
                    initializationMode = PaymentElementLoader.InitializationMode.PaymentIntent(
                        clientSecret = "pi_1234_secret_5678",
                    ),
                    config = PaymentSheet.Configuration(
                        merchantDisplayName = "Merchant, Inc.",
                        customer = PaymentSheet.CustomerConfiguration.createWithCustomerSession(
                            id = "cus_1",
                            clientSecret = "cuss_1",
                        ),
                        allowsRemovalOfLastSavedPaymentMethod = canRemoveLastPaymentMethodConfig,
                        preferredNetworks = listOf(CardBrand.CartesBancaires, CardBrand.Visa),
                        paymentMethodLayout = paymentMethodLayout,
                    ),
                    statusBarColor = PaymentSheetFixtures.STATUS_BAR_COLOR,
                )
            )
        ).use { scenario ->
            scenario.onActivity { activity ->
                if (paymentMethodLayout == PaymentSheet.PaymentMethodLayout.Horizontal) {
                    composeTestRule.waitUntil(timeoutMillis = 2_000) {
                        composeTestRule
                            .onAllNodes(hasTestTag(SAVED_PAYMENT_OPTION_TAB_LAYOUT_TEST_TAG))
                            .fetchSemanticsNodes()
                            .isNotEmpty()
                    }
                }

                test(activity)

                countDownLatch.countDown()
            }

            countDownLatch.await(5, TimeUnit.SECONDS)
            networkRule.validate()
        }
    }

    private fun ComposeTestRule.onEditButton(): SemanticsNodeInteraction {
        return onNode(
            hasTestTag(PAYMENT_SHEET_EDIT_BUTTON_TEST_TAG)
        )
    }

    private fun ComposeTestRule.onUpdateScreenRemoveButton(): SemanticsNodeInteraction {
        return onNode(
            hasTestTag(UPDATE_PM_REMOVE_BUTTON_TEST_TAG)
        )
    }

    private fun SemanticsNodeInteraction.assertHasModifyBadge() {
        assert(hasAnyDescendant(hasTestTag(TEST_TAG_MODIFY_BADGE)))
    }

    private fun ComposeTestRule.onModifyBadgeFor(last4: String): SemanticsNodeInteraction {
        return onNode(
            hasTestTag(TEST_TAG_MODIFY_BADGE).and(hasAnyAncestor(savedPaymentMethodMatcher(last4)))
        )
    }

    private fun ComposeTestRule.onSavedPaymentMethod(last4: String): SemanticsNodeInteraction {
        return onNode(savedPaymentMethodMatcher(last4))
    }

    private fun savedPaymentMethodMatcher(last4: String): SemanticsMatcher {
        return hasTestTag(SAVED_PAYMENT_OPTION_TEST_TAG).and(hasText(last4, substring = true))
    }

    private companion object {
        @Suppress("LongMethod")
        fun createElementsSessionResponse(
            cards: List<PaymentMethod>,
            isPaymentMethodRemoveEnabled: Boolean,
            canRemoveLastPaymentMethod: Boolean,
            setAsDefaultFeatureEnabled: Boolean,
            defaultPaymentMethod: String?,
        ): String {
            val cardsArray = JSONArray()

            cards.forEach { card ->
                cardsArray.put(PaymentMethodFactory.convertCardToJson(card))
            }

            val cardsStringified = cardsArray.toString(2)

            val isPaymentMethodRemoveStringified = isPaymentMethodRemoveEnabled.toFeatureState()
            val canRemoveLastPaymentMethodStringified = canRemoveLastPaymentMethod.toFeatureState()
            val setAsDefaultFeatureEnabledStringified = setAsDefaultFeatureEnabled.toFeatureState()

            return """
                {
                  "business_name": "Mobile Example Account",
                  "google_pay_preference": "enabled",
                  "merchant_country": "US",
                  "merchant_currency": "usd",
                  "merchant_id": "acct_1HvTI7Lu5o3P18Zp",
                  "meta_pay_signed_container_context": null,
                  "order": null,
                  "ordered_payment_method_types_and_wallets": [
                    "card"
                  ],
                  "card_brand_choice": {
                    "eligible": true,
                    "preferred_networks": ["cartes_bancaires"]
                  },
                  "customer": {
                    "payment_methods": $cardsStringified,
                    "customer_session": {
                      "id": "cuss_654321",
                      "livemode": false,
                      "api_key": "ek_12345",
                      "api_key_expiry": 1899787184,
                      "customer": "cus_12345",
                      "components": {
                        "mobile_payment_element": {
                          "enabled": true,
                          "features": {
                            "payment_method_save": "enabled",
                            "payment_method_remove": "$isPaymentMethodRemoveStringified",
                            "payment_method_remove_last": "$canRemoveLastPaymentMethodStringified",
                            "payment_method_save_allow_redisplay_override": null,
                            "payment_method_set_as_default": $setAsDefaultFeatureEnabledStringified
                          }
                        },
                        "customer_sheet": {
                          "enabled": false,
                          "features": null
                        }
                      }
                    },
                    "default_payment_method": $defaultPaymentMethod
                  },
                  "payment_method_preference": {
                    "object": "payment_method_preference",
                    "country_code": "US",
                    "ordered_payment_method_types": [
                      "card"
                    ],
                    "payment_intent": {
                      "id": "pi_example",
                      "object": "payment_intent",
                      "amount": 5099,
                      "amount_details": {
                        "tip": {}
                      },
                      "automatic_payment_methods": {
                        "enabled": true
                      },
                      "canceled_at": null,
                      "cancellation_reason": null,
                      "capture_method": "automatic",
                      "client_secret": "pi_example_secret_example",
                      "confirmation_method": "automatic",
                      "created": 1674750417,
                      "currency": "usd",
                      "description": null,
                      "last_payment_error": null,
                      "livemode": false,
                      "next_action": null,
                      "payment_method": null,
                      "payment_method_options": {
                        "us_bank_account": {
                          "verification_method": "automatic"
                        }
                      },
                      "payment_method_types": [
                        "card"
                      ],
                      "processing": null,
                      "receipt_email": null,
                      "setup_future_usage": null,
                      "shipping": null,
                      "source": null,
                      "status": "requires_payment_method"
                    },
                    "type": "payment_intent"
                  },
                  "payment_method_specs": [
                    {
                      "async": false,
                      "fields": [],
                      "type": "card"
                    }
                  ],
                  "paypal_express_config": {
                    "client_id": null,
                    "paypal_merchant_id": null
                  },
                  "shipping_address_settings": {
                    "autocomplete_allowed": true
                  },
                  "unactivated_payment_method_types": []
                }
            """.trimIndent()
        }

        private fun Boolean.toFeatureState(): String {
            return if (this) {
                "enabled"
            } else {
                "disabled"
            }
        }
    }
}<|MERGE_RESOLUTION|>--- conflicted
+++ resolved
@@ -14,11 +14,7 @@
 import androidx.compose.ui.test.isEnabled
 import androidx.compose.ui.test.junit4.ComposeTestRule
 import androidx.compose.ui.test.junit4.createAndroidComposeRule
-<<<<<<< HEAD
-=======
 import androidx.compose.ui.test.onAllNodesWithTag
-import androidx.compose.ui.test.performClick
->>>>>>> ef9b4cb6
 import androidx.test.core.app.ActivityScenario
 import androidx.test.core.app.ApplicationProvider
 import androidx.test.espresso.Espresso
@@ -350,7 +346,7 @@
             setAsDefaultFeatureEnabled = true,
             defaultPaymentMethod = cards.first().id,
         ) {
-            composeTestRule.onEditButton().performClick()
+            composeTestRule.onEditButton().performClickWithKeyboard()
 
             composeTestRule.onAllNodesWithTag(
                 TEST_TAG_DEFAULT_PAYMENT_METHOD_LABEL,
