--- conflicted
+++ resolved
@@ -5,17 +5,9 @@
 import androidx.compose.ui.text.input.KeyboardType
 import com.google.common.truth.Truth.assertThat
 import com.stripe.android.paymentsheet.R
-<<<<<<< HEAD
-import com.stripe.android.paymentsheet.SectionSingleFieldElement
-import com.stripe.android.paymentsheet.SectionSingleFieldElement.Country
-import com.stripe.android.paymentsheet.SectionSingleFieldElement.Email
-import com.stripe.android.paymentsheet.address.AddressFieldElementRepository
-import com.stripe.android.paymentsheet.SectionSingleFieldElement.SimpleDropdown
-=======
 import com.stripe.android.paymentsheet.address.AddressFieldElementRepository
 import com.stripe.android.paymentsheet.elements.BankDropdownSpec
 import com.stripe.android.paymentsheet.elements.CountryElement
->>>>>>> 92340fd4
 import com.stripe.android.paymentsheet.elements.CountryConfig
 import com.stripe.android.paymentsheet.elements.EmailElement
 import com.stripe.android.paymentsheet.elements.EmailConfig
@@ -151,11 +143,7 @@
         )
 
         val nameElement = (formElement.first() as SectionElement)
-<<<<<<< HEAD
-            .fields[0] as SectionSingleFieldElement.SimpleText
-=======
             .fields[0] as SimpleTextElement
->>>>>>> 92340fd4
 
         // Verify the correct config is setup for the controller
         assertThat(nameElement.controller.label).isEqualTo(NameConfig().label)
@@ -183,11 +171,7 @@
         )
 
         val nameElement = (formElement.first() as SectionElement).fields[0]
-<<<<<<< HEAD
-            as SectionSingleFieldElement.SimpleText
-=======
             as SimpleTextElement
->>>>>>> 92340fd4
 
         // Verify the correct config is setup for the controller
         assertThat(nameElement.controller.label).isEqualTo(R.string.address_label_name)
