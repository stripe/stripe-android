--- conflicted
+++ resolved
@@ -22,6 +22,7 @@
 import kotlinx.coroutines.flow.first
 import kotlinx.coroutines.runBlocking
 import org.junit.Test
+import org.mockito.kotlin.mock
 
 class TransformSpecToElementTest {
 
@@ -35,17 +36,22 @@
         SectionFieldSpec.Email
     )
 
+    private val transformSpecToElement = TransformSpecToElement(mock())
+
     @Test
     fun `Section with multiple fields contains all fields in the section element`() {
-        val formElement = listOf(
-            FormItemSpec.SectionSpec(
-                IdentifierSpec("multifieldSection"),
-                listOf(
-                    SectionFieldSpec.Country(),
-                    SectionFieldSpec.IdealBank
+        val formElement = transformSpecToElement.transform(
+            listOf(
+                FormItemSpec.SectionSpec(
+                    IdentifierSpec("multifieldSection"),
+                    listOf(
+                        SectionFieldSpec.Country(),
+                        SectionFieldSpec.IdealBank
+                    )
                 )
-            )
-        ).transform("Example, Inc.")
+            ),
+            "Example, Inc."
+        )
 
         val sectionElement = formElement[0] as SectionElement
         assertThat(sectionElement.fields.size).isEqualTo(2)
@@ -59,7 +65,10 @@
             IdentifierSpec("countrySection"),
             SectionFieldSpec.Country(onlyShowCountryCodes = setOf("AT"))
         )
-        val formElement = listOf(countrySection).transform("Example, Inc.")
+        val formElement = transformSpecToElement.transform(
+            listOf(countrySection),
+            "Example, Inc."
+        )
 
         val countrySectionElement = formElement.first() as SectionElement
         val countryElement = countrySectionElement.fields[0] as Country
@@ -81,7 +90,10 @@
             IdentifierSpec("idealSection"),
             SectionFieldSpec.IdealBank
         )
-        val formElement = listOf(idealSection).transform("Example, Inc.")
+        val formElement = transformSpecToElement.transform(
+            listOf(idealSection),
+            "Example, Inc."
+        )
 
         val idealSectionElement = formElement.first() as SectionElement
         val idealElement = idealSectionElement.fields[0] as IdealBank
@@ -96,7 +108,10 @@
 
     @Test
     fun `Add a name section spec sets up the name element correctly`() {
-        val formElement = listOf(nameSection).transform("Example, Inc.")
+        val formElement = transformSpecToElement.transform(
+            listOf(nameSection),
+            "Example, Inc."
+        )
 
         val nameElement =
             (formElement.first() as SectionElement).fields[0] as SectionFieldElement.SimpleText
@@ -111,24 +126,21 @@
 
     @Test
     fun `Add a simple text section spec sets up the text element correctly`() {
-        val formElement = listOf(
-            FormItemSpec.SectionSpec(
-                IdentifierSpec("simple_section"),
-                SectionFieldSpec.SimpleText(
-                    IdentifierSpec("simple"),
-                    R.string.address_label_name,
-                    showOptionalLabel = true,
-                    keyboardType = KeyboardType.Text,
-                    capitalization = KeyboardCapitalization.Words
+        val formElement = transformSpecToElement.transform(
+            listOf(
+                FormItemSpec.SectionSpec(
+                    IdentifierSpec("simple_section"),
+                    SectionFieldSpec.SimpleText(
+                        IdentifierSpec("simple"),
+                        R.string.address_label_name,
+                        showOptionalLabel = true,
+                        keyboardType = KeyboardType.Text,
+                        capitalization = KeyboardCapitalization.Words
+                    )
                 )
-            )
-<<<<<<< HEAD
-        ).transform(
-            "Example, Inc."
-        )
-=======
-        ).transform("Example, Inc.")
->>>>>>> 2884829f
+            ),
+            "Example, Inc."
+        )
 
         val nameElement = (formElement.first() as SectionElement).fields[0]
             as SectionFieldElement.SimpleText
@@ -141,7 +153,10 @@
 
     @Test
     fun `Add a email section spec sets up the email element correctly`() {
-        val formElement = listOf(emailSection).transform("Example, Inc.")
+        val formElement = transformSpecToElement.transform(
+            listOf(emailSection),
+            "Example, Inc."
+        )
 
         val emailSectionElement = formElement.first() as SectionElement
         val emailElement = emailSectionElement.fields[0] as Email
@@ -158,7 +173,10 @@
             R.string.stripe_paymentsheet_sepa_mandate,
             Color.Gray
         )
-        val formElement = listOf(mandate).transform("Example, Inc.")
+        val formElement = transformSpecToElement.transform(
+            listOf(mandate),
+            "Example, Inc."
+        )
 
         val mandateElement = formElement.first() as MandateTextElement
 
@@ -176,14 +194,12 @@
                 R.string.stripe_paymentsheet_sepa_mandate,
                 Color.Gray
             )
-<<<<<<< HEAD
-            val optionalIdentifiers = listOf(nameSection, mandate)
-            val saveForFutureUseSpec = FormItemSpec.SaveForFutureUseSpec(optionalIdentifiers)
-=======
             val hiddenIdentifiers = listOf(nameSection, mandate)
             val saveForFutureUseSpec = FormItemSpec.SaveForFutureUseSpec(hiddenIdentifiers)
->>>>>>> 2884829f
-            val formElement = listOf(saveForFutureUseSpec).transform("Example, Inc.")
+            val formElement = transformSpecToElement.transform(
+                listOf(saveForFutureUseSpec),
+                "Example, Inc."
+            )
 
             val saveForFutureUseElement = formElement.first() as FormElement.SaveForFutureUseElement
             val saveForFutureUseController = saveForFutureUseElement.controller
