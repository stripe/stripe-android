package com.stripe.android.paymentsheet.forms

import androidx.compose.ui.graphics.Color
import androidx.compose.ui.text.input.KeyboardCapitalization
import androidx.compose.ui.text.input.KeyboardType
import com.google.common.truth.Truth.assertThat
import com.stripe.android.paymentsheet.FormElement
import com.stripe.android.paymentsheet.FormElement.MandateTextElement
import com.stripe.android.paymentsheet.FormElement.SectionElement
import com.stripe.android.paymentsheet.R
import com.stripe.android.paymentsheet.SectionFieldElement
import com.stripe.android.paymentsheet.SectionFieldElement.Country
import com.stripe.android.paymentsheet.SectionFieldElement.Email
import com.stripe.android.paymentsheet.address.AddressFieldElementRepository
import com.stripe.android.paymentsheet.SectionFieldElement.SimpleDropdown
import com.stripe.android.paymentsheet.elements.CountryConfig
import com.stripe.android.paymentsheet.elements.EmailConfig
import com.stripe.android.paymentsheet.elements.NameConfig
import com.stripe.android.paymentsheet.paymentdatacollection.ComposeFragmentArguments
import com.stripe.android.paymentsheet.specifications.BankRepository
import com.stripe.android.paymentsheet.specifications.FormItemSpec
import com.stripe.android.paymentsheet.specifications.IdentifierSpec
import com.stripe.android.paymentsheet.specifications.ResourceRepository
import com.stripe.android.paymentsheet.specifications.SectionFieldSpec
import com.stripe.android.paymentsheet.specifications.SupportedBankType
import kotlinx.coroutines.flow.first
import kotlinx.coroutines.runBlocking
import org.junit.Before
import org.junit.Test
import org.mockito.kotlin.mock
import java.io.File

class TransformSpecToElementTest {

    private val nameSection = FormItemSpec.SectionSpec(
<<<<<<< HEAD
        IdentifierSpec.Generic("nameSection"),
=======
        IdentifierSpec("name_section"),
>>>>>>> b493caff
        SectionFieldSpec.NAME
    )

    private val emailSection = FormItemSpec.SectionSpec(
<<<<<<< HEAD
        IdentifierSpec.Generic("emailSection"),
=======
        IdentifierSpec("email_section"),
>>>>>>> b493caff
        SectionFieldSpec.Email
    )

    private lateinit var transformSpecToElement: TransformSpecToElement

    @Before
    fun beforeTest() {
        val bankRepository = BankRepository(mock())
        bankRepository.init(
            mapOf(SupportedBankType.Ideal to IDEAL_BANKS_JSON.byteInputStream())
        )

        transformSpecToElement =
            TransformSpecToElement(
                ResourceRepository(
                    bankRepository,
                    AddressFieldElementRepository(mock())
                ),
                ComposeFragmentArguments(
                    supportedPaymentMethodName = "Card",
                    saveForFutureUseInitialValue = true,
                    saveForFutureUseInitialVisibility = true,
                    merchantName = "Example, Inc."
                )
            )
    }

    @Test
    fun `Section with multiple fields contains all fields in the section element`() {
        val formElement = transformSpecToElement.transform(
            listOf(
                FormItemSpec.SectionSpec(
<<<<<<< HEAD
                    IdentifierSpec.Generic("multifieldSection"),
=======
                    IdentifierSpec("multifield_section"),
>>>>>>> b493caff
                    listOf(
                        SectionFieldSpec.Country(),
                        IDEAL_BANK_CONFIG
                    )
                )
            )
        )

        val sectionElement = formElement[0] as SectionElement
        assertThat(sectionElement.fields.size).isEqualTo(2)
        assertThat(sectionElement.fields[0]).isInstanceOf(Country::class.java)
        assertThat(sectionElement.fields[1]).isInstanceOf(SimpleDropdown::class.java)
    }

    @Test
    fun `Adding a country section sets up the section and country elements correctly`() {
        val countrySection = FormItemSpec.SectionSpec(
<<<<<<< HEAD
            IdentifierSpec.Generic("countrySection"),
=======
            IdentifierSpec("country_section"),
>>>>>>> b493caff
            SectionFieldSpec.Country(onlyShowCountryCodes = setOf("AT"))
        )
        val formElement = transformSpecToElement.transform(
            listOf(countrySection)
        )

        val countrySectionElement = formElement.first() as SectionElement
        val countryElement = countrySectionElement.fields[0] as Country

        assertThat(countryElement.controller.displayItems).hasSize(1)
        assertThat(countryElement.controller.displayItems[0]).isEqualTo("Austria")

        // Verify the correct config is setup for the controller
        assertThat(countryElement.controller.label).isEqualTo(CountryConfig().label)

        assertThat(countrySectionElement.identifier.value).isEqualTo("country_section")

        assertThat(countryElement.identifier.value).isEqualTo("country")
    }

    @Test
    fun `Adding a ideal bank section sets up the section and country elements correctly`() {
        val idealSection = FormItemSpec.SectionSpec(
<<<<<<< HEAD
            IdentifierSpec.Generic("idealSection"),
=======
            IdentifierSpec("ideal_section"),
>>>>>>> b493caff
            IDEAL_BANK_CONFIG
        )
        val formElement = transformSpecToElement.transform(
            listOf(idealSection)
        )

        val idealSectionElement = formElement.first() as SectionElement
        val idealElement = idealSectionElement.fields[0] as SimpleDropdown

        // Verify the correct config is setup for the controller
        assertThat(idealElement.controller.label).isEqualTo(R.string.stripe_paymentsheet_ideal_bank)

        assertThat(idealSectionElement.identifier.value).isEqualTo("ideal_section")

        assertThat(idealElement.identifier.value).isEqualTo("bank")
    }

    @Test
    fun `Add a name section spec sets up the name element correctly`() {
        val formElement = transformSpecToElement.transform(
            listOf(nameSection)
        )

        val nameElement =
            (formElement.first() as SectionElement).fields[0] as SectionFieldElement.SimpleText

        // Verify the correct config is setup for the controller
        assertThat(nameElement.controller.label).isEqualTo(NameConfig().label)
        assertThat(nameElement.identifier.value).isEqualTo("name")

        assertThat(nameElement.controller.capitalization).isEqualTo(KeyboardCapitalization.Words)
        assertThat(nameElement.controller.keyboardType).isEqualTo(KeyboardType.Text)
    }

    @Test
    fun `Add a simple text section spec sets up the text element correctly`() {
        val formElement = transformSpecToElement.transform(
            listOf(
                FormItemSpec.SectionSpec(
                    IdentifierSpec.Generic("simple_section"),
                    SectionFieldSpec.SimpleText(
                        IdentifierSpec.Generic("simple"),
                        R.string.address_label_name,
                        showOptionalLabel = true,
                        keyboardType = KeyboardType.Text,
                        capitalization = KeyboardCapitalization.Words
                    )
                )
            )
        )

        val nameElement = (formElement.first() as SectionElement).fields[0]
            as SectionFieldElement.SimpleText

        // Verify the correct config is setup for the controller
        assertThat(nameElement.controller.label).isEqualTo(R.string.address_label_name)
        assertThat(nameElement.identifier.value).isEqualTo("simple")
        assertThat(nameElement.controller.showOptionalLabel).isTrue()
    }

    @Test
    fun `Add a email section spec sets up the email element correctly`() {
        val formElement = transformSpecToElement.transform(
            listOf(emailSection)
        )

        val emailSectionElement = formElement.first() as SectionElement
        val emailElement = emailSectionElement.fields[0] as Email

        // Verify the correct config is setup for the controller
        assertThat(emailElement.controller.label).isEqualTo(EmailConfig().label)
        assertThat(emailElement.identifier.value).isEqualTo("email")
    }

    @Test
    fun `Add a mandate section spec setup of the mandate element correctly`() {
        val mandate = FormItemSpec.MandateTextSpec(
            IdentifierSpec.Generic("mandate"),
            R.string.stripe_paymentsheet_sepa_mandate,
            Color.Gray
        )
        val formElement = transformSpecToElement.transform(
            listOf(mandate)
        )

        val mandateElement = formElement.first() as MandateTextElement

        assertThat(mandateElement.controller).isNull()
        assertThat(mandateElement.color).isEqualTo(mandate.color)
        assertThat(mandateElement.stringResId).isEqualTo(mandate.stringResId)
        assertThat(mandateElement.identifier).isEqualTo(mandate.identifier)
    }

    @Test
    fun `Add a save for future use section spec sets the mandate element correctly`() =
        runBlocking {
            val mandate = FormItemSpec.MandateTextSpec(
                IdentifierSpec.Generic("mandate"),
                R.string.stripe_paymentsheet_sepa_mandate,
                Color.Gray
            )
            val hiddenIdentifiers = listOf(nameSection, mandate)
            val saveForFutureUseSpec = FormItemSpec.SaveForFutureUseSpec(hiddenIdentifiers)
            val formElement = transformSpecToElement.transform(
                listOf(saveForFutureUseSpec)
            )

            val saveForFutureUseElement =
                formElement.first() as FormElement.SaveForFutureUseElement
            val saveForFutureUseController = saveForFutureUseElement.controller

            assertThat(saveForFutureUseElement.identifier)
                .isEqualTo(saveForFutureUseSpec.identifier)

            assertThat(saveForFutureUseController.hiddenIdentifiers.first()).isEmpty()

            saveForFutureUseController.onValueChange(false)
            assertThat(saveForFutureUseController.hiddenIdentifiers.first())
                .isEqualTo(
                    hiddenIdentifiers.map { it.identifier }
                )
        }

    companion object {
        val IDEAL_BANK_CONFIG = SectionFieldSpec.BankDropdown(
            IdentifierSpec.Generic("bank"),
            R.string.stripe_paymentsheet_ideal_bank,
            SupportedBankType.Ideal
        )

        val IDEAL_BANKS_JSON =
            File("src/main/assets/idealBanks.json")
                .inputStream()
                .bufferedReader()
                .use { it.readText() }
    }
}<|MERGE_RESOLUTION|>--- conflicted
+++ resolved
@@ -33,20 +33,12 @@
 class TransformSpecToElementTest {
 
     private val nameSection = FormItemSpec.SectionSpec(
-<<<<<<< HEAD
-        IdentifierSpec.Generic("nameSection"),
-=======
-        IdentifierSpec("name_section"),
->>>>>>> b493caff
+        IdentifierSpec.Generic("name_section"),
         SectionFieldSpec.NAME
     )
 
     private val emailSection = FormItemSpec.SectionSpec(
-<<<<<<< HEAD
-        IdentifierSpec.Generic("emailSection"),
-=======
-        IdentifierSpec("email_section"),
->>>>>>> b493caff
+        IdentifierSpec.Generic("email_section"),
         SectionFieldSpec.Email
     )
 
@@ -79,11 +71,7 @@
         val formElement = transformSpecToElement.transform(
             listOf(
                 FormItemSpec.SectionSpec(
-<<<<<<< HEAD
-                    IdentifierSpec.Generic("multifieldSection"),
-=======
-                    IdentifierSpec("multifield_section"),
->>>>>>> b493caff
+                    IdentifierSpec.Generic("multifield_section"),
                     listOf(
                         SectionFieldSpec.Country(),
                         IDEAL_BANK_CONFIG
@@ -101,11 +89,7 @@
     @Test
     fun `Adding a country section sets up the section and country elements correctly`() {
         val countrySection = FormItemSpec.SectionSpec(
-<<<<<<< HEAD
-            IdentifierSpec.Generic("countrySection"),
-=======
-            IdentifierSpec("country_section"),
->>>>>>> b493caff
+            IdentifierSpec.Generic("country_section"),
             SectionFieldSpec.Country(onlyShowCountryCodes = setOf("AT"))
         )
         val formElement = transformSpecToElement.transform(
@@ -129,11 +113,7 @@
     @Test
     fun `Adding a ideal bank section sets up the section and country elements correctly`() {
         val idealSection = FormItemSpec.SectionSpec(
-<<<<<<< HEAD
-            IdentifierSpec.Generic("idealSection"),
-=======
-            IdentifierSpec("ideal_section"),
->>>>>>> b493caff
+            IdentifierSpec.Generic("ideal_section"),
             IDEAL_BANK_CONFIG
         )
         val formElement = transformSpecToElement.transform(
