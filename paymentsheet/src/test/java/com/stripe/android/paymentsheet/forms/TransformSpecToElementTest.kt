package com.stripe.android.paymentsheet.forms

import androidx.compose.ui.graphics.Color
import androidx.compose.ui.text.input.KeyboardCapitalization
import androidx.compose.ui.text.input.KeyboardType
import com.google.common.truth.Truth.assertThat
import com.stripe.android.paymentsheet.FormElement
import com.stripe.android.paymentsheet.FormElement.MandateTextElement
import com.stripe.android.paymentsheet.FormElement.SectionElement
import com.stripe.android.paymentsheet.R
import com.stripe.android.paymentsheet.SectionFieldElement
import com.stripe.android.paymentsheet.SectionFieldElement.Country
import com.stripe.android.paymentsheet.SectionFieldElement.Email
<<<<<<< HEAD
import com.stripe.android.paymentsheet.SectionFieldElement.SimpleDropdown
import com.stripe.android.paymentsheet.address.AddressFieldElementRepository
=======
import com.stripe.android.paymentsheet.address.AddressFieldElementRepository
import com.stripe.android.paymentsheet.SectionFieldElement.IdealBank
>>>>>>> a4c797a7
import com.stripe.android.paymentsheet.elements.CountryConfig
import com.stripe.android.paymentsheet.elements.EmailConfig
import com.stripe.android.paymentsheet.elements.NameConfig
import com.stripe.android.paymentsheet.specifications.BankRepository
import com.stripe.android.paymentsheet.specifications.FormItemSpec
import com.stripe.android.paymentsheet.specifications.IdentifierSpec
import com.stripe.android.paymentsheet.specifications.ResourceRepository
import com.stripe.android.paymentsheet.specifications.SectionFieldSpec
import com.stripe.android.paymentsheet.specifications.SupportedBankType
import kotlinx.coroutines.flow.first
import kotlinx.coroutines.runBlocking
import org.junit.Before
import org.junit.Test
import org.mockito.kotlin.mock
<<<<<<< HEAD
import java.io.File
=======
>>>>>>> a4c797a7

class TransformSpecToElementTest {

    private val nameSection = FormItemSpec.SectionSpec(
        IdentifierSpec("nameSection"),
        SectionFieldSpec.NAME
    )

    private val emailSection = FormItemSpec.SectionSpec(
        IdentifierSpec("emailSection"),
        SectionFieldSpec.Email
    )

<<<<<<< HEAD
    private lateinit var transformSpecToElement: TransformSpecToElement

    @Before
    fun beforeTest() {
        val bankRepository = BankRepository(mock())
        bankRepository.init(
            mapOf(SupportedBankType.Ideal to IDEAL_BANKS_JSON.byteInputStream())
        )

        transformSpecToElement =
            TransformSpecToElement(
                ResourceRepository(
                    bankRepository,
                    AddressFieldElementRepository(mock())
                )
            )
    }
=======
    private val transformSpecToElement =
        TransformSpecToElement(
            ResourceRepository(
                BankRepository(mock()),
                AddressFieldElementRepository(mock())
            )
        )
>>>>>>> a4c797a7

    @Test
    fun `Section with multiple fields contains all fields in the section element`() {
        val formElement = transformSpecToElement.transform(
            listOf(
                FormItemSpec.SectionSpec(
                    IdentifierSpec("multifieldSection"),
                    listOf(
                        SectionFieldSpec.Country(),
<<<<<<< HEAD
                        IDEAL_BANK_CONFIG
=======
                        SectionFieldSpec.IdealBank
>>>>>>> a4c797a7
                    )
                )
            ),
            "Example, Inc."
        )

        val sectionElement = formElement[0] as SectionElement
        assertThat(sectionElement.fields.size).isEqualTo(2)
        assertThat(sectionElement.fields[0]).isInstanceOf(Country::class.java)
        assertThat(sectionElement.fields[1]).isInstanceOf(SimpleDropdown::class.java)
    }

    @Test
    fun `Adding a country section sets up the section and country elements correctly`() {
        val countrySection = FormItemSpec.SectionSpec(
            IdentifierSpec("countrySection"),
            SectionFieldSpec.Country(onlyShowCountryCodes = setOf("AT"))
        )
        val formElement = transformSpecToElement.transform(
            listOf(countrySection),
            "Example, Inc."
        )

        val countrySectionElement = formElement.first() as SectionElement
        val countryElement = countrySectionElement.fields[0] as Country

        assertThat(countryElement.controller.displayItems).hasSize(1)
        assertThat(countryElement.controller.displayItems[0]).isEqualTo("Austria")

        // Verify the correct config is setup for the controller
        assertThat(countryElement.controller.label).isEqualTo(CountryConfig().label)

        assertThat(countrySectionElement.identifier.value).isEqualTo("countrySection")

        assertThat(countryElement.identifier.value).isEqualTo("country")
    }

    @Test
    fun `Adding a ideal bank section sets up the section and country elements correctly`() {
        val idealSection = FormItemSpec.SectionSpec(
            IdentifierSpec("idealSection"),
            IDEAL_BANK_CONFIG
        )
        val formElement = transformSpecToElement.transform(
            listOf(idealSection),
            "Example, Inc."
        )
<<<<<<< HEAD
=======
        val formElement = transformSpecToElement.transform(
            listOf(idealSection),
            "Example, Inc."
        )
>>>>>>> a4c797a7

        val idealSectionElement = formElement.first() as SectionElement
        val idealElement = idealSectionElement.fields[0] as SimpleDropdown

        // Verify the correct config is setup for the controller
        assertThat(idealElement.controller.label).isEqualTo(R.string.stripe_paymentsheet_ideal_bank)

        assertThat(idealSectionElement.identifier.value).isEqualTo("idealSection")

        assertThat(idealElement.identifier.value).isEqualTo("bank")
    }

    @Test
    fun `Add a name section spec sets up the name element correctly`() {
        val formElement = transformSpecToElement.transform(
            listOf(nameSection),
            "Example, Inc."
        )

        val nameElement =
            (formElement.first() as SectionElement).fields[0] as SectionFieldElement.SimpleText

        // Verify the correct config is setup for the controller
        assertThat(nameElement.controller.label).isEqualTo(NameConfig().label)
        assertThat(nameElement.identifier.value).isEqualTo("name")

        assertThat(nameElement.controller.capitalization).isEqualTo(KeyboardCapitalization.Words)
        assertThat(nameElement.controller.keyboardType).isEqualTo(KeyboardType.Text)
    }

    @Test
    fun `Add a simple text section spec sets up the text element correctly`() {
        val formElement = transformSpecToElement.transform(
            listOf(
                FormItemSpec.SectionSpec(
                    IdentifierSpec("simple_section"),
                    SectionFieldSpec.SimpleText(
                        IdentifierSpec("simple"),
                        R.string.address_label_name,
                        showOptionalLabel = true,
                        keyboardType = KeyboardType.Text,
                        capitalization = KeyboardCapitalization.Words
                    )
                )
            ),
            "Example, Inc."
        )

        val nameElement = (formElement.first() as SectionElement).fields[0]
            as SectionFieldElement.SimpleText

        // Verify the correct config is setup for the controller
        assertThat(nameElement.controller.label).isEqualTo(R.string.address_label_name)
        assertThat(nameElement.identifier.value).isEqualTo("simple")
        assertThat(nameElement.controller.showOptionalLabel).isTrue()
    }

    @Test
    fun `Add a email section spec sets up the email element correctly`() {
        val formElement = transformSpecToElement.transform(
            listOf(emailSection),
            "Example, Inc."
        )

        val emailSectionElement = formElement.first() as SectionElement
        val emailElement = emailSectionElement.fields[0] as Email

        // Verify the correct config is setup for the controller
        assertThat(emailElement.controller.label).isEqualTo(EmailConfig().label)
        assertThat(emailElement.identifier.value).isEqualTo("email")
    }

    @Test
    fun `Add a mandate section spec setup of the mandate element correctly`() {
        val mandate = FormItemSpec.MandateTextSpec(
            IdentifierSpec("mandate"),
            R.string.stripe_paymentsheet_sepa_mandate,
            Color.Gray
        )
        val formElement = transformSpecToElement.transform(
            listOf(mandate),
            "Example, Inc."
        )

        val mandateElement = formElement.first() as MandateTextElement

        assertThat(mandateElement.controller).isNull()
        assertThat(mandateElement.color).isEqualTo(mandate.color)
        assertThat(mandateElement.stringResId).isEqualTo(mandate.stringResId)
        assertThat(mandateElement.identifier).isEqualTo(mandate.identifier)
    }

    @Test
    fun `Add a save for future use section spec sets the mandate element correctly`() =
        runBlocking {
            val mandate = FormItemSpec.MandateTextSpec(
                IdentifierSpec("mandate"),
                R.string.stripe_paymentsheet_sepa_mandate,
                Color.Gray
            )
            val hiddenIdentifiers = listOf(nameSection, mandate)
            val saveForFutureUseSpec = FormItemSpec.SaveForFutureUseSpec(hiddenIdentifiers)
            val formElement = transformSpecToElement.transform(
                listOf(saveForFutureUseSpec),
                "Example, Inc."
            )

            val saveForFutureUseElement =
                formElement.first() as FormElement.SaveForFutureUseElement
            val saveForFutureUseController = saveForFutureUseElement.controller

            assertThat(saveForFutureUseElement.identifier)
                .isEqualTo(saveForFutureUseSpec.identifier)

            assertThat(saveForFutureUseController.hiddenIdentifiers.first()).isEmpty()

            saveForFutureUseController.onValueChange(false)
            assertThat(saveForFutureUseController.hiddenIdentifiers.first())
                .isEqualTo(
                    hiddenIdentifiers.map { it.identifier }
                )
        }

    companion object {
        val IDEAL_BANK_CONFIG = SectionFieldSpec.BankDropdown(
            IdentifierSpec("bank"),
            R.string.stripe_paymentsheet_ideal_bank,
            SupportedBankType.Ideal
        )

        val IDEAL_BANKS_JSON =
            File("src/main/assets/idealBanks.json")
                .inputStream()
                .bufferedReader()
                .use { it.readText() }
    }
}<|MERGE_RESOLUTION|>--- conflicted
+++ resolved
@@ -11,13 +11,8 @@
 import com.stripe.android.paymentsheet.SectionFieldElement
 import com.stripe.android.paymentsheet.SectionFieldElement.Country
 import com.stripe.android.paymentsheet.SectionFieldElement.Email
-<<<<<<< HEAD
+import com.stripe.android.paymentsheet.address.AddressFieldElementRepository
 import com.stripe.android.paymentsheet.SectionFieldElement.SimpleDropdown
-import com.stripe.android.paymentsheet.address.AddressFieldElementRepository
-=======
-import com.stripe.android.paymentsheet.address.AddressFieldElementRepository
-import com.stripe.android.paymentsheet.SectionFieldElement.IdealBank
->>>>>>> a4c797a7
 import com.stripe.android.paymentsheet.elements.CountryConfig
 import com.stripe.android.paymentsheet.elements.EmailConfig
 import com.stripe.android.paymentsheet.elements.NameConfig
@@ -32,10 +27,7 @@
 import org.junit.Before
 import org.junit.Test
 import org.mockito.kotlin.mock
-<<<<<<< HEAD
 import java.io.File
-=======
->>>>>>> a4c797a7
 
 class TransformSpecToElementTest {
 
@@ -49,7 +41,6 @@
         SectionFieldSpec.Email
     )
 
-<<<<<<< HEAD
     private lateinit var transformSpecToElement: TransformSpecToElement
 
     @Before
@@ -67,15 +58,6 @@
                 )
             )
     }
-=======
-    private val transformSpecToElement =
-        TransformSpecToElement(
-            ResourceRepository(
-                BankRepository(mock()),
-                AddressFieldElementRepository(mock())
-            )
-        )
->>>>>>> a4c797a7
 
     @Test
     fun `Section with multiple fields contains all fields in the section element`() {
@@ -85,11 +67,7 @@
                     IdentifierSpec("multifieldSection"),
                     listOf(
                         SectionFieldSpec.Country(),
-<<<<<<< HEAD
                         IDEAL_BANK_CONFIG
-=======
-                        SectionFieldSpec.IdealBank
->>>>>>> a4c797a7
                     )
                 )
             ),
@@ -137,13 +115,6 @@
             listOf(idealSection),
             "Example, Inc."
         )
-<<<<<<< HEAD
-=======
-        val formElement = transformSpecToElement.transform(
-            listOf(idealSection),
-            "Example, Inc."
-        )
->>>>>>> a4c797a7
 
         val idealSectionElement = formElement.first() as SectionElement
         val idealElement = idealSectionElement.fields[0] as SimpleDropdown
