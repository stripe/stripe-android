package com.stripe.android.paymentsheet.forms

import androidx.compose.ui.graphics.Color
import com.google.common.truth.Truth.assertThat
import com.stripe.android.paymentsheet.FocusRequesterCount
<<<<<<< HEAD
=======
import com.stripe.android.paymentsheet.FormElement.SectionElement
import com.stripe.android.paymentsheet.FormElement.SectionElement.SectionFieldElement.Country
import com.stripe.android.paymentsheet.FormElement.SectionElement.SectionFieldElement.Email
import com.stripe.android.paymentsheet.FormElement.SectionElement.SectionFieldElement.Name
import com.stripe.android.paymentsheet.FormElement.StaticTextElement
>>>>>>> 9b76b545
import com.stripe.android.paymentsheet.R
import com.stripe.android.paymentsheet.elements.EmailConfig
import com.stripe.android.paymentsheet.elements.NameConfig
import com.stripe.android.paymentsheet.elements.country.CountryConfig
import com.stripe.android.paymentsheet.FormElement.SectionElement
import com.stripe.android.paymentsheet.FormElement.SectionElement.SectionFieldElement.Country
import com.stripe.android.paymentsheet.FormElement.SectionElement.SectionFieldElement.Email
import com.stripe.android.paymentsheet.FormElement.SectionElement.SectionFieldElement.Name
import com.stripe.android.paymentsheet.specifications.FormItemSpec
import com.stripe.android.paymentsheet.specifications.IdentifierSpec
import com.stripe.android.paymentsheet.specifications.LayoutSpec
import org.junit.Test

class TransformSpecToElementTest {

    private val transformSpecToElement = TransformSpecToElement()

    private val nameSection = FormItemSpec.SectionSpec(
        IdentifierSpec("nameSection"),
        FormItemSpec.SectionSpec.SectionFieldSpec.Name
    )

    private val emailSection = FormItemSpec.SectionSpec(
        IdentifierSpec("emailSection"),
        FormItemSpec.SectionSpec.SectionFieldSpec.Email
    )

    @Test
    fun `Adding a country section sets up the section and country elements correctly`() {
        val countrySection = FormItemSpec.SectionSpec(
            IdentifierSpec("countrySection"),
            FormItemSpec.SectionSpec.SectionFieldSpec.Country
        )
        val formElement = transformSpecToElement.transform(
            LayoutSpec(
                listOf(countrySection)
            ),
            FocusRequesterCount()
        )

        val countrySectionElement = formElement.first() as SectionElement
        val countryElement = countrySectionElement.field as Country

        // With only a single field in a section the section controller is just a pass through
        // of the section field controller
        assertThat(countrySectionElement.controller).isEqualTo(countryElement.controller)

        // Verify the correct config is setup for the controller
        assertThat(countryElement.controller.label).isEqualTo(CountryConfig().label)

        assertThat(countrySectionElement.identifier.value).isEqualTo("countrySection")

        assertThat(countryElement.identifier.value).isEqualTo("country")
    }

    @Test
    fun `Add a name section spec sets up the name element correctly`() {
        val formElement = transformSpecToElement.transform(
            LayoutSpec(
                listOf(nameSection)
            ),
            FocusRequesterCount()
        )

        val nameElement = (formElement.first() as SectionElement).field as Name

        // With only a single field in a section the section controller is just a pass through
        // of the section field controller

        // Verify the correct config is setup for the controller
        assertThat(nameElement.controller.label).isEqualTo(NameConfig().label)
        assertThat(nameElement.identifier.value).isEqualTo("name")
    }

    @Test
    fun `Add a email section spec sets up the email element correctly`() {
        val formElement = transformSpecToElement.transform(
            LayoutSpec(
                listOf(emailSection)
            ),
            FocusRequesterCount()
        )

        val emailSectionElement = formElement.first() as SectionElement
        val emailElement = emailSectionElement.field as Email

        // Verify the correct config is setup for the controller
        assertThat(emailElement.controller.label).isEqualTo(EmailConfig().label)
        assertThat(emailElement.identifier.value).isEqualTo("email")
    }

    @Test
    fun `Adding to sections that get focus sets up the focus indexes correctly`() {
        val focusRequesterCount = FocusRequesterCount()
        val formElement = transformSpecToElement.transform(
            LayoutSpec(
                listOf(nameSection, emailSection)
            ),
            focusRequesterCount
        )

        val nameSectionElement = formElement[0] as SectionElement
        val nameElement = nameSectionElement.field as Name
        val emailSectionElement = formElement[1] as SectionElement
        val emailElement = emailSectionElement.field as Email

        assertThat(nameElement.focusIndexOrder).isEqualTo(0)
        assertThat(emailElement.focusIndexOrder).isEqualTo(1)

        // It should equal as many text field as are present
        assertThat(focusRequesterCount.get()).isEqualTo(2)
    }

    @Test
    fun `Add a mandate section spec setup of the mandate element correctly`() {
        val mandate = FormItemSpec.StaticTextSpec(
            IdentifierSpec("mandate"),
            R.string.sofort_mandate,
            Color.Gray
        )
        val formElement = transformSpecToElement.transform(
            LayoutSpec(
                listOf(mandate)
            ),
            FocusRequesterCount()
        )

        val mandateElement = formElement.first() as StaticTextElement

        assertThat(mandateElement.controller).isNull()
        assertThat(mandateElement.color).isEqualTo(mandate.color)
        assertThat(mandateElement.stringResId).isEqualTo(mandate.stringResId)
        assertThat(mandateElement.identifier).isEqualTo(mandate.identifier)
    }
}<|MERGE_RESOLUTION|>--- conflicted
+++ resolved
@@ -3,25 +3,22 @@
 import androidx.compose.ui.graphics.Color
 import com.google.common.truth.Truth.assertThat
 import com.stripe.android.paymentsheet.FocusRequesterCount
-<<<<<<< HEAD
-=======
+import com.stripe.android.paymentsheet.FormElement
 import com.stripe.android.paymentsheet.FormElement.SectionElement
 import com.stripe.android.paymentsheet.FormElement.SectionElement.SectionFieldElement.Country
 import com.stripe.android.paymentsheet.FormElement.SectionElement.SectionFieldElement.Email
 import com.stripe.android.paymentsheet.FormElement.SectionElement.SectionFieldElement.Name
 import com.stripe.android.paymentsheet.FormElement.StaticTextElement
->>>>>>> 9b76b545
 import com.stripe.android.paymentsheet.R
 import com.stripe.android.paymentsheet.elements.EmailConfig
 import com.stripe.android.paymentsheet.elements.NameConfig
 import com.stripe.android.paymentsheet.elements.country.CountryConfig
-import com.stripe.android.paymentsheet.FormElement.SectionElement
-import com.stripe.android.paymentsheet.FormElement.SectionElement.SectionFieldElement.Country
-import com.stripe.android.paymentsheet.FormElement.SectionElement.SectionFieldElement.Email
-import com.stripe.android.paymentsheet.FormElement.SectionElement.SectionFieldElement.Name
 import com.stripe.android.paymentsheet.specifications.FormItemSpec
 import com.stripe.android.paymentsheet.specifications.IdentifierSpec
 import com.stripe.android.paymentsheet.specifications.LayoutSpec
+import com.stripe.android.paymentsheet.specifications.mandate
+import kotlinx.coroutines.flow.first
+import kotlinx.coroutines.runBlocking
 import org.junit.Test
 
 class TransformSpecToElementTest {
@@ -145,4 +142,29 @@
         assertThat(mandateElement.stringResId).isEqualTo(mandate.stringResId)
         assertThat(mandateElement.identifier).isEqualTo(mandate.identifier)
     }
+
+    @Test
+    fun `Add a save for future use section spec sets the mandate element correctly`() =
+        runBlocking {
+            val optionalIdentifiers = listOf(nameSection, mandate)
+            val saveForFutureUseSpec = FormItemSpec.SaveForFutureUseSpec(optionalIdentifiers)
+            val formElement = transformSpecToElement.transform(
+                LayoutSpec(
+                    listOf(saveForFutureUseSpec)
+                ),
+                FocusRequesterCount()
+            )
+
+            val saveForFutureUseElement = formElement.first() as FormElement.SaveForFutureUseElement
+            val saveForFutureUseController = saveForFutureUseElement.controller
+
+            assertThat(saveForFutureUseElement.identifier).isEqualTo(saveForFutureUseSpec.identifier)
+
+            assertThat(saveForFutureUseController.optionalIdentifiers.first()).isEmpty()
+
+            saveForFutureUseController.onValueChange(false)
+            assertThat(saveForFutureUseController.optionalIdentifiers.first()).isEqualTo(
+                optionalIdentifiers.map { it.identifier }
+            )
+        }
 }