package com.stripe.android.paymentsheet

import android.content.Context
import androidx.core.os.bundleOf
import androidx.fragment.app.testing.FragmentScenario
import androidx.fragment.app.testing.launchFragmentInContainer
import androidx.test.core.app.ApplicationProvider
import com.google.common.truth.Truth.assertThat
import com.stripe.android.ApiKeyFixtures
import com.stripe.android.PaymentConfiguration
import com.stripe.android.core.injection.DUMMY_INJECTOR_KEY
import com.stripe.android.core.injection.WeakMapInjectorRegistry
import com.stripe.android.model.PaymentIntentFixtures
import com.stripe.android.model.PaymentMethod
import com.stripe.android.paymentsheet.model.FragmentConfig
import com.stripe.android.paymentsheet.model.FragmentConfigFixtures
import com.stripe.android.ui.core.forms.resources.LpmRepository
import com.stripe.android.utils.TestUtils
import kotlinx.coroutines.ExperimentalCoroutinesApi
import kotlinx.coroutines.test.UnconfinedTestDispatcher
import kotlinx.coroutines.test.runTest
import org.junit.After
import org.junit.Before
import org.junit.Test
import org.junit.runner.RunWith
import org.mockito.kotlin.mock
import org.robolectric.RobolectricTestRunner

@ExperimentalCoroutinesApi
@RunWith(RobolectricTestRunner::class)
internal class PaymentOptionsAddPaymentMethodFragmentTest : PaymentOptionsViewModelTestInjection() {
    private val context: Context = ApplicationProvider.getApplicationContext()
    private val lpmRepository = LpmRepository(LpmRepository.LpmRepositoryArguments(context.resources)).apply {
        this.forceUpdate(listOf(PaymentMethod.Type.Card.code), null)
    }

    @Before
    fun setup() {
        PaymentConfiguration.init(
            ApplicationProvider.getApplicationContext(),
            ApiKeyFixtures.FAKE_PUBLISHABLE_KEY
        )
    }

    @After
    fun cleanUp() {
        super.after()
    }

    @Test
    fun `Factory gets initialized by Injector when Injector is available`() {
        createFragment { fragment, viewModel ->
            assertThat(fragment.sheetViewModel).isEqualTo(viewModel)
        }
    }

    @Test
    fun `Factory gets initialized with fallback when no Injector is available`() = runTest(UnconfinedTestDispatcher()) {
        createFragment(registerInjector = false) { fragment, viewModel ->
            assertThat(fragment.sheetViewModel).isNotEqualTo(viewModel)
        }
    }

    private fun createFragment(
        args: PaymentOptionContract.Args = PaymentOptionContract.Args(
            stripeIntent = PaymentIntentFixtures.PI_REQUIRES_PAYMENT_METHOD,
            paymentMethods = emptyList(),
            config = PaymentSheetFixtures.CONFIG_GOOGLEPAY,
            isGooglePayReady = false,
            newLpm = null,
            statusBarColor = PaymentSheetFixtures.STATUS_BAR_COLOR,
            injectorKey = DUMMY_INJECTOR_KEY,
            enableLogging = false,
            productUsage = mock()
        ),
        fragmentConfig: FragmentConfig? = FragmentConfigFixtures.DEFAULT,
        registerInjector: Boolean = true,
<<<<<<< HEAD
        onReady: (PaymentOptionsAddPaymentMethodFragment, PaymentOptionsViewModel) -> Unit
=======
        onReady: (
            PaymentOptionsAddPaymentMethodFragment,
            FragmentPaymentsheetAddPaymentMethodBinding,
            PaymentOptionsViewModel
        ) -> Unit
>>>>>>> 06a3f2d7
    ): FragmentScenario<PaymentOptionsAddPaymentMethodFragment> {
        assertThat(WeakMapInjectorRegistry.staticCacheMap.size).isEqualTo(0)
        val viewModel = createViewModel(
            paymentMethods = args.paymentMethods,
            injectorKey = args.injectorKey,
            args = args
        )
        viewModel.setStripeIntent(args.stripeIntent)
        TestUtils.idleLooper()

        if (registerInjector) {
            registerViewModel(args.injectorKey, viewModel, lpmRepository)
        }
        return launchFragmentInContainer<PaymentOptionsAddPaymentMethodFragment>(
            bundleOf(
                PaymentOptionsActivity.EXTRA_FRAGMENT_CONFIG to fragmentConfig,
                PaymentOptionsActivity.EXTRA_STARTER_ARGS to args
            ),
            R.style.StripePaymentSheetDefaultTheme
        ).onFragment { fragment ->
            fragment.sheetViewModel.lpmResourceRepository.getRepository().updateFromDisk()
            onReady(
                fragment,
                viewModel
            )
        }
    }
}<|MERGE_RESOLUTION|>--- conflicted
+++ resolved
@@ -75,15 +75,9 @@
         ),
         fragmentConfig: FragmentConfig? = FragmentConfigFixtures.DEFAULT,
         registerInjector: Boolean = true,
-<<<<<<< HEAD
-        onReady: (PaymentOptionsAddPaymentMethodFragment, PaymentOptionsViewModel) -> Unit
-=======
-        onReady: (
-            PaymentOptionsAddPaymentMethodFragment,
-            FragmentPaymentsheetAddPaymentMethodBinding,
+        onReady: (PaymentOptionsAddPaymentMethodFragment,
             PaymentOptionsViewModel
         ) -> Unit
->>>>>>> 06a3f2d7
     ): FragmentScenario<PaymentOptionsAddPaymentMethodFragment> {
         assertThat(WeakMapInjectorRegistry.staticCacheMap.size).isEqualTo(0)
         val viewModel = createViewModel(
