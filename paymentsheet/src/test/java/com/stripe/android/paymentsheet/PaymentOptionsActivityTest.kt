--- conflicted
+++ resolved
@@ -10,7 +10,6 @@
 import com.google.android.material.bottomsheet.BottomSheetBehavior
 import com.google.common.truth.Truth.assertThat
 import com.stripe.android.ApiKeyFixtures
-import com.stripe.android.Logger
 import com.stripe.android.PaymentConfiguration
 import com.stripe.android.R
 import com.stripe.android.core.Logger
@@ -297,23 +296,6 @@
             customerRepository = FakeCustomerRepository(),
             workContext = testDispatcher,
             application = ApplicationProvider.getApplicationContext(),
-<<<<<<< HEAD
-            logger = Logger.noop()
-        )
-    }
-
-    private companion object {
-        private val PAYMENT_OPTIONS_CONTRACT_ARGS = PaymentOptionContract.Args(
-            stripeIntent = PaymentIntentFixtures.PI_REQUIRES_PAYMENT_METHOD,
-            paymentMethods = emptyList(),
-            config = PaymentSheetFixtures.CONFIG_GOOGLEPAY,
-            isGooglePayReady = false,
-            newCard = null,
-            statusBarColor = PaymentSheetFixtures.STATUS_BAR_COLOR,
-            injectorKey = 0,
-            enableLogging = false,
-            productUsage = mock()
-=======
             logger = Logger.noop(),
             injectorKey = DUMMY_INJECTOR_KEY,
             resourceRepository = StaticResourceRepository(
@@ -325,7 +307,6 @@
                 )
             ),
             savedStateHandle = SavedStateHandle()
->>>>>>> 7843327f
         )
     }
 }