--- conflicted
+++ resolved
@@ -19,13 +19,8 @@
     override val isModifiablePaymentMethod: Boolean = false,
     override val hasValidBrandChoices: Boolean = true,
     override val cardBrandFilter: CardBrandFilter = DefaultCardBrandFilter,
-<<<<<<< HEAD
-    override val shouldShowSetAsDefaultCheckbox: Boolean,
+    override val shouldShowSetAsDefaultCheckbox: Boolean = false,
     override val shouldShowSaveButton: Boolean,
-    val viewActionRecorder: ViewActionRecorder<UpdatePaymentMethodInteractor.ViewAction>?,
-    initialState: UpdatePaymentMethodInteractor.State,
-=======
-    override val shouldShowSetAsDefaultCheckbox: Boolean = false,
     val viewActionRecorder: ViewActionRecorder<UpdatePaymentMethodInteractor.ViewAction>? = ViewActionRecorder(),
     initialState: UpdatePaymentMethodInteractor.State = UpdatePaymentMethodInteractor.State(
         error = null,
@@ -34,7 +29,6 @@
         cardBrandHasBeenChanged = false,
         setAsDefaultCheckboxChecked = false,
     ),
->>>>>>> ba2ff8e7
 ) : UpdatePaymentMethodInteractor {
     override val state: StateFlow<UpdatePaymentMethodInteractor.State> = MutableStateFlow(initialState)
     override val screenTitle: ResolvableString? = UpdatePaymentMethodInteractor.screenTitle(
