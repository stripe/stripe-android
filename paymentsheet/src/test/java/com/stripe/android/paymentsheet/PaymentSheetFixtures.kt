--- conflicted
+++ resolved
@@ -6,13 +6,9 @@
 import com.stripe.android.core.injection.DUMMY_INJECTOR_KEY
 import com.stripe.android.model.PaymentIntentFixtures
 import com.stripe.android.model.PaymentMethod
-import com.stripe.android.paymentsheet.forms.PaymentMethodRequirements
 import com.stripe.android.paymentsheet.model.PaymentIntentClientSecret
 import com.stripe.android.paymentsheet.model.SetupIntentClientSecret
-import com.stripe.android.ui.core.forms.resources.LpmRepository.SupportedPaymentMethod
 import com.stripe.android.paymentsheet.paymentdatacollection.FormFragmentArguments
-import com.stripe.android.ui.core.elements.LayoutSpec
-import com.stripe.android.ui.core.elements.NameSpec
 import org.mockito.kotlin.mock
 
 internal object PaymentSheetFixtures {
@@ -133,17 +129,7 @@
 
     internal val COMPOSE_FRAGMENT_ARGS
         get() = FormFragmentArguments(
-<<<<<<< HEAD
-            SupportedPaymentMethod(
-                PaymentMethod.Type.Bancontact,
-                R.string.stripe_paymentsheet_payment_method_bancontact,
-                R.drawable.stripe_ic_paymentsheet_pm_bancontact,
-                PaymentMethodRequirements(emptySet(), null, false),
-                LayoutSpec(listOf(NameSpec()))
-            ),
-=======
-            SupportedPaymentMethod.Bancontact.type.code,
->>>>>>> 23b37ce6
+            PaymentMethod.Type.Bancontact.code,
             showCheckbox = true,
             showCheckboxControlledFields = true,
             merchantName = "Merchant, Inc.",
