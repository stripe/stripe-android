--- conflicted
+++ resolved
@@ -129,18 +129,7 @@
 
     internal val COMPOSE_FRAGMENT_ARGS
         get() = FormFragmentArguments(
-<<<<<<< HEAD
-            SupportedPaymentMethod(
-                "bancontact",
-                true,
-                R.string.stripe_paymentsheet_payment_method_bancontact,
-                R.drawable.stripe_ic_paymentsheet_pm_bancontact,
-                PaymentMethodRequirements(emptySet(), null, false),
-                LayoutSpec(listOf(NameSpec()))
-            ),
-=======
             PaymentMethod.Type.Bancontact.code,
->>>>>>> 48f682fe
             showCheckbox = true,
             showCheckboxControlledFields = true,
             merchantName = "Merchant, Inc.",
