package com.stripe.android.paymentsheet

import com.google.common.truth.Truth.assertThat
import com.stripe.android.core.strings.resolvableString
import com.stripe.android.model.PaymentMethod
import com.stripe.android.model.PaymentMethodFixtures
import com.stripe.android.paymentsheet.model.PaymentSelection
import org.junit.Test

class PaymentOptionsStateFactoryTest {

    @Test
    fun `Returns current selection if available`() {
        val paymentMethods = PaymentMethodFixtures.createCards(3)
        val paymentMethod = paymentMethods.random()

        val state = PaymentOptionsStateFactory.create(
            paymentMethods = paymentMethods,
            showGooglePay = true,
            showLink = true,
            currentSelection = PaymentSelection.Saved(paymentMethod),
            nameProvider = { it!!.resolvableString },
            isCbcEligible = false,
<<<<<<< HEAD
=======
            canRemovePaymentMethods = true,
            defaultPaymentMethodId = null
>>>>>>> 238402fe
        )

        val selectedPaymentMethod = state.selectedItem as? PaymentOptionsItem.SavedPaymentMethod
        assertThat(selectedPaymentMethod?.paymentMethod).isEqualTo(paymentMethod)
    }

    @Test
    fun `Returns no payment selection if the current selection is no longer available`() {
        val paymentMethods = PaymentMethodFixtures.createCards(3)

        val state = PaymentOptionsStateFactory.create(
            paymentMethods = paymentMethods,
            showGooglePay = false,
            showLink = false,
            currentSelection = PaymentSelection.Link,
            nameProvider = { it!!.resolvableString },
            isCbcEligible = false,
<<<<<<< HEAD
=======
            canRemovePaymentMethods = true,
            defaultPaymentMethodId = null
>>>>>>> 238402fe
        )

        assertThat(state.selectedItem).isNull()
    }

    @Test
    fun `'isModifiable' is true when multiple networks are available & is CBC eligible`() {
        val paymentMethods = PaymentMethodFixtures.createCards(3).toMutableList()

        val lastPaymentMethodWithNetworks = paymentMethods.removeLast().let { paymentMethod ->
            paymentMethod.copy(
                card = paymentMethod.card?.copy(
                    networks = PaymentMethod.Card.Networks(
                        available = setOf("visa", "cartes_bancaires")
                    )
                )
            )
        }

        paymentMethods.add(lastPaymentMethodWithNetworks)

        val state = PaymentOptionsStateFactory.create(
            paymentMethods = paymentMethods,
            showGooglePay = false,
            showLink = false,
            currentSelection = PaymentSelection.Link,
            nameProvider = { it!!.resolvableString },
            isCbcEligible = true,
<<<<<<< HEAD
=======
            canRemovePaymentMethods = true,
            defaultPaymentMethodId = null
>>>>>>> 238402fe
        )

        assertThat(
            (state.items.last() as PaymentOptionsItem.SavedPaymentMethod).isModifiable
        ).isTrue()
    }

    @Test
    fun `isEnabledDuringEditing is true for all saved payment methods when remove is enabled, using updatePM screen`() {
        val state = createPaymentOptionsState(
            paymentMethods = PaymentMethodFixtures.createCards(3),
        )

        val options = state.items.filterIsInstance<PaymentOptionsItem.SavedPaymentMethod>()

        assertThat(options[1].isEnabledDuringEditing).isTrue()
        assertThat(options[2].isEnabledDuringEditing).isTrue()
        assertThat(options[2].isEnabledDuringEditing).isTrue()
    }

    @Test
    fun `saved payment methods are enabled even when cannot remove when using updatePM screen`() {
        val state = createPaymentOptionsState(
            paymentMethods = PaymentMethodFixtures.createCards(3),
        )

        val options = state.items.filterIsInstance<PaymentOptionsItem.SavedPaymentMethod>()

        assertThat(options[0].isEnabledDuringEditing).isTrue()
        assertThat(options[1].isEnabledDuringEditing).isTrue()
        assertThat(options[2].isEnabledDuringEditing).isTrue()
    }

    @Test
    fun `State is correct when given non null defaultPaymentMethodId`() {
        val paymentMethods = PaymentMethodFixtures.createCards(3)

        val defaultPaymentMethod = paymentMethods[0]
        val defaultPaymentMethodId = defaultPaymentMethod.id

        assertThat(defaultPaymentMethodId).isNotNull()

        val state = PaymentOptionsStateFactory.create(
            paymentMethods = paymentMethods,
            showGooglePay = true,
            showLink = true,
            currentSelection = PaymentSelection.Saved(defaultPaymentMethod),
            nameProvider = { it!!.resolvableString },
            isCbcEligible = false,
            canRemovePaymentMethods = true,
            defaultPaymentMethodId = defaultPaymentMethodId
        )

        val options = state.items.filterIsInstance<PaymentOptionsItem.SavedPaymentMethod>()

        assertThat(options[0].paymentMethod.id).isEqualTo(defaultPaymentMethodId)
        assertThat(options[0].displayableSavedPaymentMethod.shouldShowDefaultBadge).isTrue()
        assertThat(options[1].displayableSavedPaymentMethod.shouldShowDefaultBadge).isFalse()
        assertThat(options[2].displayableSavedPaymentMethod.shouldShowDefaultBadge).isFalse()
    }

    private fun createPaymentOptionsState(
        paymentMethods: List<PaymentMethod>,
    ): PaymentOptionsState {
        return PaymentOptionsStateFactory.create(
            paymentMethods = paymentMethods,
            showGooglePay = false,
            showLink = false,
            currentSelection = PaymentSelection.Link,
            nameProvider = { it!!.resolvableString },
            isCbcEligible = true,
<<<<<<< HEAD
=======
            canRemovePaymentMethods = canRemovePaymentMethods,
            defaultPaymentMethodId = null
>>>>>>> 238402fe
        )
    }
}<|MERGE_RESOLUTION|>--- conflicted
+++ resolved
@@ -21,11 +21,8 @@
             currentSelection = PaymentSelection.Saved(paymentMethod),
             nameProvider = { it!!.resolvableString },
             isCbcEligible = false,
-<<<<<<< HEAD
-=======
             canRemovePaymentMethods = true,
-            defaultPaymentMethodId = null
->>>>>>> 238402fe
+            defaultPaymentMethodId = null,
         )
 
         val selectedPaymentMethod = state.selectedItem as? PaymentOptionsItem.SavedPaymentMethod
@@ -43,11 +40,8 @@
             currentSelection = PaymentSelection.Link,
             nameProvider = { it!!.resolvableString },
             isCbcEligible = false,
-<<<<<<< HEAD
-=======
             canRemovePaymentMethods = true,
-            defaultPaymentMethodId = null
->>>>>>> 238402fe
+            defaultPaymentMethodId = null,
         )
 
         assertThat(state.selectedItem).isNull()
@@ -76,11 +70,8 @@
             currentSelection = PaymentSelection.Link,
             nameProvider = { it!!.resolvableString },
             isCbcEligible = true,
-<<<<<<< HEAD
-=======
             canRemovePaymentMethods = true,
-            defaultPaymentMethodId = null
->>>>>>> 238402fe
+            defaultPaymentMethodId = null,
         )
 
         assertThat(
@@ -152,11 +143,8 @@
             currentSelection = PaymentSelection.Link,
             nameProvider = { it!!.resolvableString },
             isCbcEligible = true,
-<<<<<<< HEAD
-=======
             canRemovePaymentMethods = canRemovePaymentMethods,
-            defaultPaymentMethodId = null
->>>>>>> 238402fe
+            defaultPaymentMethodId = null,
         )
     }
 }