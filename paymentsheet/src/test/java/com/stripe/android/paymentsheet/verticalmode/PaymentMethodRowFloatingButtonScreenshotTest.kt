--- conflicted
+++ resolved
@@ -166,8 +166,6 @@
 
     @OptIn(AppearanceAPIAdditionsPreview::class)
     @Test
-<<<<<<< HEAD
-=======
     fun testIconMargins() {
         testPaymentMethodRowButton_FloatingButton(
             appearance = PaymentSheet.Appearance.Embedded.Builder()
@@ -181,7 +179,6 @@
 
     @OptIn(AppearanceAPIAdditionsPreview::class)
     @Test
->>>>>>> 8c6a885f
     fun testTitleFont() {
         testPaymentMethodRowButton_FloatingButton(
             appearance = PaymentSheet.Appearance.Embedded.Builder()
@@ -217,19 +214,6 @@
                     .defaultMinSize(minWidth = iconWidth, minHeight = iconHeight)
             )
         }
-    }
-
-    @OptIn(AppearanceAPIAdditionsPreview::class)
-    @Test
-    fun testIconMargins() {
-        testPaymentMethodRowButton_FloatingButton(
-            appearance = PaymentSheet.Appearance.Embedded.Builder()
-                .rowStyle(FloatingButton.default)
-                .paymentMethodIconMargins(
-                    PaymentSheet.Insets(10f, 10f, 10f, 10f)
-                )
-                .build()
-        )
     }
 
     private fun testPaymentMethodRowButton_FloatingButton(
