package com.stripe.android.paymentsheet.verticalmode

import androidx.compose.foundation.layout.Row
import androidx.compose.foundation.layout.RowScope
import androidx.compose.foundation.layout.defaultMinSize
import androidx.compose.foundation.layout.fillMaxWidth
import androidx.compose.foundation.layout.height
import androidx.compose.foundation.layout.padding
import androidx.compose.foundation.layout.width
import androidx.compose.foundation.layout.wrapContentHeight
import androidx.compose.material.Icon
import androidx.compose.material.MaterialTheme
import androidx.compose.material.Text
import androidx.compose.runtime.Composable
import androidx.compose.ui.Alignment
import androidx.compose.ui.Modifier
import androidx.compose.ui.platform.testTag
import androidx.compose.ui.res.painterResource
import androidx.compose.ui.unit.dp
import com.stripe.android.paymentelement.AppearanceAPIAdditionsPreview
import com.stripe.android.paymentsheet.PaymentSheet
import com.stripe.android.paymentsheet.PaymentSheet.Appearance.Embedded.RowStyle.FloatingButton
import com.stripe.android.paymentsheet.verticalmode.UIConstants.iconHeight
import com.stripe.android.paymentsheet.verticalmode.UIConstants.iconWidth
import com.stripe.android.screenshottesting.FontSize
import com.stripe.android.screenshottesting.PaparazziRule
import com.stripe.android.screenshottesting.SystemAppearance
import com.stripe.android.ui.core.R
import com.stripe.android.uicore.StripeThemeDefaults
import com.stripe.android.utils.screenshots.PaymentSheetAppearance
import org.junit.Rule
import org.junit.Test

internal class PaymentMethodRowFloatingButtonScreenshotTest {

    @get:Rule
    val paparazziRule = PaparazziRule(
        SystemAppearance.entries,
        PaymentSheetAppearance.entries,
        FontSize.entries,
        boxModifier = Modifier
            .padding(16.dp)
            .fillMaxWidth()
    )

    @Test
    fun testInitialState() {
        testPaymentMethodRowButton_FloatingButton()
    }

    @Test
    fun testDisabledState() {
        testPaymentMethodRowButton_FloatingButton(
            isEnabled = false,
        )
    }

    @Test
    fun testSelectedState() {
        testPaymentMethodRowButton_FloatingButton(
            isSelected = true,
        )
    }

    @Test
    fun testMultilineText() {
        testPaymentMethodRowButton_FloatingButton(
            subtitle = "Please click me, I'm fancy",
        )
    }

    @Test
    fun testMultilineTextTruncation() {
        testPaymentMethodRowButton_FloatingButton(
            subtitle = "Please click me, I'm fancy, but I shouldn't extend a a a a a a a a a a a a a a a a " +
                "forever.",
        )
    }

    @Test
    fun testTrailingContent() {
        testPaymentMethodRowButton_FloatingButton(
            trailingContent = {
                TrailingContent()
            }
        )
    }

    @Test
    fun testPromoText() {
        testPaymentMethodRowButton_FloatingButton(
            iconContent = {
                DefaultPaymentMethodRowIcon(
                    iconRes = R.drawable.stripe_ic_paymentsheet_pm_bank
                )
            },
            trailingContent = {
                TrailingContent()
            },
            title = "US Bank Account",
            promoText = "$5",
        )
    }

    @Test
    fun testPromoTextDisabled() {
        testPaymentMethodRowButton_FloatingButton(
            isEnabled = false,
            iconContent = {
                DefaultPaymentMethodRowIcon(
                    iconRes = R.drawable.stripe_ic_paymentsheet_pm_bank
                )
            },
            trailingContent = {
                TrailingContent()
            },
            title = "US Bank Account",
            promoText = "$5",
        )
    }

    @Test
    fun testStyleAppearance() {
        val style = FloatingButton(
            spacingDp = StripeThemeDefaults.floating.spacing,
            additionalInsetsDp = 40f
        )
        testPaymentMethodRowButton_FloatingButton(
            trailingContent = {
                TrailingContent()
            },
            appearance = PaymentSheet.Appearance.Embedded(style),
        )
    }

    @Test
    fun testDefault() {
        testPaymentMethodRowButton_FloatingButton(
            shouldShowDefaultBadge = true,
        )
    }

    @Test
    fun testNonTintedIcon() {
        testPaymentMethodRowButton_FloatingButton(
            iconContent = {
                DefaultPaymentMethodRowIcon(
                    iconRes = R.drawable.stripe_ic_paymentsheet_pm_klarna
                )
            },
            title = "Klarna"
        )
    }

    @Test
    fun testLongTitle() {
        testPaymentMethodRowButton_FloatingButton(
            iconContent = {
                DefaultPaymentMethodRowIcon(
                    iconRes = R.drawable.stripe_ic_paymentsheet_pm_klarna
                )
            },
            title = "Buy now or pay later with Klarna"
        )
    }

    @OptIn(AppearanceAPIAdditionsPreview::class)
    @Test
<<<<<<< HEAD
    fun testTitleFont() {
        testPaymentMethodRowButton_FloatingButton(
            appearance = PaymentSheet.Appearance.Embedded.Builder()
                .rowStyle(FloatingButton.default)
                .titleFont(
                    PaymentSheet.Typography.Font(
                        fontFamily = com.stripe.android.paymentsheet.R.font.cursive,
                        fontSizeSp = 20f,
                        fontWeight = 30,
                        letterSpacingSp = 10f
                    )
=======
    fun testIconMargins() {
        testPaymentMethodRowButton_FloatingButton(
            appearance = PaymentSheet.Appearance.Embedded.Builder()
                .rowStyle(FloatingButton.default)
                .paymentMethodIconMargins(
                    PaymentSheet.Insets(10f, 10f, 10f, 10f)
>>>>>>> 295aff3a
                )
                .build()
        )
    }

    @Composable
    private fun TrailingContent() {
        Row(
            verticalAlignment = Alignment.CenterVertically,
            modifier = Modifier
                .testTag(TEST_TAG_VIEW_MORE)
                .padding(vertical = 4.dp)
                .wrapContentHeight()
        ) {
            Text(text = "View more")
            Icon(
                painter = painterResource(com.stripe.android.paymentsheet.R.drawable.stripe_ic_chevron_right),
                contentDescription = null,
                tint = MaterialTheme.colors.primary,
                modifier = Modifier.padding(start = 4.dp, top = 2.dp)
                    .height(iconHeight).width(iconWidth)
                    .defaultMinSize(minWidth = iconWidth, minHeight = iconHeight)
            )
        }
    }

    @OptIn(AppearanceAPIAdditionsPreview::class)
    @Test
    fun testIconMargins() {
        testPaymentMethodRowButton_FloatingButton(
            appearance = PaymentSheet.Appearance.Embedded.Builder()
                .rowStyle(FloatingButton.default)
                .paymentMethodIconMargins(
                    PaymentSheet.Insets(10f, 10f, 10f, 10f)
                )
                .build()
        )
    }

    private fun testPaymentMethodRowButton_FloatingButton(
        isEnabled: Boolean = true,
        isSelected: Boolean = false,
        iconContent: @Composable RowScope.() -> Unit = { DefaultPaymentMethodRowIcon() },
        appearance: PaymentSheet.Appearance.Embedded = PaymentSheet.Appearance.Embedded(FloatingButton.default),
        trailingContent: @Composable RowScope.() -> Unit = {},
        title: String = "**** 4242",
        subtitle: String? = null,
        promoText: String? = null,
        shouldShowDefaultBadge: Boolean = false,
    ) {
        testPaymentMethodRowButton(
            isEnabled = isEnabled,
            isSelected = isSelected,
            iconContent = iconContent,
            title = title,
            subtitle = subtitle,
            promoText = promoText,
            trailingContent = trailingContent,
            shouldShowDefaultBadge = shouldShowDefaultBadge,
            appearance = appearance,
            paparazziRule = paparazziRule
        )
    }
}<|MERGE_RESOLUTION|>--- conflicted
+++ resolved
@@ -166,7 +166,19 @@
 
     @OptIn(AppearanceAPIAdditionsPreview::class)
     @Test
-<<<<<<< HEAD
+    fun testIconMargins() {
+        testPaymentMethodRowButton_FloatingButton(
+            appearance = PaymentSheet.Appearance.Embedded.Builder()
+                .rowStyle(FloatingButton.default)
+                .paymentMethodIconMargins(
+                    PaymentSheet.Insets(10f, 10f, 10f, 10f)
+                )
+                .build()
+        )
+    }
+
+    @OptIn(AppearanceAPIAdditionsPreview::class)
+    @Test
     fun testTitleFont() {
         testPaymentMethodRowButton_FloatingButton(
             appearance = PaymentSheet.Appearance.Embedded.Builder()
@@ -178,14 +190,6 @@
                         fontWeight = 30,
                         letterSpacingSp = 10f
                     )
-=======
-    fun testIconMargins() {
-        testPaymentMethodRowButton_FloatingButton(
-            appearance = PaymentSheet.Appearance.Embedded.Builder()
-                .rowStyle(FloatingButton.default)
-                .paymentMethodIconMargins(
-                    PaymentSheet.Insets(10f, 10f, 10f, 10f)
->>>>>>> 295aff3a
                 )
                 .build()
         )
@@ -210,19 +214,6 @@
                     .defaultMinSize(minWidth = iconWidth, minHeight = iconHeight)
             )
         }
-    }
-
-    @OptIn(AppearanceAPIAdditionsPreview::class)
-    @Test
-    fun testIconMargins() {
-        testPaymentMethodRowButton_FloatingButton(
-            appearance = PaymentSheet.Appearance.Embedded.Builder()
-                .rowStyle(FloatingButton.default)
-                .paymentMethodIconMargins(
-                    PaymentSheet.Insets(10f, 10f, 10f, 10f)
-                )
-                .build()
-        )
     }
 
     private fun testPaymentMethodRowButton_FloatingButton(
