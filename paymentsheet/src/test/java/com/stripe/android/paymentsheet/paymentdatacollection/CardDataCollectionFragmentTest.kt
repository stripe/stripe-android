package com.stripe.android.paymentsheet.paymentdatacollection

import android.content.Context
import androidx.core.os.bundleOf
import androidx.core.view.isVisible
import androidx.fragment.app.testing.launchFragmentInContainer
import androidx.lifecycle.Lifecycle
import androidx.test.core.app.ApplicationProvider
import com.google.common.truth.Truth.assertThat
import com.stripe.android.ApiKeyFixtures
import com.stripe.android.PaymentConfiguration
import com.stripe.android.model.CardBrand
import com.stripe.android.model.CountryCode
import com.stripe.android.model.PaymentIntentFixtures
import com.stripe.android.model.PaymentMethod
import com.stripe.android.model.PaymentMethodCreateParamsFixtures
import com.stripe.android.model.StripeIntent
import com.stripe.android.paymentsheet.PaymentSheet
import com.stripe.android.paymentsheet.PaymentSheetActivity
import com.stripe.android.paymentsheet.PaymentSheetContract
import com.stripe.android.paymentsheet.PaymentSheetFixtures
import com.stripe.android.paymentsheet.PaymentSheetViewModel
import com.stripe.android.paymentsheet.R
import com.stripe.android.paymentsheet.databinding.FragmentPaymentsheetAddCardBinding
import com.stripe.android.paymentsheet.databinding.StripeBillingAddressLayoutBinding
import com.stripe.android.paymentsheet.model.FragmentConfig
import com.stripe.android.paymentsheet.model.FragmentConfigFixtures
import com.stripe.android.paymentsheet.model.PaymentSelection
import com.stripe.android.paymentsheet.model.SupportedPaymentMethod
import com.stripe.android.paymentsheet.ui.AddPaymentMethodsFragmentFactory
import com.stripe.android.utils.TestUtils.idleLooper
import org.junit.Before
import org.junit.Test
import org.junit.runner.RunWith
import org.robolectric.RobolectricTestRunner

@RunWith(RobolectricTestRunner::class)
class CardDataCollectionFragmentTest {
    private val context: Context = ApplicationProvider.getApplicationContext()

    @Before
    fun setup() {
        PaymentConfiguration.init(
            context,
            ApiKeyFixtures.FAKE_PUBLISHABLE_KEY
        )
    }

    @Test
    fun `required billing fields should not be visible`() {
        createFragment { _, viewBinding ->
            val billingBinding = StripeBillingAddressLayoutBinding.bind(viewBinding.billingAddress)
            assertThat(billingBinding.address1Divider.isVisible).isFalse()
            assertThat(billingBinding.address1Layout.isVisible).isFalse()
            assertThat(viewBinding.billingAddress.address1View.isVisible).isFalse()

            assertThat(billingBinding.address2Divider.isVisible).isFalse()
            assertThat(billingBinding.address2Layout.isVisible).isFalse()
            assertThat(viewBinding.billingAddress.address2View.isVisible).isFalse()

            assertThat(billingBinding.cityLayout.isVisible).isFalse()
            assertThat(viewBinding.billingAddress.cityView.isVisible).isFalse()

            assertThat(billingBinding.stateDivider.isVisible).isFalse()
            assertThat(billingBinding.stateLayout.isVisible).isFalse()
            assertThat(viewBinding.billingAddress.stateView.isVisible).isFalse()
        }
    }

    @Test
    fun `paymentMethodParams with valid input should return object with expected billing details`() {
        createFragment { fragment, viewBinding ->
            viewBinding.cardMultilineWidget.setCardNumber("4242424242424242")
            viewBinding.cardMultilineWidget.setExpiryDate(1, 2030)
            viewBinding.cardMultilineWidget.setCvcCode("123")
            viewBinding.billingAddress.countryLayout.setSelectedCountryCode(CountryCode.US)
            viewBinding.billingAddress.postalCodeView.setText("94107")

            val paymentSelections = mutableListOf<PaymentSelection>()
            fragment.sheetViewModel.selection.observeForever { paymentSelection ->
                if (paymentSelection != null) {
                    paymentSelections.add(paymentSelection)
                }
            }

            val newCard = paymentSelections.first() as PaymentSelection.New.Card
            assertThat(newCard.paymentMethodCreateParams.billingDetails)
                .isEqualTo(
                    PaymentMethod.BillingDetails(
                        com.stripe.android.model.Address(
                            country = "US",
                            postalCode = "94107"
                        )
                    )
                )
        }
    }

    @Test
    fun `selection without customer config and valid card entered should create expected PaymentSelection`() {
        createFragment(PaymentSheetFixtures.ARGS_WITHOUT_CUSTOMER) { fragment, viewBinding ->
            viewBinding.saveCardCheckbox.isChecked = false

            var paymentSelection: PaymentSelection? = null
            fragment.sheetViewModel.selection.observeForever {
                paymentSelection = it
            }

            // If no customer config checked must be false
            viewBinding.saveCardCheckbox.isChecked = false

            viewBinding.cardMultilineWidget.setCardNumber("4242424242424242")
            viewBinding.cardMultilineWidget.setExpiryDate(1, 2030)
            viewBinding.cardMultilineWidget.setCvcCode("123")
            viewBinding.billingAddress.countryView.setText("United States")
            viewBinding.billingAddress.postalCodeView.setText("94107")

            val newPaymentSelection = paymentSelection as PaymentSelection.New.Card
            assertThat(newPaymentSelection.shouldSavePaymentMethod)
                .isFalse()
            assertThat(fragment.sheetViewModel.newCard)
                .isEqualTo(paymentSelection)
        }
    }

    @Test
    fun `relaunching the fragment populates the fields with saved card`() {
        createFragment(
            PaymentSheetFixtures.ARGS_WITHOUT_CUSTOMER,
            newCard = PaymentSelection.New.Card(
                PaymentMethodCreateParamsFixtures.DEFAULT_CARD,
                CardBrand.Discover,
                false
            )
        ) { fragment, viewBinding ->

            var paymentSelection: PaymentSelection? = null
            fragment.sheetViewModel.selection.observeForever {
                paymentSelection = it
            }

            viewBinding.cardMultilineWidget.setCardNumber("4242424242424242")
            viewBinding.cardMultilineWidget.setExpiryDate(1, 2030)
            viewBinding.cardMultilineWidget.setCvcCode("123")
            viewBinding.billingAddress.countryView.setText("United States")
            viewBinding.billingAddress.postalCodeView.setText("94107")

            val newPaymentSelection = paymentSelection as PaymentSelection.New.Card
            assertThat(newPaymentSelection.shouldSavePaymentMethod)
                .isFalse()
        }
    }

    @Test
    fun `launching with arguments populates the fields`() {
        createFragment(
            fragmentArgs = FormFragmentArguments(
                SupportedPaymentMethod.Bancontact.name,
                saveForFutureUseInitialVisibility = false,
                saveForFutureUseInitialValue = false,
                merchantName = "Merchant, Inc.",
                billingDetails = BillingDetails(
                    address = Address(
                        line1 = "123 Main Street",
                        line2 = null,
                        city = "San Francisco",
                        state = "CA",
                        postalCode = "94111",
                        country = "DE",
                    ),
                    email = "email",
                    name = "Jenny Rosen",
                    phone = "+18008675309"
                )
            )
        ) { _, viewBinding ->
            assertThat(viewBinding.billingAddress.postalCodeView.text.toString())
                .isEqualTo("94111")
            assertThat(viewBinding.billingAddress.address1View.text.toString())
                .isEqualTo("123 Main Street")
            assertThat(viewBinding.billingAddress.address2View.text.toString())
                .isEqualTo("")
            assertThat(viewBinding.billingAddress.cityView.text.toString())
                .isEqualTo("San Francisco")
            assertThat(viewBinding.billingAddress.stateView.text.toString())
                .isEqualTo("CA")
            assertThat(viewBinding.billingAddress.countryView.text.toString())
                .isEqualTo("Germany")
            assertThat(viewBinding.saveCardCheckbox.isVisible).isFalse()
            assertThat(viewBinding.saveCardCheckbox.isChecked).isFalse()
        }
    }

    @Test
    fun `launching with billing details populates the fields`() {
        createFragment(fragmentArgs = PaymentSheetFixtures.COMPOSE_FRAGMENT_ARGS) { _, viewBinding ->
            assertThat(viewBinding.billingAddress.postalCodeView.text.toString())
                .isEqualTo("94111")
            assertThat(viewBinding.billingAddress.address1View.text.toString())
                .isEqualTo("123 Main Street")
            assertThat(viewBinding.billingAddress.address2View.text.toString())
                .isEqualTo("")
            assertThat(viewBinding.billingAddress.cityView.text.toString())
                .isEqualTo("San Francisco")
            assertThat(viewBinding.billingAddress.stateView.text.toString())
                .isEqualTo("CA")
            assertThat(viewBinding.billingAddress.countryView.text.toString())
                .isEqualTo("Germany")
        }
    }

    @Test
    fun `selection when save card checkbox enabled and then valid card entered should create expected PaymentSelection`() {
        createFragment { fragment, viewBinding ->
            assertThat(viewBinding.saveCardCheckbox.isVisible)
                .isTrue()
            viewBinding.saveCardCheckbox.isChecked = false

            var paymentSelection: PaymentSelection? = null
            fragment.sheetViewModel.selection.observeForever {
                paymentSelection = it
            }

            viewBinding.saveCardCheckbox.isChecked = true

            viewBinding.cardMultilineWidget.setCardNumber("4242424242424242")
            viewBinding.cardMultilineWidget.setExpiryDate(1, 2030)
            viewBinding.cardMultilineWidget.setCvcCode("123")
            viewBinding.billingAddress.countryView.setText("United States")
            viewBinding.billingAddress.postalCodeView.setText("94107")

            val newPaymentSelection = paymentSelection as PaymentSelection.New.Card
            assertThat(newPaymentSelection.shouldSavePaymentMethod)
                .isTrue()
            assertThat(fragment.sheetViewModel.newCard)
                .isEqualTo(paymentSelection)
        }
    }

    @Test
    fun `selection when valid card entered and then save card checkbox enabled should create expected PaymentSelection`() {
        createFragment { fragment, viewBinding ->
            assertThat(viewBinding.saveCardCheckbox.isVisible)
                .isTrue()
            viewBinding.saveCardCheckbox.isChecked = false

            var paymentSelection: PaymentSelection? = null
            fragment.sheetViewModel.selection.observeForever {
                paymentSelection = it
            }

            viewBinding.cardMultilineWidget.setCardNumber("4242424242424242")
            viewBinding.cardMultilineWidget.setExpiryDate(1, 2030)
            viewBinding.cardMultilineWidget.setCvcCode("123")
            viewBinding.billingAddress.countryView.setText("United States")
            viewBinding.billingAddress.postalCodeView.setText("94107")

            viewBinding.saveCardCheckbox.isChecked = true

            val newPaymentSelection = paymentSelection as PaymentSelection.New.Card
            assertThat(newPaymentSelection.shouldSavePaymentMethod)
                .isTrue()

            assertThat(fragment.sheetViewModel.newCard?.brand)
                .isEqualTo(CardBrand.Visa)
        }
    }

    @Test
    fun `checkbox text should reflect merchant display name`() {
        createFragment { _, viewBinding ->
            assertThat(viewBinding.saveCardCheckbox.text)
                .isEqualTo("Save this card for future Widget Store payments")
        }
    }

    @Test
    fun `cardErrors should react to input validity`() {
        createFragment { _, viewBinding ->
            assertThat(viewBinding.cardErrors.isVisible)
                .isFalse()

            viewBinding.cardMultilineWidget.setCardNumber("4242424242424249")
            viewBinding.cardMultilineWidget.setExpiryDate(1, 2010)
            assertThat(viewBinding.cardErrors.text)
                .isEqualTo("Your card's number is invalid.")
            assertThat(viewBinding.cardErrors.isVisible)
                .isTrue()

            viewBinding.cardMultilineWidget.setCardNumber("4242424242424242")
            assertThat(viewBinding.cardErrors.text)
                .isEqualTo("Your card's expiration year is invalid.")
            assertThat(viewBinding.cardErrors.isVisible)
                .isTrue()

            viewBinding.cardMultilineWidget.setExpiryDate(1, 2030)
            assertThat(viewBinding.cardErrors.text.toString())
                .isEmpty()
            assertThat(viewBinding.cardErrors.isVisible)
                .isFalse()
        }
    }

    @Test
    fun `make sure when add card fields are edited newcard is updated`() {
        createFragment { fragment, viewBinding ->
            assertThat(viewBinding.cardErrors.isVisible)
                .isFalse()

            viewBinding.cardMultilineWidget.setCardNumber("4242424242424242")
            viewBinding.cardMultilineWidget.setExpiryDate(1, 2030)
            viewBinding.cardMultilineWidget.setCvcCode("123")
            viewBinding.billingAddress.countryView.setText("United States")
            viewBinding.billingAddress.postalCodeView.setText("94107")

            viewBinding.saveCardCheckbox.isChecked = true

            assertThat(fragment.sheetViewModel.newCard?.brand)
                .isEqualTo(CardBrand.Visa)

            viewBinding.cardMultilineWidget.setCardNumber("378282246310005")

            assertThat(fragment.sheetViewModel.newCard?.brand)
                .isEqualTo(CardBrand.AmericanExpress)
        }
    }

    @Test
    fun `when postal code is valid then billing error is invisible`() {
        createFragment { _, viewBinding ->
            assertThat(viewBinding.cardErrors.isVisible)
                .isFalse()

            viewBinding.billingAddress.countryLayout.setSelectedCountryCode(CountryCode.US)
            viewBinding.billingAddress.postalCodeView.setText("94107")

            assertThat(viewBinding.billingErrors.text.toString())
                .isEmpty()
            assertThat(viewBinding.billingErrors.isVisible)
                .isFalse()
        }
    }

    @Test
    fun `when US zip code is invalid and losing focus then billing error is visible with correct error message`() {
        createFragment { _, viewBinding ->
            assertThat(viewBinding.cardErrors.isVisible)
                .isFalse()

            viewBinding.billingAddress.countryLayout.setSelectedCountryCode(CountryCode.US)
            viewBinding.billingAddress.postalCodeView.setText("123")
            requireNotNull(
                viewBinding.billingAddress.postalCodeView.getParentOnFocusChangeListener()
            ).onFocusChange(
                viewBinding.billingAddress.postalCodeView,
                false
            )
            idleLooper()

            assertThat(viewBinding.billingErrors.text.toString())
                .isEqualTo(context.getString(R.string.address_zip_invalid))
            assertThat(viewBinding.billingErrors.isVisible)
                .isTrue()
        }
    }

    @Test
    fun `when US zip code is valid and losing focus then billing error is invisible`() {
        createFragment { _, viewBinding ->
            assertThat(viewBinding.cardErrors.isVisible)
                .isFalse()

            viewBinding.billingAddress.countryLayout.setSelectedCountryCode(CountryCode.US)
            viewBinding.billingAddress.postalCodeView.setText("94107")
            requireNotNull(
                viewBinding.billingAddress.postalCodeView.getParentOnFocusChangeListener()
            ).onFocusChange(
                viewBinding.billingAddress.postalCodeView,
                false
            )
            idleLooper()

            assertThat(viewBinding.billingErrors.text.toString()).isEmpty()
            assertThat(viewBinding.billingErrors.isVisible)
                .isFalse()
        }
    }

    @Test
    fun `when Canada postal code is valid and losing focus then billing error is invisible`() {
        createFragment { _, viewBinding ->
            assertThat(viewBinding.cardErrors.isVisible)
                .isFalse()

            viewBinding.billingAddress.countryLayout.setSelectedCountryCode(CountryCode.CA)
            viewBinding.billingAddress.postalCodeView.setText("A1G9Z9")
            requireNotNull(
                viewBinding.billingAddress.postalCodeView.getParentOnFocusChangeListener()
            ).onFocusChange(
                viewBinding.billingAddress.postalCodeView,
                false
            )
            idleLooper()

            assertThat(viewBinding.billingErrors.text.toString()).isEmpty()
            assertThat(viewBinding.billingErrors.isVisible)
                .isFalse()
        }
    }

    @Test
    fun `when zip code is empty and losing focus then billing error is invisible`() {
        createFragment { _, viewBinding ->
            assertThat(viewBinding.cardErrors.isVisible)
                .isFalse()

            viewBinding.billingAddress.countryLayout.setSelectedCountryCode(CountryCode.US)
            viewBinding.billingAddress.postalCodeView.setText("")
            requireNotNull(
                viewBinding.billingAddress.postalCodeView.getParentOnFocusChangeListener()
            ).onFocusChange(
                viewBinding.billingAddress.postalCodeView,
                false
            )
            idleLooper()

            assertThat(viewBinding.billingErrors.text.toString()).isEmpty()
            assertThat(viewBinding.billingErrors.isVisible)
                .isFalse()
        }
    }

    @Test
    fun `empty merchant display name shows correct message`() {
        createFragment(PaymentSheetFixtures.ARGS_WITHOUT_CUSTOMER) { _, viewBinding ->
            assertThat(viewBinding.saveCardCheckbox.text)
                .isEqualTo(
                    context.getString(
                        R.string.stripe_paymentsheet_save_this_card_with_merchant_name,
                        "com.stripe.android.paymentsheet.test"
                    )
                )
        }
    }

    @Test
    fun `non-empty merchant display name shows correct message`() {
        createFragment(PaymentSheetFixtures.ARGS_CUSTOMER_WITHOUT_GOOGLEPAY) { _, viewBinding ->
            assertThat(viewBinding.saveCardCheckbox.text)
                .isEqualTo(
                    context.getString(
                        R.string.stripe_paymentsheet_save_this_card_with_merchant_name,
                        PaymentSheetFixtures.MERCHANT_DISPLAY_NAME
                    )
                )
        }
    }

    private fun createFragment(
        args: PaymentSheetContract.Args = PaymentSheetFixtures.ARGS_CUSTOMER_WITH_GOOGLEPAY,
        fragmentConfig: FragmentConfig? = FragmentConfigFixtures.DEFAULT,
        stripeIntent: StripeIntent? = PaymentIntentFixtures.PI_WITH_SHIPPING,
<<<<<<< HEAD
        newCard: PaymentSelection.New.Card? = null,
        fragmentArgs: FormFragmentArguments? = PaymentSheetFixtures.COMPOSE_FRAGMENT_ARGS,
=======
        fragmentArgs: FormFragmentArguments? = FormFragmentArguments(
            SupportedPaymentMethod.Bancontact.name,
            saveForFutureUseInitialVisibility = true,
            saveForFutureUseInitialValue = true,
            merchantName = "Merchant, Inc.",
            billingDetails = PaymentSheet.BillingDetails(
                address = PaymentSheet.Address(
                    line1 = "123 Main Street",
                    line2 = null,
                    city = "San Francisco",
                    state = "CA",
                    postalCode = "94111",
                    country = "DE",
                ),
                email = "email",
                name = "Jenny Rosen",
                phone = "+18008675309"
            )
        ),
>>>>>>> 604071e5
        onReady: (CardDataCollectionFragment<PaymentSheetViewModel>, FragmentPaymentsheetAddCardBinding) -> Unit
    ) {
        val factory = AddPaymentMethodsFragmentFactory(
            PaymentSheetViewModel::class.java,
            PaymentSheetViewModel.Factory(
                { ApplicationProvider.getApplicationContext() },
                { args }
            )
        )
        launchFragmentInContainer<CardDataCollectionFragment<PaymentSheetViewModel>>(
            bundleOf(
                PaymentSheetActivity.EXTRA_FRAGMENT_CONFIG to fragmentConfig,
                PaymentSheetActivity.EXTRA_STARTER_ARGS to args,
                ComposeFormDataCollectionFragment.EXTRA_CONFIG to fragmentArgs,
            ),
            R.style.StripePaymentSheetDefaultTheme,
            factory = factory,
            initialState = Lifecycle.State.INITIALIZED
        ).onFragment { fragment ->
            // Mock sheetViewModel loading the StripeIntent before the Fragment is created
            fragment.sheetViewModel.setStripeIntent(stripeIntent)
            fragment.sheetViewModel.newCard = newCard
        }.moveToState(Lifecycle.State.STARTED)
            .onFragment { fragment ->
                onReady(
                    fragment,
                    FragmentPaymentsheetAddCardBinding.bind(
                        requireNotNull(fragment.view)
                    )
                )
            }
    }
}<|MERGE_RESOLUTION|>--- conflicted
+++ resolved
@@ -159,8 +159,8 @@
                 saveForFutureUseInitialVisibility = false,
                 saveForFutureUseInitialValue = false,
                 merchantName = "Merchant, Inc.",
-                billingDetails = BillingDetails(
-                    address = Address(
+                billingDetails = PaymentSheet.BillingDetails(
+                    address = PaymentSheet.Address(
                         line1 = "123 Main Street",
                         line2 = null,
                         city = "San Francisco",
@@ -460,30 +460,8 @@
         args: PaymentSheetContract.Args = PaymentSheetFixtures.ARGS_CUSTOMER_WITH_GOOGLEPAY,
         fragmentConfig: FragmentConfig? = FragmentConfigFixtures.DEFAULT,
         stripeIntent: StripeIntent? = PaymentIntentFixtures.PI_WITH_SHIPPING,
-<<<<<<< HEAD
         newCard: PaymentSelection.New.Card? = null,
         fragmentArgs: FormFragmentArguments? = PaymentSheetFixtures.COMPOSE_FRAGMENT_ARGS,
-=======
-        fragmentArgs: FormFragmentArguments? = FormFragmentArguments(
-            SupportedPaymentMethod.Bancontact.name,
-            saveForFutureUseInitialVisibility = true,
-            saveForFutureUseInitialValue = true,
-            merchantName = "Merchant, Inc.",
-            billingDetails = PaymentSheet.BillingDetails(
-                address = PaymentSheet.Address(
-                    line1 = "123 Main Street",
-                    line2 = null,
-                    city = "San Francisco",
-                    state = "CA",
-                    postalCode = "94111",
-                    country = "DE",
-                ),
-                email = "email",
-                name = "Jenny Rosen",
-                phone = "+18008675309"
-            )
-        ),
->>>>>>> 604071e5
         onReady: (CardDataCollectionFragment<PaymentSheetViewModel>, FragmentPaymentsheetAddCardBinding) -> Unit
     ) {
         val factory = AddPaymentMethodsFragmentFactory(
