package com.stripe.android.paymentsheet.paymentdatacollection

import android.content.Context
import androidx.core.os.bundleOf
import androidx.core.view.isVisible
import androidx.fragment.app.testing.launchFragmentInContainer
import androidx.lifecycle.Lifecycle
import androidx.test.core.app.ApplicationProvider
import com.google.common.truth.Truth.assertThat
import com.stripe.android.ApiKeyFixtures
import com.stripe.android.PaymentConfiguration
import com.stripe.android.model.CardBrand
import com.stripe.android.model.CountryCode
import com.stripe.android.model.PaymentIntentFixtures
import com.stripe.android.model.PaymentMethod
import com.stripe.android.model.PaymentMethodCreateParamsFixtures
import com.stripe.android.model.StripeIntent
import com.stripe.android.payments.core.injection.DUMMY_INJECTOR_KEY
import com.stripe.android.paymentsheet.PaymentSheet
import com.stripe.android.paymentsheet.PaymentSheetActivity
import com.stripe.android.paymentsheet.PaymentSheetContract
import com.stripe.android.paymentsheet.PaymentSheetFixtures
import com.stripe.android.paymentsheet.PaymentSheetViewModel
import com.stripe.android.paymentsheet.R
import com.stripe.android.paymentsheet.databinding.FragmentPaymentsheetAddCardBinding
import com.stripe.android.paymentsheet.databinding.StripeBillingAddressLayoutBinding
import com.stripe.android.paymentsheet.model.FragmentConfig
import com.stripe.android.paymentsheet.model.FragmentConfigFixtures
import com.stripe.android.paymentsheet.model.PaymentSelection
import com.stripe.android.paymentsheet.model.SupportedPaymentMethod
import com.stripe.android.paymentsheet.ui.AddPaymentMethodsFragmentFactory
import com.stripe.android.utils.TestUtils.idleLooper
import org.junit.Before
import org.junit.Test
import org.junit.runner.RunWith
import org.robolectric.RobolectricTestRunner

@RunWith(RobolectricTestRunner::class)
class CardDataCollectionFragmentTest {
    private val context: Context = ApplicationProvider.getApplicationContext()

    @Before
    fun setup() {
        PaymentConfiguration.init(
            context,
            ApiKeyFixtures.FAKE_PUBLISHABLE_KEY
        )
    }

    @Test
    fun `required billing fields should not be visible`() {
        createFragment { _, viewBinding ->
            val billingBinding = StripeBillingAddressLayoutBinding.bind(viewBinding.billingAddress)
            assertThat(billingBinding.address1Divider.isVisible).isFalse()
            assertThat(billingBinding.address1Layout.isVisible).isFalse()
            assertThat(viewBinding.billingAddress.address1View.isVisible).isFalse()

            assertThat(billingBinding.address2Divider.isVisible).isFalse()
            assertThat(billingBinding.address2Layout.isVisible).isFalse()
            assertThat(viewBinding.billingAddress.address2View.isVisible).isFalse()

            assertThat(billingBinding.cityLayout.isVisible).isFalse()
            assertThat(viewBinding.billingAddress.cityView.isVisible).isFalse()

            assertThat(billingBinding.stateDivider.isVisible).isFalse()
            assertThat(billingBinding.stateLayout.isVisible).isFalse()
            assertThat(viewBinding.billingAddress.stateView.isVisible).isFalse()
        }
    }

    @Test
    fun `paymentMethodParams with valid input should return object with expected billing details`() {
        createFragment { fragment, viewBinding ->
            viewBinding.cardMultilineWidget.setCardNumber("4242424242424242")
            viewBinding.cardMultilineWidget.setExpiryDate(1, 2030)
            viewBinding.cardMultilineWidget.setCvcCode("123")
            viewBinding.billingAddress.countryLayout.setSelectedCountryCode(CountryCode.US)
            viewBinding.billingAddress.postalCodeView.setText("94107")

            val paymentSelections = mutableListOf<PaymentSelection>()
            fragment.sheetViewModel.selection.observeForever { paymentSelection ->
                if (paymentSelection != null) {
                    paymentSelections.add(paymentSelection)
                }
            }

            val newCard = paymentSelections.first() as PaymentSelection.New.Card
            assertThat(newCard.paymentMethodCreateParams.billingDetails)
                .isEqualTo(
                    PaymentMethod.BillingDetails(
                        com.stripe.android.model.Address(
                            country = "US",
                            postalCode = "94107"
                        )
                    )
                )
        }
    }

    @Test
    fun `selection without customer config and valid card entered should create expected PaymentSelection`() {
        createFragment(PaymentSheetFixtures.ARGS_WITHOUT_CUSTOMER) { fragment, viewBinding ->
            viewBinding.saveCardCheckbox.isChecked = false

            var paymentSelection: PaymentSelection? = null
            fragment.sheetViewModel.selection.observeForever {
                paymentSelection = it
            }

            // If no customer config checked must be false
            viewBinding.saveCardCheckbox.isChecked = false

            viewBinding.cardMultilineWidget.setCardNumber("4242424242424242")
            viewBinding.cardMultilineWidget.setExpiryDate(1, 2030)
            viewBinding.cardMultilineWidget.setCvcCode("123")
            viewBinding.billingAddress.countryView.setText("United States")
            viewBinding.billingAddress.postalCodeView.setText("94107")

            val newPaymentSelection = paymentSelection as PaymentSelection.New.Card
            assertThat(newPaymentSelection.shouldSavePaymentMethod)
                .isFalse()
            assertThat(fragment.sheetViewModel.newCard)
                .isEqualTo(paymentSelection)
        }
    }

    @Test
    fun `relaunching the fragment populates the fields with saved card`() {
        createFragment(
            PaymentSheetFixtures.ARGS_WITHOUT_CUSTOMER,
            newCard = PaymentSelection.New.Card(
                PaymentMethodCreateParamsFixtures.DEFAULT_CARD,
                CardBrand.Discover,
                false
            )
        ) { fragment, viewBinding ->

            var paymentSelection: PaymentSelection? = null
            fragment.sheetViewModel.selection.observeForever {
                paymentSelection = it
            }

            viewBinding.cardMultilineWidget.setCardNumber("4242424242424242")
            viewBinding.cardMultilineWidget.setExpiryDate(1, 2030)
            viewBinding.cardMultilineWidget.setCvcCode("123")
            viewBinding.billingAddress.countryView.setText("United States")
            viewBinding.billingAddress.postalCodeView.setText("94107")

            val newPaymentSelection = paymentSelection as PaymentSelection.New.Card
            assertThat(newPaymentSelection.shouldSavePaymentMethod)
                .isFalse()
        }
    }

    @Test
    fun `launching with arguments populates the fields`() {
        createFragment(
            fragmentArgs = FormFragmentArguments(
                SupportedPaymentMethod.Bancontact.name,
                saveForFutureUseInitialVisibility = false,
                saveForFutureUseInitialValue = false,
                merchantName = "Merchant, Inc.",
                billingDetails = PaymentSheet.BillingDetails(
                    address = PaymentSheet.Address(
                        line1 = "123 Main Street",
                        line2 = null,
                        city = "San Francisco",
                        state = "CA",
                        postalCode = "94111",
                        country = "DE",
                    ),
                    email = "email",
                    name = "Jenny Rosen",
                    phone = "+18008675309"
                ),
<<<<<<< HEAD
                injectorKey = -1
=======
                injectorKey = DUMMY_INJECTOR_KEY
>>>>>>> d5a6b365
            )
        ) { _, viewBinding ->
            assertThat(viewBinding.billingAddress.postalCodeView.text.toString())
                .isEqualTo("94111")
            assertThat(viewBinding.billingAddress.address1View.text.toString())
                .isEqualTo("123 Main Street")
            assertThat(viewBinding.billingAddress.address2View.text.toString())
                .isEqualTo("")
            assertThat(viewBinding.billingAddress.cityView.text.toString())
                .isEqualTo("San Francisco")
            assertThat(viewBinding.billingAddress.stateView.text.toString())
                .isEqualTo("CA")
            assertThat(viewBinding.billingAddress.countryView.text.toString())
                .isEqualTo("Germany")
            assertThat(viewBinding.saveCardCheckbox.isVisible).isFalse()
            assertThat(viewBinding.saveCardCheckbox.isChecked).isFalse()
        }
    }

    @Test
    fun `launching with billing details populates the fields`() {
        createFragment(fragmentArgs = PaymentSheetFixtures.COMPOSE_FRAGMENT_ARGS) { _, viewBinding ->
            assertThat(viewBinding.billingAddress.postalCodeView.text.toString())
                .isEqualTo("94111")
            assertThat(viewBinding.billingAddress.address1View.text.toString())
                .isEqualTo("123 Main Street")
            assertThat(viewBinding.billingAddress.address2View.text.toString())
                .isEqualTo("")
            assertThat(viewBinding.billingAddress.cityView.text.toString())
                .isEqualTo("San Francisco")
            assertThat(viewBinding.billingAddress.stateView.text.toString())
                .isEqualTo("CA")
            assertThat(viewBinding.billingAddress.countryView.text.toString())
                .isEqualTo("Germany")
        }
    }

    @Test
    fun `selection when save card checkbox enabled and then valid card entered should create expected PaymentSelection`() {
        createFragment { fragment, viewBinding ->
            assertThat(viewBinding.saveCardCheckbox.isVisible)
                .isTrue()
            viewBinding.saveCardCheckbox.isChecked = false

            var paymentSelection: PaymentSelection? = null
            fragment.sheetViewModel.selection.observeForever {
                paymentSelection = it
            }

            viewBinding.saveCardCheckbox.isChecked = true

            viewBinding.cardMultilineWidget.setCardNumber("4242424242424242")
            viewBinding.cardMultilineWidget.setExpiryDate(1, 2030)
            viewBinding.cardMultilineWidget.setCvcCode("123")
            viewBinding.billingAddress.countryView.setText("United States")
            viewBinding.billingAddress.postalCodeView.setText("94107")

            val newPaymentSelection = paymentSelection as PaymentSelection.New.Card
            assertThat(newPaymentSelection.shouldSavePaymentMethod)
                .isTrue()
            assertThat(fragment.sheetViewModel.newCard)
                .isEqualTo(paymentSelection)
        }
    }

    @Test
    fun `selection when valid card entered and then save card checkbox enabled should create expected PaymentSelection`() {
        createFragment { fragment, viewBinding ->
            assertThat(viewBinding.saveCardCheckbox.isVisible)
                .isTrue()
            viewBinding.saveCardCheckbox.isChecked = false

            var paymentSelection: PaymentSelection? = null
            fragment.sheetViewModel.selection.observeForever {
                paymentSelection = it
            }

            viewBinding.cardMultilineWidget.setCardNumber("4242424242424242")
            viewBinding.cardMultilineWidget.setExpiryDate(1, 2030)
            viewBinding.cardMultilineWidget.setCvcCode("123")
            viewBinding.billingAddress.countryView.setText("United States")
            viewBinding.billingAddress.postalCodeView.setText("94107")

            viewBinding.saveCardCheckbox.isChecked = true

            val newPaymentSelection = paymentSelection as PaymentSelection.New.Card
            assertThat(newPaymentSelection.shouldSavePaymentMethod)
                .isTrue()

            assertThat(fragment.sheetViewModel.newCard?.brand)
                .isEqualTo(CardBrand.Visa)
        }
    }

    @Test
    fun `checkbox text should reflect merchant display name`() {
        createFragment { _, viewBinding ->
            assertThat(viewBinding.saveCardCheckbox.text)
                .isEqualTo("Save this card for future Widget Store payments")
        }
    }

    @Test
    fun `cardErrors should react to input validity`() {
        createFragment { _, viewBinding ->
            assertThat(viewBinding.cardErrors.isVisible)
                .isFalse()

            viewBinding.cardMultilineWidget.setCardNumber("4242424242424249")
            viewBinding.cardMultilineWidget.setExpiryDate(1, 2010)
            assertThat(viewBinding.cardErrors.text)
                .isEqualTo("Your card's number is invalid.")
            assertThat(viewBinding.cardErrors.isVisible)
                .isTrue()

            viewBinding.cardMultilineWidget.setCardNumber("4242424242424242")
            assertThat(viewBinding.cardErrors.text)
                .isEqualTo("Your card's expiration year is invalid.")
            assertThat(viewBinding.cardErrors.isVisible)
                .isTrue()

            viewBinding.cardMultilineWidget.setExpiryDate(1, 2030)
            assertThat(viewBinding.cardErrors.text.toString())
                .isEmpty()
            assertThat(viewBinding.cardErrors.isVisible)
                .isFalse()
        }
    }

    @Test
    fun `make sure when add card fields are edited newcard is updated`() {
        createFragment { fragment, viewBinding ->
            assertThat(viewBinding.cardErrors.isVisible)
                .isFalse()

            viewBinding.cardMultilineWidget.setCardNumber("4242424242424242")
            viewBinding.cardMultilineWidget.setExpiryDate(1, 2030)
            viewBinding.cardMultilineWidget.setCvcCode("123")
            viewBinding.billingAddress.countryView.setText("United States")
            viewBinding.billingAddress.postalCodeView.setText("94107")

            viewBinding.saveCardCheckbox.isChecked = true

            assertThat(fragment.sheetViewModel.newCard?.brand)
                .isEqualTo(CardBrand.Visa)

            viewBinding.cardMultilineWidget.setCardNumber("378282246310005")

            assertThat(fragment.sheetViewModel.newCard?.brand)
                .isEqualTo(CardBrand.AmericanExpress)
        }
    }

    @Test
    fun `when postal code is valid then billing error is invisible`() {
        createFragment { _, viewBinding ->
            assertThat(viewBinding.cardErrors.isVisible)
                .isFalse()

            viewBinding.billingAddress.countryLayout.setSelectedCountryCode(CountryCode.US)
            viewBinding.billingAddress.postalCodeView.setText("94107")

            assertThat(viewBinding.billingErrors.text.toString())
                .isEmpty()
            assertThat(viewBinding.billingErrors.isVisible)
                .isFalse()
        }
    }

    @Test
    fun `when US zip code is invalid and losing focus then billing error is visible with correct error message`() {
        createFragment { _, viewBinding ->
            assertThat(viewBinding.cardErrors.isVisible)
                .isFalse()

            viewBinding.billingAddress.countryLayout.setSelectedCountryCode(CountryCode.US)
            viewBinding.billingAddress.postalCodeView.setText("123")
            requireNotNull(
                viewBinding.billingAddress.postalCodeView.getParentOnFocusChangeListener()
            ).onFocusChange(
                viewBinding.billingAddress.postalCodeView,
                false
            )
            idleLooper()

            assertThat(viewBinding.billingErrors.text.toString())
                .isEqualTo(context.getString(R.string.address_zip_invalid))
            assertThat(viewBinding.billingErrors.isVisible)
                .isTrue()
        }
    }

    @Test
    fun `when US zip code is valid and losing focus then billing error is invisible`() {
        createFragment { _, viewBinding ->
            assertThat(viewBinding.cardErrors.isVisible)
                .isFalse()

            viewBinding.billingAddress.countryLayout.setSelectedCountryCode(CountryCode.US)
            viewBinding.billingAddress.postalCodeView.setText("94107")
            requireNotNull(
                viewBinding.billingAddress.postalCodeView.getParentOnFocusChangeListener()
            ).onFocusChange(
                viewBinding.billingAddress.postalCodeView,
                false
            )
            idleLooper()

            assertThat(viewBinding.billingErrors.text.toString()).isEmpty()
            assertThat(viewBinding.billingErrors.isVisible)
                .isFalse()
        }
    }

    @Test
    fun `when Canada postal code is valid and losing focus then billing error is invisible`() {
        createFragment { _, viewBinding ->
            assertThat(viewBinding.cardErrors.isVisible)
                .isFalse()

            viewBinding.billingAddress.countryLayout.setSelectedCountryCode(CountryCode.CA)
            viewBinding.billingAddress.postalCodeView.setText("A1G9Z9")
            requireNotNull(
                viewBinding.billingAddress.postalCodeView.getParentOnFocusChangeListener()
            ).onFocusChange(
                viewBinding.billingAddress.postalCodeView,
                false
            )
            idleLooper()

            assertThat(viewBinding.billingErrors.text.toString()).isEmpty()
            assertThat(viewBinding.billingErrors.isVisible)
                .isFalse()
        }
    }

    @Test
    fun `when zip code is empty and losing focus then billing error is invisible`() {
        createFragment { _, viewBinding ->
            assertThat(viewBinding.cardErrors.isVisible)
                .isFalse()

            viewBinding.billingAddress.countryLayout.setSelectedCountryCode(CountryCode.US)
            viewBinding.billingAddress.postalCodeView.setText("")
            requireNotNull(
                viewBinding.billingAddress.postalCodeView.getParentOnFocusChangeListener()
            ).onFocusChange(
                viewBinding.billingAddress.postalCodeView,
                false
            )
            idleLooper()

            assertThat(viewBinding.billingErrors.text.toString()).isEmpty()
            assertThat(viewBinding.billingErrors.isVisible)
                .isFalse()
        }
    }

    @Test
    fun `empty merchant display name shows correct message`() {
        createFragment(PaymentSheetFixtures.ARGS_WITHOUT_CUSTOMER) { _, viewBinding ->
            assertThat(viewBinding.saveCardCheckbox.text)
                .isEqualTo(
                    context.getString(
                        R.string.stripe_paymentsheet_save_this_card_with_merchant_name,
                        "com.stripe.android.paymentsheet.test"
                    )
                )
        }
    }

    @Test
    fun `non-empty merchant display name shows correct message`() {
        createFragment(PaymentSheetFixtures.ARGS_CUSTOMER_WITHOUT_GOOGLEPAY) { _, viewBinding ->
            assertThat(viewBinding.saveCardCheckbox.text)
                .isEqualTo(
                    context.getString(
                        R.string.stripe_paymentsheet_save_this_card_with_merchant_name,
                        PaymentSheetFixtures.MERCHANT_DISPLAY_NAME
                    )
                )
        }
    }

    private fun createFragment(
        args: PaymentSheetContract.Args = PaymentSheetFixtures.ARGS_CUSTOMER_WITH_GOOGLEPAY,
        fragmentConfig: FragmentConfig? = FragmentConfigFixtures.DEFAULT,
        stripeIntent: StripeIntent? = PaymentIntentFixtures.PI_WITH_SHIPPING,
        newCard: PaymentSelection.New.Card? = null,
        fragmentArgs: FormFragmentArguments? = PaymentSheetFixtures.COMPOSE_FRAGMENT_ARGS,
        onReady: (CardDataCollectionFragment<PaymentSheetViewModel>, FragmentPaymentsheetAddCardBinding) -> Unit
    ) {
        val factory = AddPaymentMethodsFragmentFactory(
            PaymentSheetViewModel::class.java,
            PaymentSheetViewModel.Factory(
                { ApplicationProvider.getApplicationContext() },
                { args }
            )
        )
        launchFragmentInContainer<CardDataCollectionFragment<PaymentSheetViewModel>>(
            bundleOf(
                PaymentSheetActivity.EXTRA_FRAGMENT_CONFIG to fragmentConfig,
                PaymentSheetActivity.EXTRA_STARTER_ARGS to args,
                ComposeFormDataCollectionFragment.EXTRA_CONFIG to fragmentArgs,
            ),
            R.style.StripePaymentSheetDefaultTheme,
            factory = factory,
            initialState = Lifecycle.State.INITIALIZED
        ).onFragment { fragment ->
            // Mock sheetViewModel loading the StripeIntent before the Fragment is created
            fragment.sheetViewModel.setStripeIntent(stripeIntent)
            fragment.sheetViewModel.newCard = newCard
        }.moveToState(Lifecycle.State.STARTED)
            .onFragment { fragment ->
                onReady(
                    fragment,
                    FragmentPaymentsheetAddCardBinding.bind(
                        requireNotNull(fragment.view)
                    )
                )
            }
    }
}<|MERGE_RESOLUTION|>--- conflicted
+++ resolved
@@ -173,11 +173,7 @@
                     name = "Jenny Rosen",
                     phone = "+18008675309"
                 ),
-<<<<<<< HEAD
-                injectorKey = -1
-=======
                 injectorKey = DUMMY_INJECTOR_KEY
->>>>>>> d5a6b365
             )
         ) { _, viewBinding ->
             assertThat(viewBinding.billingAddress.postalCodeView.text.toString())
