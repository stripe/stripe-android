--- conflicted
+++ resolved
@@ -2,9 +2,7 @@
 
 import com.google.common.truth.Truth.assertThat
 import com.stripe.android.paymentsheet.R
-import com.stripe.android.paymentsheet.SectionFieldElement
 import com.stripe.android.paymentsheet.address.AddressFieldElementRepository
-import com.stripe.android.paymentsheet.specifications.IdentifierSpec
 import kotlinx.coroutines.ExperimentalCoroutinesApi
 import kotlinx.coroutines.flow.first
 import kotlinx.coroutines.runBlocking
@@ -63,12 +61,7 @@
             countryDropdownFieldController.onValueChange(0)
             ShadowLooper.runUiThreadTasksIncludingDelayedTasks()
 
-<<<<<<< HEAD
-            (addressElement.fields.first()[1].controller as SimpleTextFieldController)
-                .onValueChange(";;invalidchars@email.com")
-=======
             emailController.onValueChange(";;invalidchars@email.com")
->>>>>>> 1764b0ed
             ShadowLooper.runUiThreadTasksIncludingDelayedTasks()
 
             assertThat(addressElement.controller.error.first())
@@ -79,17 +72,12 @@
             countryDropdownFieldController.onValueChange(1)
             ShadowLooper.runUiThreadTasksIncludingDelayedTasks()
 
-<<<<<<< HEAD
-            ((addressElement.fields.first())[1].controller as SimpleTextFieldController)
-                .onValueChange("12invalidiban")
-=======
             emailController =
                 (
                     (addressElement.fields.first()[1] as SectionSingleFieldElement)
-                        .controller as TextFieldController
+                        .controller as SimpleTextFieldController
                     )
             emailController.onValueChange("12invalidiban")
->>>>>>> 1764b0ed
             ShadowLooper.runUiThreadTasksIncludingDelayedTasks()
 
             assertThat(addressElement.controller.error.first()?.errorMessage)
