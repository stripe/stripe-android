--- conflicted
+++ resolved
@@ -29,13 +29,8 @@
         addressFieldElementRepository.add(
             "US",
             listOf(
-<<<<<<< HEAD
                 SectionSingleFieldElement.Email(
-                    IdentifierSpec("email"),
-=======
-                SectionFieldElement.Email(
                     IdentifierSpec.Email,
->>>>>>> 675b4324
                     TextFieldController(EmailConfig())
                 )
             )
@@ -43,13 +38,8 @@
         addressFieldElementRepository.add(
             "JP",
             listOf(
-<<<<<<< HEAD
                 SectionSingleFieldElement.Iban(
-                    IdentifierSpec("iban"),
-=======
-                SectionFieldElement.Iban(
                     IdentifierSpec.Generic("iban"),
->>>>>>> 675b4324
                     TextFieldController(IbanConfig())
                 )
             )
@@ -61,13 +51,8 @@
     fun `Verify controller error is updated as the fields change based on country`() {
         runBlocking {
             // ZZ does not have state and US does
-<<<<<<< HEAD
             val addressElement = SectionMultiFieldElement.AddressElement(
-                IdentifierSpec("address"),
-=======
-            val addressElement = SectionFieldElement.AddressElement(
                 IdentifierSpec.Generic("address"),
->>>>>>> 675b4324
                 addressFieldElementRepository,
                 countryDropdownFieldController = countryDropdownFieldController
             )
@@ -100,7 +85,7 @@
     @Test
     fun `verify flow of form field values`() = runBlockingTest {
         val addressElement = SectionMultiFieldElement.AddressElement(
-            IdentifierSpec("address"),
+            IdentifierSpec.Generic("address"),
             addressFieldElementRepository,
             countryDropdownFieldController = countryDropdownFieldController
         )
@@ -116,7 +101,7 @@
 
         // Verify
         var firstForFieldValues = formFieldValueFlow.first()
-        assertThat(firstForFieldValues.toMap()[IdentifierSpec("email")])
+        assertThat(firstForFieldValues.toMap()[IdentifierSpec.Email])
             .isEqualTo(
                 FormFieldEntry("email", false)
             )
@@ -130,7 +115,7 @@
         ShadowLooper.runUiThreadTasksIncludingDelayedTasks()
 
         firstForFieldValues = formFieldValueFlow.first()
-        assertThat(firstForFieldValues.toMap()[IdentifierSpec("iban")])
+        assertThat(firstForFieldValues.toMap()[IdentifierSpec.Generic("iban")])
             .isEqualTo(
                 FormFieldEntry("DE89370400440532013000", true)
             )
