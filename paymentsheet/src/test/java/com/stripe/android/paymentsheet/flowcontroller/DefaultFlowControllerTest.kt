--- conflicted
+++ resolved
@@ -2029,8 +2029,6 @@
         assertThat(ExternalPaymentMethodInterceptor.externalPaymentMethodConfirmHandler).isNull()
     }
 
-<<<<<<< HEAD
-=======
     @Test
     fun `On external payment error, should report external payment method failure`() = runTest {
         ExternalPaymentMethodInterceptor.externalPaymentMethodConfirmHandler = null
@@ -2052,25 +2050,6 @@
         assertThat(failureCall.error).isEqualTo(PaymentSheetConfirmationError.ExternalPaymentMethod)
     }
 
-    @OptIn(ExperimentalCvcRecollectionApi::class)
-    @Test
-    fun `Clears out isCvcRecollectionEnabledCallback when lifecycle owner is destroyed`() {
-        CvcRecollectionCallbackHandler.isCvcRecollectionEnabledCallback =
-            CvcRecollectionEnabledCallback { true }
-
-        createFlowController()
-
-        lifecycleOwner.handleLifecycleEvent(Lifecycle.Event.ON_PAUSE)
-        assertThat(CvcRecollectionCallbackHandler.isCvcRecollectionEnabledCallback).isNotNull()
-
-        lifecycleOwner.handleLifecycleEvent(Lifecycle.Event.ON_STOP)
-        assertThat(CvcRecollectionCallbackHandler.isCvcRecollectionEnabledCallback).isNotNull()
-
-        lifecycleOwner.handleLifecycleEvent(Lifecycle.Event.ON_DESTROY)
-        assertThat(CvcRecollectionCallbackHandler.isCvcRecollectionEnabledCallback).isNull()
-    }
-
->>>>>>> 5889e368
     @Test
     fun `On confirm existing payment method & PI, should send expected params to interceptor`() = testScope.runTest {
         val flowController = createFlowController()
