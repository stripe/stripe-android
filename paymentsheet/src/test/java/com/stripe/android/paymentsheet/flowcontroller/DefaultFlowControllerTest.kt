package com.stripe.android.paymentsheet.flowcontroller

import android.content.Context
import android.graphics.Color
import androidx.activity.result.ActivityResultCallback
import androidx.activity.result.ActivityResultLauncher
import androidx.activity.result.ActivityResultRegistry
import androidx.activity.result.ActivityResultRegistryOwner
import androidx.lifecycle.Lifecycle
import androidx.lifecycle.SavedStateHandle
import androidx.lifecycle.testing.TestLifecycleOwner
import androidx.test.core.app.ApplicationProvider
import app.cash.turbine.Turbine
import app.cash.turbine.plusAssign
import com.google.common.truth.Truth.assertThat
import com.stripe.android.ApiKeyFixtures
import com.stripe.android.PaymentConfiguration
import com.stripe.android.core.exception.APIConnectionException
import com.stripe.android.googlepaylauncher.GooglePayPaymentMethodLauncher
import com.stripe.android.googlepaylauncher.GooglePayPaymentMethodLauncherContractV2
import com.stripe.android.link.LinkActivityContract
import com.stripe.android.link.LinkActivityResult
import com.stripe.android.link.LinkPaymentDetails
import com.stripe.android.link.LinkPaymentLauncher
import com.stripe.android.lpmfoundations.paymentmethod.PaymentMethodMetadataFactory
import com.stripe.android.model.Address
import com.stripe.android.model.CardBrand
import com.stripe.android.model.ConfirmPaymentIntentParams
import com.stripe.android.model.PaymentDetailsFixtures
import com.stripe.android.model.PaymentIntent
import com.stripe.android.model.PaymentIntentFixtures
import com.stripe.android.model.PaymentMethod
import com.stripe.android.model.PaymentMethodCreateParams
import com.stripe.android.model.PaymentMethodCreateParamsFixtures
import com.stripe.android.model.PaymentMethodFixtures
import com.stripe.android.model.PaymentMethodOptionsParams
import com.stripe.android.model.StripeIntent
import com.stripe.android.model.wallets.Wallet
import com.stripe.android.payments.paymentlauncher.InternalPaymentResult
import com.stripe.android.payments.paymentlauncher.PaymentLauncherContract
import com.stripe.android.payments.paymentlauncher.PaymentResult
import com.stripe.android.payments.paymentlauncher.StripePaymentLauncher
import com.stripe.android.payments.paymentlauncher.StripePaymentLauncherAssistedFactory
import com.stripe.android.paymentsheet.CreateIntentCallback
import com.stripe.android.paymentsheet.CreateIntentResult
import com.stripe.android.paymentsheet.DeferredIntentConfirmationType
import com.stripe.android.paymentsheet.DelicatePaymentSheetApi
import com.stripe.android.paymentsheet.ExternalPaymentMethodConfirmHandler
import com.stripe.android.paymentsheet.ExternalPaymentMethodContract
import com.stripe.android.paymentsheet.ExternalPaymentMethodInterceptor
import com.stripe.android.paymentsheet.FakePrefsRepository
import com.stripe.android.paymentsheet.IntentConfirmationInterceptor
import com.stripe.android.paymentsheet.PaymentOptionCallback
import com.stripe.android.paymentsheet.PaymentOptionContract
import com.stripe.android.paymentsheet.PaymentOptionResult
import com.stripe.android.paymentsheet.PaymentSheet
import com.stripe.android.paymentsheet.PaymentSheetFixtures
import com.stripe.android.paymentsheet.PaymentSheetResult
import com.stripe.android.paymentsheet.PaymentSheetResultCallback
import com.stripe.android.paymentsheet.R
import com.stripe.android.paymentsheet.addresselement.AddressElementActivityContract
import com.stripe.android.paymentsheet.analytics.EventReporter
import com.stripe.android.paymentsheet.analytics.PaymentSheetConfirmationError
import com.stripe.android.paymentsheet.model.PaymentOptionFactory
import com.stripe.android.paymentsheet.model.PaymentSelection
import com.stripe.android.paymentsheet.model.SavedSelection
import com.stripe.android.paymentsheet.paymentdatacollection.bacs.BacsMandateConfirmationContract
import com.stripe.android.paymentsheet.paymentdatacollection.bacs.BacsMandateConfirmationLauncher
import com.stripe.android.paymentsheet.paymentdatacollection.bacs.BacsMandateConfirmationLauncherFactory
import com.stripe.android.paymentsheet.paymentdatacollection.bacs.BacsMandateConfirmationResult
import com.stripe.android.paymentsheet.paymentdatacollection.bacs.BacsMandateData
import com.stripe.android.paymentsheet.paymentdatacollection.cvcrecollection.CvcRecollectionContract
import com.stripe.android.paymentsheet.paymentdatacollection.cvcrecollection.CvcRecollectionLauncherFactory
import com.stripe.android.paymentsheet.state.CustomerState
import com.stripe.android.paymentsheet.state.LinkState
import com.stripe.android.paymentsheet.state.PaymentSheetLoader
import com.stripe.android.paymentsheet.state.PaymentSheetState
import com.stripe.android.paymentsheet.ui.SepaMandateContract
import com.stripe.android.paymentsheet.ui.SepaMandateResult
import com.stripe.android.paymentsheet.utils.RecordingGooglePayPaymentMethodLauncherFactory
import com.stripe.android.testing.FakeErrorReporter
import com.stripe.android.uicore.image.StripeImageLoader
import com.stripe.android.utils.FakeIntentConfirmationInterceptor
import com.stripe.android.utils.FakePaymentSheetLoader
import com.stripe.android.utils.IntentConfirmationInterceptorTestRule
import com.stripe.android.utils.RelayingPaymentSheetLoader
import kotlinx.coroutines.Dispatchers
import kotlinx.coroutines.test.TestScope
import kotlinx.coroutines.test.UnconfinedTestDispatcher
import kotlinx.coroutines.test.resetMain
import kotlinx.coroutines.test.runTest
import kotlinx.coroutines.test.setMain
import org.junit.Rule
import org.junit.runner.RunWith
import org.mockito.Mockito.never
import org.mockito.Mockito.verifyNoInteractions
import org.mockito.kotlin.any
import org.mockito.kotlin.anyOrNull
import org.mockito.kotlin.argThat
import org.mockito.kotlin.argWhere
import org.mockito.kotlin.argumentCaptor
import org.mockito.kotlin.doAnswer
import org.mockito.kotlin.doReturn
import org.mockito.kotlin.eq
import org.mockito.kotlin.isA
import org.mockito.kotlin.isNull
import org.mockito.kotlin.mock
import org.mockito.kotlin.verify
import org.mockito.kotlin.verifyNoMoreInteractions
import org.mockito.kotlin.whenever
import org.robolectric.RobolectricTestRunner
import kotlin.test.AfterTest
import kotlin.test.BeforeTest
import kotlin.test.Test

@Suppress("DEPRECATION")
@RunWith(RobolectricTestRunner::class)
internal class DefaultFlowControllerTest {

    @get:Rule
    val intentConfirmationInterceptorRule = IntentConfirmationInterceptorTestRule()

    private val paymentOptionCallback = mock<PaymentOptionCallback>()
    private val paymentResultCallback = mock<PaymentSheetResultCallback>()

    private val paymentLauncherAssistedFactory = mock<StripePaymentLauncherAssistedFactory>()
    private val paymentLauncher = mock<StripePaymentLauncher>()
    private val eventReporter = mock<EventReporter>()

    private val paymentOptionActivityLauncher =
        mock<ActivityResultLauncher<PaymentOptionContract.Args>>()

    private val addressElementActivityLauncher =
        mock<ActivityResultLauncher<AddressElementActivityContract.Args>>()

    private val googlePayActivityLauncher =
        mock<ActivityResultLauncher<GooglePayPaymentMethodLauncherContractV2.Args>>()

    private val googlePayPaymentMethodLauncher = mock<GooglePayPaymentMethodLauncher>()

    private val googlePayPaymentMethodLauncherFactory =
        RecordingGooglePayPaymentMethodLauncherFactory(googlePayPaymentMethodLauncher)

    private val linkActivityResultLauncher =
        mock<ActivityResultLauncher<LinkActivityContract.Args>>()

    private val sepaMandateActivityLauncher =
        mock<ActivityResultLauncher<SepaMandateContract.Args>>()

    private val linkPaymentLauncher = mock<LinkPaymentLauncher>()

    private val prefsRepository = FakePrefsRepository()

    private val lifecycleOwner = TestLifecycleOwner()

    private val testDispatcher = UnconfinedTestDispatcher()
    private val testScope = TestScope(testDispatcher)

    private val context = ApplicationProvider.getApplicationContext<Context>()

    private val activityResultRegistry: ActivityResultRegistry = mock()

    private val activityResultRegistryOwner = object : ActivityResultRegistryOwner {
        override val activityResultRegistry: ActivityResultRegistry
            get() = this@DefaultFlowControllerTest.activityResultRegistry
    }

    private val fakeIntentConfirmationInterceptor = FakeIntentConfirmationInterceptor()

    @Suppress("LongMethod")
    @BeforeTest
    fun setup() {
        Dispatchers.setMain(testDispatcher)
        PaymentConfiguration.init(context, ApiKeyFixtures.FAKE_PUBLISHABLE_KEY)

        whenever(
            activityResultRegistry.register(
                any(),
                any<PaymentOptionContract>(),
                any()
            )
        ).thenReturn(paymentOptionActivityLauncher)

        whenever(
            activityResultRegistry.register(
                any(),
                any<AddressElementActivityContract>(),
                any()
            )
        ).thenReturn(addressElementActivityLauncher)

        whenever(
            activityResultRegistry.register(
                any(),
                any<GooglePayPaymentMethodLauncherContractV2>(),
                any()
            )
        ).thenReturn(googlePayActivityLauncher)

        whenever(
            activityResultRegistry.register(
                any(),
                any<LinkActivityContract>(),
                any()
            )
        ).thenReturn(linkActivityResultLauncher)

        whenever(
            activityResultRegistry.register(
                any(),
                any<SepaMandateContract>(),
                any()
            )
        ).thenReturn(sepaMandateActivityLauncher)

        whenever(
            activityResultRegistry.register(
                any(),
                any<PaymentLauncherContract>(),
                any()
            )
        ).thenReturn(mock())

        whenever(
            activityResultRegistry.register(
                any(),
                any<BacsMandateConfirmationContract>(),
                any()
            )
        ).thenReturn(mock())

        whenever(
            activityResultRegistry.register(
                any(),
                any<ExternalPaymentMethodContract>(),
                any()
            )
        ).thenReturn(mock())

        whenever(paymentLauncherAssistedFactory.create(any(), any(), anyOrNull(), any(), any()))
            .thenReturn(paymentLauncher)

<<<<<<< HEAD
        whenever(
            activityResultRegistry.register(
                any(),
                any<CvcRecollectionContract>(),
                any()
            )
        ).thenReturn(mock())

        lifeCycleOwner.currentState = Lifecycle.State.RESUMED
=======
        lifecycleOwner.currentState = Lifecycle.State.RESUMED
>>>>>>> 0092076f
    }

    @AfterTest
    fun after() {
        Dispatchers.resetMain()
    }

    @Test
    fun `successful payment should fire analytics event`() = runTest {
        val viewModel = createViewModel()
        val flowController = createFlowController(viewModel = viewModel)

        flowController.configureExpectingSuccess()

        viewModel.paymentSelection = PaymentSelection.New.Card(
            PaymentMethodCreateParamsFixtures.DEFAULT_CARD,
            mock(),
            mock()
        )

        flowController.onPaymentResult(PaymentResult.Completed)

        verify(eventReporter)
            .onPaymentSuccess(
                paymentSelection = isA<PaymentSelection.New>(),
                deferredIntentConfirmationType = isNull(),
            )
    }

    @Test
    fun `failed payment should fire analytics event`() = runTest {
        val viewModel = createViewModel()
        val flowController = createFlowController(viewModel = viewModel)

        flowController.configureExpectingSuccess()

        viewModel.paymentSelection = PaymentSelection.New.Card(
            PaymentMethodCreateParamsFixtures.DEFAULT_CARD,
            mock(),
            mock()
        )

        val error = APIConnectionException()
        flowController.onPaymentResult(PaymentResult.Failed(error))

        verify(eventReporter)
            .onPaymentFailure(
                paymentSelection = isA<PaymentSelection.New>(),
                error = eq(PaymentSheetConfirmationError.Stripe(error)),
            )
    }

    @Test
    fun `Sends correct event for failed Google Pay payment`() = runTest {
        val viewModel = createViewModel()
        val flowController = createFlowController(viewModel = viewModel)

        flowController.configureExpectingSuccess()

        viewModel.paymentSelection = PaymentSelection.GooglePay

        val errorCode = GooglePayPaymentMethodLauncher.INTERNAL_ERROR

        flowController.onGooglePayResult(
            GooglePayPaymentMethodLauncher.Result.Failed(
                error = RuntimeException(),
                errorCode = errorCode,
            )
        )

        verify(eventReporter).onPaymentFailure(
            paymentSelection = isA<PaymentSelection.GooglePay>(),
            error = eq(PaymentSheetConfirmationError.GooglePay(errorCode)),
        )
    }

    @Test
    fun `Sends correct event for invalid local state when confirming payment`() = runTest {
        val viewModel = createViewModel()
        val flowController = createFlowController(viewModel = viewModel)

        flowController.configureExpectingSuccess()

        viewModel.state = null

        flowController.onGooglePayResult(
            GooglePayPaymentMethodLauncher.Result.Completed(
                paymentMethod = PaymentMethodFixtures.CARD_PAYMENT_METHOD,
            )
        )

        verify(eventReporter).onPaymentFailure(
            paymentSelection = isA<PaymentSelection.GooglePay>(),
            error = eq(PaymentSheetConfirmationError.InvalidState),
        )
    }

    @Test
    fun `getPaymentOption() when defaultPaymentMethodId is null should be null`() {
        val flowController = createFlowController()
        assertThat(flowController.getPaymentOption()).isNull()
    }

    @Test
    fun `getPaymentOption() when defaultPaymentMethodId is not null should return expected value`() = runTest {
        val paymentMethods = PaymentMethodFixtures.createCards(5)
        val last4 = paymentMethods.first().card?.last4.orEmpty()

        val flowController = createFlowController(
            customer = PaymentSheetFixtures.EMPTY_CUSTOMER_STATE.copy(paymentMethods = paymentMethods),
            paymentSelection = PaymentSelection.Saved(paymentMethods.first()),
        )

        flowController.configureExpectingSuccess(
            configuration = PaymentSheetFixtures.CONFIG_CUSTOMER_WITH_GOOGLEPAY
        )

        val paymentOption = flowController.getPaymentOption()
        assertThat(paymentOption?.drawableResourceId).isEqualTo(R.drawable.stripe_ic_paymentsheet_card_visa)
        assertThat(paymentOption?.label).isEqualTo("····$last4")
    }

    @Test
    fun `getPaymentOption() for new customer without saved payment methods returns null`() = runTest {
        val paymentMethods = PaymentMethodFixtures.createCards(5)
        val last4 = paymentMethods.first().card?.last4.orEmpty()

        // Initially configure for a customer with saved payment methods
        val paymentSheetLoader = FakePaymentSheetLoader(
            customer = PaymentSheetFixtures.EMPTY_CUSTOMER_STATE.copy(paymentMethods = paymentMethods),
            paymentSelection = PaymentSelection.Saved(paymentMethods.first()),
        )

        val flowController = createFlowController(paymentSheetLoader)

        flowController.configureExpectingSuccess(
            configuration = PaymentSheetFixtures.CONFIG_CUSTOMER_WITH_GOOGLEPAY
        )

        val paymentOption = flowController.getPaymentOption()
        assertThat(paymentOption?.drawableResourceId).isEqualTo(R.drawable.stripe_ic_paymentsheet_card_visa)
        assertThat(paymentOption?.label).isEqualTo("····$last4")

        // Simulate a real FlowControllerInitializer that fetches the payment methods for the new
        // customer, who doesn't have any saved payment methods
        paymentSheetLoader.updatePaymentMethods(emptyList())

        flowController.configureExpectingSuccess(
            clientSecret = PaymentSheetFixtures.DIFFERENT_CLIENT_SECRET,
            configuration = PaymentSheetFixtures.CONFIG_MINIMUM,
        )

        // Should return null instead of any cached value from the previous customer
        assertThat(flowController.getPaymentOption()).isNull()
    }

    @Test
    fun `init with failure should return expected value`() = runTest {
        createFlowController(
            paymentSheetLoader = FakePaymentSheetLoader(shouldFail = true)
        ).configureExpectingError()
    }

    @Test
    fun `presentPaymentOptions() after successful init should launch with expected args`() = runTest {
        val flowController = createFlowController(linkState = null)

        flowController.configureExpectingSuccess()

        flowController.presentPaymentOptions()

        val expectedArgs = PaymentOptionContract.Args(
            state = PaymentSheetState.Full(
                customer = PaymentSheetFixtures.EMPTY_CUSTOMER_STATE,
                config = PaymentSheet.Configuration("com.stripe.android.paymentsheet.test"),
                isGooglePayReady = false,
                paymentSelection = null,
                linkState = null,
                isEligibleForCardBrandChoice = false,
                validationError = null,
                paymentMethodMetadata = PaymentMethodMetadataFactory.create(allowsDelayedPaymentMethods = false),
            ),
            statusBarColor = STATUS_BAR_COLOR,
            enableLogging = ENABLE_LOGGING,
            productUsage = PRODUCT_USAGE
        )

        verify(paymentOptionActivityLauncher).launch(eq(expectedArgs), anyOrNull())
    }

    @Test
    fun `presentPaymentOptions() without successful init should fail`() {
        val flowController = createFlowController()

        verifyNoInteractions(paymentResultCallback)
        flowController.presentPaymentOptions()
        val resultCaptor = argumentCaptor<PaymentSheetResult.Failed>()
        verify(paymentResultCallback).onPaymentSheetResult(resultCaptor.capture())

        assertThat(resultCaptor.firstValue.error).hasMessageThat()
            .startsWith("FlowController must be successfully initialized")
    }

    @Test
    fun `presentPaymentOptions() with activity destroyed should fail`() = runTest {
        val flowController = createFlowController()
        flowController.configureExpectingSuccess(
            configuration = PaymentSheetFixtures.CONFIG_CUSTOMER_WITH_GOOGLEPAY,
        )
        lifecycleOwner.currentState = Lifecycle.State.DESTROYED
        whenever(paymentOptionActivityLauncher.launch(any(), any())).thenThrow(IllegalStateException("Boom"))
        verifyNoInteractions(paymentResultCallback)

        flowController.presentPaymentOptions()
        val resultCaptor = argumentCaptor<PaymentSheetResult.Failed>()
        verify(paymentResultCallback).onPaymentSheetResult(resultCaptor.capture())

        assertThat(resultCaptor.firstValue.error).hasMessageThat()
            .isEqualTo("The host activity is not in a valid state (DESTROYED).")
    }

    @Test
    fun `onPaymentOptionResult() with saved payment method selection result should invoke callback with payment option`() = runTest {
        val flowController = createFlowController()

        flowController.configureExpectingSuccess(
            configuration = PaymentSheetFixtures.CONFIG_CUSTOMER_WITH_GOOGLEPAY,
        )

        flowController.onPaymentOptionResult(
            PaymentOptionResult.Succeeded(
                PaymentSelection.Saved(PaymentMethodFixtures.CARD_PAYMENT_METHOD)
            )
        )

        verify(paymentOptionCallback).onPaymentOption(
            argThat {
                drawableResourceId == R.drawable.stripe_ic_paymentsheet_card_visa &&
                    label == "····4242"
            }
        )
        val paymentOption = flowController.getPaymentOption()
        assertThat(paymentOption?.drawableResourceId).isEqualTo(R.drawable.stripe_ic_paymentsheet_card_visa)
        assertThat(paymentOption?.label).isEqualTo("····4242")
    }

    @Test
    fun `onPaymentOptionResult() with failure when initial value is a card invoke callback with last saved`() = runTest {
        val flowController = createFlowController(
            paymentSelection = PaymentSelection.GooglePay,
        )

        flowController.configureExpectingSuccess(
            configuration = PaymentSheetFixtures.CONFIG_CUSTOMER_WITH_GOOGLEPAY
        )

        flowController.onPaymentOptionResult(
            PaymentOptionResult.Failed(Exception("Message for testing"))
        )

        verify(paymentOptionCallback).onPaymentOption(
            argThat {
                drawableResourceId == R.drawable.stripe_google_pay_mark &&
                    label == "Google Pay"
            }
        )
        val paymentOption = flowController.getPaymentOption()
        assertThat(paymentOption?.drawableResourceId).isEqualTo(R.drawable.stripe_google_pay_mark)
        assertThat(paymentOption?.label).isEqualTo("Google Pay")
    }

    @Test
    fun `onPaymentOptionResult() with null invoke callback with null`() = runTest {
        val flowController = createFlowController(
            paymentSelection = PaymentSelection.GooglePay,
        )

        flowController.configureExpectingSuccess(
            configuration = PaymentSheetFixtures.CONFIG_CUSTOMER_WITH_GOOGLEPAY
        )

        flowController.onPaymentOptionResult(null)

        verify(paymentOptionCallback).onPaymentOption(isNull())
    }

    @Test
    fun `onPaymentOptionResult() adds payment method which is added on next open`() = runTest {
        // Create a default flow controller with the paymentMethods initialized with cards.
        val initialPaymentMethods = PaymentMethodFixtures.createCards(5)
        val flowController = createFlowController(
            customer = PaymentSheetFixtures.EMPTY_CUSTOMER_STATE.copy(paymentMethods = initialPaymentMethods),
            paymentSelection = PaymentSelection.Saved(initialPaymentMethods.first())
        )
        flowController.configureExpectingSuccess(
            configuration = PaymentSheetFixtures.CONFIG_CUSTOMER_WITH_GOOGLEPAY
        )

        // Add a saved card payment method so that we can make sure it is added when we open
        // up the payment option launcher
        flowController.onPaymentOptionResult(PaymentOptionResult.Succeeded(SAVE_NEW_CARD_SELECTION))
        flowController.presentPaymentOptions()

        verify(paymentOptionActivityLauncher).launch(
            argWhere {
                // Make sure that paymentMethods contains the new added payment methods and the initial payment methods.
                it.state.customer?.paymentMethods == initialPaymentMethods
            },
            anyOrNull(),
        )
    }

    @Test
    fun `onPaymentOptionResult() with cancelled invoke callback when initial value is null`() = runTest {
        val flowController = createFlowController()

        flowController.configureExpectingSuccess(
            configuration = PaymentSheetFixtures.CONFIG_CUSTOMER_WITH_GOOGLEPAY
        )

        flowController.onPaymentOptionResult(
            PaymentOptionResult.Canceled(null, null)
        )

        verify(paymentOptionCallback).onPaymentOption(isNull())
    }

    @Test
    fun `onPaymentOptionResult() with cancelled invoke callback when initial value is a card`() = runTest {
        val flowController = createFlowController(
            paymentSelection = PaymentSelection.GooglePay,
        )

        flowController.configureExpectingSuccess(
            configuration = PaymentSheetFixtures.CONFIG_CUSTOMER_WITH_GOOGLEPAY
        )

        flowController.onPaymentOptionResult(
            PaymentOptionResult.Canceled(null, PaymentSelection.GooglePay)
        )

        verify(paymentOptionCallback).onPaymentOption(
            argThat {
                drawableResourceId == R.drawable.stripe_google_pay_mark &&
                    label == "Google Pay"
            }
        )
        val paymentOption = flowController.getPaymentOption()
        assertThat(paymentOption?.drawableResourceId).isEqualTo(R.drawable.stripe_google_pay_mark)
        assertThat(paymentOption?.label).isEqualTo("Google Pay")
    }

    @Test
    fun `confirmPayment() without paymentSelection should not call paymentLauncher`() = runTest {
        verifyNoMoreInteractions(paymentLauncher)

        val flowController = createFlowController()

        flowController.configureExpectingSuccess(
            configuration = PaymentSheetFixtures.CONFIG_CUSTOMER_WITH_GOOGLEPAY
        )

        flowController.confirm()
    }

    @Test
    fun `confirmPaymentSelection() with new card payment method should start paymentlauncher`() = runTest {
        val flowController = createFlowController()

        flowController.configureExpectingSuccess()

        fakeIntentConfirmationInterceptor.enqueueConfirmStep(
            confirmParams = ConfirmPaymentIntentParams.createWithPaymentMethodCreateParams(
                paymentMethodCreateParams = PaymentMethodCreateParamsFixtures.DEFAULT_CARD,
                clientSecret = PaymentSheetFixtures.CLIENT_SECRET,
                paymentMethodOptions = PaymentMethodOptionsParams.Card()
            )
        )

        val initialSelection = PaymentSelection.Saved(
            paymentMethod = PaymentMethodFixtures.CARD_PAYMENT_METHOD,
        )

        flowController.confirmPaymentSelection(
            NEW_CARD_PAYMENT_SELECTION,
            PaymentSheetState.Full(
                PaymentSheetFixtures.CONFIG_CUSTOMER,
                customer = PaymentSheetFixtures.EMPTY_CUSTOMER_STATE.copy(
                    paymentMethods = PAYMENT_METHODS
                ),
                isGooglePayReady = false,
                linkState = null,
                paymentSelection = initialSelection,
                isEligibleForCardBrandChoice = false,
                validationError = null,
                paymentMethodMetadata = PaymentMethodMetadataFactory.create(),
            )
        )

        verifyPaymentSelection(
            PaymentSheetFixtures.PAYMENT_INTENT_CLIENT_SECRET.value,
            PaymentMethodCreateParamsFixtures.DEFAULT_CARD,
            expectedPaymentMethodOptions = PaymentMethodOptionsParams.Card()
        )
    }

    @Test
    fun `confirmPaymentSelection() with generic payment method should start paymentLauncher`() = runTest {
        val flowController = createFlowController()

        flowController.configureExpectingSuccess()

        fakeIntentConfirmationInterceptor.enqueueConfirmStep(
            confirmParams = ConfirmPaymentIntentParams.createWithPaymentMethodCreateParams(
                paymentMethodCreateParams = GENERIC_PAYMENT_SELECTION.paymentMethodCreateParams,
                clientSecret = PaymentSheetFixtures.CLIENT_SECRET,
                paymentMethodOptions = PaymentMethodOptionsParams.Card()
            )
        )

        val initialSelection = PaymentSelection.Saved(
            paymentMethod = PaymentMethodFixtures.CARD_PAYMENT_METHOD,
        )

        flowController.confirmPaymentSelection(
            GENERIC_PAYMENT_SELECTION,
            PaymentSheetState.Full(
                PaymentSheetFixtures.CONFIG_CUSTOMER,
                customer = PaymentSheetFixtures.EMPTY_CUSTOMER_STATE.copy(
                    paymentMethods = PAYMENT_METHODS
                ),
                isGooglePayReady = false,
                linkState = null,
                paymentSelection = initialSelection,
                isEligibleForCardBrandChoice = false,
                validationError = null,
                paymentMethodMetadata = PaymentMethodMetadataFactory.create(),
            )
        )

        verifyPaymentSelection(
            PaymentSheetFixtures.PAYMENT_INTENT_CLIENT_SECRET.value,
            GENERIC_PAYMENT_SELECTION.paymentMethodCreateParams
        )
    }

    @Test
    fun `confirmPaymentSelection() with us_bank_account payment method should start paymentLauncher`() = runTest {
        val flowController = createFlowController()

        flowController.configureExpectingSuccess()

        val paymentSelection = GENERIC_PAYMENT_SELECTION.copy(
            paymentMethodCreateParams = PaymentMethodCreateParamsFixtures.US_BANK_ACCOUNT
        )

        fakeIntentConfirmationInterceptor.enqueueConfirmStep(
            confirmParams = ConfirmPaymentIntentParams.createWithPaymentMethodCreateParams(
                paymentMethodCreateParams = paymentSelection.paymentMethodCreateParams,
                clientSecret = PaymentSheetFixtures.CLIENT_SECRET,
                paymentMethodOptions = PaymentMethodOptionsParams.USBankAccount()
            )
        )

        val initialSelection = PaymentSelection.Saved(
            paymentMethod = PaymentMethodFixtures.CARD_PAYMENT_METHOD,
        )

        flowController.confirmPaymentSelection(
            paymentSelection,
            PaymentSheetState.Full(
                PaymentSheetFixtures.CONFIG_CUSTOMER,
                customer = PaymentSheetFixtures.EMPTY_CUSTOMER_STATE.copy(
                    paymentMethods = PAYMENT_METHODS
                ),
                isGooglePayReady = false,
                linkState = null,
                paymentSelection = initialSelection,
                isEligibleForCardBrandChoice = false,
                validationError = null,
                paymentMethodMetadata = PaymentMethodMetadataFactory.create(),
            )
        )

        verifyPaymentSelection(
            PaymentSheetFixtures.PAYMENT_INTENT_CLIENT_SECRET.value,
            paymentSelection.paymentMethodCreateParams,
            PaymentMethodOptionsParams.USBankAccount()
        )
    }

    @Test
    fun `confirmPaymentSelection() with link payment method should launch LinkPaymentLauncher`() = runTest {
        val flowController = createFlowController(
            paymentSelection = PaymentSelection.Link,
            stripeIntent = PaymentIntentFixtures.PI_REQUIRES_PAYMENT_METHOD.copy(
                paymentMethodTypes = PaymentIntentFixtures.PI_REQUIRES_PAYMENT_METHOD.paymentMethodTypes.plus("link")
            )
        )

        flowController.configureExpectingSuccess(
            configuration = PaymentSheetFixtures.CONFIG_CUSTOMER_WITH_GOOGLEPAY
        )

        flowController.confirm()

        verify(linkPaymentLauncher).present(any())
    }

    @Test
    fun `confirmPaymentSelection() with LinkInline and user not signed in should confirm with PaymentLauncher`() = runTest {
        val flowController = createFlowController(
            paymentSelection = PaymentSelection.Link,
            stripeIntent = PaymentIntentFixtures.PI_REQUIRES_PAYMENT_METHOD.copy(
                paymentMethodTypes = PaymentIntentFixtures.PI_REQUIRES_PAYMENT_METHOD.paymentMethodTypes.plus("link")
            )
        )

        flowController.configureExpectingSuccess(
            configuration = PaymentSheetFixtures.CONFIG_CUSTOMER_WITH_GOOGLEPAY
        )

        val paymentSelection = PaymentSelection.New.LinkInline(
            LinkPaymentDetails.New(
                PaymentDetailsFixtures.CONSUMER_SINGLE_PAYMENT_DETAILS.paymentDetails.first(),
                mock(),
                PaymentMethodCreateParamsFixtures.DEFAULT_CARD
            ),
            PaymentSelection.CustomerRequestedSave.NoRequest,
        )

        flowController.onPaymentOptionResult(
            PaymentOptionResult.Succeeded(
                paymentSelection
            )
        )

        fakeIntentConfirmationInterceptor.enqueueConfirmStep(
            confirmParams = ConfirmPaymentIntentParams.createWithPaymentMethodCreateParams(
                paymentMethodCreateParams = paymentSelection.paymentMethodCreateParams,
                clientSecret = PaymentSheetFixtures.CLIENT_SECRET
            )
        )

        flowController.confirm()

        verify(paymentLauncher).confirm(any<ConfirmPaymentIntentParams>())
    }

    @Test
    fun `confirmPaymentSelection() with Link and shipping should have shipping details in confirm params`() = runTest {
        val flowController = createFlowController(
            paymentSelection = PaymentSelection.Link,
            stripeIntent = PaymentIntentFixtures.PI_REQUIRES_PAYMENT_METHOD.copy(
                paymentMethodTypes = PaymentIntentFixtures.PI_REQUIRES_PAYMENT_METHOD.paymentMethodTypes.plus("link")
            )
        )

        flowController.configureExpectingSuccess(
            configuration = PaymentSheetFixtures.CONFIG_CUSTOMER_WITH_GOOGLEPAY
        )

        val paymentSelection = PaymentSelection.New.LinkInline(
            LinkPaymentDetails.New(
                PaymentDetailsFixtures.CONSUMER_SINGLE_PAYMENT_DETAILS.paymentDetails.first(),
                mock(),
                PaymentMethodCreateParamsFixtures.DEFAULT_CARD
            ),
            PaymentSelection.CustomerRequestedSave.NoRequest,
        )

        flowController.onPaymentOptionResult(
            PaymentOptionResult.Succeeded(paymentSelection)
        )

        fakeIntentConfirmationInterceptor.enqueueConfirmStep(
            confirmParams = ConfirmPaymentIntentParams.createWithPaymentMethodCreateParams(
                paymentMethodCreateParams = paymentSelection.paymentMethodCreateParams,
                clientSecret = PaymentSheetFixtures.CLIENT_SECRET,
                shipping = ConfirmPaymentIntentParams.Shipping(
                    name = "Test",
                    address = Address()
                )
            )
        )

        flowController.confirm()

        val paramsCaptor = argumentCaptor<ConfirmPaymentIntentParams>()

        verify(paymentLauncher).confirm(paramsCaptor.capture())

        assertThat(paramsCaptor.firstValue.toParamMap()["shipping"]).isEqualTo(
            mapOf(
                "address" to emptyMap<String, String>(),
                "name" to "Test"
            )
        )
    }

    @Test
    fun `confirmPaymentSelection() with Link and no shipping should not have shipping details in confirm params`() = runTest {
        val flowController = createFlowController(
            paymentSelection = PaymentSelection.Link,
            stripeIntent = PaymentIntentFixtures.PI_REQUIRES_PAYMENT_METHOD.copy(
                paymentMethodTypes = PaymentIntentFixtures.PI_REQUIRES_PAYMENT_METHOD.paymentMethodTypes.plus("link")
            )
        )

        flowController.configureExpectingSuccess(
            configuration = PaymentSheetFixtures.CONFIG_CUSTOMER_WITH_GOOGLEPAY
        )

        val paymentSelection = PaymentSelection.New.LinkInline(
            LinkPaymentDetails.New(
                PaymentDetailsFixtures.CONSUMER_SINGLE_PAYMENT_DETAILS.paymentDetails.first(),
                mock(),
                PaymentMethodCreateParamsFixtures.DEFAULT_CARD
            ),
            PaymentSelection.CustomerRequestedSave.NoRequest,
        )

        flowController.onPaymentOptionResult(
            PaymentOptionResult.Succeeded(paymentSelection)
        )

        fakeIntentConfirmationInterceptor.enqueueConfirmStep(
            confirmParams = ConfirmPaymentIntentParams.createWithPaymentMethodCreateParams(
                paymentMethodCreateParams = paymentSelection.paymentMethodCreateParams,
                clientSecret = PaymentSheetFixtures.CLIENT_SECRET
            )
        )

        flowController.confirm()

        val paramsCaptor = argumentCaptor<ConfirmPaymentIntentParams>()

        verify(paymentLauncher).confirm(paramsCaptor.capture())

        assertThat(paramsCaptor.firstValue.toParamMap()["shipping"]).isNull()
    }

    @Test
    fun `confirm() with default sepa saved payment method should show sepa mandate`() = runTest {
        val paymentSelection = PaymentSelection.Saved(PaymentMethodFixtures.SEPA_DEBIT_PAYMENT_METHOD)
        val flowController = createFlowController(
            paymentSelection = paymentSelection,
            stripeIntent = PaymentIntentFixtures.PI_REQUIRES_PAYMENT_METHOD.copy(
                paymentMethodTypes = PaymentIntentFixtures.PI_REQUIRES_PAYMENT_METHOD
                    .paymentMethodTypes.plus("sepa_debit")
            )
        )

        flowController.configureExpectingSuccess(
            configuration = PaymentSheetFixtures.CONFIG_CUSTOMER.copy(
                allowsDelayedPaymentMethods = true,
            )
        )

        fakeIntentConfirmationInterceptor.enqueueConfirmStep(
            confirmParams = ConfirmPaymentIntentParams.createWithPaymentMethodCreateParams(
                paymentMethodCreateParams = mock(),
                clientSecret = PaymentSheetFixtures.CLIENT_SECRET
            )
        )

        flowController.confirm()

        verify(sepaMandateActivityLauncher).launch(any())

        flowController.onSepaMandateResult(SepaMandateResult.Acknowledged)

        verify(paymentLauncher).confirm(any<ConfirmPaymentIntentParams>())
        flowController.onPaymentResult(PaymentResult.Completed)

        verify(paymentResultCallback).onPaymentSheetResult(PaymentSheetResult.Completed)
    }

    @Test
    fun `confirm() with default sepa saved payment method should cancel after show sepa mandate`() = runTest {
        val paymentSelection = PaymentSelection.Saved(PaymentMethodFixtures.SEPA_DEBIT_PAYMENT_METHOD)
        val flowController = createFlowController(
            paymentSelection = paymentSelection,
            stripeIntent = PaymentIntentFixtures.PI_REQUIRES_PAYMENT_METHOD.copy(
                paymentMethodTypes = PaymentIntentFixtures.PI_REQUIRES_PAYMENT_METHOD
                    .paymentMethodTypes.plus("sepa_debit")
            )
        )

        flowController.configureExpectingSuccess(
            configuration = PaymentSheetFixtures.CONFIG_CUSTOMER.copy(
                allowsDelayedPaymentMethods = true,
            )
        )

        fakeIntentConfirmationInterceptor.enqueueConfirmStep(
            confirmParams = ConfirmPaymentIntentParams.createWithPaymentMethodCreateParams(
                paymentMethodCreateParams = mock(),
                clientSecret = PaymentSheetFixtures.CLIENT_SECRET
            )
        )

        flowController.confirm()

        verify(sepaMandateActivityLauncher).launch(any())

        flowController.onSepaMandateResult(SepaMandateResult.Canceled)

        verify(paymentLauncher, never()).confirm(any<ConfirmPaymentIntentParams>())

        verify(paymentResultCallback).onPaymentSheetResult(PaymentSheetResult.Canceled)
    }

    @Test
    fun `confirm() selecting sepa saved payment method`() = runTest {
        val paymentSelection = PaymentSelection.Saved(PaymentMethodFixtures.SEPA_DEBIT_PAYMENT_METHOD)
        val flowController = createFlowController(
            stripeIntent = PaymentIntentFixtures.PI_REQUIRES_PAYMENT_METHOD.copy(
                paymentMethodTypes = PaymentIntentFixtures.PI_REQUIRES_PAYMENT_METHOD
                    .paymentMethodTypes.plus("sepa_debit")
            )
        )

        flowController.configureExpectingSuccess(
            configuration = PaymentSheetFixtures.CONFIG_CUSTOMER.copy(
                allowsDelayedPaymentMethods = true,
            )
        )

        fakeIntentConfirmationInterceptor.enqueueConfirmStep(
            confirmParams = ConfirmPaymentIntentParams.createWithPaymentMethodCreateParams(
                paymentMethodCreateParams = mock(),
                clientSecret = PaymentSheetFixtures.CLIENT_SECRET
            )
        )

        flowController.onPaymentOptionResult(PaymentOptionResult.Succeeded(paymentSelection))

        flowController.confirm()

        verify(sepaMandateActivityLauncher, never()).launch(any())

        verify(paymentLauncher).confirm(any<ConfirmPaymentIntentParams>())
        flowController.onPaymentResult(PaymentResult.Completed)
        verify(paymentResultCallback).onPaymentSheetResult(PaymentSheetResult.Completed)
    }

    private fun verifyPaymentSelection(
        clientSecret: String,
        paymentMethodCreateParams: PaymentMethodCreateParams,
        expectedPaymentMethodOptions: PaymentMethodOptionsParams? = PaymentMethodOptionsParams.Card()
    ) = runTest {
        val confirmPaymentIntentParams =
            ConfirmPaymentIntentParams.createWithPaymentMethodCreateParams(
                clientSecret = clientSecret,
                paymentMethodCreateParams = paymentMethodCreateParams,
                setupFutureUsage = null,
                shipping = null,
                savePaymentMethod = null,
                mandateId = null,
                mandateData = null,
                paymentMethodOptions = expectedPaymentMethodOptions
            )

        verify(paymentLauncher).confirm(
            eq(confirmPaymentIntentParams)
        )
    }

    @Test
    fun `confirmPayment() with GooglePay should launch GooglePayPaymentMethodLauncher`() = runTest {
        val flowController = createFlowController()

        flowController.configureExpectingSuccess(
            configuration = PaymentSheetFixtures.CONFIG_CUSTOMER_WITH_GOOGLEPAY
        )
        flowController.onPaymentOptionResult(
            PaymentOptionResult.Succeeded(PaymentSelection.GooglePay)
        )
        flowController.confirm()

        verify(googlePayPaymentMethodLauncher).present("usd", 1099L, "pi_1F7J1aCRMbs6FrXfaJcvbxF6")
    }

    @Test
    fun `onGooglePayResult() when canceled should invoke callback with canceled result`() = runTest {
        verifyNoInteractions(eventReporter)

        val flowController = createFlowController()

        flowController.configureExpectingSuccess(
            configuration = PaymentSheetFixtures.CONFIG_CUSTOMER_WITH_GOOGLEPAY
        )

        flowController.onGooglePayResult(
            GooglePayPaymentMethodLauncher.Result.Canceled
        )

        verify(paymentResultCallback).onPaymentSheetResult(
            PaymentSheetResult.Canceled
        )
    }

    @Test
    fun `onGooglePayResult() when PaymentData result should invoke confirm() with expected params`() =
        runTest {
            val flowController = createFlowController()

            flowController.configureExpectingSuccess(
                configuration = PaymentSheetFixtures.CONFIG_CUSTOMER_WITH_GOOGLEPAY
            )

            fakeIntentConfirmationInterceptor.enqueueConfirmStep(
                confirmParams = ConfirmPaymentIntentParams.createWithPaymentMethodId(
                    paymentMethodId = PaymentMethodFixtures.CARD_PAYMENT_METHOD.id!!,
                    clientSecret = PaymentSheetFixtures.CLIENT_SECRET
                )
            )

            flowController.onGooglePayResult(
                GooglePayPaymentMethodLauncher.Result.Completed(
                    paymentMethod = PaymentMethodFixtures.CARD_PAYMENT_METHOD
                )
            )

            verify(paymentLauncher).confirm(
                argWhere { params: ConfirmPaymentIntentParams ->
                    params.paymentMethodId == "pm_123456789"
                }
            )
        }

    @Test
    fun `confirmPayment() with Link should launch Link`() = runTest {
        val flowController = createFlowController()

        flowController.configureExpectingSuccess(
            configuration = PaymentSheetFixtures.CONFIG_CUSTOMER_WITH_GOOGLEPAY
        )
        flowController.onPaymentOptionResult(
            PaymentOptionResult.Succeeded(PaymentSelection.Link)
        )
        flowController.confirm()

        verify(linkPaymentLauncher).present(any())
    }

    @Test
    fun `onLinkActivityResult() when canceled should invoke callback with canceled result`() = runTest {
        verifyNoInteractions(eventReporter)

        val flowController = createFlowController()

        flowController.configureExpectingSuccess(
            configuration = PaymentSheetFixtures.CONFIG_CUSTOMER_WITH_GOOGLEPAY
        )

        flowController.onLinkActivityResult(
            LinkActivityResult.Canceled(LinkActivityResult.Canceled.Reason.BackPressed)
        )

        verify(paymentResultCallback).onPaymentSheetResult(
            PaymentSheetResult.Canceled
        )
    }

    @Test
    fun `onLinkActivityResult() when Completed result should invoke confirm()`() =
        runTest {
            val flowController = createFlowController()

            flowController.configureExpectingSuccess(
                configuration = PaymentSheetFixtures.CONFIG_CUSTOMER_WITH_GOOGLEPAY
            )

            fakeIntentConfirmationInterceptor.enqueueConfirmStep(
                confirmParams = ConfirmPaymentIntentParams.createWithPaymentMethodId(
                    paymentMethodId = PaymentMethodFixtures.CARD_PAYMENT_METHOD.id!!,
                    clientSecret = PaymentSheetFixtures.CLIENT_SECRET
                )
            )

            flowController.onLinkActivityResult(
                LinkActivityResult.Completed(
                    paymentMethod = PaymentMethodFixtures.CARD_PAYMENT_METHOD
                )
            )

            verify(paymentLauncher).confirm(
                argWhere { params: ConfirmPaymentIntentParams ->
                    params.paymentMethodId == "pm_123456789"
                }
            )
        }

    @Test
    fun `onPaymentResult when succeeded should invoke callback with Completed`() = runTest {
        val flowController = createFlowController()

        flowController.configureExpectingSuccess()

        flowController.onPaymentResult(PaymentResult.Completed)

        verify(paymentResultCallback).onPaymentSheetResult(
            argWhere { paymentResult ->
                paymentResult is PaymentSheetResult.Completed
            }
        )
    }

    @Test
    fun `onPaymentResult when canceled should invoke callback with Cancelled`() = runTest {
        val flowController = createFlowController()

        flowController.configureExpectingSuccess()

        flowController.onPaymentResult(PaymentResult.Canceled)

        verify(paymentResultCallback).onPaymentSheetResult(
            argWhere { paymentResult ->
                paymentResult is PaymentSheetResult.Canceled
            }
        )
    }

    @Test
    fun `onPaymentResult when error should invoke callback with Failed and relay error message`() =
        runTest {
            val flowController = createFlowController()
            val errorMessage = "Original error message"

            flowController.onPaymentResult(PaymentResult.Failed(Throwable(errorMessage)))

            verify(paymentResultCallback).onPaymentSheetResult(
                argWhere { paymentResult ->
                    paymentResult is PaymentSheetResult.Failed &&
                        errorMessage == paymentResult.error.localizedMessage
                }
            )
        }

    @Test
    fun `Remembers previous new payment selection when presenting payment options again`() = runTest {
        val flowController = createFlowController()

        flowController.configureExpectingSuccess()

        val previousPaymentSelection = NEW_CARD_PAYMENT_SELECTION

        flowController.onPaymentOptionResult(
            paymentOptionResult = PaymentOptionResult.Succeeded(previousPaymentSelection),
        )

        flowController.presentPaymentOptions()

        verify(paymentOptionActivityLauncher).launch(
            argWhere { it.state.paymentSelection == previousPaymentSelection },
            anyOrNull(),
        )
    }

    @Test
    fun `Confirms intent if intent confirmation interceptor returns an unconfirmed intent`() {
        val flowController = createAndConfigureFlowControllerForDeferredIntent()

        val paymentSelection = PaymentSelection.Saved(PaymentMethodFixtures.CARD_PAYMENT_METHOD)

        flowController.onPaymentOptionResult(
            PaymentOptionResult.Succeeded(
                paymentSelection
            )
        )

        val expectedParams = ConfirmPaymentIntentParams.createWithPaymentMethodId(
            paymentMethodId = paymentSelection.paymentMethod.id!!,
            clientSecret = PaymentSheetFixtures.CLIENT_SECRET
        )

        fakeIntentConfirmationInterceptor.enqueueConfirmStep(expectedParams)

        flowController.confirm()

        verify(paymentLauncher).confirm(expectedParams)
    }

    @Test
    fun `Handles next action if intent confirmation interceptor returns an intent with an outstanding action`() {
        val flowController = createAndConfigureFlowControllerForDeferredIntent()

        val paymentSelection = PaymentSelection.Saved(PaymentMethodFixtures.CARD_PAYMENT_METHOD)

        flowController.onPaymentOptionResult(
            PaymentOptionResult.Succeeded(
                paymentSelection
            )
        )

        fakeIntentConfirmationInterceptor.enqueueNextActionStep(PaymentSheetFixtures.CLIENT_SECRET)

        flowController.confirm()

        verify(paymentLauncher).handleNextActionForPaymentIntent(PaymentSheetFixtures.CLIENT_SECRET)
    }

    @Test
    fun `Completes if intent confirmation interceptor returns a completed event`() {
        val flowController = createAndConfigureFlowControllerForDeferredIntent()

        val paymentSelection = PaymentSelection.Saved(PaymentMethodFixtures.CARD_PAYMENT_METHOD)

        flowController.onPaymentOptionResult(
            PaymentOptionResult.Succeeded(
                paymentSelection
            )
        )

        fakeIntentConfirmationInterceptor.enqueueCompleteStep()

        flowController.confirm()

        verify(paymentResultCallback).onPaymentSheetResult(PaymentSheetResult.Completed)
    }

    @Test
    fun `Returns failure if intent confirmation interceptor returns a failure`() {
        val flowController = createAndConfigureFlowControllerForDeferredIntent()

        val paymentSelection = PaymentSelection.Saved(PaymentMethodFixtures.CARD_PAYMENT_METHOD)

        flowController.onPaymentOptionResult(
            PaymentOptionResult.Succeeded(
                paymentSelection
            )
        )

        fakeIntentConfirmationInterceptor.enqueueFailureStep(
            cause = Exception("something went wrong"),
            message = "something went wrong"
        )

        flowController.confirm()

        verify(paymentResultCallback).onPaymentSheetResult(
            argWhere {
                (it as PaymentSheetResult.Failed).error.message == "something went wrong"
            }
        )
    }

    @Test
    fun `Returns failure if attempting to confirm while configure calls is in-flight`() = runTest {
        val mockLoader = RelayingPaymentSheetLoader()
        val flowController = createFlowController(paymentSheetLoader = mockLoader)

        mockLoader.enqueueSuccess()

        flowController.configureExpectingSuccess()

        // Simulate that the user has selected a payment method
        flowController.onPaymentOptionResult(
            PaymentOptionResult.Succeeded(PaymentSelection.GooglePay)
        )

        // Not enqueueing any loader response, so that the call is considered in-flight

        flowController.configureWithPaymentIntent(
            paymentIntentClientSecret = PaymentSheetFixtures.CLIENT_SECRET,
            configuration = PaymentSheet.Configuration(
                merchantDisplayName = "Monsters, Inc.",
            ),
        ) { _, _ ->
            throw AssertionError("ConfirmCallback shouldn't have been called")
        }

        flowController.confirm()

        val expectedError = "FlowController.confirm() can only be called if the most " +
            "recent call to configureWithPaymentIntent(), configureWithSetupIntent() or " +
            "configureWithIntentConfiguration() has completed successfully."

        val argumentCaptor = argumentCaptor<PaymentSheetResult>()
        verify(paymentResultCallback).onPaymentSheetResult(argumentCaptor.capture())

        val result = argumentCaptor.firstValue as? PaymentSheetResult.Failed
        assertThat(result?.error?.message).isEqualTo(expectedError)
    }

    @Test
    fun `Returns failure if attempting to confirm if last configure call has failed`() = runTest {
        val mockLoader = RelayingPaymentSheetLoader()
        val flowController = createFlowController(paymentSheetLoader = mockLoader)

        mockLoader.enqueueSuccess()

        flowController.configureExpectingSuccess()

        // Simulate that the user has selected a payment method
        flowController.onPaymentOptionResult(
            PaymentOptionResult.Succeeded(PaymentSelection.GooglePay)
        )

        mockLoader.enqueueFailure()

        flowController.configureExpectingError(
            clientSecret = PaymentSheetFixtures.CLIENT_SECRET,
            configuration = PaymentSheet.Configuration(
                merchantDisplayName = "Monsters, Inc.",
            ),
        )

        flowController.confirm()

        val expectedError = "FlowController.confirm() can only be called if the most " +
            "recent call to configureWithPaymentIntent(), configureWithSetupIntent() or " +
            "configureWithIntentConfiguration() has completed successfully."

        val argumentCaptor = argumentCaptor<PaymentSheetResult>()
        verify(paymentResultCallback).onPaymentSheetResult(argumentCaptor.capture())

        val result = argumentCaptor.firstValue as? PaymentSheetResult.Failed
        assertThat(result?.error?.message).isEqualTo(expectedError)
    }

    @Test
    fun `Does not present payment options if last configure call has failed`() = runTest {
        val mockLoader = RelayingPaymentSheetLoader()
        val flowController = createFlowController(paymentSheetLoader = mockLoader)

        mockLoader.enqueueSuccess()

        flowController.configureExpectingSuccess()

        mockLoader.enqueueFailure()

        flowController.configureExpectingError(
            clientSecret = PaymentSheetFixtures.CLIENT_SECRET,
            configuration = PaymentSheet.Configuration(
                merchantDisplayName = "Example, Inc.",
            ),
        )

        flowController.presentPaymentOptions()

        verify(paymentOptionActivityLauncher, never()).launch(any())
    }

    @Test
    fun `Does not present payment options if last configure call is in-flight`() = runTest {
        val mockLoader = RelayingPaymentSheetLoader()
        val flowController = createFlowController(paymentSheetLoader = mockLoader)

        mockLoader.enqueueSuccess()

        flowController.configureExpectingSuccess()

        // Not enqueueing any loader response, so that the call is considered in-flight

        flowController.configureWithPaymentIntent(
            paymentIntentClientSecret = PaymentSheetFixtures.CLIENT_SECRET,
            configuration = PaymentSheet.Configuration(
                merchantDisplayName = "Example, Inc.",
            ),
        ) { _, _ ->
            throw AssertionError("ConfirmCallback shouldn't have been called")
        }

        flowController.presentPaymentOptions()

        verify(paymentOptionActivityLauncher, never()).launch(any())
    }

    @OptIn(DelicatePaymentSheetApi::class)
    @Test
    fun `Sends correct analytics event based on force-success usage`() = runTest {
        val clientSecrets = listOf(
            PaymentSheet.IntentConfiguration.COMPLETE_WITHOUT_CONFIRMING_INTENT to DeferredIntentConfirmationType.None,
            "real_client_secret" to DeferredIntentConfirmationType.Server,
        )

        for ((clientSecret, deferredIntentConfirmationType) in clientSecrets) {
            IntentConfirmationInterceptor.createIntentCallback = CreateIntentCallback { _, _ ->
                CreateIntentResult.Success(clientSecret)
            }

            val flowController = createAndConfigureFlowControllerForDeferredIntent()
            val savedSelection = PaymentSelection.Saved(PaymentMethodFixtures.CARD_PAYMENT_METHOD)

            flowController.onPaymentOptionResult(
                PaymentOptionResult.Succeeded(savedSelection)
            )
            flowController.confirm()

            val isForceSuccess = clientSecret == PaymentSheet.IntentConfiguration.COMPLETE_WITHOUT_CONFIRMING_INTENT
            fakeIntentConfirmationInterceptor.enqueueCompleteStep(isForceSuccess)

            verify(eventReporter).onPaymentSuccess(
                paymentSelection = eq(savedSelection),
                deferredIntentConfirmationType = eq(deferredIntentConfirmationType),
            )
        }
    }

    @Test
    fun `Sends no deferred_intent_confirmation_type for non-deferred intent confirmation`() = runTest {
        val flowController = createFlowController().apply {
            configureExpectingSuccess()
        }

        val paymentMethod = PaymentMethodFixtures.CARD_PAYMENT_METHOD
        val savedSelection = PaymentSelection.Saved(paymentMethod)

        flowController.onPaymentOptionResult(
            PaymentOptionResult.Succeeded(savedSelection)
        )
        flowController.confirm()

        val confirmParams = ConfirmPaymentIntentParams.createWithPaymentMethodId(
            paymentMethodId = paymentMethod.id!!,
            clientSecret = "pi_123_secret_456",
        )

        fakeIntentConfirmationInterceptor.enqueueConfirmStep(confirmParams)
        flowController.onPaymentResult(PaymentResult.Completed)

        verify(eventReporter).onPaymentSuccess(
            paymentSelection = eq(savedSelection),
            deferredIntentConfirmationType = isNull(),
        )
    }

    @Test
    fun `Sends correct deferred_intent_confirmation_type for client-side confirmation of deferred intent`() = runTest {
        val flowController = createAndConfigureFlowControllerForDeferredIntent()

        val paymentMethod = PaymentMethodFixtures.CARD_PAYMENT_METHOD
        val savedSelection = PaymentSelection.Saved(paymentMethod)

        flowController.onPaymentOptionResult(
            PaymentOptionResult.Succeeded(savedSelection)
        )
        flowController.confirm()

        val confirmParams = ConfirmPaymentIntentParams.createWithPaymentMethodId(
            paymentMethodId = paymentMethod.id!!,
            clientSecret = "pi_123_secret_456",
        )

        fakeIntentConfirmationInterceptor.enqueueConfirmStep(
            confirmParams = confirmParams,
            isDeferred = true,
        )
        flowController.onPaymentResult(PaymentResult.Completed)

        verify(eventReporter).onPaymentSuccess(
            paymentSelection = eq(savedSelection),
            deferredIntentConfirmationType = eq(DeferredIntentConfirmationType.Client),
        )
    }

    @Test
    fun `Sends correct deferred_intent_confirmation_type for server-side confirmation of deferred intent`() = runTest {
        val flowController = createAndConfigureFlowControllerForDeferredIntent()

        val paymentMethod = PaymentMethodFixtures.CARD_PAYMENT_METHOD
        val savedSelection = PaymentSelection.Saved(paymentMethod)

        flowController.onPaymentOptionResult(
            PaymentOptionResult.Succeeded(savedSelection)
        )
        flowController.confirm()

        fakeIntentConfirmationInterceptor.enqueueNextActionStep("pi_123_secret_456")
        flowController.onPaymentResult(PaymentResult.Completed)

        verify(eventReporter).onPaymentSuccess(
            paymentSelection = eq(savedSelection),
            deferredIntentConfirmationType = eq(DeferredIntentConfirmationType.Server),
        )
    }

    @Test
    fun `Launches Google Pay with custom label if provided for payment intent`() = runTest {
        val expectedLabel = "My custom label"
        val expectedAmount = 1099L

        val flowController = createFlowController()

        flowController.configureExpectingSuccess(
            clientSecret = PaymentSheetFixtures.CLIENT_SECRET,
            configuration = PaymentSheet.Configuration(
                merchantDisplayName = "My merchant",
                googlePay = PaymentSheet.GooglePayConfiguration(
                    environment = PaymentSheet.GooglePayConfiguration.Environment.Test,
                    countryCode = "CA",
                    currencyCode = "CAD",
                    amount = 1234L,
                    label = expectedLabel,
                )
            )
        )

        flowController.onPaymentOptionResult(
            PaymentOptionResult.Succeeded(PaymentSelection.GooglePay)
        )

        flowController.confirm()

        verify(googlePayPaymentMethodLauncher).present(
            currencyCode = any(),
            amount = eq(expectedAmount),
            transactionId = anyOrNull(),
            label = eq(expectedLabel),
        )
    }

    @Test
    fun `Launches Google Pay with custom label and amount if provided for setup intent`() = runTest {
        val expectedLabel = "My custom label"
        val expectedAmount = 1099L

        val flowController = createFlowController()

        flowController.configureExpectingSuccess(
            clientSecret = PaymentSheetFixtures.SETUP_CLIENT_SECRET,
            configuration = PaymentSheet.Configuration(
                merchantDisplayName = "My merchant",
                googlePay = PaymentSheet.GooglePayConfiguration(
                    environment = PaymentSheet.GooglePayConfiguration.Environment.Test,
                    countryCode = "CA",
                    currencyCode = "CAD",
                    amount = expectedAmount,
                    label = expectedLabel,
                )
            )
        )

        flowController.onPaymentOptionResult(
            PaymentOptionResult.Succeeded(PaymentSelection.GooglePay)
        )

        flowController.confirm()

        verify(googlePayPaymentMethodLauncher).present(
            currencyCode = any(),
            amount = eq(expectedAmount),
            transactionId = anyOrNull(),
            label = eq(expectedLabel),
        )
    }

    @Test
    fun `Launches Bacs with name, email, sort code and account number & succeeds payment`() = runTest {
        fakeIntentConfirmationInterceptor.enqueueCompleteStep()

        val onResult = argumentCaptor<ActivityResultCallback<BacsMandateConfirmationResult>>()
        val launcher = mock<BacsMandateConfirmationLauncher> {
            on { launch(any(), any()) } doAnswer {
                onResult.firstValue.onActivityResult(BacsMandateConfirmationResult.Confirmed)
            }
        }
        val launcherFactory = mock<BacsMandateConfirmationLauncherFactory> {
            on { create(any()) } doReturn launcher
        }

        whenever(
            activityResultRegistry.register(
                any(),
                any<BacsMandateConfirmationContract>(),
                onResult.capture()
            )
        ).thenReturn(mock())

        val flowController = createFlowController(
            bacsMandateConfirmationLauncherFactory = launcherFactory
        )

        verify(launcherFactory).create(any())

        flowController.configureExpectingSuccess(
            clientSecret = PaymentSheetFixtures.SETUP_CLIENT_SECRET
        )

        flowController.onPaymentOptionResult(
            PaymentOptionResult.Succeeded(
                createBacsPaymentSelection()
            )
        )

        flowController.confirm()

        verify(launcher).launch(
            eq(
                BacsMandateData(
                    name = BACS_NAME,
                    email = BACS_EMAIL,
                    sortCode = BACS_SORT_CODE,
                    accountNumber = BACS_ACCOUNT_NUMBER,
                )
            ),
            eq(PaymentSheet.Appearance())
        )

        verify(paymentResultCallback).onPaymentSheetResult(eq(PaymentSheetResult.Completed))
    }

    @Test
    fun `On complete internal payment result in PI mode & should reuse, should save payment selection`() = runTest {
        selectionSavedTest(
            customerRequestedSave = PaymentSelection.CustomerRequestedSave.RequestReuse
        ) { flowController ->
            flowController.configureWithPaymentIntent(
                paymentIntentClientSecret = "pi_12345"
            ) { _, _ -> }
        }
    }

    @Test
    fun `On complete internal payment result in PI mode & should not reuse, should not save payment selection`() = runTest {
        selectionSavedTest(shouldSave = false) { flowController ->
            flowController.configureWithPaymentIntent(
                paymentIntentClientSecret = "pi_12345"
            ) { _, _ -> }
        }
    }

    @Test
    fun `On complete internal payment result in SI mode, should save payment selection`() = runTest {
        selectionSavedTest { flowController ->
            flowController.configureWithSetupIntent(
                setupIntentClientSecret = "si_123456"
            ) { _, _ -> }
        }
    }

    @Test
    fun `On complete internal payment result with intent config in PI mode, should not save payment selection`() = runTest {
        selectionSavedTest(shouldSave = false) { flowController ->
            flowController.configureWithIntentConfiguration(
                intentConfiguration = PaymentSheet.IntentConfiguration(
                    mode = PaymentSheet.IntentConfiguration.Mode.Payment(
                        amount = 10L,
                        currency = "USD"
                    )
                )
            ) { _, _ -> }
        }
    }

    @Test
    fun `On complete internal payment result with intent config in PI+SFU mode, should save payment selection`() = runTest {
        selectionSavedTest { flowController ->
            flowController.configureWithIntentConfiguration(
                intentConfiguration = PaymentSheet.IntentConfiguration(
                    mode = PaymentSheet.IntentConfiguration.Mode.Payment(
                        amount = 10L,
                        currency = "USD",
                        setupFutureUse = PaymentSheet.IntentConfiguration.SetupFutureUse.OffSession
                    )
                )
            ) { _, _ -> }
        }
    }

    @Test
    fun `On complete internal payment result with intent config in SI mode, should save payment selection`() = runTest {
        selectionSavedTest { flowController ->
            flowController.configureWithIntentConfiguration(
                intentConfiguration = PaymentSheet.IntentConfiguration(
                    mode = PaymentSheet.IntentConfiguration.Mode.Setup(
                        currency = "USD"
                    )
                )
            ) { _, _ -> }
        }
    }

    @Test
    fun `On google pay intent result, should save payment selection as google_pay`() = runTest {
        val paymentIntent = PaymentIntentFixtures.PI_WITH_PAYMENT_METHOD!!
        val flowController = createFlowController()

        flowController.configureWithPaymentIntent(
            paymentIntentClientSecret = "pi_12345"
        ) { _, _ -> }

        flowController.onGooglePayResult(
            GooglePayPaymentMethodLauncher.Result.Completed(
                paymentMethod = PaymentMethodFixtures.CARD_PAYMENT_METHOD.copy(
                    card = PaymentMethodFixtures.CARD_PAYMENT_METHOD.card?.copy(
                        wallet = Wallet.GooglePayWallet(
                            dynamicLast4 = "1234"
                        )
                    )
                )
            )
        )
        flowController.onInternalPaymentResult(InternalPaymentResult.Completed(paymentIntent))

        assertThat(
            prefsRepository.getSavedSelection(
                isGooglePayAvailable = true,
                isLinkAvailable = true
            )
        ).isEqualTo(
            SavedSelection.GooglePay
        )
    }

    @Test
    fun `On link intent result, should save payment selection as link`() = runTest {
        val paymentIntent = PaymentIntentFixtures.PI_WITH_PAYMENT_METHOD!!
        val flowController = createFlowController()

        flowController.configureWithPaymentIntent(
            paymentIntentClientSecret = "pi_12345"
        ) { _, _ -> }

        flowController.onLinkActivityResult(
            LinkActivityResult.Completed(
                paymentMethod = PaymentMethodFixtures.CARD_PAYMENT_METHOD.copy(
                    card = PaymentMethodFixtures.CARD_PAYMENT_METHOD.card?.copy(
                        wallet = Wallet.LinkWallet(
                            dynamicLast4 = "1234"
                        )
                    )
                )
            )
        )
        flowController.onInternalPaymentResult(InternalPaymentResult.Completed(paymentIntent))

        assertThat(
            prefsRepository.getSavedSelection(
                isGooglePayAvailable = true,
                isLinkAvailable = true
            )
        ).isEqualTo(
            SavedSelection.Link
        )
    }

    @Test
    fun `Requires email and phone with Google Pay when collection mode is set to always`() = runTest {
        val flowController = createFlowController()

        flowController.configureExpectingSuccess(
            configuration = PaymentSheetFixtures.CONFIG_CUSTOMER_WITH_GOOGLEPAY.copy(
                billingDetailsCollectionConfiguration = PaymentSheet.BillingDetailsCollectionConfiguration(
                    email = PaymentSheet.BillingDetailsCollectionConfiguration.CollectionMode.Always,
                    phone = PaymentSheet.BillingDetailsCollectionConfiguration.CollectionMode.Always,
                ),
            )
        )

        flowController.onPaymentOptionResult(
            PaymentOptionResult.Succeeded(PaymentSelection.GooglePay)
        )

        flowController.confirm()

        val googlePayLauncherConfig = requireNotNull(googlePayPaymentMethodLauncherFactory.config)
        val isEmailRequired = googlePayLauncherConfig.isEmailRequired
        val isPhoneRequired = googlePayLauncherConfig.billingAddressConfig.isPhoneNumberRequired

        assertThat(isEmailRequired).isTrue()
        assertThat(isPhoneRequired).isTrue()
    }

    @Test
    fun `Does not require email and phone with Google Pay when collection mode is not set to always`() = runTest {
        val flowController = createFlowController()

        flowController.configureExpectingSuccess(
            configuration = PaymentSheetFixtures.CONFIG_CUSTOMER_WITH_GOOGLEPAY.copy(
                billingDetailsCollectionConfiguration = PaymentSheet.BillingDetailsCollectionConfiguration(
                    email = PaymentSheet.BillingDetailsCollectionConfiguration.CollectionMode.Automatic,
                    phone = PaymentSheet.BillingDetailsCollectionConfiguration.CollectionMode.Never,
                ),
            )
        )

        flowController.onPaymentOptionResult(
            PaymentOptionResult.Succeeded(PaymentSelection.GooglePay)
        )

        flowController.confirm()

        val googlePayLauncherConfig = requireNotNull(googlePayPaymentMethodLauncherFactory.config)
        val isEmailRequired = googlePayLauncherConfig.isEmailRequired
        val isPhoneRequired = googlePayLauncherConfig.billingAddressConfig.isPhoneNumberRequired

        assertThat(isEmailRequired).isFalse()
        assertThat(isPhoneRequired).isFalse()
    }

    @Test
    fun `Clears out CreateIntentCallback when lifecycle owner is destroyed`() {
        IntentConfirmationInterceptor.createIntentCallback = CreateIntentCallback { _, _ ->
            error("I’m alive")
        }

        createFlowController()

        lifecycleOwner.handleLifecycleEvent(Lifecycle.Event.ON_PAUSE)
        assertThat(IntentConfirmationInterceptor.createIntentCallback).isNotNull()

        lifecycleOwner.handleLifecycleEvent(Lifecycle.Event.ON_STOP)
        assertThat(IntentConfirmationInterceptor.createIntentCallback).isNotNull()

        lifecycleOwner.handleLifecycleEvent(Lifecycle.Event.ON_DESTROY)
        assertThat(IntentConfirmationInterceptor.createIntentCallback).isNull()
    }

    @Test
    fun `Clears out externalPaymentMethodConfirmHandler when lifecycle owner is destroyed`() {
        ExternalPaymentMethodInterceptor.externalPaymentMethodConfirmHandler =
            ExternalPaymentMethodConfirmHandler { _, _ ->
                error("I’m alive")
            }

        createFlowController()

        lifecycleOwner.handleLifecycleEvent(Lifecycle.Event.ON_PAUSE)
        assertThat(ExternalPaymentMethodInterceptor.externalPaymentMethodConfirmHandler).isNotNull()

        lifecycleOwner.handleLifecycleEvent(Lifecycle.Event.ON_STOP)
        assertThat(ExternalPaymentMethodInterceptor.externalPaymentMethodConfirmHandler).isNotNull()

        lifecycleOwner.handleLifecycleEvent(Lifecycle.Event.ON_DESTROY)
        assertThat(ExternalPaymentMethodInterceptor.externalPaymentMethodConfirmHandler).isNull()
    }

    private suspend fun selectionSavedTest(
        customerRequestedSave: PaymentSelection.CustomerRequestedSave =
            PaymentSelection.CustomerRequestedSave.NoRequest,
        shouldSave: Boolean = true,
        configure: (PaymentSheet.FlowController) -> Unit
    ) {
        val paymentIntent = PaymentIntentFixtures.PI_WITH_PAYMENT_METHOD!!
        val flowController = createFlowController()

        configure(flowController)

        val selection = PaymentSelection.New.Card(
            brand = CardBrand.Visa,
            customerRequestedSave = customerRequestedSave,
            paymentMethodCreateParams = PaymentMethodCreateParams.create(
                card = PaymentMethodCreateParams.Card()
            )
        )

        flowController.onPaymentOptionResult(PaymentOptionResult.Succeeded(selection))
        flowController.onInternalPaymentResult(InternalPaymentResult.Completed(paymentIntent))

        val savedSelection = PaymentSelection.Saved(paymentIntent.paymentMethod!!)

        if (shouldSave) {
            assertThat(prefsRepository.paymentSelectionArgs).containsExactly(savedSelection)

            assertThat(
                prefsRepository.getSavedSelection(
                    isGooglePayAvailable = true,
                    isLinkAvailable = true
                )
            ).isEqualTo(
                SavedSelection.PaymentMethod(savedSelection.paymentMethod.id.orEmpty())
            )
        } else {
            assertThat(prefsRepository.paymentSelectionArgs).isEmpty()

            assertThat(
                prefsRepository.getSavedSelection(
                    isGooglePayAvailable = true,
                    isLinkAvailable = true
                )
            ).isEqualTo(SavedSelection.None)
        }
    }

    private fun createAndConfigureFlowControllerForDeferredIntent(
        paymentIntent: PaymentIntent = PaymentIntentFixtures.PI_SUCCEEDED,
    ): DefaultFlowController {
        val deferredIntent = paymentIntent.copy(id = null, clientSecret = null)
        return createFlowController(
            stripeIntent = deferredIntent
        ).apply {
            configureWithIntentConfiguration(
                intentConfiguration = PaymentSheet.IntentConfiguration(
                    mode = PaymentSheet.IntentConfiguration.Mode.Payment(
                        amount = 12345,
                        currency = "usd"
                    )
                ),
                configuration = null,
                callback = { _, error ->
                    assertThat(error).isNull()
                },
            )
        }
    }

    private fun createFlowController(
        customer: CustomerState? = PaymentSheetFixtures.EMPTY_CUSTOMER_STATE,
        paymentSelection: PaymentSelection? = null,
        stripeIntent: StripeIntent = PaymentIntentFixtures.PI_REQUIRES_PAYMENT_METHOD,
        linkState: LinkState? = LinkState(
            configuration = mock(),
            loginState = LinkState.LoginState.LoggedIn,
        ),
        viewModel: FlowControllerViewModel = createViewModel(),
        bacsMandateConfirmationLauncherFactory: BacsMandateConfirmationLauncherFactory = mock()
    ): DefaultFlowController {
        return createFlowController(
            FakePaymentSheetLoader(
                customer = customer,
                stripeIntent = stripeIntent,
                paymentSelection = paymentSelection,
                linkState = linkState,
            ),
            viewModel,
            bacsMandateConfirmationLauncherFactory
        )
    }

    private fun createFlowController(
        paymentSheetLoader: PaymentSheetLoader,
        viewModel: FlowControllerViewModel = createViewModel(),
        bacsMandateConfirmationLauncherFactory: BacsMandateConfirmationLauncherFactory = mock(),
        cvcRecollectionLauncherFactory: CvcRecollectionLauncherFactory = mock()
    ) = DefaultFlowController(
        viewModelScope = testScope,
        lifecycleOwner = lifecycleOwner,
        activityResultRegistryOwner = activityResultRegistryOwner,
        statusBarColor = { STATUS_BAR_COLOR },
        paymentOptionFactory = PaymentOptionFactory(
            resources = context.resources,
            imageLoader = StripeImageLoader(context),
        ),
        paymentOptionCallback = paymentOptionCallback,
        paymentResultCallback = paymentResultCallback,
        context = context,
        eventReporter = eventReporter,
        viewModel = viewModel,
        paymentLauncherFactory = paymentLauncherAssistedFactory,
        lazyPaymentConfiguration = {
            PaymentConfiguration.getInstance(context)
        },
        enableLogging = ENABLE_LOGGING,
        productUsage = PRODUCT_USAGE,
        googlePayPaymentMethodLauncherFactory = googlePayPaymentMethodLauncherFactory,
        prefsRepositoryFactory = { prefsRepository },
        bacsMandateConfirmationLauncherFactory = bacsMandateConfirmationLauncherFactory,
        linkLauncher = linkPaymentLauncher,
        configurationHandler = FlowControllerConfigurationHandler(
            paymentSheetLoader = paymentSheetLoader,
            uiContext = testDispatcher,
            eventReporter = eventReporter,
            viewModel = viewModel,
            paymentSelectionUpdater = { _, _, newState -> newState.paymentSelection },
        ),
        intentConfirmationInterceptor = fakeIntentConfirmationInterceptor,
        errorReporter = FakeErrorReporter(),
        cvcRecollectionLauncherFactory = cvcRecollectionLauncherFactory,
    )

    private fun createViewModel(): FlowControllerViewModel {
        return FlowControllerViewModel(
            application = ApplicationProvider.getApplicationContext(),
            handle = SavedStateHandle(),
        )
    }

    private fun createBacsPaymentSelection(): PaymentSelection {
        return PaymentSelection.New.GenericPaymentMethod(
            labelResource = "Test",
            iconResource = 0,
            paymentMethodCreateParams = PaymentMethodCreateParams.Companion.create(
                bacsDebit = PaymentMethodCreateParams.BacsDebit(
                    accountNumber = BACS_ACCOUNT_NUMBER,
                    sortCode = BACS_SORT_CODE
                ),
                billingDetails = PaymentMethod.BillingDetails(
                    name = BACS_NAME,
                    email = BACS_EMAIL
                )
            ),
            customerRequestedSave = PaymentSelection.CustomerRequestedSave.NoRequest,
            lightThemeIconUrl = null,
            darkThemeIconUrl = null,
        )
    }

    private companion object {
        private val NEW_CARD_PAYMENT_SELECTION = PaymentSelection.New.Card(
            PaymentMethodCreateParamsFixtures.DEFAULT_CARD,
            CardBrand.Discover,
            PaymentSelection.CustomerRequestedSave.NoRequest
        )
        private val GENERIC_PAYMENT_SELECTION = PaymentSelection.New.GenericPaymentMethod(
            iconResource = R.drawable.stripe_ic_paymentsheet_card_visa,
            labelResource = "Bancontact",
            paymentMethodCreateParams = PaymentMethodCreateParamsFixtures.BANCONTACT,
            customerRequestedSave = PaymentSelection.CustomerRequestedSave.NoRequest,
            lightThemeIconUrl = null,
            darkThemeIconUrl = null,
        )

        private val SAVE_NEW_CARD_SELECTION = PaymentSelection.New.Card(
            PaymentMethodCreateParamsFixtures.DEFAULT_CARD,
            CardBrand.Visa,
            customerRequestedSave = PaymentSelection.CustomerRequestedSave.RequestReuse
        )
        private val PAYMENT_METHODS =
            listOf(PaymentMethodFixtures.CARD_PAYMENT_METHOD) + PaymentMethodFixtures.createCards(5)

        private const val ENABLE_LOGGING = false
        private val PRODUCT_USAGE = setOf("TestProductUsage")

        private val STATUS_BAR_COLOR = Color.GREEN

        private const val BACS_ACCOUNT_NUMBER = "00012345"
        private const val BACS_SORT_CODE = "108800"
        private const val BACS_NAME = "John Doe"
        private const val BACS_EMAIL = "johndoe@email.com"
    }
}

private suspend fun PaymentSheet.FlowController.configureExpectingSuccess(
    clientSecret: String = PaymentSheetFixtures.CLIENT_SECRET,
    configuration: PaymentSheet.Configuration? = null,
) {
    val configureTurbine = Turbine<Throwable?>()
    configureWithPaymentIntent(
        paymentIntentClientSecret = clientSecret,
        configuration = configuration,
    ) { _, error ->
        configureTurbine += error
    }
    assertThat(configureTurbine.awaitItem()).isNull()
}

private suspend fun PaymentSheet.FlowController.configureExpectingError(
    clientSecret: String = PaymentSheetFixtures.CLIENT_SECRET,
    configuration: PaymentSheet.Configuration? = null,
) {
    val configureTurbine = Turbine<Throwable?>()
    configureWithPaymentIntent(
        paymentIntentClientSecret = clientSecret,
        configuration = configuration,
    ) { _, error ->
        configureTurbine += error
    }
    assertThat(configureTurbine.awaitItem()).isNotNull()
}<|MERGE_RESOLUTION|>--- conflicted
+++ resolved
@@ -240,7 +240,6 @@
         whenever(paymentLauncherAssistedFactory.create(any(), any(), anyOrNull(), any(), any()))
             .thenReturn(paymentLauncher)
 
-<<<<<<< HEAD
         whenever(
             activityResultRegistry.register(
                 any(),
@@ -249,10 +248,7 @@
             )
         ).thenReturn(mock())
 
-        lifeCycleOwner.currentState = Lifecycle.State.RESUMED
-=======
         lifecycleOwner.currentState = Lifecycle.State.RESUMED
->>>>>>> 0092076f
     }
 
     @AfterTest
