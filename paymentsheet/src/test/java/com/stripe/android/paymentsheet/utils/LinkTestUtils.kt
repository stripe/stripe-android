--- conflicted
+++ resolved
@@ -92,14 +92,10 @@
             collectMissingBillingDetailsForExistingPaymentMethods = true,
             allowUserEmailEdits = true,
             enableDisplayableDefaultValuesInEce = false,
-<<<<<<< HEAD
-            customerId = null,
             linkAppearance = null
-=======
             linkSignUpOptInFeatureEnabled = false,
             linkSignUpOptInInitialValue = false,
             customerId = null
->>>>>>> 088a9c67
         )
     }
 }