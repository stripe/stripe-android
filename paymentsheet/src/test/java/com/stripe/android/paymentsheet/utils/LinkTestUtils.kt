--- conflicted
+++ resolved
@@ -91,12 +91,8 @@
             defaultBillingDetails = null,
             collectMissingBillingDetailsForExistingPaymentMethods = true,
             allowUserEmailEdits = true,
-<<<<<<< HEAD
-            enableDisplayableDefaultValuesInEce = false
-=======
             enableDisplayableDefaultValuesInEce = false,
             customerId = null
->>>>>>> 88e762a1
         )
     }
 }