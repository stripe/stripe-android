--- conflicted
+++ resolved
@@ -76,6 +76,7 @@
             flags = mapOf(),
             merchantName = "Test merchant inc.",
             merchantCountryCode = "US",
+            merchantLogoUrl = null,
             passthroughModeEnabled = false,
             cardBrandChoice = cardBrandChoice,
             cardBrandFilter = cardBrandFilter,
@@ -98,11 +99,7 @@
             linkSignUpOptInInitialValue = false,
             skipWalletInFlowController = false,
             customerId = null,
-<<<<<<< HEAD
-            merchantLogoUrl = null
-=======
             saveConsentBehavior = PaymentMethodSaveConsentBehavior.Legacy,
->>>>>>> f9389ec6
         )
     }
 }