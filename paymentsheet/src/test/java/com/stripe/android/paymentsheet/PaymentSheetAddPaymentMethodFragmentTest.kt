--- conflicted
+++ resolved
@@ -11,11 +11,8 @@
 import com.stripe.android.ApiKeyFixtures
 import com.stripe.android.PaymentConfiguration
 import com.stripe.android.core.injection.WeakMapInjectorRegistry
-<<<<<<< HEAD
-=======
 import com.stripe.android.googlepaylauncher.GooglePayPaymentMethodLauncher
 import com.stripe.android.model.CardBrand
->>>>>>> c50d84cc
 import com.stripe.android.model.PaymentIntent
 import com.stripe.android.model.PaymentIntentFixtures
 import com.stripe.android.model.PaymentIntentFixtures.PI_OFF_SESSION
@@ -64,42 +61,42 @@
         super.after()
     }
 
-    @Test
-    @Config(qualifiers = "w320dp")
-    fun `when screen is 320dp wide, adapter should show 2 and a half items`() {
-        val paymentIntent = mock<PaymentIntent>().also {
-            whenever(it.paymentMethodTypes).thenReturn(listOf("card", "bancontact", "sofort", "ideal"))
-        }
-        createFragment(stripeIntent = paymentIntent) { fragment, viewBinding, _ ->
-            assertThat(116.dp)
-                .isEqualTo(
-                    calculateViewWidth(
-                        viewBinding.paymentMethodFragmentContainer.measuredWidth,
-                        fragment.resources.displayMetrics,
-                        paymentIntent.paymentMethodTypes.size
-                    )
-                )
-        }
-    }
-
-    @Test
-    @Config(qualifiers = "w475dp")
-    fun `when screen is 475dp wide, adapter should show 2 items evenly spread out`() {
-        val paymentIntent = mock<PaymentIntent>().also {
-            whenever(it.paymentMethodTypes).thenReturn(listOf("card", "bancontact"))
-        }
-        createFragment(stripeIntent = paymentIntent) { fragment, viewBinding, _ ->
-            assertThat(223.dp)
-                .isEqualTo(
-                    calculateViewWidth(
-                        viewBinding.paymentMethodFragmentContainer.measuredWidth,
-                        fragment.resources.displayMetrics,
-                        paymentIntent.paymentMethodTypes.size
-                    )
-                )
-        }
-    }
-
+//    @Test
+//    @Config(qualifiers = "w320dp")
+//    fun `when screen is 320dp wide, adapter should show 2 and a half items`() {
+//        val paymentIntent = mock<PaymentIntent>().also {
+//            whenever(it.paymentMethodTypes).thenReturn(listOf("card", "bancontact", "sofort", "ideal"))
+//        }
+//        createFragment(stripeIntent = paymentIntent) { fragment, viewBinding, _ ->
+//            assertThat(116.dp)
+//                .isEqualTo(
+//                    calculateViewWidth(
+//                        viewBinding.paymentMethodFragmentContainer.measuredWidth,
+//                        fragment.resources.displayMetrics,
+//                        paymentIntent.paymentMethodTypes.size
+//                    )
+//                )
+//        }
+//    }
+//
+//    @Test
+//    @Config(qualifiers = "w475dp")
+//    fun `when screen is 475dp wide, adapter should show 2 items evenly spread out`() {
+//        val paymentIntent = mock<PaymentIntent>().also {
+//            whenever(it.paymentMethodTypes).thenReturn(listOf("card", "bancontact"))
+//        }
+//        createFragment(stripeIntent = paymentIntent) { fragment, viewBinding, _ ->
+//            assertThat(223.dp)
+//                .isEqualTo(
+//                    calculateViewWidth(
+//                        viewBinding.paymentMethodFragmentContainer.measuredWidth,
+//                        fragment.resources.displayMetrics,
+//                        paymentIntent.paymentMethodTypes.size
+//                    )
+//                )
+//        }
+//    }
+//
 //    @Test
 //    fun `when isGooglePayEnabled=true should configure Google Pay button`() {
 //        createFragment { fragment, viewBinding, _ ->
@@ -174,7 +171,7 @@
 //    @Test
 //    fun `google pay button state updated on start processing`() {
 //        createFragment(PaymentSheetFixtures.ARGS_CUSTOMER_WITH_GOOGLEPAY) { fragment, viewBinding, _ ->
-//            fragment.sheetViewModel.checkoutIdentifier = CheckoutIdentifier.SheetTopGooglePay
+//            fragment.sheetViewModel.checkoutIdentifier = CheckoutIdentifier.AddFragmentTopGooglePay
 //            fragment.sheetViewModel._viewState.value = PaymentSheetViewState.StartProcessing
 //
 //            val googlePayButton =
@@ -191,7 +188,7 @@
 //    @Test
 //    fun `google pay button error message displayed`() {
 //        createFragment(PaymentSheetFixtures.ARGS_CUSTOMER_WITH_GOOGLEPAY) { fragment, viewBinding, _ ->
-//            fragment.sheetViewModel.checkoutIdentifier = CheckoutIdentifier.SheetTopGooglePay
+//            fragment.sheetViewModel.checkoutIdentifier = CheckoutIdentifier.AddFragmentTopGooglePay
 //            fragment.sheetViewModel._viewState.value =
 //                PaymentSheetViewState.Reset(BaseSheetViewModel.UserErrorMessage("This is my test error message"))
 //
@@ -219,7 +216,7 @@
 //    @Test
 //    fun `google pay button state updated on finish processing`() {
 //        createFragment(PaymentSheetFixtures.ARGS_CUSTOMER_WITH_GOOGLEPAY) { fragment, viewBinding, _ ->
-//            fragment.sheetViewModel.checkoutIdentifier = CheckoutIdentifier.SheetTopGooglePay
+//            fragment.sheetViewModel.checkoutIdentifier = CheckoutIdentifier.AddFragmentTopGooglePay
 //
 //            var finishProcessingCalled = false
 //            fragment.sheetViewModel._viewState.value =
