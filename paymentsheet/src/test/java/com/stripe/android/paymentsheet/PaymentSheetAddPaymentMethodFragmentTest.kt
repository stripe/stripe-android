--- conflicted
+++ resolved
@@ -318,11 +318,7 @@
                         saveForFutureUseInitialValue = true,
                         merchantName = PaymentSheetFixtures.MERCHANT_DISPLAY_NAME,
                         amount = createAmount(),
-<<<<<<< HEAD
-                        injectorKey = -1
-=======
                         injectorKey = DUMMY_INJECTOR_KEY
->>>>>>> d5a6b365
                     )
                 )
         }
@@ -353,11 +349,7 @@
                         saveForFutureUseInitialValue = true,
                         merchantName = PaymentSheetFixtures.MERCHANT_DISPLAY_NAME,
                         amount = createAmount(),
-<<<<<<< HEAD
-                        injectorKey = -1
-=======
                         injectorKey = DUMMY_INJECTOR_KEY
->>>>>>> d5a6b365
                     )
                 )
         }
@@ -418,11 +410,7 @@
                         saveForFutureUseInitialValue = true,
                         merchantName = "Widget Store",
                         amount = createAmount(PI_OFF_SESSION),
-<<<<<<< HEAD
-                        injectorKey = -1
-=======
                         injectorKey = DUMMY_INJECTOR_KEY
->>>>>>> d5a6b365
                     )
                 )
         }
