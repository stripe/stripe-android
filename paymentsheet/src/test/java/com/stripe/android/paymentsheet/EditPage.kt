package com.stripe.android.paymentsheet

import androidx.compose.ui.test.SemanticsNodeInteraction
<<<<<<< HEAD
import androidx.compose.ui.test.hasAnyAncestor
import androidx.compose.ui.test.hasTestTag
import androidx.compose.ui.test.isFocusable
import androidx.compose.ui.test.junit4.ComposeTestRule
import androidx.compose.ui.test.onNodeWithTag
import com.stripe.android.common.ui.performClickWithKeyboard
=======
import androidx.compose.ui.test.assertIsDisplayed
import androidx.compose.ui.test.assertIsEnabled
import androidx.compose.ui.test.assertIsNotEnabled
import androidx.compose.ui.test.hasTestTag
import androidx.compose.ui.test.junit4.ComposeTestRule
import androidx.compose.ui.test.onNodeWithTag
import androidx.compose.ui.test.performClick
import com.stripe.android.paymentsheet.ui.REMOVE_BUTTON_LOADING
>>>>>>> 7048c917
import com.stripe.android.paymentsheet.ui.UPDATE_PM_REMOVE_BUTTON_TEST_TAG
import com.stripe.android.paymentsheet.ui.UPDATE_PM_SAVE_BUTTON_TEST_TAG
import com.stripe.android.paymentsheet.ui.UPDATE_PM_SCREEN_TEST_TAG
import com.stripe.android.paymentsheet.ui.UPDATE_PM_SET_AS_DEFAULT_CHECKBOX_TEST_TAG
import com.stripe.android.ui.core.elements.TEST_TAG_DIALOG_CONFIRM_BUTTON
import com.stripe.android.uicore.elements.DROPDOWN_MENU_CLICKABLE_TEST_TAG
import com.stripe.android.uicore.elements.TEST_TAG_DROP_DOWN_CHOICE

internal class EditPage(
    private val composeTestRule: ComposeTestRule
) {
    fun waitUntilVisible() {
        composeTestRule.waitUntil {
            composeTestRule
                .onAllNodes(hasTestTag(UPDATE_PM_SCREEN_TEST_TAG))
                .fetchSemanticsNodes()
                .isNotEmpty()
        }
    }

    fun waitUntilMissing() {
        composeTestRule.waitUntil(timeoutMillis = 5_000) {
            composeTestRule
                .onAllNodes(hasTestTag(UPDATE_PM_SCREEN_TEST_TAG))
                .fetchSemanticsNodes(atLeastOneRootRequired = false)
                .isEmpty()
        }
    }

    fun assertIsVisible() {
        composeTestRule
            .onNodeWithTag(UPDATE_PM_SCREEN_TEST_TAG)
            .assertExists()
    }

    fun setCardBrand(cardBrand: String) {
        composeTestRule.onNodeWithTag(DROPDOWN_MENU_CLICKABLE_TEST_TAG)
            .performClickWithKeyboard()

        composeTestRule.onNodeWithTag("${TEST_TAG_DROP_DOWN_CHOICE}_$cardBrand")
            .performClickWithKeyboard()
    }

    fun assertInDropdownButDisabled(cardBrand: String) {
        // Click on the dropdown menu to expand it
        composeTestRule.onNodeWithTag(DROPDOWN_MENU_CLICKABLE_TEST_TAG)
            .performClickWithKeyboard()

        // Attempt to find the node with the specified cardBrand,
        // assert that it is present (displayed) and disabled
        composeTestRule.onNodeWithTag("${TEST_TAG_DROP_DOWN_CHOICE}_$cardBrand")
            .assertIsDisplayed()
            .assertIsNotEnabled()

        // Optionally, close the dropdown menu if it's still open
        composeTestRule.onNodeWithTag(DROPDOWN_MENU_CLICKABLE_TEST_TAG)
            .performClickWithKeyboard()
    }

<<<<<<< HEAD
    fun update() {
        composeTestRule.onNode(hasAnyAncestor(hasTestTag(UPDATE_PM_SAVE_BUTTON_TEST_TAG)).and(isFocusable()))
            .performClickWithKeyboard()
=======
    fun assertInDropdownAndEnabled(cardBrand: String) {
        // Click on the dropdown menu to expand it
        composeTestRule.onNodeWithTag(DROPDOWN_MENU_CLICKABLE_TEST_TAG)
            .performClick()

        // Attempt to find the node with the specified cardBrand,
        // assert that it is present (displayed) and enabled
        composeTestRule.onNodeWithTag("${TEST_TAG_DROP_DOWN_CHOICE}_$cardBrand")
            .assertIsDisplayed()
            .assertIsEnabled()

        // Optionally, close the dropdown menu if it's still open
        composeTestRule.onNodeWithTag(DROPDOWN_MENU_CLICKABLE_TEST_TAG)
            .performClick()
    }

    fun update(waitUntilComplete: Boolean = true) {
        composeTestRule.onNodeWithTag(UPDATE_PM_SAVE_BUTTON_TEST_TAG)
            .performClick()
        if (waitUntilComplete) {
            composeTestRule.waitUntil(timeoutMillis = 5_000L) {
                composeTestRule
                    .onAllNodes(hasTestTag(UPDATE_PM_SAVE_BUTTON_TEST_TAG).and(hasTestMetadata("isLoading=true")))
                    .fetchSemanticsNodes()
                    .isEmpty()
            }
        }
>>>>>>> 7048c917
    }

    fun onRemoveButton(): SemanticsNodeInteraction {
        return composeTestRule.onNode(hasAnyAncestor(hasTestTag(UPDATE_PM_REMOVE_BUTTON_TEST_TAG)).and(isFocusable()))
    }

    fun clickRemove() {
<<<<<<< HEAD
        onRemoveButton().performClickWithKeyboard()
        composeTestRule.onNodeWithTag(TEST_TAG_DIALOG_CONFIRM_BUTTON).performClickWithKeyboard()
=======
        onRemoveButton().performClick()
        composeTestRule.onNodeWithTag(TEST_TAG_DIALOG_CONFIRM_BUTTON).performClick()
        composeTestRule.waitUntil(timeoutMillis = 5_000L) {
            composeTestRule
                .onAllNodes(hasTestTag(REMOVE_BUTTON_LOADING))
                .fetchSemanticsNodes()
                .isEmpty()
        }
    }

    fun clickSetAsDefaultCheckbox() {
        composeTestRule.onNodeWithTag(
            UPDATE_PM_SET_AS_DEFAULT_CHECKBOX_TEST_TAG
        ).performClick()
>>>>>>> 7048c917
    }
}<|MERGE_RESOLUTION|>--- conflicted
+++ resolved
@@ -1,14 +1,9 @@
 package com.stripe.android.paymentsheet
 
 import androidx.compose.ui.test.SemanticsNodeInteraction
-<<<<<<< HEAD
 import androidx.compose.ui.test.hasAnyAncestor
 import androidx.compose.ui.test.hasTestTag
 import androidx.compose.ui.test.isFocusable
-import androidx.compose.ui.test.junit4.ComposeTestRule
-import androidx.compose.ui.test.onNodeWithTag
-import com.stripe.android.common.ui.performClickWithKeyboard
-=======
 import androidx.compose.ui.test.assertIsDisplayed
 import androidx.compose.ui.test.assertIsEnabled
 import androidx.compose.ui.test.assertIsNotEnabled
@@ -17,7 +12,7 @@
 import androidx.compose.ui.test.onNodeWithTag
 import androidx.compose.ui.test.performClick
 import com.stripe.android.paymentsheet.ui.REMOVE_BUTTON_LOADING
->>>>>>> 7048c917
+import com.stripe.android.common.ui.performClickWithKeyboard
 import com.stripe.android.paymentsheet.ui.UPDATE_PM_REMOVE_BUTTON_TEST_TAG
 import com.stripe.android.paymentsheet.ui.UPDATE_PM_SAVE_BUTTON_TEST_TAG
 import com.stripe.android.paymentsheet.ui.UPDATE_PM_SCREEN_TEST_TAG
@@ -77,11 +72,6 @@
             .performClickWithKeyboard()
     }
 
-<<<<<<< HEAD
-    fun update() {
-        composeTestRule.onNode(hasAnyAncestor(hasTestTag(UPDATE_PM_SAVE_BUTTON_TEST_TAG)).and(isFocusable()))
-            .performClickWithKeyboard()
-=======
     fun assertInDropdownAndEnabled(cardBrand: String) {
         // Click on the dropdown menu to expand it
         composeTestRule.onNodeWithTag(DROPDOWN_MENU_CLICKABLE_TEST_TAG)
@@ -100,7 +90,7 @@
 
     fun update(waitUntilComplete: Boolean = true) {
         composeTestRule.onNodeWithTag(UPDATE_PM_SAVE_BUTTON_TEST_TAG)
-            .performClick()
+            .performClickWithKeyboard()
         if (waitUntilComplete) {
             composeTestRule.waitUntil(timeoutMillis = 5_000L) {
                 composeTestRule
@@ -109,7 +99,6 @@
                     .isEmpty()
             }
         }
->>>>>>> 7048c917
     }
 
     fun onRemoveButton(): SemanticsNodeInteraction {
@@ -117,11 +106,7 @@
     }
 
     fun clickRemove() {
-<<<<<<< HEAD
         onRemoveButton().performClickWithKeyboard()
-        composeTestRule.onNodeWithTag(TEST_TAG_DIALOG_CONFIRM_BUTTON).performClickWithKeyboard()
-=======
-        onRemoveButton().performClick()
         composeTestRule.onNodeWithTag(TEST_TAG_DIALOG_CONFIRM_BUTTON).performClick()
         composeTestRule.waitUntil(timeoutMillis = 5_000L) {
             composeTestRule
@@ -135,6 +120,5 @@
         composeTestRule.onNodeWithTag(
             UPDATE_PM_SET_AS_DEFAULT_CHECKBOX_TEST_TAG
         ).performClick()
->>>>>>> 7048c917
     }
 }