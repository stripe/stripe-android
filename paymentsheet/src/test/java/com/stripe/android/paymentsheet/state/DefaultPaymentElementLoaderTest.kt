package com.stripe.android.paymentsheet.state

import com.google.common.truth.Truth.assertThat
import com.stripe.android.LinkDisallowFundingSourceCreationPreview
import com.stripe.android.SharedPaymentTokenSessionPreview
import com.stripe.android.common.analytics.experiment.LogLinkHoldbackExperiment
import com.stripe.android.common.model.PaymentMethodRemovePermission
import com.stripe.android.common.model.asCommonConfiguration
import com.stripe.android.common.taptoadd.FakeTapToAddConnectionManager
import com.stripe.android.common.taptoadd.TapToAddConnectionManager
import com.stripe.android.core.Logger
import com.stripe.android.core.exception.APIConnectionException
import com.stripe.android.core.model.CountryCode
import com.stripe.android.core.strings.resolvableString
import com.stripe.android.googlepaylauncher.GooglePayRepository
import com.stripe.android.isInstanceOf
import com.stripe.android.link.FakeIntegrityRequestManager
import com.stripe.android.link.LinkConfiguration
import com.stripe.android.link.account.LinkStore
import com.stripe.android.link.gate.FakeLinkGate
import com.stripe.android.link.gate.LinkGate
import com.stripe.android.link.model.AccountStatus
import com.stripe.android.link.ui.inline.LinkSignupMode.AlongsideSaveForFutureUse
import com.stripe.android.link.ui.inline.LinkSignupMode.InsteadOfSaveForFutureUse
import com.stripe.android.lpmfoundations.luxe.LpmRepository
import com.stripe.android.lpmfoundations.paymentmethod.AnalyticsMetadata
import com.stripe.android.lpmfoundations.paymentmethod.CustomerMetadata
import com.stripe.android.lpmfoundations.paymentmethod.DisplayableCustomPaymentMethod
import com.stripe.android.lpmfoundations.paymentmethod.IntegrationMetadata
import com.stripe.android.lpmfoundations.paymentmethod.PaymentMethodMetadataFactory
import com.stripe.android.lpmfoundations.paymentmethod.PaymentSheetCardBrandFilter
import com.stripe.android.lpmfoundations.paymentmethod.PaymentSheetCardFundingFilter
import com.stripe.android.model.Address
import com.stripe.android.model.CardBrand
import com.stripe.android.model.ClientAttributionMetadata
import com.stripe.android.model.ElementsSession
import com.stripe.android.model.LinkDisabledReason
import com.stripe.android.model.LinkMode
import com.stripe.android.model.PaymentIntent.ConfirmationMethod.Manual
import com.stripe.android.model.PaymentIntentCreationFlow
import com.stripe.android.model.PaymentIntentFixtures
import com.stripe.android.model.PaymentMethod
import com.stripe.android.model.PaymentMethodFixtures
import com.stripe.android.model.PaymentMethodSelectionFlow
import com.stripe.android.model.StripeIntent
import com.stripe.android.model.StripeIntent.Status.Canceled
import com.stripe.android.model.StripeIntent.Status.Succeeded
import com.stripe.android.model.wallets.Wallet
import com.stripe.android.paymentelement.ExperimentalCustomPaymentMethodsApi
import com.stripe.android.paymentelement.WalletButtonsPreview
import com.stripe.android.paymentelement.callbacks.PaymentElementCallbackReferences
import com.stripe.android.paymentelement.callbacks.PaymentElementCallbacks
import com.stripe.android.payments.core.analytics.ErrorReporter
import com.stripe.android.payments.financialconnections.FinancialConnectionsAvailability
import com.stripe.android.paymentsheet.CardFundingFilteringPrivatePreview
import com.stripe.android.paymentsheet.ConfigFixtures
import com.stripe.android.paymentsheet.FakePrefsRepository
import com.stripe.android.paymentsheet.PaymentSheet
import com.stripe.android.paymentsheet.PaymentSheetFixtures
import com.stripe.android.paymentsheet.PaymentSheetFixtures.MERCHANT_DISPLAY_NAME
import com.stripe.android.paymentsheet.addresselement.AddressDetails
import com.stripe.android.paymentsheet.analytics.FakeLoadingEventReporter
import com.stripe.android.paymentsheet.analytics.FakeLogLinkHoldbackExperiment
import com.stripe.android.paymentsheet.model.PaymentSelection
import com.stripe.android.paymentsheet.model.SavedSelection
import com.stripe.android.paymentsheet.model.toSavedSelection
import com.stripe.android.paymentsheet.repositories.CustomerRepository
import com.stripe.android.paymentsheet.repositories.ElementsSessionRepository
import com.stripe.android.paymentsheet.state.PaymentSheetLoadingException.PaymentIntentInTerminalState
import com.stripe.android.paymentsheet.utils.FakeUserFacingLogger
import com.stripe.android.testing.FakeErrorReporter
import com.stripe.android.testing.PaymentIntentFactory
import com.stripe.android.testing.PaymentMethodFactory
import com.stripe.android.testing.PaymentMethodFactory.update
import com.stripe.android.ui.core.cbc.CardBrandChoiceEligibility
import com.stripe.android.ui.core.elements.ExternalPaymentMethodsRepository
import com.stripe.android.utils.FakeCustomerRepository
import com.stripe.android.utils.FakeElementsSessionRepository
import com.stripe.android.utils.FakeElementsSessionRepository.Companion.DEFAULT_ELEMENTS_SESSION_CONFIG_ID
import com.stripe.attestation.IntegrityRequestManager
import kotlinx.coroutines.flow.flowOf
import kotlinx.coroutines.test.TestDispatcher
import kotlinx.coroutines.test.UnconfinedTestDispatcher
import kotlinx.coroutines.test.runTest
import org.mockito.ArgumentCaptor
import org.mockito.kotlin.any
import org.mockito.kotlin.capture
import org.mockito.kotlin.doReturn
import org.mockito.kotlin.mock
import org.mockito.kotlin.spy
import org.mockito.kotlin.verify
import org.mockito.kotlin.whenever
import kotlin.test.AfterTest
import kotlin.test.Test
import kotlin.test.assertFailsWith

@OptIn(ExperimentalCustomPaymentMethodsApi::class)
internal class DefaultPaymentElementLoaderTest {

    @AfterTest
    fun tearDown() {
        PaymentElementCallbackReferences.clear()
    }

    @Test
    fun `load with configuration should return expected result`() = runScenario {
        prefsRepository.setSavedSelection(
            SavedSelection.PaymentMethod(PaymentMethodFixtures.CARD_PAYMENT_METHOD.id)
        )

        val loader = createPaymentElementLoader(
            stripeIntent = PaymentIntentFixtures.PI_REQUIRES_PAYMENT_METHOD_WITHOUT_LINK,
        )

        val config = PaymentSheetFixtures.CONFIG_CUSTOMER_WITH_GOOGLEPAY

        assertThat(
            loader.load(
                initializationMode = PaymentElementLoader.InitializationMode.PaymentIntent(
                    clientSecret = PaymentSheetFixtures.PAYMENT_INTENT_CLIENT_SECRET.value,
                ),
                config,
                metadata = PaymentElementLoader.Metadata(
                    initializedViaCompose = false,
                ),
            ).getOrThrow()
        ).isEqualTo(
            PaymentElementLoader.State(
                config = config.asCommonConfiguration(),
                customer = CustomerState(
                    paymentMethods = PAYMENT_METHODS,
                    defaultPaymentMethodId = null,
                ),
                paymentSelection = PaymentSelection.Saved(
                    paymentMethod = PaymentMethodFixtures.CARD_PAYMENT_METHOD,
                ),
                validationError = null,
                paymentMethodMetadata = PaymentMethodMetadataFactory.create(
                    stripeIntent = PaymentIntentFixtures.PI_REQUIRES_PAYMENT_METHOD_WITHOUT_LINK,
                    allowsDelayedPaymentMethods = false,
                    sharedDataSpecs = emptyList(),
                    isGooglePayReady = true,
                    linkMode = null,
                    linkState = LinkDisabledState(listOf(LinkDisabledReason.NotSupportedInElementsSession)),
                    availableWallets = emptyList(),
                    cardBrandFilter = PaymentSheetCardBrandFilter(PaymentSheet.CardBrandAcceptance.all()),
                    hasCustomerConfiguration = true,
                    financialConnectionsAvailability = FinancialConnectionsAvailability.Full,
                    customerMetadataPermissions = CustomerMetadata.Permissions(
                        canRemoveDuplicates = false,
                        removePaymentMethod = PaymentMethodRemovePermission.Full,
                        canRemoveLastPaymentMethod = true,
                        canUpdateFullPaymentMethodDetails = false,
                    ),
                    clientAttributionMetadata = ClientAttributionMetadata(
                        elementsSessionConfigId = DEFAULT_ELEMENTS_SESSION_CONFIG_ID,
                        paymentIntentCreationFlow = PaymentIntentCreationFlow.Standard,
                        paymentMethodSelectionFlow = PaymentMethodSelectionFlow.MerchantSpecified,
                    ),
                    integrationMetadata = IntegrationMetadata.IntentFirst("pi_1234_secret_1234"),
                ),
            )
        )

        assertThat(eventReporter.loadStartedTurbine.awaitItem()).isNotNull()
        assertThat(eventReporter.loadSucceededTurbine.awaitItem()).isNotNull()
    }

    @Test
    fun `load with empty merchantDisplayName returns failure`() = runScenario {
        val result = createPaymentElementLoader().load(
            initializationMode = PaymentElementLoader.InitializationMode.PaymentIntent(
                clientSecret = PaymentSheetFixtures.PAYMENT_INTENT_CLIENT_SECRET.value,
            ),
            paymentSheetConfiguration = PaymentSheet.Configuration(merchantDisplayName = ""),
            metadata = PaymentElementLoader.Metadata(
                initializedViaCompose = false,
            ),
        )

        assertThat(result.isFailure).isTrue()
        assertThat(result.exceptionOrNull()?.message).isEqualTo(
            "When a Configuration is passed to PaymentSheet, the Merchant display name cannot be an empty string."
        )

        assertThat(eventReporter.loadFailedTurbine.awaitItem()).isNotNull()
    }

    @Test
    fun `load with empty client secret returns failure`() = runScenario {
        val result = createPaymentElementLoader().load(
            initializationMode = PaymentElementLoader.InitializationMode.PaymentIntent(
                clientSecret = " ",
            ),
            paymentSheetConfiguration = PaymentSheet.Configuration("Some name"),
            metadata = PaymentElementLoader.Metadata(
                initializedViaCompose = false,
            ),
        )

        assertThat(result.isFailure).isTrue()
        assertThat(result.exceptionOrNull()?.message).isEqualTo(
            "The PaymentIntent client_secret cannot be an empty string."
        )

        assertThat(eventReporter.loadFailedTurbine.awaitItem()).isNotNull()
    }

    @Test
    fun `load with empty customer id returns failure`() = runScenario {
        val result = createPaymentElementLoader().load(
            initializationMode = PaymentElementLoader.InitializationMode.PaymentIntent(
                clientSecret = PaymentSheetFixtures.PAYMENT_INTENT_CLIENT_SECRET.value,
            ),
            paymentSheetConfiguration = PaymentSheet.Configuration(
                merchantDisplayName = "Some name",
                customer = PaymentSheet.CustomerConfiguration(
                    id = " ",
                    ephemeralKeySecret = "ek_123",
                ),
            ),
            metadata = PaymentElementLoader.Metadata(
                initializedViaCompose = false,
            ),
        )

        assertThat(result.isFailure).isTrue()
        assertThat(result.exceptionOrNull()?.message).isEqualTo(
            "When a CustomerConfiguration is passed to PaymentSheet, the Customer ID cannot be an empty string."
        )

        assertThat(eventReporter.loadFailedTurbine.awaitItem()).isNotNull()
    }

    @Test
    fun `load with conflicting ephemeral key returns failure`() = runScenario {
        val result = createPaymentElementLoader().load(
            initializationMode = PaymentElementLoader.InitializationMode.PaymentIntent(
                clientSecret = PaymentSheetFixtures.PAYMENT_INTENT_CLIENT_SECRET.value,
            ),
            paymentSheetConfiguration = PaymentSheet.Configuration(
                merchantDisplayName = "Some name",
                customer = PaymentSheet.CustomerConfiguration(
                    id = "customer_id",
                    ephemeralKeySecret = " ",
                    accessType = PaymentSheet.CustomerAccessType.LegacyCustomerEphemeralKey("ek_different"),
                ),
            ),
            metadata = PaymentElementLoader.Metadata(
                initializedViaCompose = false,
            ),
        )

        assertThat(result.isFailure).isTrue()
        assertThat(result.exceptionOrNull()?.message).isEqualTo(
            "Conflicting ephemeralKeySecrets between CustomerConfiguration and CustomerConfiguration.customerAccessType"
        )

        assertThat(eventReporter.loadFailedTurbine.awaitItem()).isNotNull()
    }

    @Test
    fun `load without customer should return expected result`() = runScenario {
        val loader = createPaymentElementLoader(
            stripeIntent = PaymentIntentFixtures.PI_REQUIRES_PAYMENT_METHOD_WITHOUT_LINK,
        )

        val result = loader.load(
            initializationMode = PaymentElementLoader.InitializationMode.PaymentIntent(
                clientSecret = PaymentSheetFixtures.PAYMENT_INTENT_CLIENT_SECRET.value,
            ),
            PaymentSheetFixtures.CONFIG_MINIMUM,
            metadata = PaymentElementLoader.Metadata(
                initializedViaCompose = false,
            ),
        ).getOrThrow()
        assertThat(result.paymentMethodMetadata.customerMetadata).isNull()

        assertThat(eventReporter.loadStartedTurbine.awaitItem()).isNotNull()
        assertThat(eventReporter.loadSucceededTurbine.awaitItem()).isNotNull()
    }

    @Test
    fun `load with google pay kill switch enabled should return expected result`() = runScenario {
        prefsRepository.setSavedSelection(
            SavedSelection.PaymentMethod(PaymentMethodFixtures.CARD_PAYMENT_METHOD.id)
        )

        val loader = createPaymentElementLoader(
            stripeIntent = PaymentIntentFixtures.PI_REQUIRES_PAYMENT_METHOD_WITHOUT_LINK,
            isGooglePayReady = true,
            isGooglePayEnabledFromBackend = false,
        )

        assertThat(
            loader.load(
                initializationMode = PaymentElementLoader.InitializationMode.PaymentIntent(
                    clientSecret = PaymentSheetFixtures.PAYMENT_INTENT_CLIENT_SECRET.value,
                ),
                PaymentSheetFixtures.CONFIG_CUSTOMER_WITH_GOOGLEPAY,
                metadata = PaymentElementLoader.Metadata(
                    initializedViaCompose = false,
                ),
            ).getOrThrow().paymentMethodMetadata.isGooglePayReady
        ).isFalse()

        assertThat(eventReporter.loadStartedTurbine.awaitItem()).isNotNull()
        assertThat(eventReporter.loadSucceededTurbine.awaitItem()).isNotNull()
    }

    @Test
    fun `Should default to first payment method if customer has payment methods`() = runScenario {
        prefsRepository.setSavedSelection(null)

        val loader = createPaymentElementLoader(
            stripeIntent = PaymentIntentFixtures.PI_REQUIRES_PAYMENT_METHOD_WITHOUT_LINK,
            isGooglePayReady = true,
        )

        val state = loader.load(
            initializationMode = PaymentElementLoader.InitializationMode.PaymentIntent(
                clientSecret = PaymentSheetFixtures.PAYMENT_INTENT_CLIENT_SECRET.value,
            ),
            paymentSheetConfiguration = PaymentSheetFixtures.CONFIG_CUSTOMER_WITH_GOOGLEPAY,
            metadata = PaymentElementLoader.Metadata(
                initializedViaCompose = false,
            ),
        ).getOrThrow()

        assertThat(state.paymentSelection).isEqualTo(
            PaymentSelection.Saved(paymentMethod = PAYMENT_METHODS.first())
        )

        assertThat(eventReporter.loadStartedTurbine.awaitItem()).isNotNull()
        assertThat(eventReporter.loadSucceededTurbine.awaitItem()).isNotNull()
    }

    @Test
    fun `Should default to last used payment method if available even if customer has payment methods`() = runScenario {
        prefsRepository.setSavedSelection(SavedSelection.GooglePay)

        val loader = createPaymentElementLoader(
            stripeIntent = PaymentIntentFixtures.PI_REQUIRES_PAYMENT_METHOD_WITHOUT_LINK,
            isGooglePayReady = true,
        )

        val result = loader.load(
            initializationMode = PaymentElementLoader.InitializationMode.PaymentIntent(
                clientSecret = PaymentSheetFixtures.PAYMENT_INTENT_CLIENT_SECRET.value,
            ),
            paymentSheetConfiguration = PaymentSheetFixtures.CONFIG_CUSTOMER_WITH_GOOGLEPAY,
            metadata = PaymentElementLoader.Metadata(
                initializedViaCompose = false,
            ),
        ).getOrThrow()

        assertThat(result.paymentSelection).isEqualTo(PaymentSelection.GooglePay)

        assertThat(eventReporter.loadStartedTurbine.awaitItem()).isNotNull()
        assertThat(eventReporter.loadSucceededTurbine.awaitItem()).isNotNull()
    }

    @Test
    fun `Should default to google if customer has no payment methods and no last used payment method`() =
        runScenario {
            prefsRepository.setSavedSelection(null)

            val loader = createPaymentElementLoader(
                stripeIntent = PaymentIntentFixtures.PI_REQUIRES_PAYMENT_METHOD,
                isGooglePayReady = true,
                customerRepo = FakeCustomerRepository(paymentMethods = emptyList()),
            )

            val result = loader.load(
                initializationMode = PaymentElementLoader.InitializationMode.PaymentIntent(
                    clientSecret = PaymentSheetFixtures.PAYMENT_INTENT_CLIENT_SECRET.value,
                ),
                paymentSheetConfiguration = PaymentSheetFixtures.CONFIG_CUSTOMER_WITH_GOOGLEPAY,
                metadata = PaymentElementLoader.Metadata(
                    initializedViaCompose = false,
                ),
            ).getOrThrow()

            assertThat(result.paymentSelection).isEqualTo(PaymentSelection.GooglePay)

            assertThat(eventReporter.loadStartedTurbine.awaitItem()).isNotNull()
            assertThat(eventReporter.loadSucceededTurbine.awaitItem()).isNotNull()
        }

    @Test
    fun `Should default to no payment method when google pay is not ready`() =
        runScenario {
            prefsRepository.setSavedSelection(null)

            val loader = createPaymentElementLoader(
                stripeIntent = PaymentIntentFixtures.PI_REQUIRES_PAYMENT_METHOD,
                isGooglePayReady = false,
                customerRepo = FakeCustomerRepository(paymentMethods = emptyList()),
            )

            val result = loader.load(
                initializationMode = PaymentElementLoader.InitializationMode.PaymentIntent(
                    clientSecret = PaymentSheetFixtures.PAYMENT_INTENT_CLIENT_SECRET.value,
                ),
                paymentSheetConfiguration = PaymentSheetFixtures.CONFIG_CUSTOMER_WITH_GOOGLEPAY,
                metadata = PaymentElementLoader.Metadata(
                    initializedViaCompose = false,
                ),
            ).getOrThrow()

            assertThat(result.paymentSelection).isNull()

            assertThat(eventReporter.loadStartedTurbine.awaitItem()).isNotNull()
            assertThat(eventReporter.loadSucceededTurbine.awaitItem()).isNotNull()
        }

    @Test
    fun `Should default to no payment method when saved selection is Google Pay & its not ready`() =
        runScenario {
            prefsRepository.setSavedSelection(SavedSelection.GooglePay)

            val loader = createPaymentElementLoader(
                stripeIntent = PaymentIntentFixtures.PI_REQUIRES_PAYMENT_METHOD,
                isGooglePayReady = false,
                customerRepo = FakeCustomerRepository(paymentMethods = emptyList()),
            )

            val result = loader.load(
                initializationMode = PaymentElementLoader.InitializationMode.PaymentIntent(
                    clientSecret = PaymentSheetFixtures.PAYMENT_INTENT_CLIENT_SECRET.value,
                ),
                paymentSheetConfiguration = PaymentSheetFixtures.CONFIG_CUSTOMER_WITH_GOOGLEPAY,
                metadata = PaymentElementLoader.Metadata(
                    initializedViaCompose = false,
                ),
            ).getOrThrow()

            assertThat(result.paymentSelection).isNull()

            assertThat(eventReporter.loadStartedTurbine.awaitItem()).isNotNull()
            assertThat(eventReporter.loadSucceededTurbine.awaitItem()).isNotNull()
        }

    @OptIn(WalletButtonsPreview::class)
    @Test
    fun `Should default to no payment method when using wallet buttons`() =
        runScenario {
            prefsRepository.setSavedSelection(null)

            val loader = createPaymentElementLoader(
                stripeIntent = PaymentIntentFixtures.PI_REQUIRES_PAYMENT_METHOD,
                isGooglePayReady = true,
                customerRepo = FakeCustomerRepository(paymentMethods = emptyList()),
            )

            val result = loader.load(
                initializationMode = PaymentElementLoader.InitializationMode.PaymentIntent(
                    clientSecret = PaymentSheetFixtures.PAYMENT_INTENT_CLIENT_SECRET.value,
                ),
                paymentSheetConfiguration = PaymentSheetFixtures.CONFIG_CUSTOMER_WITH_GOOGLEPAY.newBuilder()
                    .walletButtons(
                        PaymentSheet.WalletButtonsConfiguration(
                            willDisplayExternally = true,
                        )
                    )
                    .build(),
                metadata = PaymentElementLoader.Metadata(
                    initializedViaCompose = false,
                ),
            ).getOrThrow()

            assertThat(result.paymentSelection).isNull()

            assertThat(eventReporter.loadStartedTurbine.awaitItem()).isNotNull()
            assertThat(eventReporter.loadSucceededTurbine.awaitItem()).isNotNull()
        }

    @Test
    fun `isTapToAddSupported should be false when tap to add is not supported`() =
        runScenario {
            FakeTapToAddConnectionManager.test(
                isSupported = false,
                isConnected = false,
            ) {
                val loader = createPaymentElementLoader(
                    stripeIntent = PaymentIntentFixtures.PI_REQUIRES_PAYMENT_METHOD,
                    isGooglePayReady = true,
                    customerRepo = FakeCustomerRepository(paymentMethods = emptyList()),
                    tapToAddConnectionManager = tapToAddConnectionManager,
                )

                val result = loader.load(
                    initializationMode = PaymentElementLoader.InitializationMode.PaymentIntent(
                        clientSecret = PaymentSheetFixtures.PAYMENT_INTENT_CLIENT_SECRET.value,
                    ),
                    paymentSheetConfiguration = PaymentSheetFixtures.CONFIG_CUSTOMER_WITH_GOOGLEPAY,
                    metadata = PaymentElementLoader.Metadata(
                        initializedViaCompose = false,
                    ),
                ).getOrThrow()

                assertThat(connectCalls.awaitItem()).isNotNull()

                assertThat(result.paymentMethodMetadata.isTapToAddSupported).isFalse()

                assertThat(eventReporter.loadStartedTurbine.awaitItem()).isNotNull()
                assertThat(eventReporter.loadSucceededTurbine.awaitItem()).isNotNull()
            }
        }

    @Test
    fun `isTapToAddSupported should be true when tap to add is supported`() =
        runScenario {
            FakeTapToAddConnectionManager.test(
                isSupported = true,
                isConnected = true,
            ) {
                val loader = createPaymentElementLoader(
                    stripeIntent = PaymentIntentFactory.create(),
                    isGooglePayReady = true,
                    customerRepo = FakeCustomerRepository(paymentMethods = emptyList()),
                    tapToAddConnectionManager = tapToAddConnectionManager,
                )

                val result = loader.load(
                    initializationMode = PaymentElementLoader.InitializationMode.SetupIntent(
                        clientSecret = PaymentSheetFixtures.PAYMENT_INTENT_CLIENT_SECRET.value
                    ),
                    paymentSheetConfiguration = PaymentSheetFixtures.CONFIG_CUSTOMER_WITH_GOOGLEPAY,
                    metadata = PaymentElementLoader.Metadata(
                        initializedViaCompose = false,
                    ),
                ).getOrThrow()

                assertThat(connectCalls.awaitItem()).isNotNull()

                assertThat(result.paymentMethodMetadata.isTapToAddSupported).isTrue()

                assertThat(eventReporter.loadStartedTurbine.awaitItem()).isNotNull()
                assertThat(eventReporter.loadSucceededTurbine.awaitItem()).isNotNull()
            }
        }

    @OptIn(WalletButtonsPreview::class)
    @Test
    fun `Should default to no payment method when using wallet buttons & google is saved selection`() =
        runScenario {
            prefsRepository.setSavedSelection(SavedSelection.GooglePay)

            val loader = createPaymentElementLoader(
                stripeIntent = PaymentIntentFixtures.PI_REQUIRES_PAYMENT_METHOD,
                isGooglePayReady = true,
                customerRepo = FakeCustomerRepository(paymentMethods = emptyList()),
            )

            val result = loader.load(
                initializationMode = PaymentElementLoader.InitializationMode.PaymentIntent(
                    clientSecret = PaymentSheetFixtures.PAYMENT_INTENT_CLIENT_SECRET.value,
                ),
                paymentSheetConfiguration = PaymentSheetFixtures.CONFIG_CUSTOMER_WITH_GOOGLEPAY.newBuilder()
                    .walletButtons(
                        PaymentSheet.WalletButtonsConfiguration(
                            willDisplayExternally = true,
                        )
                    )
                    .build(),
                metadata = PaymentElementLoader.Metadata(
                    initializedViaCompose = false,
                ),
            ).getOrThrow()

            assertThat(result.paymentSelection).isNull()

            assertThat(eventReporter.loadStartedTurbine.awaitItem()).isNotNull()
            assertThat(eventReporter.loadSucceededTurbine.awaitItem()).isNotNull()
        }

    @OptIn(WalletButtonsPreview::class)
    @Test
    fun `Should default to no payment method when using wallet buttons & link is saved selection`() =
        runScenario {
            prefsRepository.setSavedSelection(SavedSelection.Link)

            val loader = createPaymentElementLoader(
                stripeIntent = PaymentIntentFixtures.PI_REQUIRES_PAYMENT_METHOD,
                isGooglePayReady = true,
                customerRepo = FakeCustomerRepository(paymentMethods = emptyList()),
            )

            val result = loader.load(
                initializationMode = PaymentElementLoader.InitializationMode.PaymentIntent(
                    clientSecret = PaymentSheetFixtures.PAYMENT_INTENT_CLIENT_SECRET.value,
                ),
                paymentSheetConfiguration = PaymentSheetFixtures.CONFIG_CUSTOMER_WITH_GOOGLEPAY.newBuilder()
                    .walletButtons(
                        PaymentSheet.WalletButtonsConfiguration(
                            willDisplayExternally = true,
                        )
                    )
                    .build(),
                metadata = PaymentElementLoader.Metadata(
                    initializedViaCompose = false,
                ),
            ).getOrThrow()

            assertThat(result.paymentSelection).isNull()

            assertThat(eventReporter.loadStartedTurbine.awaitItem()).isNotNull()
            assertThat(eventReporter.loadSucceededTurbine.awaitItem()).isNotNull()
        }

    @Test
    fun `Should default to no payment method when google pay is not configured`() =
        runScenario {
            prefsRepository.setSavedSelection(null)

            val userFacingLogger = FakeUserFacingLogger()
            val loader = createPaymentElementLoader(
                userFacingLogger = userFacingLogger,
                stripeIntent = PaymentIntentFixtures.PI_REQUIRES_PAYMENT_METHOD,
                isGooglePayReady = true,
                customerRepo = FakeCustomerRepository(paymentMethods = emptyList()),
            )

            val result = loader.load(
                initializationMode = PaymentElementLoader.InitializationMode.PaymentIntent(
                    clientSecret = PaymentSheetFixtures.PAYMENT_INTENT_CLIENT_SECRET.value,
                ),
                paymentSheetConfiguration = PaymentSheetFixtures.CONFIG_CUSTOMER,
                metadata = PaymentElementLoader.Metadata(
                    initializedViaCompose = false,
                ),
            ).getOrThrow()

            assertThat(result.paymentSelection).isNull()
            assertThat(userFacingLogger.getLoggedMessages())
                .containsExactlyElementsIn(listOf("GooglePayConfiguration is not set."))

            assertThat(eventReporter.loadStartedTurbine.awaitItem()).isNotNull()
            assertThat(eventReporter.loadSucceededTurbine.awaitItem()).isNotNull()
        }

    @Test
    fun `Should default to no payment method if customer has no payment methods and no last used payment method`() =
        runScenario {
            prefsRepository.setSavedSelection(null)

            val loader = createPaymentElementLoader(
                stripeIntent = PaymentIntentFixtures.PI_REQUIRES_PAYMENT_METHOD_WITHOUT_LINK,
                isGooglePayReady = true,
                customerRepo = FakeCustomerRepository(paymentMethods = emptyList()),
                isGooglePayEnabledFromBackend = false,
            )

            val result = loader.load(
                initializationMode = PaymentElementLoader.InitializationMode.PaymentIntent(
                    clientSecret = PaymentSheetFixtures.PAYMENT_INTENT_CLIENT_SECRET.value,
                ),
                paymentSheetConfiguration = PaymentSheetFixtures.CONFIG_CUSTOMER_WITH_GOOGLEPAY,
                metadata = PaymentElementLoader.Metadata(
                    initializedViaCompose = false,
                ),
            ).getOrThrow()

            assertThat(result.paymentSelection).isNull()

            assertThat(eventReporter.loadStartedTurbine.awaitItem()).isNotNull()
            assertThat(eventReporter.loadSucceededTurbine.awaitItem()).isNotNull()
        }

    @Test
    fun `load() with customer should fetch only supported payment method types`() =
        runScenario {
            val customerRepository = mock<CustomerRepository> {
                whenever(it.getPaymentMethods(any(), any(), any())).thenReturn(Result.success(emptyList()))
            }

            val paymentMethodTypes = listOf(
                "card", // valid and supported
                "fpx", // valid but not supported
                "invalid_type" // unknown type
            )

            val loader = createPaymentElementLoader(
                stripeIntent = PaymentIntentFixtures.PI_REQUIRES_PAYMENT_METHOD.copy(
                    paymentMethodTypes = paymentMethodTypes
                ),
                customerRepo = customerRepository
            )

            loader.load(
                initializationMode = PaymentElementLoader.InitializationMode.PaymentIntent(
                    clientSecret = PaymentSheetFixtures.PAYMENT_INTENT_CLIENT_SECRET.value,
                ),
                PaymentSheetFixtures.CONFIG_CUSTOMER_WITH_GOOGLEPAY,
                metadata = PaymentElementLoader.Metadata(
                    initializedViaCompose = false,
                ),
            )

            verify(customerRepository).getPaymentMethods(
                any(),
                capture(paymentMethodTypeCaptor),
                any(),
            )
            assertThat(paymentMethodTypeCaptor.allValues.flatten())
                .containsExactly(PaymentMethod.Type.Card)

            assertThat(eventReporter.loadStartedTurbine.awaitItem()).isNotNull()
            assertThat(eventReporter.loadSucceededTurbine.awaitItem()).isNotNull()
        }

    @Test
    fun `when allowsDelayedPaymentMethods is false then delayed payment methods are filtered out`() =
        runScenario {
            val customerRepository = mock<CustomerRepository> {
                whenever(it.getPaymentMethods(any(), any(), any())).thenReturn(Result.success(emptyList()))
            }

            val loader = createPaymentElementLoader(
                stripeIntent = PaymentIntentFixtures.PI_REQUIRES_PAYMENT_METHOD.copy(
                    paymentMethodTypes = listOf(
                        PaymentMethod.Type.Card.code,
                        PaymentMethod.Type.SepaDebit.code,
                        PaymentMethod.Type.AuBecsDebit.code
                    )
                ),
                customerRepo = customerRepository
            )

            loader.load(
                initializationMode = PaymentElementLoader.InitializationMode.PaymentIntent(
                    clientSecret = PaymentSheetFixtures.PAYMENT_INTENT_CLIENT_SECRET.value,
                ),
                PaymentSheetFixtures.CONFIG_CUSTOMER_WITH_GOOGLEPAY,
                metadata = PaymentElementLoader.Metadata(
                    initializedViaCompose = false,
                ),
            )

            verify(customerRepository).getPaymentMethods(
                any(),
                capture(paymentMethodTypeCaptor),
                any(),
            )
            assertThat(paymentMethodTypeCaptor.value)
                .containsExactly(PaymentMethod.Type.Card)

            assertThat(eventReporter.loadStartedTurbine.awaitItem()).isNotNull()
            assertThat(eventReporter.loadSucceededTurbine.awaitItem()).isNotNull()
        }

    @Test
    fun `when getPaymentMethods fails in test mode, load() fails`() =
        runScenario {
            val expectedException = IllegalArgumentException("invalid API key provided")
            val customerRepository =
                FakeCustomerRepository(PAYMENT_METHODS, onGetPaymentMethods = { Result.failure(expectedException) })
            val loader = createPaymentElementLoader(
                stripeIntent = PaymentIntentFixtures.PI_REQUIRES_PAYMENT_METHOD.copy(
                    isLiveMode = false,
                ),
                customerRepo = customerRepository
            )

            val loadResult = loader.load(
                initializationMode = PaymentElementLoader.InitializationMode.PaymentIntent(
                    clientSecret = PaymentSheetFixtures.PAYMENT_INTENT_CLIENT_SECRET.value,
                ),
                PaymentSheetFixtures.CONFIG_CUSTOMER_WITH_GOOGLEPAY,
                metadata = PaymentElementLoader.Metadata(
                    initializedViaCompose = false,
                ),
            )

            val actualException = loadResult.exceptionOrNull()
            assertThat(actualException?.cause).isEqualTo(expectedException)

            assertThat(eventReporter.loadStartedTurbine.awaitItem()).isNotNull()
            assertThat(eventReporter.loadFailedTurbine.awaitItem()).isNotNull()
        }

    @Test
    fun `load() with customer should filter out invalid payment method types`() =
        runScenario {
            val result = createPaymentElementLoader(
                customerRepo = FakeCustomerRepository(
                    listOf(
                        PaymentMethodFixtures.CARD_PAYMENT_METHOD.copy(card = null), // invalid
                        PaymentMethodFixtures.CARD_PAYMENT_METHOD
                    )
                )
            ).load(
                initializationMode = PaymentElementLoader.InitializationMode.PaymentIntent(
                    clientSecret = PaymentSheetFixtures.PAYMENT_INTENT_CLIENT_SECRET.value,
                ),
                PaymentSheetFixtures.CONFIG_CUSTOMER_WITH_GOOGLEPAY,
                metadata = PaymentElementLoader.Metadata(
                    initializedViaCompose = false,
                ),
            ).getOrThrow()

            assertThat(result.customer?.paymentMethods)
                .containsExactly(PaymentMethodFixtures.CARD_PAYMENT_METHOD)

            assertThat(eventReporter.loadStartedTurbine.awaitItem()).isNotNull()
            assertThat(eventReporter.loadSucceededTurbine.awaitItem()).isNotNull()
        }

    @Test
    fun `load() with customer should not filter out cards attached to a wallet`() =
        runScenario {
            val cardWithAmexWallet = PaymentMethodFixtures.CARD_PAYMENT_METHOD.copy(
                card = PaymentMethodFixtures.CARD_PAYMENT_METHOD.card?.copy(
                    wallet = Wallet.AmexExpressCheckoutWallet("3000")
                )
            )
            val result = createPaymentElementLoader(
                customerRepo = FakeCustomerRepository(
                    listOf(
                        PaymentMethodFixtures.CARD_PAYMENT_METHOD,
                        cardWithAmexWallet
                    )
                )
            ).load(
                initializationMode = PaymentElementLoader.InitializationMode.PaymentIntent(
                    clientSecret = PaymentSheetFixtures.PAYMENT_INTENT_CLIENT_SECRET.value,
                ),
                PaymentSheetFixtures.CONFIG_CUSTOMER_WITH_GOOGLEPAY,
                metadata = PaymentElementLoader.Metadata(
                    initializedViaCompose = false,
                ),
            ).getOrThrow()

            assertThat(result.customer?.paymentMethods)
                .containsExactly(PaymentMethodFixtures.CARD_PAYMENT_METHOD, cardWithAmexWallet)

            assertThat(eventReporter.loadStartedTurbine.awaitItem()).isNotNull()
            assertThat(eventReporter.loadSucceededTurbine.awaitItem()).isNotNull()
        }

    @Test
    fun `load() with customer should allow sepa`() = runScenario {
        var requestPaymentMethodTypes: List<PaymentMethod.Type>? = null
        val result = createPaymentElementLoader(
            customerRepo = object : FakeCustomerRepository() {
                override suspend fun getPaymentMethods(
                    customerInfo: CustomerRepository.CustomerInfo,
                    types: List<PaymentMethod.Type>,
                    silentlyFail: Boolean
                ): Result<List<PaymentMethod>> {
                    requestPaymentMethodTypes = types
                    return Result.success(
                        listOf(
                            PaymentMethodFixtures.CARD_PAYMENT_METHOD,
                            PaymentMethodFixtures.SEPA_DEBIT_PAYMENT_METHOD,
                        )
                    )
                }
            },
            stripeIntent = PaymentIntentFixtures.PI_REQUIRES_PAYMENT_METHOD.copy(
                paymentMethodTypes = listOf("card", "sepa_debit")
            )
        ).load(
            initializationMode = PaymentElementLoader.InitializationMode.PaymentIntent(
                clientSecret = PaymentSheetFixtures.CLIENT_SECRET,
            ),
            paymentSheetConfiguration = PaymentSheetFixtures.CONFIG_CUSTOMER.newBuilder()
                .allowsDelayedPaymentMethods(true)
                .build(),
            metadata = PaymentElementLoader.Metadata(
                initializedViaCompose = false,
            ),
        ).getOrThrow()

        assertThat(result.customer?.paymentMethods)
            .containsExactly(
                PaymentMethodFixtures.CARD_PAYMENT_METHOD,
                PaymentMethodFixtures.SEPA_DEBIT_PAYMENT_METHOD,
            )
        assertThat(requestPaymentMethodTypes)
            .containsExactly(PaymentMethod.Type.Card, PaymentMethod.Type.SepaDebit)

        assertThat(eventReporter.loadStartedTurbine.awaitItem()).isNotNull()
        assertThat(eventReporter.loadSucceededTurbine.awaitItem()).isNotNull()
    }

    @Test
    fun `load() when PaymentIntent has invalid status should return null`() = runScenario {
        val paymentIntent = PaymentIntentFixtures.PI_SUCCEEDED.copy(
            paymentMethod = PaymentMethodFactory.card(),
        )

        val result = createPaymentElementLoader(
            stripeIntent = paymentIntent,
        ).load(
            initializationMode = PaymentElementLoader.InitializationMode.PaymentIntent(
                clientSecret = PaymentSheetFixtures.PAYMENT_INTENT_CLIENT_SECRET.value,
            ),
            PaymentSheetFixtures.CONFIG_CUSTOMER_WITH_GOOGLEPAY,
            metadata = PaymentElementLoader.Metadata(
                initializedViaCompose = false,
            ),
        ).getOrThrow()

        assertThat(result.validationError).isEqualTo(PaymentIntentInTerminalState(Succeeded))

        assertThat(eventReporter.loadStartedTurbine.awaitItem()).isNotNull()
        assertThat(eventReporter.loadSucceededTurbine.awaitItem()).isNotNull()
    }

    @Test
    fun `load() when PaymentIntent has invalid confirmationMethod should return null`() = runScenario {
        val result = createPaymentElementLoader(
            stripeIntent = PaymentIntentFixtures.PI_REQUIRES_PAYMENT_METHOD.copy(
                confirmationMethod = Manual,
            ),
        ).load(
            initializationMode = PaymentElementLoader.InitializationMode.PaymentIntent(
                clientSecret = PaymentSheetFixtures.PAYMENT_INTENT_CLIENT_SECRET.value,
            ),
            paymentSheetConfiguration = PaymentSheet.Configuration("Some Name"),
            metadata = PaymentElementLoader.Metadata(
                initializedViaCompose = false,
            ),
        ).getOrThrow()

        assertThat(result.validationError).isEqualTo(PaymentSheetLoadingException.InvalidConfirmationMethod(Manual))

        assertThat(eventReporter.loadStartedTurbine.awaitItem()).isNotNull()
        assertThat(eventReporter.loadFailedTurbine.awaitItem()).isNotNull()
    }

    @Test
    fun `Defaults to first existing payment method for known customer`() = runScenario {
        val result = createPaymentElementLoader(
            customerRepo = FakeCustomerRepository(paymentMethods = PAYMENT_METHODS)
        ).load(
            initializationMode = PaymentElementLoader.InitializationMode.PaymentIntent(
                clientSecret = PaymentSheetFixtures.PAYMENT_INTENT_CLIENT_SECRET.value,
            ),
            paymentSheetConfiguration = mockConfiguration(
                customer = PaymentSheet.CustomerConfiguration(
                    id = "some_id",
                    ephemeralKeySecret = "ek_123",
                )
            ),
            metadata = PaymentElementLoader.Metadata(
                initializedViaCompose = false,
            ),
        ).getOrThrow()

        val expectedPaymentMethod = requireNotNull(PAYMENT_METHODS.first())
        assertThat(result.paymentSelection).isEqualTo(PaymentSelection.Saved(expectedPaymentMethod))

        assertThat(eventReporter.loadStartedTurbine.awaitItem()).isNotNull()
        assertThat(eventReporter.loadSucceededTurbine.awaitItem()).isNotNull()
    }

    @Test
    fun `Considers Link logged in if the account is verified`() = runScenario {
        val loader = createPaymentElementLoader(linkAccountState = AccountStatus.Verified(true, null))

        val result = loader.load(
            initializationMode = PaymentElementLoader.InitializationMode.PaymentIntent("secret"),
            paymentSheetConfiguration = mockConfiguration(),
            metadata = PaymentElementLoader.Metadata(
                initializedViaCompose = false,
            ),
        ).getOrThrow()

        assertThat(result.paymentMethodMetadata.linkState?.loginState).isEqualTo(LinkState.LoginState.LoggedIn)

        assertThat(eventReporter.loadStartedTurbine.awaitItem()).isNotNull()
        assertThat(eventReporter.loadSucceededTurbine.awaitItem()).isNotNull()
    }

    @Test
    fun `Considers Link as needing verification if the account needs verification`() = runScenario {
        val loader = createPaymentElementLoader(linkAccountState = AccountStatus.NeedsVerification())

        val result = loader.load(
            initializationMode = PaymentElementLoader.InitializationMode.PaymentIntent("secret"),
            paymentSheetConfiguration = mockConfiguration(),
            metadata = PaymentElementLoader.Metadata(
                initializedViaCompose = false,
            ),
        ).getOrThrow()

        assertThat(result.paymentMethodMetadata.linkState?.loginState).isEqualTo(LinkState.LoginState.NeedsVerification)

        assertThat(eventReporter.loadStartedTurbine.awaitItem()).isNotNull()
        assertThat(eventReporter.loadSucceededTurbine.awaitItem()).isNotNull()
    }

    @Test
    fun `Considers Link as needing verification if the account is being verified`() = runScenario {
        val loader = createPaymentElementLoader(linkAccountState = AccountStatus.VerificationStarted)

        val result = loader.load(
            initializationMode = PaymentElementLoader.InitializationMode.PaymentIntent("secret"),
            paymentSheetConfiguration = mockConfiguration(),
            metadata = PaymentElementLoader.Metadata(
                initializedViaCompose = false,
            ),
        ).getOrThrow()

        assertThat(result.paymentMethodMetadata.linkState?.loginState).isEqualTo(LinkState.LoginState.NeedsVerification)

        assertThat(eventReporter.loadStartedTurbine.awaitItem()).isNotNull()
        assertThat(eventReporter.loadSucceededTurbine.awaitItem()).isNotNull()
    }

    @Test
    fun `Considers Link as logged out correctly`() = runScenario {
        val loader = createPaymentElementLoader(linkAccountState = AccountStatus.SignedOut)

        val result = loader.load(
            initializationMode = PaymentElementLoader.InitializationMode.PaymentIntent("secret"),
            paymentSheetConfiguration = mockConfiguration(),
            metadata = PaymentElementLoader.Metadata(
                initializedViaCompose = false,
            ),
        ).getOrThrow()

        assertThat(result.paymentMethodMetadata.linkState?.loginState).isEqualTo(LinkState.LoginState.LoggedOut)

        assertThat(eventReporter.loadStartedTurbine.awaitItem()).isNotNull()
        assertThat(eventReporter.loadSucceededTurbine.awaitItem()).isNotNull()
    }

    @Test
    fun `Populates Link configuration correctly from billing details`() = runScenario {
        val billingDetails = PaymentSheet.BillingDetails(
            address = PaymentSheet.Address(country = "CA"),
            name = "Till",
        )

        val initializationMode = PaymentElementLoader.InitializationMode.PaymentIntent("secret")
        val result = createPaymentElementLoader().load(
            initializationMode = initializationMode,
            paymentSheetConfiguration = mockConfiguration(
                defaultBillingDetails = billingDetails,
            ),
            metadata = PaymentElementLoader.Metadata(
                initializedViaCompose = false,
            ),
        ).getOrThrow()

        val configuration = result.paymentMethodMetadata.linkState?.configuration
        assertThat(configuration?.customerInfo).isEqualTo(
            LinkConfiguration.CustomerInfo(
                name = "Till",
                email = null,
                phone = null,
                billingCountryCode = "CA",
            )
        )

        assertThat(eventReporter.loadStartedTurbine.awaitItem()).isNotNull()
        assertThat(eventReporter.loadSucceededTurbine.awaitItem()).isNotNull()
    }

    @Test
    fun `Populates Link configuration with shipping details if checkbox is selected`() = runScenario {
        val shippingDetails = AddressDetails(
            name = "Not Till",
            address = PaymentSheet.Address(country = "US"),
            isCheckboxSelected = true,
        )

        val result = createPaymentElementLoader().load(
            initializationMode = PaymentElementLoader.InitializationMode.PaymentIntent("secret"),
            paymentSheetConfiguration = mockConfiguration(
                shippingDetails = shippingDetails,
            ),
            metadata = PaymentElementLoader.Metadata(
                initializedViaCompose = false,
            ),
        ).getOrThrow()

        assertThat(result.paymentMethodMetadata.linkState?.configuration?.shippingDetails).isNotNull()

        assertThat(eventReporter.loadStartedTurbine.awaitItem()).isNotNull()
        assertThat(eventReporter.loadSucceededTurbine.awaitItem()).isNotNull()
    }

    @Test
    fun `Populates Link configuration with passthrough mode`() = runScenario {
        val loader = createPaymentElementLoader(
            stripeIntent = PaymentIntentFixtures.PI_REQUIRES_PAYMENT_METHOD_WITHOUT_LINK,
            linkSettings = ElementsSession.LinkSettings(
                linkFundingSources = emptyList(),
                linkPassthroughModeEnabled = true,
                linkMode = LinkMode.Passthrough,
                linkFlags = emptyMap(),
                disableLinkSignup = false,
                linkConsumerIncentive = null,
                useAttestationEndpoints = false,
                suppress2faModal = false,
                disableLinkRuxInFlowController = false,
                linkEnableDisplayableDefaultValuesInEce = false,
                linkMobileSkipWalletInFlowController = false,
                linkSignUpOptInFeatureEnabled = false,
                linkSignUpOptInInitialValue = false,
                linkSupportedPaymentMethodsOnboardingEnabled = listOf("CARD"),
            )
        )

        val result = loader.load(
            initializationMode = PaymentElementLoader.InitializationMode.PaymentIntent("secret"),
            paymentSheetConfiguration = mockConfiguration(),
            metadata = PaymentElementLoader.Metadata(
                initializedViaCompose = false,
            ),
        ).getOrThrow()

        assertThat(result.paymentMethodMetadata.linkState?.configuration?.passthroughModeEnabled).isTrue()

        assertThat(eventReporter.loadStartedTurbine.awaitItem()).isNotNull()
        assertThat(eventReporter.loadSucceededTurbine.awaitItem()).isNotNull()
    }

    @Test
    fun `Populates Link configuration with link flags`() = runScenario {
        val loader = createPaymentElementLoader(
            stripeIntent = PaymentIntentFixtures.PI_REQUIRES_PAYMENT_METHOD,
            linkSettings = ElementsSession.LinkSettings(
                linkFundingSources = emptyList(),
                linkPassthroughModeEnabled = false,
                linkMode = LinkMode.LinkPaymentMethod,
                linkFlags = mapOf(
                    "link_authenticated_change_event_enabled" to false,
                    "link_bank_incentives_enabled" to false,
                    "link_bank_onboarding_enabled" to false,
                    "link_email_verification_login_enabled" to false,
                    "link_financial_incentives_experiment_enabled" to false,
                    "link_local_storage_login_enabled" to true,
                    "link_only_for_payment_method_types_enabled" to false,
                    "link_passthrough_mode_enabled" to true,
                ),
                disableLinkSignup = false,
                linkConsumerIncentive = null,
                useAttestationEndpoints = false,
                suppress2faModal = false,
                disableLinkRuxInFlowController = false,
                linkEnableDisplayableDefaultValuesInEce = false,
                linkMobileSkipWalletInFlowController = false,
                linkSignUpOptInFeatureEnabled = false,
                linkSignUpOptInInitialValue = false,
                linkSupportedPaymentMethodsOnboardingEnabled = listOf("CARD"),
            )
        )

        val result = loader.load(
            initializationMode = PaymentElementLoader.InitializationMode.PaymentIntent("secret"),
            paymentSheetConfiguration = mockConfiguration(),
            metadata = PaymentElementLoader.Metadata(
                initializedViaCompose = false,
            ),
        ).getOrThrow()

        val expectedFlags = mapOf(
            "link_authenticated_change_event_enabled" to false,
            "link_bank_incentives_enabled" to false,
            "link_bank_onboarding_enabled" to false,
            "link_email_verification_login_enabled" to false,
            "link_financial_incentives_experiment_enabled" to false,
            "link_local_storage_login_enabled" to true,
            "link_only_for_payment_method_types_enabled" to false,
            "link_passthrough_mode_enabled" to true,
        )

        assertThat(result.paymentMethodMetadata.linkState?.configuration?.flags).containsExactlyEntriesIn(expectedFlags)

        assertThat(eventReporter.loadStartedTurbine.awaitItem()).isNotNull()
        assertThat(eventReporter.loadSucceededTurbine.awaitItem()).isNotNull()
    }

    @Test
    fun `Populates Link configuration correctly with eligible card brand choice information`() = runScenario {
        val loader = createPaymentElementLoader(
            cardBrandChoice = ElementsSession.CardBrandChoice(
                eligible = true,
                preferredNetworks = listOf("cartes_bancaires"),
            ),
        )

        val result = loader.load(
            initializationMode = PaymentElementLoader.InitializationMode.PaymentIntent("secret"),
            paymentSheetConfiguration = mockConfiguration(),
            metadata = PaymentElementLoader.Metadata(
                initializedViaCompose = false,
            ),
        ).getOrThrow()

        val cardBrandChoice = result.paymentMethodMetadata.linkState?.configuration?.cardBrandChoice

        assertThat(cardBrandChoice?.eligible).isTrue()
        assertThat(cardBrandChoice?.preferredNetworks).isEqualTo(listOf("cartes_bancaires"))

        assertThat(eventReporter.loadStartedTurbine.awaitItem()).isNotNull()
        assertThat(eventReporter.loadSucceededTurbine.awaitItem()).isNotNull()
    }

    @Test
    fun `Populates Link configuration correctly with ineligible card brand choice information`() = runScenario {
        val loader = createPaymentElementLoader(
            cardBrandChoice = ElementsSession.CardBrandChoice(
                eligible = false,
                preferredNetworks = listOf("cartes_bancaires"),
            ),
        )

        val result = loader.load(
            initializationMode = PaymentElementLoader.InitializationMode.PaymentIntent("secret"),
            paymentSheetConfiguration = mockConfiguration(),
            metadata = PaymentElementLoader.Metadata(
                initializedViaCompose = false,
            ),
        ).getOrThrow()

        val cardBrandChoice = result.paymentMethodMetadata.linkState?.configuration?.cardBrandChoice

        assertThat(cardBrandChoice?.eligible).isFalse()
        assertThat(cardBrandChoice?.preferredNetworks).isEqualTo(listOf("cartes_bancaires"))

        assertThat(eventReporter.loadStartedTurbine.awaitItem()).isNotNull()
        assertThat(eventReporter.loadSucceededTurbine.awaitItem()).isNotNull()
    }

    @Test
    fun `Disables link sign up if used before`() = runScenario {
        val loader = createPaymentElementLoader(
            stripeIntent = PaymentIntentFixtures.PI_REQUIRES_PAYMENT_METHOD,
            linkSettings = ElementsSession.LinkSettings(
                linkFundingSources = emptyList(),
                linkPassthroughModeEnabled = false,
                linkMode = LinkMode.LinkPaymentMethod,
                linkFlags = mapOf(),
                disableLinkSignup = false,
                linkConsumerIncentive = null,
                useAttestationEndpoints = false,
                suppress2faModal = false,
                disableLinkRuxInFlowController = false,
                linkEnableDisplayableDefaultValuesInEce = false,
                linkMobileSkipWalletInFlowController = false,
                linkSignUpOptInFeatureEnabled = false,
                linkSignUpOptInInitialValue = false,
                linkSupportedPaymentMethodsOnboardingEnabled = listOf("CARD"),
            ),
            linkStore = mock {
                on { hasUsedLink() } doReturn true
            }
        )

        val result = loader.load(
            initializationMode = PaymentElementLoader.InitializationMode.PaymentIntent("secret"),
            paymentSheetConfiguration = mockConfiguration(),
            metadata = PaymentElementLoader.Metadata(
                initializedViaCompose = false,
            ),
        ).getOrThrow()

        assertThat(result.paymentMethodMetadata.linkState?.signupMode).isNull()

        assertThat(eventReporter.loadStartedTurbine.awaitItem()).isNotNull()
        assertThat(eventReporter.loadSucceededTurbine.awaitItem()).isNotNull()
    }

    @Test
    fun `Disables link sign up when settings have it disabled`() = runScenario {
        val loader = createPaymentElementLoader(
            stripeIntent = PaymentIntentFixtures.PI_REQUIRES_PAYMENT_METHOD,
            linkSettings = ElementsSession.LinkSettings(
                linkFundingSources = emptyList(),
                linkPassthroughModeEnabled = false,
                linkMode = LinkMode.LinkPaymentMethod,
                linkFlags = mapOf(),
                disableLinkSignup = true,
                linkConsumerIncentive = null,
                useAttestationEndpoints = false,
                suppress2faModal = false,
                disableLinkRuxInFlowController = false,
                linkEnableDisplayableDefaultValuesInEce = false,
                linkMobileSkipWalletInFlowController = false,
                linkSignUpOptInFeatureEnabled = false,
                linkSignUpOptInInitialValue = false,
                linkSupportedPaymentMethodsOnboardingEnabled = listOf("CARD"),
            )
        )

        val result = loader.load(
            initializationMode = PaymentElementLoader.InitializationMode.PaymentIntent("secret"),
            paymentSheetConfiguration = mockConfiguration(),
            metadata = PaymentElementLoader.Metadata(
                initializedViaCompose = false,
            ),
        ).getOrThrow()

        assertThat(result.paymentMethodMetadata.linkState?.signupMode).isNull()

        assertThat(eventReporter.loadStartedTurbine.awaitItem()).isNotNull()
        assertThat(eventReporter.loadSucceededTurbine.awaitItem()).isNotNull()
    }

    @Test
    fun `Disables Link inline signup if no valid funding source`() = runScenario {
        val loader = createPaymentElementLoader(
            stripeIntent = PaymentIntentFixtures.PI_REQUIRES_PAYMENT_METHOD.copy(
                linkFundingSources = listOf("us_bank_account")
            ),
            linkAccountState = AccountStatus.SignedOut,
        )

        val result = loader.load(
            initializationMode = PaymentElementLoader.InitializationMode.PaymentIntent("secret"),
            paymentSheetConfiguration = mockConfiguration(),
            metadata = PaymentElementLoader.Metadata(
                initializedViaCompose = false,
            ),
        ).getOrThrow()

        assertThat(result.paymentMethodMetadata.linkState?.signupMode).isNull()

        assertThat(eventReporter.loadStartedTurbine.awaitItem()).isNotNull()
        assertThat(eventReporter.loadSucceededTurbine.awaitItem()).isNotNull()
    }

    @Test
    fun `Disables Link inline signup if user already has an unverified account`() = runScenario {
        val loader = createPaymentElementLoader(
            linkAccountState = AccountStatus.NeedsVerification(),
        )

        val result = loader.load(
            initializationMode = PaymentElementLoader.InitializationMode.PaymentIntent("secret"),
            paymentSheetConfiguration = mockConfiguration(),
            metadata = PaymentElementLoader.Metadata(
                initializedViaCompose = false,
            ),
        ).getOrThrow()

        assertThat(result.paymentMethodMetadata.linkState?.signupMode).isNull()

        assertThat(eventReporter.loadStartedTurbine.awaitItem()).isNotNull()
        assertThat(eventReporter.loadSucceededTurbine.awaitItem()).isNotNull()
    }

    @Test
    fun `Disables Link inline signup if user already has an verified account`() = runScenario {
        val loader = createPaymentElementLoader(
            linkAccountState = AccountStatus.Verified(true, null),
        )

        val result = loader.load(
            initializationMode = PaymentElementLoader.InitializationMode.PaymentIntent("secret"),
            paymentSheetConfiguration = mockConfiguration(),
            metadata = PaymentElementLoader.Metadata(
                initializedViaCompose = false,
            ),
        ).getOrThrow()

        assertThat(result.paymentMethodMetadata.linkState?.signupMode).isNull()

        assertThat(eventReporter.loadStartedTurbine.awaitItem()).isNotNull()
        assertThat(eventReporter.loadSucceededTurbine.awaitItem()).isNotNull()
    }

    @Test
    fun `Disables Link inline signup if there is an account error`() = runScenario {
        val loader = createPaymentElementLoader(
            linkAccountState = AccountStatus.Error(Exception()),
        )

        val result = loader.load(
            initializationMode = PaymentElementLoader.InitializationMode.PaymentIntent("secret"),
            paymentSheetConfiguration = mockConfiguration(),
            metadata = PaymentElementLoader.Metadata(
                initializedViaCompose = false,
            ),
        ).getOrThrow()

        assertThat(result.paymentMethodMetadata.linkState?.signupMode).isNull()

        assertThat(eventReporter.loadStartedTurbine.awaitItem()).isNotNull()
        assertThat(eventReporter.loadSucceededTurbine.awaitItem()).isNotNull()
    }

    @Test
    fun `Enables Link inline signup if valid card funding source`() = runScenario {
        val loader = createPaymentElementLoader(
            stripeIntent = PaymentIntentFixtures.PI_REQUIRES_PAYMENT_METHOD.copy(
                linkFundingSources = listOf("card"),
            ),
            linkAccountState = AccountStatus.SignedOut,
        )

        val result = loader.load(
            initializationMode = PaymentElementLoader.InitializationMode.PaymentIntent("secret"),
            paymentSheetConfiguration = mockConfiguration(),
            metadata = PaymentElementLoader.Metadata(
                initializedViaCompose = false,
            ),
        ).getOrThrow()

        assertThat(result.paymentMethodMetadata.linkState?.signupMode).isEqualTo(InsteadOfSaveForFutureUse)

        assertThat(eventReporter.loadStartedTurbine.awaitItem()).isNotNull()
        assertThat(eventReporter.loadSucceededTurbine.awaitItem()).isNotNull()
    }

    @Test
    fun `Enables Link inline signup if user has no account`() = runScenario {
        val loader = createPaymentElementLoader(
            linkAccountState = AccountStatus.SignedOut,
        )

        val result = loader.load(
            initializationMode = PaymentElementLoader.InitializationMode.PaymentIntent("secret"),
            paymentSheetConfiguration = mockConfiguration(),
            metadata = PaymentElementLoader.Metadata(
                initializedViaCompose = false,
            ),
        ).getOrThrow()

        assertThat(result.paymentMethodMetadata.linkState?.signupMode).isEqualTo(InsteadOfSaveForFutureUse)

        assertThat(eventReporter.loadStartedTurbine.awaitItem()).isNotNull()
        assertThat(eventReporter.loadSucceededTurbine.awaitItem()).isNotNull()
    }

    @Test
    fun `Uses shipping address phone number if checkbox is selected`() = runScenario {
        val billingDetails = PaymentSheet.BillingDetails(phone = "123-456-7890")

        val shippingDetails = AddressDetails(
            address = PaymentSheet.Address(country = "US"),
            phoneNumber = "098-765-4321",
            isCheckboxSelected = true,
        )

        val result = createPaymentElementLoader().load(
            initializationMode = PaymentElementLoader.InitializationMode.PaymentIntent("secret"),
            paymentSheetConfiguration = mockConfiguration(
                shippingDetails = shippingDetails,
                defaultBillingDetails = billingDetails,
            ),
            metadata = PaymentElementLoader.Metadata(
                initializedViaCompose = false,
            ),
        ).getOrThrow()

        assertThat(result.paymentMethodMetadata.linkState?.configuration?.customerInfo?.phone)
            .isEqualTo(shippingDetails.phoneNumber)

        assertThat(eventReporter.loadStartedTurbine.awaitItem()).isNotNull()
        assertThat(eventReporter.loadSucceededTurbine.awaitItem()).isNotNull()
    }

    @Test
    fun `Falls back to customer email if billing address email not provided`() = runScenario {
        val loader = createPaymentElementLoader(
            customerRepo = FakeCustomerRepository(
                customer = mock {
                    on { email } doReturn "email@stripe.com"
                }
            ),
            stripeIntent = PaymentIntentFixtures.PI_REQUIRES_PAYMENT_METHOD.copy(
                setupFutureUsage = StripeIntent.Usage.OffSession,
            )
        )

        val result = loader.load(
            initializationMode = PaymentElementLoader.InitializationMode.PaymentIntent("secret"),
            paymentSheetConfiguration = mockConfiguration(
                customer = PaymentSheet.CustomerConfiguration(
                    id = "id",
                    ephemeralKeySecret = "ek_123",
                ),
            ),
            metadata = PaymentElementLoader.Metadata(
                initializedViaCompose = false,
            ),
        ).getOrThrow()

        assertThat(result.paymentMethodMetadata.linkState?.configuration?.customerInfo?.email)
            .isEqualTo("email@stripe.com")

        assertThat(eventReporter.loadStartedTurbine.awaitItem()).isNotNull()
        assertThat(eventReporter.loadSucceededTurbine.awaitItem()).isNotNull()
    }

    @Test
    fun `Moves last-used customer payment method to the front of the list`() = runScenario {
        val paymentMethods = PaymentMethodFixtures.createCards(10)
        val lastUsed = paymentMethods[6]
        prefsRepository.setSavedSelection(SavedSelection.PaymentMethod(lastUsed.id))

        val loader = createPaymentElementLoader(
            customerRepo = FakeCustomerRepository(paymentMethods = paymentMethods),
        )

        val result = loader.load(
            initializationMode = PaymentElementLoader.InitializationMode.PaymentIntent("secret"),
            paymentSheetConfiguration = mockConfiguration(
                customer = PaymentSheet.CustomerConfiguration(
                    id = "id",
                    ephemeralKeySecret = "ek_123",
                ),
            ),
            metadata = PaymentElementLoader.Metadata(
                initializedViaCompose = false,
            ),
        ).getOrThrow()

        val observedElements = result.customer?.paymentMethods
        val expectedElements = listOf(lastUsed) + (paymentMethods - lastUsed)

        assertThat(observedElements).containsExactlyElementsIn(expectedElements).inOrder()

        assertThat(eventReporter.loadStartedTurbine.awaitItem()).isNotNull()
        assertThat(eventReporter.loadSucceededTurbine.awaitItem()).isNotNull()
    }

    @Test
    fun `Returns failure if StripeIntent does not contain any supported payment method type`() = runScenario {
        val loader = createPaymentElementLoader(
            stripeIntent = PaymentIntentFixtures.PI_REQUIRES_PAYMENT_METHOD.copy(
                paymentMethodTypes = listOf("gold", "silver", "bronze"),
            ),
        )

        val result = loader.load(
            initializationMode = PaymentElementLoader.InitializationMode.PaymentIntent("secret"),
            paymentSheetConfiguration = PaymentSheet.Configuration("Some Name"),
            metadata = PaymentElementLoader.Metadata(
                initializedViaCompose = false,
            ),
        ).exceptionOrNull()

        assertThat(result).isEqualTo(
            PaymentSheetLoadingException.NoPaymentMethodTypesAvailable(
                requested = "gold, silver, bronze",
            )
        )

        assertThat(eventReporter.loadStartedTurbine.awaitItem()).isNotNull()
        assertThat(eventReporter.loadFailedTurbine.awaitItem()).isNotNull()
    }

    @Test
    fun `Returns failure if configuring deferred intent with negative amounts`() = runScenario {
        assertFailsWith<IllegalArgumentException>("Payment IntentConfiguration requires a positive amount.") {
            PaymentElementLoader.InitializationMode.DeferredIntent(
                intentConfiguration = PaymentSheet.IntentConfiguration(
                    mode = PaymentSheet.IntentConfiguration.Mode.Payment(
                        amount = -1099,
                        currency = "USD"
                    ),
                ),
            ).validate()
        }
    }

    @Test
    fun `Returns failure if configuring deferred intent with zero amounts`() = runScenario {
        assertFailsWith<IllegalArgumentException>("Payment IntentConfiguration requires a positive amount.") {
            PaymentElementLoader.InitializationMode.DeferredIntent(
                intentConfiguration = PaymentSheet.IntentConfiguration(
                    mode = PaymentSheet.IntentConfiguration.Mode.Payment(
                        amount = 0,
                        currency = "USD"
                    ),
                ),
            ).validate()
        }
    }

    @Test
    fun `integrationMetadata returns intent first for payment intent`() = runScenario {
        val paymentIntent = PaymentElementLoader.InitializationMode.PaymentIntent("secret")
        assertThat(paymentIntent.integrationMetadata(null))
            .isEqualTo(IntegrationMetadata.IntentFirst("secret"))
        assertThat(paymentIntent.integrationMetadata(PaymentElementCallbacks.Builder().build()))
            .isEqualTo(IntegrationMetadata.IntentFirst("secret"))
    }

    @Test
    fun `integrationMetadata returns intent first for setup intent`() = runScenario {
        val setupIntent = PaymentElementLoader.InitializationMode.SetupIntent("secret")
        assertThat(setupIntent.integrationMetadata(null))
            .isEqualTo(IntegrationMetadata.IntentFirst("secret"))
        assertThat(setupIntent.integrationMetadata(PaymentElementCallbacks.Builder().build()))
            .isEqualTo(IntegrationMetadata.IntentFirst("secret"))
    }

    @Test
    @OptIn(SharedPaymentTokenSessionPreview::class)
    fun `integrationMetadata returns spt`() = runScenario {
        val intentConfiguration = PaymentSheet.IntentConfiguration(
            mode = PaymentSheet.IntentConfiguration.Mode.Payment(
                amount = 1234,
                currency = "cad",
            ),
        )
        val initializationMode = PaymentElementLoader.InitializationMode.DeferredIntent(
            intentConfiguration = intentConfiguration
        )
        assertThat(
            initializationMode.integrationMetadata(
                PaymentElementCallbacks.Builder()
                    .preparePaymentMethodHandler { _, _ ->
                        error("Should not be called.")
                    }.build()
            )
        ).isEqualTo(IntegrationMetadata.DeferredIntentWithSharedPaymentToken(intentConfiguration))
    }

    @Test
    fun `integrationMetadata returns confirmation token`() = runScenario {
        val intentConfiguration = PaymentSheet.IntentConfiguration(
            mode = PaymentSheet.IntentConfiguration.Mode.Payment(
                amount = 1234,
                currency = "cad",
            ),
        )
        val initializationMode = PaymentElementLoader.InitializationMode.DeferredIntent(
            intentConfiguration = intentConfiguration
        )
        assertThat(
            initializationMode.integrationMetadata(
                PaymentElementCallbacks.Builder()
                    .createIntentCallback { _ ->
                        error("Should not be called.")
                    }.build()
            )
        ).isEqualTo(IntegrationMetadata.DeferredIntentWithConfirmationToken(intentConfiguration))
    }

    @Test
    fun `integrationMetadata returns payment method`() = runScenario {
        val intentConfiguration = PaymentSheet.IntentConfiguration(
            mode = PaymentSheet.IntentConfiguration.Mode.Payment(
                amount = 1234,
                currency = "cad",
            ),
        )
        val initializationMode = PaymentElementLoader.InitializationMode.DeferredIntent(
            intentConfiguration = intentConfiguration
        )
        assertThat(
            initializationMode.integrationMetadata(
                PaymentElementCallbacks.Builder()
                    .createIntentCallback { _, _ ->
                        error("Should not be called.")
                    }.build()
            )
        ).isEqualTo(IntegrationMetadata.DeferredIntentWithPaymentMethod(intentConfiguration))
    }

    @Test
    fun `integrationMetadata throws when no callbacks set`() = runScenario {
        val initializationMode = PaymentElementLoader.InitializationMode.DeferredIntent(
            intentConfiguration = PaymentSheet.IntentConfiguration(
                mode = PaymentSheet.IntentConfiguration.Mode.Payment(
                    amount = 1234,
                    currency = "cad",
                ),
            ),
        )

        assertFailsWith<IllegalStateException>("No callback for deferred intent.") {
            initializationMode.integrationMetadata(null)
        }
        assertFailsWith<IllegalStateException>("No callback for deferred intent.") {
            initializationMode.integrationMetadata(PaymentElementCallbacks.Builder().build())
        }
    }

    @Test
    fun `integrationMetadata returns cryptoOnramp`() = runScenario {
        val initializationMode = PaymentElementLoader.InitializationMode.CryptoOnramp
        assertThat(initializationMode.integrationMetadata(null))
            .isEqualTo(IntegrationMetadata.CryptoOnramp)
        assertThat(initializationMode.integrationMetadata(PaymentElementCallbacks.Builder().build()))
            .isEqualTo(IntegrationMetadata.CryptoOnramp)
    }

    @Test
    fun `Emits correct events when loading succeeds for non-deferred intent`() = runScenario {
        val loader = createPaymentElementLoader(
            linkSettings = createLinkSettings(passthroughModeEnabled = false),
        )
        val initializationMode = PaymentElementLoader.InitializationMode.PaymentIntent("secret")

        loader.load(
            initializationMode = initializationMode,
            paymentSheetConfiguration = PaymentSheet.Configuration(
                merchantDisplayName = "Some Name",
                customer = PaymentSheet.CustomerConfiguration(
                    id = "cus_123",
                    ephemeralKeySecret = "ek_123",
                ),
            ),
            metadata = PaymentElementLoader.Metadata(
                initializedViaCompose = false,
            ),
        )

        assertThat(eventReporter.loadStartedTurbine.awaitItem().initializedViaCompose).isFalse()
        val loadSucceededCall = eventReporter.loadSucceededTurbine.awaitItem()
        assertThat(loadSucceededCall.paymentSelection)
            .isEqualTo(PaymentSelection.Saved(paymentMethod = PAYMENT_METHODS.first()))
    }

    @Test
    fun `Emits correct events when loading succeeds with saved LPM selection`() = runScenario {
        testSuccessfulLoadSendsEventsCorrectly(
            paymentSelection = PaymentSelection.Saved(
                paymentMethod = PAYMENT_METHODS.last()
            )
        )
    }

    @Test
    fun `Emits correct events when loading succeeds with saved Google Pay selection`() = runScenario {
        testSuccessfulLoadSendsEventsCorrectly(
            paymentSelection = PaymentSelection.GooglePay
        )
    }

    @Test
    fun `Emits correct events when loading succeeds with saved Link selection`() = runScenario {
        testSuccessfulLoadSendsEventsCorrectly(
            paymentSelection = PaymentSelection.Link()
        )
    }

    @Test
    fun `Emits correct events when loading succeeds for deferred intent`() = runScenario {
        PaymentElementCallbackReferences[PAYMENT_ELEMENT_CALLBACKS_IDENTIFIER] = PaymentElementCallbacks.Builder()
            .createIntentCallback { _ ->
                error("Should not be called.")
            }
            .build()
        val loader = createPaymentElementLoader(
            linkSettings = createLinkSettings(passthroughModeEnabled = false),
        )
        val initializationMode = PaymentElementLoader.InitializationMode.DeferredIntent(
            intentConfiguration = PaymentSheet.IntentConfiguration(
                mode = PaymentSheet.IntentConfiguration.Mode.Payment(
                    amount = 1234,
                    currency = "cad",
                ),
            ),
        )

        loader.load(
            initializationMode = initializationMode,
            paymentSheetConfiguration = PaymentSheet.Configuration("Some Name"),
            metadata = PaymentElementLoader.Metadata(
                initializedViaCompose = true,
            ),
        )

        assertThat(eventReporter.loadStartedTurbine.awaitItem().initializedViaCompose).isTrue()
        val loadSucceededCall = eventReporter.loadSucceededTurbine.awaitItem()
        assertThat(loadSucceededCall.paymentSelection).isNull()
    }

    @Test
    fun `Fails to load when missing deferred intent callback`() = runScenario {
        val loader = createPaymentElementLoader(
            linkSettings = createLinkSettings(passthroughModeEnabled = false),
        )
        val initializationMode = PaymentElementLoader.InitializationMode.DeferredIntent(
            intentConfiguration = PaymentSheet.IntentConfiguration(
                mode = PaymentSheet.IntentConfiguration.Mode.Payment(
                    amount = 1234,
                    currency = "cad",
                ),
            ),
        )

        val result = loader.load(
            initializationMode = initializationMode,
            paymentSheetConfiguration = PaymentSheet.Configuration("Some Name"),
            metadata = PaymentElementLoader.Metadata(
                initializedViaCompose = true,
            ),
        ).exceptionOrNull()

        assertThat(result).isInstanceOf<IllegalStateException>()
        assertThat(result?.message).isEqualTo("No callback for deferred intent.")

        assertThat(eventReporter.loadStartedTurbine.awaitItem().initializedViaCompose).isTrue()
        val loadFailedCall = eventReporter.loadFailedTurbine.awaitItem()
        assertThat(loadFailedCall.error.message).isEqualTo("No callback for deferred intent.")
    }

    @Test
    fun `Emits correct events when loading fails for non-deferred intent`() = runScenario {
        val error = PaymentSheetLoadingException.MissingAmountOrCurrency
        val loader = createPaymentElementLoader(error = error)

        loader.load(
            initializationMode = PaymentElementLoader.InitializationMode.PaymentIntent("secret"),
            paymentSheetConfiguration = PaymentSheet.Configuration("Some Name"),
            metadata = PaymentElementLoader.Metadata(
                initializedViaCompose = false,
            ),
        )

        assertThat(eventReporter.loadStartedTurbine.awaitItem().initializedViaCompose).isFalse()
        assertThat(eventReporter.loadFailedTurbine.awaitItem().error).isEqualTo(error)
    }

    @Test
    fun `Emits correct events when loading fails for deferred intent`() = runScenario {
        val error = PaymentIntentInTerminalState(Canceled)
        val loader = createPaymentElementLoader(error = error)

        loader.load(
            initializationMode = PaymentElementLoader.InitializationMode.DeferredIntent(
                intentConfiguration = PaymentSheet.IntentConfiguration(
                    mode = PaymentSheet.IntentConfiguration.Mode.Payment(
                        amount = 1234,
                        currency = "cad",
                    ),
                ),
            ),
            paymentSheetConfiguration = PaymentSheet.Configuration("Some Name"),
            metadata = PaymentElementLoader.Metadata(
                initializedViaCompose = false,
            ),
        )

        assertThat(eventReporter.loadStartedTurbine.awaitItem().initializedViaCompose).isFalse()
        assertThat(eventReporter.loadFailedTurbine.awaitItem().error).isEqualTo(error)
    }

    @Test
    fun `Emits correct events when loading fails with invalid confirmation method`() = runScenario {
        PaymentElementCallbackReferences[PAYMENT_ELEMENT_CALLBACKS_IDENTIFIER] = PaymentElementCallbacks.Builder()
            .createIntentCallback { _ ->
                error("Should not be called.")
            }
            .build()
        val loader = createPaymentElementLoader(
            stripeIntent = PaymentIntentFixtures.PI_REQUIRES_PAYMENT_METHOD.copy(
                confirmationMethod = Manual,
            )
        )

        loader.load(
            initializationMode = PaymentElementLoader.InitializationMode.DeferredIntent(
                intentConfiguration = PaymentSheet.IntentConfiguration(
                    mode = PaymentSheet.IntentConfiguration.Mode.Payment(
                        amount = 1234,
                        currency = "cad",
                    ),
                ),
            ),
            paymentSheetConfiguration = PaymentSheet.Configuration("Some Name"),
            metadata = PaymentElementLoader.Metadata(
                initializedViaCompose = false,
            ),
        )

        assertThat(eventReporter.loadStartedTurbine.awaitItem().initializedViaCompose).isFalse()
        assertThat(eventReporter.loadFailedTurbine.awaitItem().error)
            .isEqualTo(PaymentSheetLoadingException.InvalidConfirmationMethod(Manual))
    }

    @Test
    fun `Emits correct events when we fallback to the core Stripe API`() = runScenario {
        val intent = PaymentIntentFixtures.PI_REQUIRES_PAYMENT_METHOD
        val error = APIConnectionException()

        val loader = createPaymentElementLoader(fallbackError = error)

        loader.load(
            initializationMode = PaymentElementLoader.InitializationMode.PaymentIntent(
                clientSecret = intent.clientSecret!!,
            ),
            paymentSheetConfiguration = PaymentSheet.Configuration("Some Name"),
            metadata = PaymentElementLoader.Metadata(
                initializedViaCompose = false,
            ),
        )

        assertThat(eventReporter.loadStartedTurbine.awaitItem().initializedViaCompose).isFalse()
        assertThat(eventReporter.elementsSessionLoadFailedTurbine.awaitItem().error).isEqualTo(error)
        assertThat(eventReporter.loadSucceededTurbine.awaitItem()).isNotNull()
    }

    @Test
    fun `Includes card brand choice state if feature is enabled`() = runScenario {
        val loader = createPaymentElementLoader(
            cardBrandChoice = ElementsSession.CardBrandChoice(
                eligible = true,
                preferredNetworks = listOf("cartes_bancaires"),
            ),
        )

        val result = loader.load(
            initializationMode = PaymentElementLoader.InitializationMode.PaymentIntent(
                clientSecret = PaymentSheetFixtures.PAYMENT_INTENT_CLIENT_SECRET.value,
            ),
            paymentSheetConfiguration = PaymentSheet.Configuration("Some Name"),
            metadata = PaymentElementLoader.Metadata(
                initializedViaCompose = false,
            ),
        ).getOrThrow()

        assertThat(result.paymentMethodMetadata.cbcEligibility)
            .isEqualTo(CardBrandChoiceEligibility.Eligible(listOf()))

        assertThat(eventReporter.loadStartedTurbine.awaitItem()).isNotNull()
        assertThat(eventReporter.loadSucceededTurbine.awaitItem()).isNotNull()
    }

    @Test
    fun `Returns correct Link signup mode if has used Link before`() = runScenario {
        val linkStore = mock<LinkStore> {
            on { hasUsedLink() } doReturn true
        }

        val stripeIntent = PaymentIntentFixtures.PI_REQUIRES_PAYMENT_METHOD.copy(
            isLiveMode = true,
        )

        val loader = createPaymentElementLoader(
            linkAccountState = AccountStatus.SignedOut,
            linkStore = linkStore,
            stripeIntent = stripeIntent,
        )

        val result = loader.load(
            initializationMode = PaymentElementLoader.InitializationMode.PaymentIntent(
                clientSecret = PaymentSheetFixtures.PAYMENT_INTENT_CLIENT_SECRET.value,
            ),
            paymentSheetConfiguration = PaymentSheet.Configuration("Some Name"),
            metadata = PaymentElementLoader.Metadata(
                initializedViaCompose = false,
            ),
        ).getOrThrow()

        assertThat(result.paymentMethodMetadata.linkState?.signupMode).isNull()

        assertThat(eventReporter.loadStartedTurbine.awaitItem()).isNotNull()
        assertThat(eventReporter.loadSucceededTurbine.awaitItem()).isNotNull()
    }

    @Test
    fun `Returns correct Link signup mode if signup is disabled`() = runScenario {
        val linkStore = mock<LinkStore> {
            on { hasUsedLink() } doReturn false
        }

        val loader = createPaymentElementLoader(
            linkAccountState = AccountStatus.SignedOut,
            linkSettings = ElementsSession.LinkSettings(
                linkFundingSources = listOf("CARD"),
                linkPassthroughModeEnabled = true,
                linkFlags = emptyMap(),
                linkMode = LinkMode.Passthrough,
                disableLinkSignup = true,
                linkConsumerIncentive = null,
                useAttestationEndpoints = false,
                suppress2faModal = false,
                disableLinkRuxInFlowController = false,
                linkEnableDisplayableDefaultValuesInEce = false,
                linkMobileSkipWalletInFlowController = false,
                linkSignUpOptInFeatureEnabled = false,
                linkSignUpOptInInitialValue = false,
                linkSupportedPaymentMethodsOnboardingEnabled = listOf("CARD"),
            ),
            linkStore = linkStore,
        )

        val result = loader.load(
            initializationMode = PaymentElementLoader.InitializationMode.PaymentIntent(
                clientSecret = PaymentSheetFixtures.PAYMENT_INTENT_CLIENT_SECRET.value,
            ),
            paymentSheetConfiguration = PaymentSheet.Configuration("Some Name"),
            metadata = PaymentElementLoader.Metadata(
                initializedViaCompose = false,
            ),
        ).getOrThrow()

        assertThat(result.paymentMethodMetadata.linkState?.signupMode).isNull()

        assertThat(eventReporter.loadStartedTurbine.awaitItem()).isNotNull()
        assertThat(eventReporter.loadSucceededTurbine.awaitItem()).isNotNull()
    }

    @Test
    fun `Returns correct Link signup mode if not saving for future use`() = runScenario {
        val loader = createPaymentElementLoader(
            linkAccountState = AccountStatus.SignedOut,
        )

        val result = loader.load(
            initializationMode = PaymentElementLoader.InitializationMode.PaymentIntent(
                clientSecret = PaymentSheetFixtures.PAYMENT_INTENT_CLIENT_SECRET.value,
            ),
            paymentSheetConfiguration = PaymentSheet.Configuration("Some Name"),
            metadata = PaymentElementLoader.Metadata(
                initializedViaCompose = false,
            ),
        ).getOrThrow()

        assertThat(result.paymentMethodMetadata.linkState?.signupMode).isEqualTo(InsteadOfSaveForFutureUse)

        assertThat(eventReporter.loadStartedTurbine.awaitItem()).isNotNull()
        assertThat(eventReporter.loadSucceededTurbine.awaitItem()).isNotNull()
    }

    @Test
    fun `Returns correct Link signup mode if saving for future use`() = runScenario {
        val loader = createPaymentElementLoader(
            linkAccountState = AccountStatus.SignedOut,
        )

        val result = loader.load(
            initializationMode = PaymentElementLoader.InitializationMode.PaymentIntent(
                clientSecret = PaymentSheetFixtures.PAYMENT_INTENT_CLIENT_SECRET.value,
            ),
            paymentSheetConfiguration = PaymentSheet.Configuration(
                merchantDisplayName = "Some Name",
                customer = PaymentSheet.CustomerConfiguration(
                    id = "cus_123",
                    ephemeralKeySecret = "ek_123",
                ),
            ),
            metadata = PaymentElementLoader.Metadata(
                initializedViaCompose = false,
            ),
        ).getOrThrow()

        assertThat(result.paymentMethodMetadata.linkState?.signupMode).isEqualTo(AlongsideSaveForFutureUse)

        assertThat(eventReporter.loadStartedTurbine.awaitItem()).isNotNull()
        assertThat(eventReporter.loadSucceededTurbine.awaitItem()).isNotNull()
    }

    @Test
    fun `Returns correct Link signup mode when payment sheet save is disabled`() = runScenario {
        val loader = createPaymentElementLoader(
            linkAccountState = AccountStatus.SignedOut,
            customer = createElementsSessionCustomer(
                isPaymentMethodSaveEnabled = false,
            )
        )

        val result = loader.load(
            initializationMode = DEFAULT_INITIALIZATION_MODE,
            paymentSheetConfiguration = DEFAULT_PAYMENT_SHEET_CONFIG,
            metadata = PaymentElementLoader.Metadata(
                initializedViaCompose = false,
            ),
        ).getOrThrow()

        assertThat(result.paymentMethodMetadata.linkState?.signupMode).isEqualTo(InsteadOfSaveForFutureUse)

        assertThat(eventReporter.loadStartedTurbine.awaitItem()).isNotNull()
        assertThat(eventReporter.loadSucceededTurbine.awaitItem()).isNotNull()
    }

    @Test
    fun `Returns correct Link signup mode when payment sheet save is enabled`() = runScenario {
        val loader = createPaymentElementLoader(
            linkAccountState = AccountStatus.SignedOut,
            customer = createElementsSessionCustomer(
                isPaymentMethodSaveEnabled = true,
            )
        )

        val result = loader.load(
            initializationMode = DEFAULT_INITIALIZATION_MODE,
            paymentSheetConfiguration = DEFAULT_PAYMENT_SHEET_CONFIG,
            metadata = PaymentElementLoader.Metadata(
                initializedViaCompose = false,
            ),
        ).getOrThrow()

        assertThat(result.paymentMethodMetadata.linkState?.signupMode).isEqualTo(AlongsideSaveForFutureUse)

        assertThat(eventReporter.loadStartedTurbine.awaitItem()).isNotNull()
        assertThat(eventReporter.loadSucceededTurbine.awaitItem()).isNotNull()
    }

    @Test
    fun `Returns InsteadOfSaveForFutureUse signup mode when linkSignUpOptInFeatureEnabled is true`() = runScenario {
        val loader = createPaymentElementLoader(
            linkAccountState = AccountStatus.SignedOut,
            linkSettings = createLinkSettings(
                passthroughModeEnabled = false,
                linkSignUpOptInFeatureEnabled = true
            )
        )

        val result = loader.load(
            initializationMode = DEFAULT_INITIALIZATION_MODE,
            paymentSheetConfiguration = DEFAULT_PAYMENT_SHEET_CONFIG.newBuilder()
                .defaultBillingDetails(
                    defaultBillingDetails = PaymentSheet.BillingDetails(
                        email = "john@doe.com",
                    )
                ).build(),
            metadata = PaymentElementLoader.Metadata(
                initializedViaCompose = false,
            ),
        ).getOrThrow()

        assertThat(result.paymentMethodMetadata.linkState?.signupMode).isEqualTo(InsteadOfSaveForFutureUse)

        assertThat(eventReporter.loadStartedTurbine.awaitItem()).isNotNull()
        assertThat(eventReporter.loadSucceededTurbine.awaitItem()).isNotNull()
    }

    @Test
    fun `Returns InsteadOfSaveForFutureUse signup mode when linkSignUpOptInFeatureEnabled is true even with customer config`() =
        runScenario {
            val loader = createPaymentElementLoader(
                linkAccountState = AccountStatus.SignedOut,
                linkSettings = createLinkSettings(
                    passthroughModeEnabled = false,
                    linkSignUpOptInFeatureEnabled = true
                )
            )

            val result = loader.load(
                initializationMode = DEFAULT_INITIALIZATION_MODE,
                paymentSheetConfiguration = PaymentSheet.Configuration(
                    merchantDisplayName = "Some Name",
                    customer = PaymentSheet.CustomerConfiguration(
                        id = "cus_123",
                        ephemeralKeySecret = "ek_123",
                    ),
                    defaultBillingDetails = PaymentSheet.BillingDetails(
                        email = "john@doe.com",
                    ),
                ),
                metadata = PaymentElementLoader.Metadata(
                    initializedViaCompose = false,
                ),
            ).getOrThrow()

            // Even with customer config that would normally trigger AlongsideSaveForFutureUse,
            // the feature flag should override it to InsteadOfSaveForFutureUse
            assertThat(result.paymentMethodMetadata.linkState?.signupMode).isEqualTo(InsteadOfSaveForFutureUse)

            assertThat(eventReporter.loadStartedTurbine.awaitItem()).isNotNull()
            assertThat(eventReporter.loadSucceededTurbine.awaitItem()).isNotNull()
        }

    @Test
    fun `Returns null signup mode when linkSignUpOptInFeatureEnabled is true but user has used Link`() = runScenario {
        val linkStore = mock<LinkStore>()
        whenever(linkStore.hasUsedLink()).thenReturn(true)

        val stripeIntent = PaymentIntentFixtures.PI_REQUIRES_PAYMENT_METHOD.copy(
            isLiveMode = true,
        )

        val loader = createPaymentElementLoader(
            linkAccountState = AccountStatus.SignedOut,
            linkStore = linkStore,
            stripeIntent = stripeIntent,
            linkSettings = createLinkSettings(
                passthroughModeEnabled = false,
                linkSignUpOptInFeatureEnabled = true
            )
        )

        val result = loader.load(
            initializationMode = DEFAULT_INITIALIZATION_MODE,
            paymentSheetConfiguration = DEFAULT_PAYMENT_SHEET_CONFIG,
            metadata = PaymentElementLoader.Metadata(
                initializedViaCompose = false,
            ),
        ).getOrThrow()

        // Feature flag should override the hasUsedLink check
        assertThat(result.paymentMethodMetadata.linkState?.signupMode).isEqualTo(null)

        assertThat(eventReporter.loadStartedTurbine.awaitItem()).isNotNull()
        assertThat(eventReporter.loadSucceededTurbine.awaitItem()).isNotNull()
    }

    @Test
    fun `Returns null signup mode when linkSignUpOptInFeatureEnabled is true but signup is disabled`() = runScenario {
        val loader = createPaymentElementLoader(
            linkAccountState = AccountStatus.SignedOut,
            linkSettings = createLinkSettings(
                passthroughModeEnabled = false,
                linkSignUpOptInFeatureEnabled = true
            ).copy(disableLinkSignup = true)
        )

        val result = loader.load(
            initializationMode = DEFAULT_INITIALIZATION_MODE,
            paymentSheetConfiguration = DEFAULT_PAYMENT_SHEET_CONFIG,
            metadata = PaymentElementLoader.Metadata(
                initializedViaCompose = false,
            ),
        ).getOrThrow()

        // Feature flag should override the disableLinkSignup check
        assertThat(result.paymentMethodMetadata.linkState?.signupMode).isEqualTo(null)

        assertThat(eventReporter.loadStartedTurbine.awaitItem()).isNotNull()
        assertThat(eventReporter.loadSucceededTurbine.awaitItem()).isNotNull()
    }

    @Test
    fun `Returns correct Link enablement based on card brand filtering`() = runScenario {
        testLinkEnablementWithCardBrandFiltering(
            passthroughModeEnabled = false,
            useNativeLink = true,
            expectedEnabled = true
        )
        testLinkEnablementWithCardBrandFiltering(
            passthroughModeEnabled = true,
            useNativeLink = true,
            expectedEnabled = true
        )
        testLinkEnablementWithCardBrandFiltering(
            passthroughModeEnabled = false,
            useNativeLink = false,
            expectedEnabled = true
        )
        testLinkEnablementWithCardBrandFiltering(
            passthroughModeEnabled = true,
            useNativeLink = false,
            expectedEnabled = false
        )
    }

    @Test
    fun `Retains all payment method when 'allowedCountries' is empty`() = runScenario {
        val paymentMethods = createCardsWithDifferentBillingDetails()

        val loader = createPaymentElementLoader(
            customer = createElementsSessionCustomer(
                paymentMethods = paymentMethods,
            ),
        )

        val result = loader.load(
            initializationMode = PaymentElementLoader.InitializationMode.PaymentIntent(
                clientSecret = "pi_123_secret_123"
            ),
            integrationConfiguration = PaymentElementLoader.Configuration.PaymentSheet(
                PaymentSheet.Configuration.Builder("Example, Inc.")
                    .billingDetailsCollectionConfiguration(
                        PaymentSheet.BillingDetailsCollectionConfiguration(
                            allowedCountries = emptySet(),
                        )
                    )
                    .customer(
                        PaymentSheet.CustomerConfiguration.createWithCustomerSession(
                            id = "cus_1",
                            clientSecret = "cuss_123",
                        )
                    )
                    .build()
            ),
            metadata = PaymentElementLoader.Metadata(
                initializedViaCompose = false,
            ),
        )

        val customerPaymentMethods = result.getOrNull()?.customer?.paymentMethods

        assertThat(customerPaymentMethods).isNotNull()
        assertThat(customerPaymentMethods).containsExactlyElementsIn(paymentMethods)

        assertThat(eventReporter.loadStartedTurbine.awaitItem()).isNotNull()
        assertThat(eventReporter.loadSucceededTurbine.awaitItem()).isNotNull()
    }

    @Test
    fun `Filters out countries not in 'allowedCountries' array`() = runScenario {
        val paymentMethods = createCardsWithDifferentBillingDetails()

        val loader = createPaymentElementLoader(
            customer = createElementsSessionCustomer(
                paymentMethods = paymentMethods,
            ),
        )

        val result = loader.load(
            initializationMode = PaymentElementLoader.InitializationMode.PaymentIntent(
                clientSecret = "pi_123_secret_123"
            ),
            integrationConfiguration = PaymentElementLoader.Configuration.PaymentSheet(
                PaymentSheet.Configuration.Builder("Example, Inc.")
                    .billingDetailsCollectionConfiguration(
                        PaymentSheet.BillingDetailsCollectionConfiguration(
                            allowedCountries = setOf("CA", "mx"),
                        )
                    )
                    .customer(
                        PaymentSheet.CustomerConfiguration.createWithCustomerSession(
                            id = "cus_1",
                            clientSecret = "cuss_123",
                        )
                    )
                    .build()
            ),
            metadata = PaymentElementLoader.Metadata(
                initializedViaCompose = false,
            ),
        )

        val customerPaymentMethods = result.getOrNull()?.customer?.paymentMethods

        assertThat(customerPaymentMethods).isNotNull()
        assertThat(customerPaymentMethods).containsExactly(
            paymentMethods[1],
            paymentMethods[4],
        )

        assertThat(eventReporter.loadStartedTurbine.awaitItem()).isNotNull()
        assertThat(eventReporter.loadSucceededTurbine.awaitItem()).isNotNull()
    }

    private suspend fun Scenario.testLinkEnablementWithCardBrandFiltering(
        passthroughModeEnabled: Boolean,
        useNativeLink: Boolean,
        expectedEnabled: Boolean,
    ) {
        val loader = createPaymentElementLoader(
            linkSettings = createLinkSettings(passthroughModeEnabled = passthroughModeEnabled),
            linkGate = FakeLinkGate().apply { setUseNativeLink(useNativeLink) }
        )

        val result = loader.load(
            initializationMode = PaymentElementLoader.InitializationMode.PaymentIntent(
                clientSecret = PaymentSheetFixtures.PAYMENT_INTENT_CLIENT_SECRET.value,
            ),
            paymentSheetConfiguration = PaymentSheet.Configuration(
                merchantDisplayName = "Some Name",
                cardBrandAcceptance = PaymentSheet.CardBrandAcceptance.disallowed(
                    listOf(
                        PaymentSheet.CardBrandAcceptance.BrandCategory.Amex
                    )
                )
            ),
            metadata = PaymentElementLoader.Metadata(
                initializedViaCompose = false,
            ),
        ).getOrThrow()

        if (expectedEnabled) {
            assertThat(result.paymentMethodMetadata.linkState).isNotNull()
        } else {
            assertThat(result.paymentMethodMetadata.linkState).isNull()
        }

        assertThat(eventReporter.loadStartedTurbine.awaitItem()).isNotNull()
        assertThat(eventReporter.loadSucceededTurbine.awaitItem()).isNotNull()
    }

    @Test
    fun `When EPMs are requested but not returned by elements session, no EPMs are used`() = runScenario {
        testExternalPaymentMethods(
            requestedExternalPaymentMethods = listOf("external_paypal"),
            externalPaymentMethodData = null,
            expectedExternalPaymentMethods = emptyList(),
            expectedLogMessages = listOf(
                "Requested external payment method external_paypal is not supported. View all available external " +
                    "payment methods here: https://docs.stripe.com/payments/external-payment-methods?" +
                    "platform=android#available-external-payment-methods"
            ),
        )
    }

    @Test
    fun `When EPMs are requested and returned by elements session, EPMs are used`() = runScenario {
        val requestedExternalPaymentMethods = listOf("external_venmo", "external_paypal")

        testExternalPaymentMethods(
            requestedExternalPaymentMethods,
            externalPaymentMethodData = PaymentSheetFixtures.PAYPAL_AND_VENMO_EXTERNAL_PAYMENT_METHOD_DATA,
            expectedExternalPaymentMethods = requestedExternalPaymentMethods,
            expectedLogMessages = emptyList(),
        )
    }

    @Test
    fun `When CPMs are requested and returned by elements session, CPMs are available`() = testCustomPaymentMethods(
        requestedCustomPaymentMethods = listOf(
            PaymentSheet.CustomPaymentMethod(
                id = "cpmt_123",
                subtitle = "Pay now".resolvableString,
                disableBillingDetailCollection = false,
            ),
            PaymentSheet.CustomPaymentMethod(
                id = "cpmt_456",
                subtitle = "Pay later".resolvableString,
                disableBillingDetailCollection = true,
            ),
            PaymentSheet.CustomPaymentMethod(
                id = "cpmt_789",
                subtitle = "Pay later".resolvableString,
                disableBillingDetailCollection = true,
            )
        ),
        returnedCustomPaymentMethods = listOf(
            ElementsSession.CustomPaymentMethod.Available(
                type = "cpmt_123",
                displayName = "CPM #1",
                logoUrl = "https://image1",
            ),
            ElementsSession.CustomPaymentMethod.Available(
                type = "cpmt_456",
                displayName = "CPM #2",
                logoUrl = "https://image2",
            ),
            ElementsSession.CustomPaymentMethod.Unavailable(
                type = "cpmt_789",
                error = "not_found",
            ),
        ),
        expectedCustomPaymentMethods = listOf(
            DisplayableCustomPaymentMethod(
                id = "cpmt_123",
                displayName = "CPM #1",
                subtitle = "Pay now".resolvableString,
                logoUrl = "https://image1",
                doesNotCollectBillingDetails = false,
            ),
            DisplayableCustomPaymentMethod(
                id = "cpmt_456",
                displayName = "CPM #2",
                subtitle = "Pay later".resolvableString,
                logoUrl = "https://image2",
                doesNotCollectBillingDetails = true,
            )
        ),
        expectedLogMessages = listOf(
            "Requested custom payment method cpmt_789 contained an " +
                "error \"not_found\"!"
        ),
    )

    @Test
    fun `When customer session configuration is provided, should pass it to 'ElementsSessionRepository'`() = runScenario {
        val repository = FakeElementsSessionRepository(
            stripeIntent = PaymentIntentFixtures.PI_REQUIRES_PAYMENT_METHOD,
            error = null,
            linkSettings = null,
        )

        val loader = createPaymentElementLoader(
            elementsSessionRepository = repository
        )

        loader.load(
            initializationMode = PaymentElementLoader.InitializationMode.PaymentIntent(
                clientSecret = "client_secret"
            ),
            paymentSheetConfiguration = PaymentSheet.Configuration(
                merchantDisplayName = "Merchant, Inc.",
                customer = PaymentSheet.CustomerConfiguration.createWithCustomerSession(
                    id = "cus_1",
                    clientSecret = "cuss_123",
                ),
            ),
            metadata = PaymentElementLoader.Metadata(
                initializedViaCompose = false,
            ),
        )

        assertThat(repository.lastParams?.customer).isEqualTo(
            PaymentSheet.CustomerConfiguration.createWithCustomerSession(
                id = "cus_1",
                clientSecret = "cuss_123",
            )
        )

        assertThat(eventReporter.loadStartedTurbine.awaitItem()).isNotNull()
        assertThat(eventReporter.loadFailedTurbine.awaitItem()).isNotNull()
    }

    @Test
    fun `When 'CustomerSession' config is provided, should use payment methods from elements_session and not fetch`() =
        runScenario {
            var attemptedToRetrievePaymentMethods = false

            val repository = FakeCustomerRepository(
                onGetPaymentMethods = {
                    attemptedToRetrievePaymentMethods = true
                    Result.success(listOf())
                }
            )

            val cards = PaymentMethodFactory.cards(4)
            val loader = createPaymentElementLoader(
                customerRepo = repository,
                customer = ElementsSession.Customer(
                    paymentMethods = cards,
                    session = ElementsSession.Customer.Session(
                        id = "cuss_1",
                        customerId = "cus_1",
                        liveMode = false,
                        apiKey = "ek_123",
                        apiKeyExpiry = 555555555,
                        components = ElementsSession.Customer.Components(
                            mobilePaymentElement = ElementsSession.Customer.Components.MobilePaymentElement.Disabled,
                            customerSheet = ElementsSession.Customer.Components.CustomerSheet.Disabled,
                        ),
                    ),
                    defaultPaymentMethod = null,
                )
            )

            val state = loader.load(
                initializationMode = PaymentElementLoader.InitializationMode.PaymentIntent(
                    clientSecret = "client_secret"
                ),
                paymentSheetConfiguration = PaymentSheet.Configuration(
                    merchantDisplayName = "Merchant, Inc.",
                    customer = PaymentSheet.CustomerConfiguration.createWithCustomerSession(
                        id = "cus_1",
                        clientSecret = "cuss_123",
                    ),
                ),
                metadata = PaymentElementLoader.Metadata(
                    initializedViaCompose = false,
                ),
            ).getOrThrow()

            assertThat(attemptedToRetrievePaymentMethods).isFalse()

            assertThat(state.customer?.paymentMethods).isEqualTo(cards)

            assertThat(eventReporter.loadStartedTurbine.awaitItem()).isNotNull()
            assertThat(eventReporter.loadSucceededTurbine.awaitItem()).isNotNull()
        }

    @Test
    fun `When 'elements_session' has remove permissions enabled, should enable remove permissions in customerMetadata`() =
        runScenario {
            val loader = createPaymentElementLoader(
                customer = ElementsSession.Customer(
                    paymentMethods = PaymentMethodFactory.cards(4),
                    session = createElementsSessionCustomerSession(
                        createEnabledMobilePaymentElement(
                            paymentMethodRemove =
                            ElementsSession.Customer.Components.PaymentMethodRemoveFeature.Enabled,
                            paymentMethodRemoveLast =
                            ElementsSession.Customer.Components.PaymentMethodRemoveLastFeature.Enabled,
                            isPaymentMethodSaveEnabled = false,
                            allowRedisplayOverride = null,
                        )
                    ),
                    defaultPaymentMethod = null,
                )
            )

            val state = loader.load(
                initializationMode = PaymentElementLoader.InitializationMode.PaymentIntent(
                    clientSecret = "client_secret"
                ),
                paymentSheetConfiguration = PaymentSheet.Configuration(
                    merchantDisplayName = "Merchant, Inc.",
                    customer = PaymentSheet.CustomerConfiguration.createWithCustomerSession(
                        id = "cus_1",
                        clientSecret = "cuss_123",
                    ),
                ),
                metadata = PaymentElementLoader.Metadata(
                    initializedViaCompose = false,
                ),
            ).getOrThrow()

            assertThat(state.paymentMethodMetadata.customerMetadata?.permissions).isEqualTo(
                CustomerMetadata.Permissions(
                    removePaymentMethod = PaymentMethodRemovePermission.Full,
                    canRemoveLastPaymentMethod = true,
                    canRemoveDuplicates = true,
                    canUpdateFullPaymentMethodDetails = true
                )
            )

            assertThat(eventReporter.loadStartedTurbine.awaitItem()).isNotNull()
            assertThat(eventReporter.loadSucceededTurbine.awaitItem()).isNotNull()
        }

    @Test
    fun `When 'elements_session' has remove permissions disabled, should disable remove permissions in customerMetadata`() =
        runScenario {
            val loader = createPaymentElementLoader(
                customer = ElementsSession.Customer(
                    paymentMethods = PaymentMethodFactory.cards(4),
                    session = createElementsSessionCustomerSession(
                        createEnabledMobilePaymentElement(
                            paymentMethodRemove =
                            ElementsSession.Customer.Components.PaymentMethodRemoveFeature.Disabled,
                            isPaymentMethodSaveEnabled = false,
                            paymentMethodRemoveLast =
                            ElementsSession.Customer.Components.PaymentMethodRemoveLastFeature.Enabled,
                            allowRedisplayOverride = null,
                        )
                    ),
                    defaultPaymentMethod = null,
                )
            )

            val state = loader.load(
                initializationMode = PaymentElementLoader.InitializationMode.PaymentIntent(
                    clientSecret = "client_secret"
                ),
                paymentSheetConfiguration = PaymentSheet.Configuration(
                    merchantDisplayName = "Merchant, Inc.",
                    customer = PaymentSheet.CustomerConfiguration.createWithCustomerSession(
                        id = "cus_1",
                        clientSecret = "cuss_123",
                    ),
                ),
                metadata = PaymentElementLoader.Metadata(
                    initializedViaCompose = false,
                ),
            ).getOrThrow()

            assertThat(state.paymentMethodMetadata.customerMetadata?.permissions).isEqualTo(
                CustomerMetadata.Permissions(
                    removePaymentMethod = PaymentMethodRemovePermission.None,
                    canRemoveLastPaymentMethod = true,
                    canRemoveDuplicates = true,
                    canUpdateFullPaymentMethodDetails = true
                )
            )

            assertThat(eventReporter.loadStartedTurbine.awaitItem()).isNotNull()
            assertThat(eventReporter.loadSucceededTurbine.awaitItem()).isNotNull()
        }

    @Test
    fun `When 'elements_session' has Payment Sheet component disabled, should disable permissions in customerMetadata`() =
        runScenario {
            val loader = createPaymentElementLoader(
                customer = ElementsSession.Customer(
                    paymentMethods = PaymentMethodFactory.cards(4),
                    session = createElementsSessionCustomerSession(
                        createEnabledMobilePaymentElement(
                            paymentMethodRemove =
                            ElementsSession.Customer.Components.PaymentMethodRemoveFeature.Disabled,
                            isPaymentMethodSaveEnabled = false,
                            paymentMethodRemoveLast =
                            ElementsSession.Customer.Components.PaymentMethodRemoveLastFeature.Enabled,
                            allowRedisplayOverride = null,
                        )
                    ),
                    defaultPaymentMethod = null,
                )
            )

            val state = loader.load(
                initializationMode = PaymentElementLoader.InitializationMode.PaymentIntent(
                    clientSecret = "client_secret"
                ),
                paymentSheetConfiguration = PaymentSheet.Configuration(
                    merchantDisplayName = "Merchant, Inc.",
                    customer = PaymentSheet.CustomerConfiguration.createWithCustomerSession(
                        id = "cus_1",
                        clientSecret = "cuss_123",
                    ),
                ),
                metadata = PaymentElementLoader.Metadata(
                    initializedViaCompose = false,
                ),
            ).getOrThrow()

            assertThat(state.paymentMethodMetadata.customerMetadata?.permissions).isEqualTo(
                CustomerMetadata.Permissions(
                    removePaymentMethod = PaymentMethodRemovePermission.None,
                    canRemoveLastPaymentMethod = true,
                    canRemoveDuplicates = true,
                    canUpdateFullPaymentMethodDetails = true
                )
            )

            assertThat(eventReporter.loadStartedTurbine.awaitItem()).isNotNull()
            assertThat(eventReporter.loadSucceededTurbine.awaitItem()).isNotNull()
        }

    @Test
    fun `When 'elements_session' has partial remove permissions, should enable partial remove permissions in customerMetadata`() =
        runScenario {
            val loader = createPaymentElementLoader(
                customer = ElementsSession.Customer(
                    paymentMethods = PaymentMethodFactory.cards(4),
                    session = createElementsSessionCustomerSession(
                        createEnabledMobilePaymentElement(
                            paymentMethodRemove =
                            ElementsSession.Customer.Components.PaymentMethodRemoveFeature.Partial,
                            isPaymentMethodSaveEnabled = false,
                            paymentMethodRemoveLast =
                            ElementsSession.Customer.Components.PaymentMethodRemoveLastFeature.Enabled,
                            allowRedisplayOverride = null,
                        )
                    ),
                    defaultPaymentMethod = null,
                )
            )

            val state = loader.load(
                initializationMode = PaymentElementLoader.InitializationMode.PaymentIntent(
                    clientSecret = "client_secret"
                ),
                paymentSheetConfiguration = PaymentSheet.Configuration(
                    merchantDisplayName = "Merchant, Inc.",
                    customer = PaymentSheet.CustomerConfiguration.createWithCustomerSession(
                        id = "cus_1",
                        clientSecret = "cuss_123",
                    ),
                ),
                metadata = PaymentElementLoader.Metadata(
                    initializedViaCompose = false,
                ),
            ).getOrThrow()

            assertThat(state.paymentMethodMetadata.customerMetadata?.permissions).isEqualTo(
                CustomerMetadata.Permissions(
                    removePaymentMethod = PaymentMethodRemovePermission.Partial,
                    canRemoveLastPaymentMethod = true,
                    canRemoveDuplicates = true,
                    canUpdateFullPaymentMethodDetails = true
                )
            )

            assertThat(eventReporter.loadStartedTurbine.awaitItem()).isNotNull()
            assertThat(eventReporter.loadSucceededTurbine.awaitItem()).isNotNull()
        }

    @Test
    fun `customer session should have canUpdateFullPaymentMethodDetails permission enabled`() =
        runScenario {
            val loader = createPaymentElementLoader(
                customer = ElementsSession.Customer(
                    paymentMethods = PaymentMethodFactory.cards(4),
                    session = createElementsSessionCustomerSession(
                        createEnabledMobilePaymentElement(
                            paymentMethodRemove =
                            ElementsSession.Customer.Components.PaymentMethodRemoveFeature.Disabled,
                            isPaymentMethodSaveEnabled = false,
                            paymentMethodRemoveLast =
                            ElementsSession.Customer.Components.PaymentMethodRemoveLastFeature.Enabled,
                            allowRedisplayOverride = null,
                        )
                    ),
                    defaultPaymentMethod = null,
                )
            )

            val state = loader.load(
                initializationMode = PaymentElementLoader.InitializationMode.PaymentIntent(
                    clientSecret = "client_secret"
                ),
                paymentSheetConfiguration = PaymentSheet.Configuration(
                    merchantDisplayName = "Merchant, Inc.",
                    customer = PaymentSheet.CustomerConfiguration.createWithCustomerSession(
                        id = "cus_1",
                        clientSecret = "cuss_123",
                    ),
                ),
                metadata = PaymentElementLoader.Metadata(
                    initializedViaCompose = false,
                ),
            ).getOrThrow()

            assertThat(state.paymentMethodMetadata.customerMetadata?.permissions).isEqualTo(
                CustomerMetadata.Permissions(
                    removePaymentMethod = PaymentMethodRemovePermission.None,
                    canRemoveLastPaymentMethod = true,
                    canRemoveDuplicates = true,
                    canUpdateFullPaymentMethodDetails = true
                )
            )

            assertThat(eventReporter.loadStartedTurbine.awaitItem()).isNotNull()
            assertThat(eventReporter.loadSucceededTurbine.awaitItem()).isNotNull()
        }

    @Test
    fun `When 'LegacyEphemeralKey' config is provided, permissions should always be enabled and remove duplicates, payment method update should be disabled`() =
        runScenario {
            val state = createPaymentElementLoader().load(
                initializationMode = PaymentElementLoader.InitializationMode.PaymentIntent(
                    clientSecret = "client_secret"
                ),
                paymentSheetConfiguration = PaymentSheet.Configuration(
                    merchantDisplayName = "Merchant, Inc.",
                    customer = PaymentSheet.CustomerConfiguration(
                        id = "cus_1",
                        ephemeralKeySecret = "ek_123",
                    ),
                ),
                metadata = PaymentElementLoader.Metadata(
                    initializedViaCompose = false,
                ),
            ).getOrThrow()

            assertThat(state.paymentMethodMetadata.customerMetadata?.permissions).isEqualTo(
                CustomerMetadata.Permissions(
                    removePaymentMethod = PaymentMethodRemovePermission.Full,
                    canRemoveLastPaymentMethod = true,
                    canRemoveDuplicates = false,
                    canUpdateFullPaymentMethodDetails = false
                )
            )

            assertThat(eventReporter.loadStartedTurbine.awaitItem()).isNotNull()
            assertThat(eventReporter.loadSucceededTurbine.awaitItem()).isNotNull()
        }

    @Test
    fun `When 'CustomerSession' config is provided but no customer object was returned in test mode, should report error and return error`() =
        runScenario {
            val errorReporter = FakeErrorReporter()

            val loader = createPaymentElementLoader(
                errorReporter = errorReporter,
                stripeIntent = PaymentIntentFixtures.PI_REQUIRES_PAYMENT_METHOD
            )

            val exception = loader.load(
                initializationMode = PaymentElementLoader.InitializationMode.PaymentIntent(
                    clientSecret = "client_secret"
                ),
                paymentSheetConfiguration = PaymentSheet.Configuration(
                    merchantDisplayName = "Merchant, Inc.",
                    customer = PaymentSheet.CustomerConfiguration.createWithCustomerSession(
                        id = "cus_1",
                        clientSecret = "cuss_123",
                    ),
                ),
                metadata = PaymentElementLoader.Metadata(
                    initializedViaCompose = false,
                ),
            ).exceptionOrNull()

            assertThat(exception).isInstanceOf<IllegalStateException>()

            assertThat(errorReporter.getLoggedErrors())
                .contains(
                    ErrorReporter
                        .UnexpectedErrorEvent
                        .PAYMENT_SHEET_LOADER_ELEMENTS_SESSION_CUSTOMER_NOT_FOUND
                        .eventName
                )

            assertThat(eventReporter.loadStartedTurbine.awaitItem()).isNotNull()
            assertThat(eventReporter.loadFailedTurbine.awaitItem()).isNotNull()
        }

    @Test
    fun `When 'CustomerSession' config is provided but no customer object was returned in live mode, should report error and continue with loading without customer`() =
        runScenario {
            val errorReporter = FakeErrorReporter()

            val loader = createPaymentElementLoader(
                errorReporter = errorReporter,
                stripeIntent = PaymentIntentFixtures.PI_REQUIRES_PAYMENT_METHOD.copy(
                    isLiveMode = true
                ),
            )

            val state = loader.load(
                initializationMode = PaymentElementLoader.InitializationMode.PaymentIntent(
                    clientSecret = "client_secret"
                ),
                paymentSheetConfiguration = PaymentSheet.Configuration(
                    merchantDisplayName = "Merchant, Inc.",
                    customer = PaymentSheet.CustomerConfiguration.createWithCustomerSession(
                        id = "cus_1",
                        clientSecret = "cuss_123",
                    ),
                ),
                metadata = PaymentElementLoader.Metadata(
                    initializedViaCompose = false,
                ),
            ).getOrNull()

            assertThat(state).isNotNull()
            assertThat(state?.customer).isNull()

            assertThat(errorReporter.getLoggedErrors())
                .contains(
                    ErrorReporter
                        .UnexpectedErrorEvent
                        .PAYMENT_SHEET_LOADER_ELEMENTS_SESSION_CUSTOMER_NOT_FOUND
                        .eventName
                )

            assertThat(eventReporter.loadStartedTurbine.awaitItem()).isNotNull()
            assertThat(eventReporter.loadSucceededTurbine.awaitItem()).isNotNull()
        }

    @Test
    fun `When 'LegacyEphemeralKey' is provided, should fetch and use payment methods from 'CustomerRepository'`() =
        runScenario {
            var attemptedToRetrievePaymentMethods = false

            val cards = PaymentMethodFactory.cards(2)
            val repository = FakeCustomerRepository(
                onGetPaymentMethods = {
                    attemptedToRetrievePaymentMethods = true
                    Result.success(cards)
                }
            )

            val loader = createPaymentElementLoader(
                customerRepo = repository,
                customer = null
            )

            val state = loader.load(
                initializationMode = PaymentElementLoader.InitializationMode.PaymentIntent(
                    clientSecret = "client_secret"
                ),
                paymentSheetConfiguration = PaymentSheet.Configuration(
                    merchantDisplayName = "Merchant, Inc.",
                    customer = PaymentSheet.CustomerConfiguration(
                        id = "cus_1",
                        ephemeralKeySecret = "ek_123",
                    ),
                ),
                metadata = PaymentElementLoader.Metadata(
                    initializedViaCompose = false,
                ),
            ).getOrThrow()

            assertThat(attemptedToRetrievePaymentMethods).isTrue()

            assertThat(state.customer?.paymentMethods).isEqualTo(cards)

            assertThat(eventReporter.loadStartedTurbine.awaitItem()).isNotNull()
            assertThat(eventReporter.loadSucceededTurbine.awaitItem()).isNotNull()
        }

    @Test
    fun `When using 'CustomerSession', move last-used customer payment method to the front of the list`() = runScenario {
        val paymentMethods = PaymentMethodFixtures.createCards(10)
        val lastUsed = paymentMethods[6]

        prefsRepository.setSavedSelection(SavedSelection.PaymentMethod(lastUsed.id))

        val loader = createPaymentElementLoader(
            customer = ElementsSession.Customer(
                paymentMethods = paymentMethods,
                session = ElementsSession.Customer.Session(
                    id = "cuss_1",
                    customerId = "cus_1",
                    liveMode = false,
                    apiKey = "ek_123",
                    apiKeyExpiry = 555555555,
                    components = ElementsSession.Customer.Components(
                        mobilePaymentElement = ElementsSession.Customer.Components.MobilePaymentElement.Disabled,
                        customerSheet = ElementsSession.Customer.Components.CustomerSheet.Disabled,
                    ),
                ),
                defaultPaymentMethod = null,
            )
        )

        val result = loader.load(
            initializationMode = PaymentElementLoader.InitializationMode.PaymentIntent("secret"),
            paymentSheetConfiguration = mockConfiguration(
                customer = PaymentSheet.CustomerConfiguration.createWithCustomerSession(
                    id = "id",
                    clientSecret = "cuss_1",
                ),
            ),
            metadata = PaymentElementLoader.Metadata(
                initializedViaCompose = false,
            ),
        ).getOrThrow()

        val observedElements = result.customer?.paymentMethods
        val expectedElements = listOf(lastUsed) + (paymentMethods - lastUsed)

        assertThat(observedElements).containsExactlyElementsIn(expectedElements).inOrder()

        assertThat(eventReporter.loadStartedTurbine.awaitItem()).isNotNull()
        assertThat(eventReporter.loadSucceededTurbine.awaitItem()).isNotNull()
    }

    @Test
    fun `When using 'CustomerSession', payment methods should be filtered by supported saved payment methods`() =
        runScenario {
            val paymentMethods = PaymentMethodFixtures.createCards(2) +
                listOf(
                    PaymentMethodFixtures.SEPA_DEBIT_PAYMENT_METHOD,
                    PaymentMethodFixtures.LINK_PAYMENT_METHOD,
                    PaymentMethodFixtures.AU_BECS_DEBIT,
                )

            val loader = createPaymentElementLoader(
                stripeIntent = PaymentIntentFixtures.PI_REQUIRES_PAYMENT_METHOD.copy(
                    paymentMethodTypes = listOf("card", "link", "au_becs_debit", "sepa_debit")
                ),
                customer = createElementsSessionCustomer(
                    paymentMethods = paymentMethods,
                ),
            )

            val result = loader.load(
                initializationMode = PaymentElementLoader.InitializationMode.PaymentIntent("secret"),
                paymentSheetConfiguration = mockConfiguration(
                    customer = PaymentSheet.CustomerConfiguration.createWithCustomerSession(
                        id = "id",
                        clientSecret = "cuss_1",
                    ),
                    allowsDelayedPaymentMethods = true,
                ),
                metadata = PaymentElementLoader.Metadata(
                    initializedViaCompose = false,
                ),
            ).getOrThrow()

            val expectedPaymentMethods = paymentMethods.filter { paymentMethod ->
                paymentMethod != PaymentMethodFixtures.LINK_PAYMENT_METHOD &&
                    paymentMethod != PaymentMethodFixtures.AU_BECS_DEBIT
            }

            assertThat(result.customer?.paymentMethods)
                .containsExactlyElementsIn(expectedPaymentMethods)

            assertThat(eventReporter.loadStartedTurbine.awaitItem()).isNotNull()
            assertThat(eventReporter.loadSucceededTurbine.awaitItem()).isNotNull()
        }

    @Test
    fun `When using 'CustomerSession' & no default billing details, customer email for Link config is fetched using 'elements_session' ephemeral key`() =
        runScenario {
            val customerRepository = spy(
                FakeCustomerRepository(
                    onRetrieveCustomer = {
                        mock {
                            on { email } doReturn "email@stripe.com"
                        }
                    }
                )
            )

            val loader = createPaymentElementLoader(
                customerRepo = customerRepository,
                customer = ElementsSession.Customer(
                    paymentMethods = PaymentMethodFactory.cards(1),
                    session = ElementsSession.Customer.Session(
                        id = "cuss_1",
                        customerId = "cus_1",
                        liveMode = false,
                        apiKey = "ek_123",
                        apiKeyExpiry = 555555555,
                        components = ElementsSession.Customer.Components(
                            mobilePaymentElement = ElementsSession.Customer.Components.MobilePaymentElement.Disabled,
                            customerSheet = ElementsSession.Customer.Components.CustomerSheet.Disabled,
                        ),
                    ),
                    defaultPaymentMethod = null,
                )
            )

            loader.load(
                initializationMode = PaymentElementLoader.InitializationMode.PaymentIntent("secret"),
                paymentSheetConfiguration = mockConfiguration(
                    customer = PaymentSheet.CustomerConfiguration.createWithCustomerSession(
                        id = "id",
                        clientSecret = "cuss_1",
                    ),
                    defaultBillingDetails = null
                ),
                metadata = PaymentElementLoader.Metadata(
                    initializedViaCompose = false,
                ),
            )

            verify(customerRepository).retrieveCustomer(
                CustomerRepository.CustomerInfo(
                    id = "cus_1",
                    ephemeralKeySecret = "ek_123",
                    customerSessionClientSecret = "cuss_1",
                )
            )

            assertThat(eventReporter.loadStartedTurbine.awaitItem()).isNotNull()
            assertThat(eventReporter.loadSucceededTurbine.awaitItem()).isNotNull()
        }

    @Test
    fun `When using 'CustomerSession' & has a default saved Stripe payment method, should call 'ElementsSessionRepository' with default id`() =
        runScenario {
            prefsRepository.setSavedSelection(SavedSelection.PaymentMethod("pm_1234321"))

            val repository = FakeElementsSessionRepository(
                stripeIntent = PaymentIntentFixtures.PI_REQUIRES_PAYMENT_METHOD,
                linkSettings = null,
                error = null,
            )

            val loader = createPaymentElementLoader(
                elementsSessionRepository = repository,
            )

            loader.load(
                initializationMode = PaymentElementLoader.InitializationMode.PaymentIntent("secret"),
                paymentSheetConfiguration = mockConfiguration(
                    customer = PaymentSheet.CustomerConfiguration.createWithCustomerSession(
                        id = "id",
                        clientSecret = "cuss_1",
                    ),
                ),
                metadata = PaymentElementLoader.Metadata(
                    initializedViaCompose = false,
                ),
            )

            assertThat(repository.lastParams?.savedPaymentMethodSelectionId)
                .isEqualTo("pm_1234321")

            assertThat(eventReporter.loadStartedTurbine.awaitItem()).isNotNull()
            assertThat(eventReporter.loadFailedTurbine.awaitItem()).isNotNull()
        }

    @OptIn(LinkDisallowFundingSourceCreationPreview::class)
    @Test
    fun `Passes Link disallowed funding source creation along to ElementsSessionRepository`() = runScenario {
        val repository = FakeElementsSessionRepository(
            stripeIntent = PaymentIntentFixtures.PI_REQUIRES_PAYMENT_METHOD,
            linkSettings = null,
            error = null,
        )

        val loader = createPaymentElementLoader(
            linkSettings = createLinkSettings(passthroughModeEnabled = false),
            elementsSessionRepository = repository,
        )

        val config = PaymentSheet.Configuration(
            merchantDisplayName = MERCHANT_DISPLAY_NAME,
            link = PaymentSheet.LinkConfiguration.Builder()
                .display(PaymentSheet.LinkConfiguration.Display.Automatic)
                .disallowFundingSourceCreation(setOf("somethingThatsNotAllowed"))
                .build(),
        )

        loader.load(
            initializationMode = PaymentElementLoader.InitializationMode.PaymentIntent(
                clientSecret = PaymentSheetFixtures.PAYMENT_INTENT_CLIENT_SECRET.value,
            ),
            paymentSheetConfiguration = config,
            metadata = PaymentElementLoader.Metadata(
                initializedViaCompose = false,
            ),
        ).getOrThrow()

        assertThat(repository.lastParams?.linkDisallowedFundingSourceCreation)
            .containsExactly("somethingThatsNotAllowed")

        assertThat(eventReporter.loadStartedTurbine.awaitItem()).isNotNull()
        assertThat(eventReporter.loadSucceededTurbine.awaitItem()).isNotNull()
    }

    @Test
    fun `When using 'CustomerSession' & has a default Google Pay payment method, should not call 'ElementsSessionRepository' with default id`() =
        runScenario {
            prefsRepository.setSavedSelection(SavedSelection.GooglePay)

            val repository = FakeElementsSessionRepository(
                stripeIntent = PaymentIntentFixtures.PI_REQUIRES_PAYMENT_METHOD,
                linkSettings = null,
                error = null,
            )

            val loader = createPaymentElementLoader(
                elementsSessionRepository = repository,
            )

            loader.load(
                initializationMode = PaymentElementLoader.InitializationMode.PaymentIntent("secret"),
                paymentSheetConfiguration = mockConfiguration(
                    customer = PaymentSheet.CustomerConfiguration.createWithCustomerSession(
                        id = "id",
                        clientSecret = "cuss_1",
                    ),
                ),
                metadata = PaymentElementLoader.Metadata(
                    initializedViaCompose = false,
                ),
            )

            assertThat(repository.lastParams?.savedPaymentMethodSelectionId).isNull()

            assertThat(eventReporter.loadStartedTurbine.awaitItem()).isNotNull()
            assertThat(eventReporter.loadFailedTurbine.awaitItem()).isNotNull()
        }

    @Test
    fun `When DefaultPaymentMethod not null, no saved selection, defaultPaymentMethod first`() = runScenario {
        val result = getPaymentElementLoaderStateForTestingOfPaymentMethodsWithDefaultPaymentMethodId(
            lastUsedPaymentMethod = null,
            defaultPaymentMethod = paymentMethodsForTestingOrdering[2],
        )

        val observedElements = result.customer?.paymentMethods
        val expectedElements = expectedPaymentMethodsWithDefaultPaymentMethod
        assertThat(observedElements).containsExactlyElementsIn(expectedElements).inOrder()
    }

    @Test
    fun `When DefaultPaymentMethod not null, no saved selection, defaultPaymentMethod selected`() = runScenario {
        val defaultPaymentMethod = paymentMethodsForTestingOrdering[2]

        val result = getPaymentElementLoaderStateForTestingOfPaymentMethodsWithDefaultPaymentMethodId(
            lastUsedPaymentMethod = null,
            defaultPaymentMethod = defaultPaymentMethod,
        )

        assertThat((result.paymentSelection as? PaymentSelection.Saved)?.paymentMethod).isEqualTo(
            defaultPaymentMethod
        )
    }

    @Test
    fun `When DefaultPaymentMethod not null, saved selection, defaultPaymentMethod first`() = runScenario {
        val result = getPaymentElementLoaderStateForTestingOfPaymentMethodsWithDefaultPaymentMethodId(
            lastUsedPaymentMethod = paymentMethodsForTestingOrdering[1],
            defaultPaymentMethod = paymentMethodsForTestingOrdering[2],
        )

        val observedElements = result.customer?.paymentMethods
        val expectedElements = expectedPaymentMethodsWithDefaultPaymentMethod
        assertThat(observedElements).containsExactlyElementsIn(expectedElements).inOrder()
    }

    @Test
    fun `When DefaultPaymentMethod not null, saved selection, defaultPaymentMethod selected`() = runScenario {
        val defaultPaymentMethod = paymentMethodsForTestingOrdering[2]

        val result = getPaymentElementLoaderStateForTestingOfPaymentMethodsWithDefaultPaymentMethodId(
            lastUsedPaymentMethod = paymentMethodsForTestingOrdering[1],
            defaultPaymentMethod = defaultPaymentMethod,
        )

        assertThat((result.paymentSelection as? PaymentSelection.Saved)?.paymentMethod).isEqualTo(
            defaultPaymentMethod
        )
    }

    @Test
    fun `When DefaultPaymentMethod not null, saved selection is defaultPaymentMethod, defaultPaymentMethod first`() =
        runScenario {
            val result = getPaymentElementLoaderStateForTestingOfPaymentMethodsWithDefaultPaymentMethodId(
                lastUsedPaymentMethod = paymentMethodsForTestingOrdering[2],
                defaultPaymentMethod = paymentMethodsForTestingOrdering[2],
            )

            val observedElements = result.customer?.paymentMethods
            val expectedElements = expectedPaymentMethodsWithDefaultPaymentMethod
            assertThat(observedElements).containsExactlyElementsIn(expectedElements).inOrder()
        }

    @Test
    fun `When DefaultPaymentMethod not null, saved selection is same as defaultPaymentMethod, defaultPaymentMethod selected`() =
        runScenario {
            val defaultPaymentMethod = paymentMethodsForTestingOrdering[2]

            val result = getPaymentElementLoaderStateForTestingOfPaymentMethodsWithDefaultPaymentMethodId(
                lastUsedPaymentMethod = paymentMethodsForTestingOrdering[2],
                defaultPaymentMethod = defaultPaymentMethod,
            )

            assertThat((result.paymentSelection as? PaymentSelection.Saved)?.paymentMethod).isEqualTo(
                defaultPaymentMethod
            )
        }

    @Test
    fun `When DefaultPaymentMethod null, no saved selection, order unchanged`() = runScenario {
        val result = getPaymentElementLoaderStateForTestingOfPaymentMethodsWithDefaultPaymentMethodId(
            lastUsedPaymentMethod = null,
            defaultPaymentMethod = null,
        )

        val observedElements = result.customer?.paymentMethods
        val expectedElements = paymentMethodsForTestingOrdering
        assertThat(observedElements).containsExactlyElementsIn(expectedElements).inOrder()
    }

    @Test
    fun `When DefaultPaymentMethod null, no saved selection, first payment method selected`() = runScenario {
        val firstPaymentMethod = paymentMethodsForTestingOrdering[0]

        val result = getPaymentElementLoaderStateForTestingOfPaymentMethodsWithDefaultPaymentMethodId(
            lastUsedPaymentMethod = null,
            defaultPaymentMethod = null,
        )

        assertThat((result.paymentSelection as? PaymentSelection.Saved)?.paymentMethod).isEqualTo(
            firstPaymentMethod
        )
    }

    @Test
    fun `When DefaultPaymentMethod null, saved selection first, order unchanged`() = runScenario {
        val result = getPaymentElementLoaderStateForTestingOfPaymentMethodsWithDefaultPaymentMethodId(
            lastUsedPaymentMethod = paymentMethodsForTestingOrdering[0],
            defaultPaymentMethod = null,
        )

        val observedElements = result.customer?.paymentMethods
        val expectedElements = paymentMethodsForTestingOrdering
        assertThat(observedElements).containsExactlyElementsIn(expectedElements).inOrder()
    }

    @Test
    fun `When DefaultPaymentMethod null, saved selection first, first payment method selected`() = runScenario {
        val firstPaymentMethod = paymentMethodsForTestingOrdering[0]

        val result = getPaymentElementLoaderStateForTestingOfPaymentMethodsWithDefaultPaymentMethodId(
            lastUsedPaymentMethod = paymentMethodsForTestingOrdering[0],
            defaultPaymentMethod = null,
        )

        assertThat((result.paymentSelection as? PaymentSelection.Saved)?.paymentMethod).isEqualTo(
            firstPaymentMethod
        )
    }

    @Test
    fun `When DefaultPaymentMethod null, saved selection not first, order unchanged`() = runScenario {
        val result = getPaymentElementLoaderStateForTestingOfPaymentMethodsWithDefaultPaymentMethodId(
            lastUsedPaymentMethod = paymentMethodsForTestingOrdering[1],
            defaultPaymentMethod = null,
        )

        val observedElements = result.customer?.paymentMethods
        val expectedElements = paymentMethodsForTestingOrdering
        assertThat(observedElements).containsExactlyElementsIn(expectedElements).inOrder()
    }

    @Test
    fun `When DefaultPaymentMethod null, saved selection not first, first payment method selected`() = runScenario {
        val firstPaymentMethod = paymentMethodsForTestingOrdering[0]

        val result = getPaymentElementLoaderStateForTestingOfPaymentMethodsWithDefaultPaymentMethodId(
            lastUsedPaymentMethod = paymentMethodsForTestingOrdering[1],
            defaultPaymentMethod = null,
        )

        assertThat((result.paymentSelection as? PaymentSelection.Saved)?.paymentMethod).isEqualTo(
            firstPaymentMethod
        )
    }

    @Test
    fun `When using 'LegacyEphemeralKey' & has a default saved Stripe payment method, should not call 'ElementsSessionRepository' with default id`() =
        runScenario {
            prefsRepository.setSavedSelection(SavedSelection.PaymentMethod("pm_1234321"))

            val repository = FakeElementsSessionRepository(
                stripeIntent = PaymentIntentFixtures.PI_REQUIRES_PAYMENT_METHOD,
                linkSettings = null,
                error = null,
            )

            val loader = createPaymentElementLoader(
                elementsSessionRepository = repository,
            )

            loader.load(
                initializationMode = PaymentElementLoader.InitializationMode.PaymentIntent("secret"),
                paymentSheetConfiguration = mockConfiguration(
                    customer = PaymentSheet.CustomerConfiguration(
                        id = "id",
                        ephemeralKeySecret = "ek_123",
                    ),
                ),
                metadata = PaymentElementLoader.Metadata(
                    initializedViaCompose = false,
                ),
            )

            assertThat(repository.lastParams?.savedPaymentMethodSelectionId).isNull()

            assertThat(eventReporter.loadStartedTurbine.awaitItem()).isNotNull()
            assertThat(eventReporter.loadSucceededTurbine.awaitItem()).isNotNull()
        }

    @Test
    fun `Should filter out saved cards with disallowed brands`() = runScenario {
        prefsRepository.setSavedSelection(null)

        val paymentMethods = listOf(
            PaymentMethodFactory.card(id = "pm_12345").update(
                last4 = "1001",
                addCbcNetworks = false,
                brand = CardBrand.Visa,
            ),
            PaymentMethodFactory.card(id = "pm_123456").update(
                last4 = "1000",
                addCbcNetworks = false,
                brand = CardBrand.AmericanExpress,
            )
        )

        val loader = createPaymentElementLoader(
            stripeIntent = PaymentIntentFixtures.PI_REQUIRES_PAYMENT_METHOD_WITHOUT_LINK,
            isGooglePayReady = true,
            customerRepo = FakeCustomerRepository(paymentMethods = paymentMethods),
        )

        val config = PaymentSheetFixtures.CONFIG_CUSTOMER_WITH_GOOGLEPAY.newBuilder()
            .cardBrandAcceptance(
                PaymentSheet.CardBrandAcceptance.disallowed(
                    listOf(PaymentSheet.CardBrandAcceptance.BrandCategory.Visa)
                )
            ).build()

        val state = loader.load(
            initializationMode = PaymentElementLoader.InitializationMode.PaymentIntent(
                clientSecret = PaymentSheetFixtures.PAYMENT_INTENT_CLIENT_SECRET.value,
            ),
            paymentSheetConfiguration = config,
            metadata = PaymentElementLoader.Metadata(
                initializedViaCompose = false,
            ),
        ).getOrThrow()

        assertThat(state.customer?.paymentMethods?.count() ?: 0).isEqualTo(
            1
        )
        assertThat(state.customer?.paymentMethods?.first()?.card?.brand).isEqualTo(
            CardBrand.AmericanExpress
        )

        assertThat(eventReporter.loadStartedTurbine.awaitItem()).isNotNull()
        assertThat(eventReporter.loadSucceededTurbine.awaitItem()).isNotNull()
    }

    @OptIn(CardFundingFilteringPrivatePreview::class)
    @Test
    fun `Should filter saved cards by allowed funding types when flag is enabled`() = runScenario {
        testCardFundingFiltering(
            cardFundFilteringFlagEnabled = true,
            expectedPaymentMethods = { listOf(it.credit, it.bank) }
        )
    }

    @OptIn(CardFundingFilteringPrivatePreview::class)
    @Test
    fun `Should not filter saved cards when flag is disabled`() = runScenario {
        testCardFundingFiltering(
            cardFundFilteringFlagEnabled = false,
            expectedPaymentMethods = { it.all }
        )
    }

    private fun createFundingPaymentMethods(): FundingPaymentMethods {
        val credit = PaymentMethodFactory.card(id = "pm_credit").update(
            last4 = "1000",
            addCbcNetworks = false,
            brand = CardBrand.Visa,
            funding = "credit",
        )
        val debit = PaymentMethodFactory.card(id = "pm_debit").update(
            last4 = "1001",
            addCbcNetworks = false,
            brand = CardBrand.Visa,
            funding = "debit",
        )
        val prepaid = PaymentMethodFactory.card(id = "pm_prepaid").update(
            last4 = "1002",
            addCbcNetworks = false,
            brand = CardBrand.Visa,
            funding = "prepaid",
        )
        val noFunding = PaymentMethodFactory.card(id = "pm_no_funding").update(
            last4 = "1003",
            addCbcNetworks = false,
            brand = CardBrand.Visa,
            funding = null,
        )
        val bank = PaymentMethodFactory.usBankAccount().copy(
            id = "pm_bank"
        )

        return FundingPaymentMethods(
            credit = credit,
            debit = debit,
            prepaid = prepaid,
            noFunding = noFunding,
            bank = bank
        )
    }

    @OptIn(CardFundingFilteringPrivatePreview::class)
    private suspend fun Scenario.testCardFundingFiltering(
        cardFundFilteringFlagEnabled: Boolean?,
        expectedPaymentMethods: (FundingPaymentMethods) -> List<PaymentMethod>
    ) {
        prefsRepository.setSavedSelection(null)

        val paymentMethodsData = createFundingPaymentMethods()
        val paymentMethods = paymentMethodsData.all

        val loader = createPaymentElementLoader(
            stripeIntent = PaymentIntentFixtures.PI_REQUIRES_PAYMENT_METHOD_WITHOUT_LINK,
            isGooglePayReady = true,
            customerRepo = FakeCustomerRepository(paymentMethods = paymentMethods),
            elementsSessionRepository = if (cardFundFilteringFlagEnabled != null) {
                FakeElementsSessionRepository(
                    stripeIntent = PaymentIntentFixtures.PI_REQUIRES_PAYMENT_METHOD_WITHOUT_LINK,
                    error = null,
                    linkSettings = null,
                    flags = mapOf(
                        ElementsSession.Flag.ELEMENTS_MOBILE_CARD_FUND_FILTERING to cardFundFilteringFlagEnabled
                    )
                )
            } else {
                FakeElementsSessionRepository(
                    stripeIntent = PaymentIntentFixtures.PI_REQUIRES_PAYMENT_METHOD_WITHOUT_LINK,
                    error = null,
                    linkSettings = null,
                )
            }
        )

        val creditOnlyConfig = PaymentSheetFixtures.CONFIG_CUSTOMER_WITH_GOOGLEPAY.newBuilder()
            .allowedCardFundingTypes(listOf(PaymentSheet.CardFundingType.Credit))
            .build()

        val state = loader.load(
            initializationMode = PaymentElementLoader.InitializationMode.PaymentIntent(
                clientSecret = PaymentSheetFixtures.PAYMENT_INTENT_CLIENT_SECRET.value,
            ),
            paymentSheetConfiguration = creditOnlyConfig,
            metadata = PaymentElementLoader.Metadata(initializedViaCompose = false),
        ).getOrThrow()

        assertThat(state.customer?.paymentMethods)
            .containsExactlyElementsIn(expectedPaymentMethods(paymentMethodsData))

        assertThat(eventReporter.loadStartedTurbine.awaitItem()).isNotNull()
        assertThat(eventReporter.loadSucceededTurbine.awaitItem()).isNotNull()
    }

    @Test
    fun `When using 'LegacyEphemeralKey',last PM permission should be true if config value is true`() =
        removeLastPaymentMethodTest(
            customer = PaymentSheet.CustomerConfiguration(
                id = "cus_1",
                ephemeralKeySecret = "ek_123",
            ),
            canRemoveLastPaymentMethodFromConfig = true,
        ) { permissions ->
            assertThat(permissions.canRemoveLastPaymentMethod).isTrue()
        }

    @Test
    fun `When using 'CustomerSession', last PM permission should be true if server & config value is true`() =
        removeLastPaymentMethodTest(
            customer = PaymentSheet.CustomerConfiguration.createWithCustomerSession(
                id = "cus_1",
                clientSecret = "cuss_123",
            ),
            paymentMethodRemoveLastFeature =
            ElementsSession.Customer.Components.PaymentMethodRemoveLastFeature.Enabled,
            canRemoveLastPaymentMethodFromConfig = true,
        ) { permissions ->
            assertThat(permissions.canRemoveLastPaymentMethod).isTrue()
        }

    @Test
    fun `When using 'CustomerSession', last PM permission should be true if config value is true & no server value`() =
        removeLastPaymentMethodTest(
            customer = PaymentSheet.CustomerConfiguration.createWithCustomerSession(
                id = "cus_1",
                clientSecret = "cuss_123",
            ),
            paymentMethodRemoveLastFeature =
            ElementsSession.Customer.Components.PaymentMethodRemoveLastFeature.NotProvided,
            canRemoveLastPaymentMethodFromConfig = true,
        ) { permissions ->
            assertThat(permissions.canRemoveLastPaymentMethod).isTrue()
        }

    @Test
    fun `Sets client attribution metadata correctly in LinkState`() = runScenario {
        val loader = createPaymentElementLoader(
            stripeIntent = PaymentIntentFixtures.PI_REQUIRES_PAYMENT_METHOD,
            linkSettings = createLinkSettings(passthroughModeEnabled = false),
        )

        val config = PaymentSheet.Configuration(
            merchantDisplayName = MERCHANT_DISPLAY_NAME,
            link = PaymentSheet.LinkConfiguration(
                display = PaymentSheet.LinkConfiguration.Display.Automatic,
            ),
        )

        val result = loader.load(
            initializationMode = PaymentElementLoader.InitializationMode.PaymentIntent(
                clientSecret = PaymentSheetFixtures.PAYMENT_INTENT_CLIENT_SECRET.value,
            ),
            paymentSheetConfiguration = config,
            metadata = PaymentElementLoader.Metadata(
                initializedViaCompose = false,
            ),
        ).getOrThrow()

        assertThat(result.paymentMethodMetadata.linkState).isNotNull()
        assertThat(result.paymentMethodMetadata.linkState?.configuration?.clientAttributionMetadata).isNotNull()
        assertThat(result.paymentMethodMetadata.linkState?.configuration?.clientAttributionMetadata).isEqualTo(
            result.paymentMethodMetadata.clientAttributionMetadata
        )

        assertThat(eventReporter.loadStartedTurbine.awaitItem()).isNotNull()
        assertThat(eventReporter.loadSucceededTurbine.awaitItem()).isNotNull()
    }

    @Test
    fun `Allows Link if Link display is set to 'automatic'`() = runScenario {
        val loader = createPaymentElementLoader(
            stripeIntent = PaymentIntentFixtures.PI_REQUIRES_PAYMENT_METHOD,
            linkSettings = createLinkSettings(passthroughModeEnabled = false),
        )

        val config = PaymentSheet.Configuration(
            merchantDisplayName = MERCHANT_DISPLAY_NAME,
            link = PaymentSheet.LinkConfiguration(
                display = PaymentSheet.LinkConfiguration.Display.Automatic,
            ),
        )

        val result = loader.load(
            initializationMode = PaymentElementLoader.InitializationMode.PaymentIntent(
                clientSecret = PaymentSheetFixtures.PAYMENT_INTENT_CLIENT_SECRET.value,
            ),
            paymentSheetConfiguration = config,
            metadata = PaymentElementLoader.Metadata(
                initializedViaCompose = false,
            ),
        ).getOrThrow()

        assertThat(result.paymentMethodMetadata.linkState).isNotNull()
        assertThat(result.paymentMethodMetadata.supportedPaymentMethodTypes()).contains("link")

        assertThat(eventReporter.loadStartedTurbine.awaitItem()).isNotNull()
        assertThat(eventReporter.loadSucceededTurbine.awaitItem()).isNotNull()
    }

    @Test
    fun `Hides Link if Link display is set to 'never'`() = runScenario {
        val loader = createPaymentElementLoader(
            stripeIntent = PaymentIntentFixtures.PI_REQUIRES_PAYMENT_METHOD,
        )

        val config = PaymentSheet.Configuration(
            merchantDisplayName = MERCHANT_DISPLAY_NAME,
            link = PaymentSheet.LinkConfiguration(
                display = PaymentSheet.LinkConfiguration.Display.Never,
            ),
        )

        val result = loader.load(
            initializationMode = PaymentElementLoader.InitializationMode.PaymentIntent(
                clientSecret = PaymentSheetFixtures.PAYMENT_INTENT_CLIENT_SECRET.value,
            ),
            paymentSheetConfiguration = config,
            metadata = PaymentElementLoader.Metadata(
                initializedViaCompose = false,
            ),
        ).getOrThrow()

        assertThat(result.paymentMethodMetadata.linkState).isNull()
        assertThat(result.paymentMethodMetadata.supportedPaymentMethodTypes()).doesNotContain("link")

        assertThat(eventReporter.loadStartedTurbine.awaitItem()).isNotNull()
        assertThat(eventReporter.loadSucceededTurbine.awaitItem()).isNotNull()
    }

    @Test
    fun `Hides Link if using web flow and collecting extra billing details`() = runScenario {
        val linkGate = FakeLinkGate()
        linkGate.setUseNativeLink(false)

        val loader = createPaymentElementLoader(
            stripeIntent = PaymentIntentFixtures.PI_REQUIRES_PAYMENT_METHOD,
            linkSettings = createLinkSettings(
                passthroughModeEnabled = false,
                useAttestationEndpoints = false,
            ),
            linkGate = linkGate,
        )

        val config = PaymentSheet.Configuration(
            merchantDisplayName = MERCHANT_DISPLAY_NAME,
            billingDetailsCollectionConfiguration = PaymentSheet.BillingDetailsCollectionConfiguration(
                name = PaymentSheet.BillingDetailsCollectionConfiguration.CollectionMode.Always,
            ),
        )

        val result = loader.load(
            initializationMode = PaymentElementLoader.InitializationMode.PaymentIntent(
                clientSecret = PaymentSheetFixtures.PAYMENT_INTENT_CLIENT_SECRET.value,
            ),
            paymentSheetConfiguration = config,
            metadata = PaymentElementLoader.Metadata(
                initializedViaCompose = false,
            ),
        ).getOrThrow()

        assertThat(result.paymentMethodMetadata.linkState).isNull()

        assertThat(eventReporter.loadStartedTurbine.awaitItem()).isNotNull()
        assertThat(eventReporter.loadSucceededTurbine.awaitItem()).isNotNull()
    }

    @Test
    fun `Should call prepare on integrity manager when attestation endpoints are enabled`() = runScenario {
        val integrityRequestManager = FakeIntegrityRequestManager()

        val loader = createPaymentElementLoader(
            stripeIntent = PaymentIntentFixtures.PI_REQUIRES_PAYMENT_METHOD.copy(
                isLiveMode = true // In live mode, shouldWarmUpIntegrity depends on useAttestationEndpointsForLink
            ),
            linkSettings = createLinkSettings(
                passthroughModeEnabled = false
            ).copy(useAttestationEndpoints = true),
            integrityRequestManager = integrityRequestManager,
        )

        loader.load(
            initializationMode = PaymentElementLoader.InitializationMode.PaymentIntent(
                clientSecret = PaymentSheetFixtures.PAYMENT_INTENT_CLIENT_SECRET.value,
            ),
            paymentSheetConfiguration = PaymentSheet.Configuration("Some Name"),
            metadata = PaymentElementLoader.Metadata(
                initializedViaCompose = false,
            ),
        )

        // Verify prepare was called
        integrityRequestManager.awaitPrepareCall()
        integrityRequestManager.ensureAllEventsConsumed()

        assertThat(eventReporter.loadStartedTurbine.awaitItem()).isNotNull()
        assertThat(eventReporter.loadSucceededTurbine.awaitItem()).isNotNull()
    }

    @Test
    fun `Should not call prepare on integrity manager when attestation endpoints are disabled`() = runScenario {
        val integrityRequestManager = FakeIntegrityRequestManager()

        val loader = createPaymentElementLoader(
            stripeIntent = PaymentIntentFixtures.PI_REQUIRES_PAYMENT_METHOD.copy(
                isLiveMode = true // In live mode, shouldWarmUpIntegrity depends on useAttestationEndpointsForLink
            ),
            linkSettings = createLinkSettings(
                passthroughModeEnabled = false
            ).copy(useAttestationEndpoints = false),
            integrityRequestManager = integrityRequestManager,
        )

        loader.load(
            initializationMode = PaymentElementLoader.InitializationMode.PaymentIntent(
                clientSecret = PaymentSheetFixtures.PAYMENT_INTENT_CLIENT_SECRET.value,
            ),
            paymentSheetConfiguration = PaymentSheet.Configuration("Some Name"),
            metadata = PaymentElementLoader.Metadata(
                initializedViaCompose = false,
            ),
        )

        // Verify prepare was not called by ensuring all events are consumed (no calls made)
        integrityRequestManager.ensureAllEventsConsumed()

        assertThat(eventReporter.loadStartedTurbine.awaitItem()).isNotNull()
        assertThat(eventReporter.loadSucceededTurbine.awaitItem()).isNotNull()
    }

    @Test
    fun `Should call prepare on integrity manager in test mode when attestation endpoints are enabled`() = runScenario {
        val integrityRequestManager = FakeIntegrityRequestManager()

        val loader = createPaymentElementLoader(
            stripeIntent = PaymentIntentFixtures.PI_REQUIRES_PAYMENT_METHOD.copy(
                isLiveMode = false // In test mode, behavior depends on feature flag + useAttestationEndpointsForLink
            ),
            linkSettings = createLinkSettings(
                passthroughModeEnabled = false
            ).copy(useAttestationEndpoints = true),
            integrityRequestManager = integrityRequestManager,
        )

        loader.load(
            initializationMode = PaymentElementLoader.InitializationMode.PaymentIntent(
                clientSecret = PaymentSheetFixtures.PAYMENT_INTENT_CLIENT_SECRET.value,
            ),
            paymentSheetConfiguration = PaymentSheet.Configuration("Some Name"),
            metadata = PaymentElementLoader.Metadata(
                initializedViaCompose = false,
            ),
        )

        // In test mode with attestation endpoints enabled, prepare should still be called
        // (the exact behavior depends on the feature flag, but this tests the useAttestationEndpoints path)
        integrityRequestManager.awaitPrepareCall()
        integrityRequestManager.ensureAllEventsConsumed()

        assertThat(eventReporter.loadStartedTurbine.awaitItem()).isNotNull()
        assertThat(eventReporter.loadSucceededTurbine.awaitItem()).isNotNull()
    }

    private fun removeLastPaymentMethodTest(
        customer: PaymentSheet.CustomerConfiguration,
        shouldDisableMobilePaymentElement: Boolean = false,
        paymentMethodRemoveLastFeature: ElementsSession.Customer.Components.PaymentMethodRemoveLastFeature =
            ElementsSession.Customer.Components.PaymentMethodRemoveLastFeature.NotProvided,
        canRemoveLastPaymentMethodFromConfig: Boolean = true,
        test: (CustomerMetadata.Permissions) -> Unit,
    ) = runScenario {
        val loader = createPaymentElementLoader(
            customer = ElementsSession.Customer(
                paymentMethods = PaymentMethodFactory.cards(4),
                session = createElementsSessionCustomerSession(
                    if (shouldDisableMobilePaymentElement) {
                        ElementsSession.Customer.Components.MobilePaymentElement.Disabled
                    } else {
                        createEnabledMobilePaymentElement(
                            paymentMethodRemove =
                            ElementsSession.Customer.Components.PaymentMethodRemoveFeature.Disabled,
                            isPaymentMethodSaveEnabled = false,
                            paymentMethodRemoveLast = paymentMethodRemoveLastFeature,
                            allowRedisplayOverride = null,
                        )
                    }
                ),
                defaultPaymentMethod = null,
            )
        )

        val state = loader.load(
            initializationMode = PaymentElementLoader.InitializationMode.PaymentIntent(
                clientSecret = "client_secret"
            ),
            paymentSheetConfiguration = PaymentSheet.Configuration(
                merchantDisplayName = "Merchant, Inc.",
                customer = customer,
                allowsRemovalOfLastSavedPaymentMethod = canRemoveLastPaymentMethodFromConfig
            ),
            metadata = PaymentElementLoader.Metadata(
                initializedViaCompose = false,
            ),
        ).getOrThrow()

        test(requireNotNull(state.paymentMethodMetadata.customerMetadata).permissions)

        assertThat(eventReporter.loadStartedTurbine.awaitItem()).isNotNull()
        assertThat(eventReporter.loadSucceededTurbine.awaitItem()).isNotNull()
    }

    private suspend fun Scenario.testExternalPaymentMethods(
        requestedExternalPaymentMethods: List<String>,
        externalPaymentMethodData: String?,
        expectedExternalPaymentMethods: List<String>?,
        expectedLogMessages: List<String>,
    ) {
        val userFacingLogger = FakeUserFacingLogger()
        val loader = createPaymentElementLoader(
            externalPaymentMethodData = externalPaymentMethodData,
            userFacingLogger = userFacingLogger
        )

        val result = loader.load(
            initializationMode = PaymentElementLoader.InitializationMode.PaymentIntent(
                clientSecret = PaymentSheetFixtures.PAYMENT_INTENT_CLIENT_SECRET.value,
            ),
            paymentSheetConfiguration = PaymentSheet.Configuration.Builder(merchantDisplayName = "Example, Inc.")
                .googlePay(ConfigFixtures.GOOGLE_PAY)
                .externalPaymentMethods(requestedExternalPaymentMethods).build(),
            metadata = PaymentElementLoader.Metadata(
                initializedViaCompose = false,
            ),
        ).getOrThrow()

        val actualExternalPaymentMethods = result.paymentMethodMetadata.externalPaymentMethodSpecs.map { it.type }
        assertThat(actualExternalPaymentMethods).isEqualTo(expectedExternalPaymentMethods)
        assertThat(userFacingLogger.getLoggedMessages()).containsExactlyElementsIn(expectedLogMessages)

        assertThat(eventReporter.loadStartedTurbine.awaitItem()).isNotNull()
        assertThat(eventReporter.loadSucceededTurbine.awaitItem()).isNotNull()
    }

    @Test
    fun `All Link holdback experiments are triggered when loading PaymentSheet when Link is unavailable`() = runScenario {
        val logLinkHoldbackExperiment = FakeLogLinkHoldbackExperiment()

        val loader = createPaymentElementLoader(
            logLinkHoldbackExperiment = logLinkHoldbackExperiment,
            stripeIntent = PaymentIntentFixtures.PI_REQUIRES_PAYMENT_METHOD.copy(
                paymentMethodTypes = listOf("card"),
            )
        )

        loader.load(
            initializationMode = PaymentElementLoader.InitializationMode.PaymentIntent("secret"),
            paymentSheetConfiguration = PaymentSheet.Configuration("Some Name"),
            metadata = PaymentElementLoader.Metadata(
                initializedViaCompose = false,
            ),
        )

        val globalHoldback = logLinkHoldbackExperiment.calls.awaitItem()
        assertThat(globalHoldback.experiment).isEqualTo(ElementsSession.ExperimentAssignment.LINK_GLOBAL_HOLD_BACK)
        val globalHoldbackAA = logLinkHoldbackExperiment.calls.awaitItem()
        assertThat(globalHoldbackAA.experiment).isEqualTo(ElementsSession.ExperimentAssignment.LINK_GLOBAL_HOLD_BACK_AA)
        val abTest = logLinkHoldbackExperiment.calls.awaitItem()
        assertThat(abTest.experiment).isEqualTo(ElementsSession.ExperimentAssignment.LINK_AB_TEST)

        assertThat(eventReporter.loadStartedTurbine.awaitItem()).isNotNull()
        assertThat(eventReporter.loadSucceededTurbine.awaitItem()).isNotNull()
    }

    @Test
    fun `All Link holdback experiments are triggered when loading PaymentSheet when Link is available`() = runScenario {
        val logLinkHoldbackExperiment = FakeLogLinkHoldbackExperiment()

        val loader = createPaymentElementLoader(
            logLinkHoldbackExperiment = logLinkHoldbackExperiment
        )

        loader.load(
            initializationMode = PaymentElementLoader.InitializationMode.PaymentIntent("secret"),
            paymentSheetConfiguration = PaymentSheet.Configuration("Some Name"),
            metadata = PaymentElementLoader.Metadata(
                initializedViaCompose = true,
            ),
        )

        val globalHoldback = logLinkHoldbackExperiment.calls.awaitItem()
        assertThat(globalHoldback.experiment).isEqualTo(ElementsSession.ExperimentAssignment.LINK_GLOBAL_HOLD_BACK)
        val globalHoldbackAA = logLinkHoldbackExperiment.calls.awaitItem()
        assertThat(globalHoldbackAA.experiment).isEqualTo(ElementsSession.ExperimentAssignment.LINK_GLOBAL_HOLD_BACK_AA)
        val abTest = logLinkHoldbackExperiment.calls.awaitItem()
        assertThat(abTest.experiment).isEqualTo(ElementsSession.ExperimentAssignment.LINK_AB_TEST)

        assertThat(eventReporter.loadStartedTurbine.awaitItem()).isNotNull()
        assertThat(eventReporter.loadSucceededTurbine.awaitItem()).isNotNull()
    }

    @Test
    fun `Loads successfully for cryptoOnramp`() = runScenario {
        val loader = createPaymentElementLoader(
            linkSettings = createLinkSettings(passthroughModeEnabled = false),
        )
        val initializationMode = PaymentElementLoader.InitializationMode.CryptoOnramp

        val result = loader.load(
            initializationMode = initializationMode,
            paymentSheetConfiguration = PaymentSheet.Configuration("Some Name"),
            metadata = PaymentElementLoader.Metadata(
                initializedViaCompose = true,
            ),
        ).getOrThrow()

        assertThat(result.paymentMethodMetadata.integrationMetadata).isEqualTo(IntegrationMetadata.CryptoOnramp)

        assertThat(eventReporter.loadStartedTurbine.awaitItem().initializedViaCompose).isTrue()
        eventReporter.loadSucceededTurbine.awaitItem()
    }

    @Test
    fun `analyticsMetadataFactory is called with correct parameters`() = runScenario {
        val analyticsMetadataFactory = FakeDefaultPaymentElementLoaderAnalyticsMetadataFactory {
            AnalyticsMetadata(emptyMap())
        }

        val loader = createPaymentElementLoader(
            isGooglePayReady = true,
            analyticsMetadataFactory = analyticsMetadataFactory
        )

        val config = PaymentSheetFixtures.CONFIG_CUSTOMER_WITH_GOOGLEPAY
        val initializationMode = PaymentElementLoader.InitializationMode.PaymentIntent(
            clientSecret = PaymentSheetFixtures.PAYMENT_INTENT_CLIENT_SECRET.value,
        )

        loader.load(
            initializationMode = initializationMode,
            paymentSheetConfiguration = config,
            metadata = PaymentElementLoader.Metadata(
                initializedViaCompose = false,
            ),
        ).getOrThrow()

        val createCall = analyticsMetadataFactory.createCall.awaitItem()
        assertThat(createCall.initializationMode).isEqualTo(initializationMode)
        assertThat(createCall.configuration).isEqualTo(
            PaymentElementLoader.Configuration.PaymentSheet(config)
        )
        assertThat(createCall.isGooglePaySupported).isTrue()
        assertThat(createCall.customerMetadata).isNotNull()
        assertThat(createCall.integrationMetadata).isEqualTo(
            IntegrationMetadata.IntentFirst(PaymentSheetFixtures.PAYMENT_INTENT_CLIENT_SECRET.value)
        )
        assertThat(createCall.elementsSession).isNotNull()
        assertThat(createCall.linkStateResult).isNotNull()
        analyticsMetadataFactory.validate()

        assertThat(eventReporter.loadStartedTurbine.awaitItem()).isNotNull()
        assertThat(eventReporter.loadSucceededTurbine.awaitItem()).isNotNull()
    }

    @Test
    fun `analyticsMetadataFactory is called with correct parameters without customer`() = runScenario {
        PaymentElementCallbackReferences[PAYMENT_ELEMENT_CALLBACKS_IDENTIFIER] = PaymentElementCallbacks.Builder()
            .createIntentCallback { _ ->
                error("Should not be called.")
            }
            .build()

        val analyticsMetadataFactory = FakeDefaultPaymentElementLoaderAnalyticsMetadataFactory {
            AnalyticsMetadata(emptyMap())
        }

        val loader = createPaymentElementLoader(
            isGooglePayReady = false,
            linkAccountState = AccountStatus.SignedOut,
            analyticsMetadataFactory = analyticsMetadataFactory
        )

        val config = PaymentSheet.Configuration(
            merchantDisplayName = "Merchant"
        )
        val initializationMode = PaymentElementLoader.InitializationMode.DeferredIntent(
            intentConfiguration = PaymentSheet.IntentConfiguration(
                mode = PaymentSheet.IntentConfiguration.Mode.Payment(
                    amount = 5000,
                    currency = "USD"
                ),
            ),
        )

        loader.load(
            initializationMode = initializationMode,
            paymentSheetConfiguration = config,
            metadata = PaymentElementLoader.Metadata(
                initializedViaCompose = false,
            ),
        ).getOrThrow()

        val createCall = analyticsMetadataFactory.createCall.awaitItem()
        assertThat(createCall.initializationMode).isEqualTo(initializationMode)
        assertThat(createCall.configuration).isEqualTo(
            PaymentElementLoader.Configuration.PaymentSheet(config)
        )
        assertThat(createCall.isGooglePaySupported).isFalse()
        assertThat(createCall.customerMetadata).isNull()
        assertThat(createCall.integrationMetadata).isEqualTo(
            IntegrationMetadata.DeferredIntentWithConfirmationToken(initializationMode.intentConfiguration)
        )
        assertThat(createCall.elementsSession).isNotNull()
        assertThat(createCall.linkStateResult).isNotNull()
        analyticsMetadataFactory.validate()

        assertThat(eventReporter.loadStartedTurbine.awaitItem()).isNotNull()
        assertThat(eventReporter.loadSucceededTurbine.awaitItem()).isNotNull()
    }

    private fun testCustomPaymentMethods(
        requestedCustomPaymentMethods: List<PaymentSheet.CustomPaymentMethod>,
        returnedCustomPaymentMethods: List<ElementsSession.CustomPaymentMethod>,
        expectedCustomPaymentMethods: List<DisplayableCustomPaymentMethod>,
        expectedLogMessages: List<String>,
    ) = runScenario {
        val userFacingLogger = FakeUserFacingLogger()
        val loader = createPaymentElementLoader(
            customPaymentMethods = returnedCustomPaymentMethods,
            userFacingLogger = userFacingLogger
        )

        val result = loader.load(
            initializationMode = PaymentElementLoader.InitializationMode.PaymentIntent(
                clientSecret = PaymentSheetFixtures.PAYMENT_INTENT_CLIENT_SECRET.value,
            ),
            paymentSheetConfiguration = PaymentSheet.Configuration.Builder(merchantDisplayName = "Example, Inc.")
                .googlePay(ConfigFixtures.GOOGLE_PAY)
                .customPaymentMethods(requestedCustomPaymentMethods).build(),
            metadata = PaymentElementLoader.Metadata(
                initializedViaCompose = false,
            ),
        ).getOrThrow()

        assertThat(result.paymentMethodMetadata.displayableCustomPaymentMethods)
            .isEqualTo(expectedCustomPaymentMethods)

        assertThat(userFacingLogger.getLoggedMessages()).containsExactlyElementsIn(expectedLogMessages)

        assertThat(eventReporter.loadStartedTurbine.awaitItem()).isNotNull()
        assertThat(eventReporter.loadSucceededTurbine.awaitItem()).isNotNull()
    }

    private suspend fun Scenario.testSuccessfulLoadSendsEventsCorrectly(paymentSelection: PaymentSelection?) {
        prefsRepository.setSavedSelection(paymentSelection?.toSavedSelection())

        val loader = createPaymentElementLoader(
            linkSettings = createLinkSettings(passthroughModeEnabled = false),
        )
        val initializationMode = PaymentElementLoader.InitializationMode.PaymentIntent("secret")

        loader.load(
            initializationMode = initializationMode,
            paymentSheetConfiguration = PaymentSheet.Configuration(
                merchantDisplayName = "Some Name",
                customer = PaymentSheet.CustomerConfiguration(
                    id = "cus_123",
                    ephemeralKeySecret = "ek_123",
                ),
                googlePay = PaymentSheet.GooglePayConfiguration(
                    environment = PaymentSheet.GooglePayConfiguration.Environment.Test,
                    countryCode = "US"
                )
            ),
            metadata = PaymentElementLoader.Metadata(
                initializedViaCompose = false,
            ),
        )

        assertThat(eventReporter.loadStartedTurbine.awaitItem().initializedViaCompose).isFalse()

        val loadSucceededCall = eventReporter.loadSucceededTurbine.awaitItem()
        assertThat(loadSucceededCall.paymentSelection).isEqualTo(paymentSelection)
    }

    private fun createLinkSettings(
        passthroughModeEnabled: Boolean,
        linkSignUpOptInFeatureEnabled: Boolean = false,
        useAttestationEndpoints: Boolean = false,
    ): ElementsSession.LinkSettings {
        return ElementsSession.LinkSettings(
            linkFundingSources = listOf("card", "bank"),
            linkPassthroughModeEnabled = passthroughModeEnabled,
            linkMode = if (passthroughModeEnabled) LinkMode.Passthrough else LinkMode.LinkPaymentMethod,
            linkFlags = mapOf(),
            disableLinkSignup = false,
            linkConsumerIncentive = null,
            useAttestationEndpoints = useAttestationEndpoints,
            suppress2faModal = false,
            disableLinkRuxInFlowController = false,
            linkEnableDisplayableDefaultValuesInEce = false,
            linkMobileSkipWalletInFlowController = false,
            linkSignUpOptInFeatureEnabled = linkSignUpOptInFeatureEnabled,
            linkSignUpOptInInitialValue = false,
            linkSupportedPaymentMethodsOnboardingEnabled = listOf("CARD", "INSTANT_DEBITS"),
        )
    }

    private fun createElementsSessionCustomerSession(
        mobilePaymentElementComponent: ElementsSession.Customer.Components.MobilePaymentElement,
    ): ElementsSession.Customer.Session {
        return ElementsSession.Customer.Session(
            id = "cuss_1",
            customerId = "cus_1",
            liveMode = false,
            apiKey = "ek_123",
            apiKeyExpiry = 555555555,
            components = ElementsSession.Customer.Components(
                mobilePaymentElement = mobilePaymentElementComponent,
                customerSheet = ElementsSession.Customer.Components.CustomerSheet.Disabled,
            ),
        )
    }

    private fun createElementsSessionCustomer(
        paymentMethods: List<PaymentMethod> = PaymentMethodFactory.cards(1),
        isPaymentMethodSaveEnabled: Boolean? = null,
        mobilePaymentElementComponent: ElementsSession.Customer.Components.MobilePaymentElement =
            isPaymentMethodSaveEnabled?.let {
                createEnabledMobilePaymentElement(
                    isPaymentMethodSaveEnabled = it,
                    paymentMethodRemove = ElementsSession.Customer.Components.PaymentMethodRemoveFeature.Enabled,
                    paymentMethodRemoveLast =
                    ElementsSession.Customer.Components.PaymentMethodRemoveLastFeature.NotProvided,
                    allowRedisplayOverride = null,
                    isPaymentMethodSetAsDefaultEnabled = false,
                )
            } ?: ElementsSession.Customer.Components.MobilePaymentElement.Disabled
    ): ElementsSession.Customer {
        return ElementsSession.Customer(
            paymentMethods = paymentMethods,
            session = ElementsSession.Customer.Session(
                id = "cuss_1",
                customerId = "cus_1",
                liveMode = false,
                apiKey = "ek_123",
                apiKeyExpiry = 555555555,
                components = ElementsSession.Customer.Components(
                    mobilePaymentElement = mobilePaymentElementComponent,
                    customerSheet = ElementsSession.Customer.Components.CustomerSheet.Disabled,
                ),
            ),
            defaultPaymentMethod = null,
        )
    }

    private fun createCardsWithDifferentBillingDetails(): List<PaymentMethod> = listOf(
        PaymentMethodFactory.card(
            last4 = "4242",
            billingDetails = null,
        ),
        PaymentMethodFactory.card(
            last4 = "4444",
            billingDetails = PaymentMethod.BillingDetails(
                address = Address(
                    country = "CA",
                )
            )
        ),
        PaymentMethodFactory.card(
            last4 = "4444",
            billingDetails = PaymentMethod.BillingDetails(
                address = Address(
                    country = "US",
                )
            )
        ),
        PaymentMethodFactory.card(
            last4 = "4444",
            billingDetails = PaymentMethod.BillingDetails(
                address = Address(
                    country = "US",
                )
            )
        ),
        PaymentMethodFactory.card(
            last4 = "4444",
            billingDetails = PaymentMethod.BillingDetails(
                address = Address(
                    country = "MX",
                )
            )
        ),
    )

    private fun runScenario(
        block: suspend Scenario.() -> Unit
    ) {
        val testDispatcher = UnconfinedTestDispatcher()
        val eventReporter = FakeLoadingEventReporter()
        val prefsRepository = FakePrefsRepository()

        @Suppress("UNCHECKED_CAST")
        val paymentMethodTypeCaptor = ArgumentCaptor.forClass(List::class.java)
            as ArgumentCaptor<List<PaymentMethod.Type>>

        Scenario(
            testDispatcher = testDispatcher,
            eventReporter = eventReporter,
            prefsRepository = prefsRepository,
            paymentMethodTypeCaptor = paymentMethodTypeCaptor,
        ).apply {
            runTest {
                block()
            }
            eventReporter.validate()
        }
    }

    private data class Scenario(
        val testDispatcher: TestDispatcher,
        val eventReporter: FakeLoadingEventReporter,
        val prefsRepository: FakePrefsRepository,
        val paymentMethodTypeCaptor: ArgumentCaptor<List<PaymentMethod.Type>>,
    )

    private fun Scenario.createPaymentElementLoader(
        isGooglePayReady: Boolean = true,
        stripeIntent: StripeIntent = PaymentIntentFixtures.PI_REQUIRES_PAYMENT_METHOD,
        customerRepo: CustomerRepository = FakeCustomerRepository(paymentMethods = PAYMENT_METHODS),
        linkAccountState: AccountStatus = AccountStatus.Verified(true, null),
        error: Throwable? = null,
        linkSettings: ElementsSession.LinkSettings? = null,
        linkGate: LinkGate = FakeLinkGate(),
        isGooglePayEnabledFromBackend: Boolean = true,
        fallbackError: Throwable? = null,
        cardBrandChoice: ElementsSession.CardBrandChoice? = null,
        linkStore: LinkStore = mock(),
        customer: ElementsSession.Customer? = null,
        externalPaymentMethodData: String? = null,
        logLinkHoldbackExperiment: LogLinkHoldbackExperiment = FakeLogLinkHoldbackExperiment(),
        errorReporter: ErrorReporter = FakeErrorReporter(),
        customPaymentMethods: List<ElementsSession.CustomPaymentMethod> = emptyList(),
        elementsSessionRepository: ElementsSessionRepository = FakeElementsSessionRepository(
            stripeIntent = stripeIntent,
            error = error,
            sessionsError = fallbackError,
            linkSettings = linkSettings,
            sessionsCustomer = customer,
            isGooglePayEnabled = isGooglePayEnabledFromBackend,
            cardBrandChoice = cardBrandChoice,
            customPaymentMethods = customPaymentMethods,
            externalPaymentMethodData = externalPaymentMethodData,
        ),
        userFacingLogger: FakeUserFacingLogger = FakeUserFacingLogger(),
        integrityRequestManager: IntegrityRequestManager = FakeIntegrityRequestManager(),
<<<<<<< HEAD
=======
        tapToAddConnectionManager: TapToAddConnectionManager = FakeTapToAddConnectionManager.noOp(
            isSupported = false,
            isConnected = false,
        ),
        isLiveMode: Boolean = false,
>>>>>>> db8d1428
        analyticsMetadataFactory: DefaultPaymentElementLoader.AnalyticsMetadataFactory =
            FakeDefaultPaymentElementLoaderAnalyticsMetadataFactory {
                AnalyticsMetadata(emptyMap())
            },
    ): PaymentElementLoader {
        val retrieveCustomerEmailImpl = DefaultRetrieveCustomerEmail(customerRepo)
        val createLinkState = DefaultCreateLinkState(
            accountStatusProvider = { linkAccountState },
            retrieveCustomerEmail = retrieveCustomerEmailImpl,
            linkStore = linkStore,
            linkGateFactory = FakeLinkGate.Factory(linkGate),
            cardFundingFilterFactory = PaymentSheetCardFundingFilter.Factory()
        )

        return DefaultPaymentElementLoader(
            prefsRepositoryFactory = { prefsRepository },
            googlePayRepositoryFactory = {
                GooglePayRepository { flowOf(isGooglePayReady) }
            },
            elementsSessionRepository = elementsSessionRepository,
            customerRepository = customerRepo,
            lpmRepository = LpmRepository(),
            logger = Logger.noop(),
            eventReporter = eventReporter,
            errorReporter = errorReporter,
            workContext = testDispatcher,
            createLinkState = createLinkState,
            logLinkHoldbackExperiment = logLinkHoldbackExperiment,
            externalPaymentMethodsRepository = ExternalPaymentMethodsRepository(errorReporter = FakeErrorReporter()),
            userFacingLogger = userFacingLogger,
            integrityRequestManager = integrityRequestManager,
            paymentElementCallbackIdentifier = PAYMENT_ELEMENT_CALLBACKS_IDENTIFIER,
            analyticsMetadataFactory = analyticsMetadataFactory,
            tapToAddConnectionManager = tapToAddConnectionManager,
        )
    }

    private fun mockConfiguration(
        customer: PaymentSheet.CustomerConfiguration? = null,
        isGooglePayEnabled: Boolean = true,
        allowsDelayedPaymentMethods: Boolean = false,
        shippingDetails: AddressDetails? = null,
        defaultBillingDetails: PaymentSheet.BillingDetails? = null,
    ): PaymentSheet.Configuration {
        return PaymentSheet.Configuration(
            merchantDisplayName = "Merchant",
            customer = customer,
            shippingDetails = shippingDetails,
            defaultBillingDetails = defaultBillingDetails,
            allowsDelayedPaymentMethods = allowsDelayedPaymentMethods,
            googlePay = PaymentSheet.GooglePayConfiguration(
                environment = PaymentSheet.GooglePayConfiguration.Environment.Test,
                countryCode = CountryCode.US.value
            ).takeIf { isGooglePayEnabled }
        )
    }

    private companion object {
        private const val PAYMENT_ELEMENT_CALLBACKS_IDENTIFIER = "PaymentElementLoaderTest"
        private val PAYMENT_METHODS =
            listOf(PaymentMethodFixtures.CARD_PAYMENT_METHOD) + PaymentMethodFixtures.createCards(5)
        private val DEFAULT_PAYMENT_SHEET_CONFIG = PaymentSheet.Configuration(
            merchantDisplayName = "Some Name",
            customer = PaymentSheet.CustomerConfiguration(
                id = "cus_123",
                ephemeralKeySecret = "ek_123",
            ),
        )
        private val DEFAULT_INITIALIZATION_MODE = PaymentElementLoader.InitializationMode.PaymentIntent(
            clientSecret = PaymentSheetFixtures.PAYMENT_INTENT_CLIENT_SECRET.value,
        )
    }

    private suspend fun PaymentElementLoader.load(
        initializationMode: PaymentElementLoader.InitializationMode,
        paymentSheetConfiguration: PaymentSheet.Configuration,
        metadata: PaymentElementLoader.Metadata,
    ): Result<PaymentElementLoader.State> = load(
        initializationMode = initializationMode,
        integrationConfiguration = PaymentElementLoader.Configuration.PaymentSheet(paymentSheetConfiguration),
        metadata = metadata,
    )

    private val paymentMethodsForTestingOrdering = listOf(
        PaymentMethodFixtures.CARD_PAYMENT_METHOD.copy(id = "a1", customerId = "alice"),
        PaymentMethodFixtures.CARD_PAYMENT_METHOD.copy(id = "b2", customerId = "bob"),
        PaymentMethodFixtures.CARD_PAYMENT_METHOD.copy(id = "c3", customerId = "carol"),
        PaymentMethodFixtures.CARD_PAYMENT_METHOD.copy(id = "d4", customerId = "dan")
    )

    private val expectedPaymentMethodsWithDefaultPaymentMethod = listOf(
        PaymentMethodFixtures.CARD_PAYMENT_METHOD.copy(id = "c3", customerId = "carol"),
        PaymentMethodFixtures.CARD_PAYMENT_METHOD.copy(id = "a1", customerId = "alice"),
        PaymentMethodFixtures.CARD_PAYMENT_METHOD.copy(id = "b2", customerId = "bob"),
        PaymentMethodFixtures.CARD_PAYMENT_METHOD.copy(id = "d4", customerId = "dan")
    )

    private suspend fun Scenario.getPaymentElementLoaderStateForTestingOfPaymentMethodsWithDefaultPaymentMethodId(
        lastUsedPaymentMethod: PaymentMethod?,
        defaultPaymentMethod: PaymentMethod?,
    ): PaymentElementLoader.State {
        val defaultPaymentMethodId = defaultPaymentMethod?.id

        lastUsedPaymentMethod?.let {
            prefsRepository.setSavedSelection(SavedSelection.PaymentMethod(lastUsedPaymentMethod.id))
        }

        val loader = createPaymentElementLoader(
            customer = ElementsSession.Customer(
                paymentMethods = paymentMethodsForTestingOrdering,
                session = createElementsSessionCustomerSession(
                    mobilePaymentElementComponent = ElementsSession.Customer.Components.MobilePaymentElement.Enabled(
                        isPaymentMethodSetAsDefaultEnabled = true,
                        isPaymentMethodSaveEnabled = true,
                        paymentMethodRemove = ElementsSession.Customer.Components.PaymentMethodRemoveFeature.Enabled,
                        paymentMethodRemoveLast =
                        ElementsSession.Customer.Components.PaymentMethodRemoveLastFeature.NotProvided,
                        allowRedisplayOverride = null,
                    ),
                ),
                defaultPaymentMethod = defaultPaymentMethodId,
            )
        )

        val result = loader.load(
            initializationMode = PaymentElementLoader.InitializationMode.PaymentIntent("secret"),
            paymentSheetConfiguration = mockConfiguration(
                customer = PaymentSheet.CustomerConfiguration.createWithCustomerSession(
                    id = "id",
                    clientSecret = "cuss_1",
                ),
            ),
            metadata = PaymentElementLoader.Metadata(
                initializedViaCompose = false,
            ),
        ).getOrThrow()

        assertThat(eventReporter.loadStartedTurbine.awaitItem()).isNotNull()
        assertThat(eventReporter.loadSucceededTurbine.awaitItem()).isNotNull()

        return result
    }

    private fun createEnabledMobilePaymentElement(
        isPaymentMethodSaveEnabled: Boolean = true,
        paymentMethodRemove: ElementsSession.Customer.Components.PaymentMethodRemoveFeature =
            ElementsSession.Customer.Components.PaymentMethodRemoveFeature.Disabled,
        paymentMethodRemoveLast: ElementsSession.Customer.Components.PaymentMethodRemoveLastFeature =
            ElementsSession.Customer.Components.PaymentMethodRemoveLastFeature.NotProvided,
        allowRedisplayOverride: PaymentMethod.AllowRedisplay? = null,
        isPaymentMethodSetAsDefaultEnabled: Boolean = false,
    ): ElementsSession.Customer.Components.MobilePaymentElement {
        return ElementsSession.Customer.Components.MobilePaymentElement.Enabled(
            isPaymentMethodSaveEnabled = isPaymentMethodSaveEnabled,
            paymentMethodRemove = paymentMethodRemove,
            paymentMethodRemoveLast = paymentMethodRemoveLast,
            allowRedisplayOverride = allowRedisplayOverride,
            isPaymentMethodSetAsDefaultEnabled = isPaymentMethodSetAsDefaultEnabled,
        )
    }

    private data class FundingPaymentMethods(
        val credit: PaymentMethod,
        val debit: PaymentMethod,
        val prepaid: PaymentMethod,
        val noFunding: PaymentMethod,
        val bank: PaymentMethod,
    ) {
        val all: List<PaymentMethod> = listOf(credit, debit, prepaid, noFunding, bank)
    }
}<|MERGE_RESOLUTION|>--- conflicted
+++ resolved
@@ -4314,14 +4314,10 @@
         ),
         userFacingLogger: FakeUserFacingLogger = FakeUserFacingLogger(),
         integrityRequestManager: IntegrityRequestManager = FakeIntegrityRequestManager(),
-<<<<<<< HEAD
-=======
         tapToAddConnectionManager: TapToAddConnectionManager = FakeTapToAddConnectionManager.noOp(
             isSupported = false,
             isConnected = false,
         ),
-        isLiveMode: Boolean = false,
->>>>>>> db8d1428
         analyticsMetadataFactory: DefaultPaymentElementLoader.AnalyticsMetadataFactory =
             FakeDefaultPaymentElementLoaderAnalyticsMetadataFactory {
                 AnalyticsMetadata(emptyMap())
