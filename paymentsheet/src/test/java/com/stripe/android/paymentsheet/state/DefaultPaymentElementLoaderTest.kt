--- conflicted
+++ resolved
@@ -143,15 +143,6 @@
                     ephemeralKeySecret = config.customer!!.ephemeralKeySecret,
                     customerSessionClientSecret = null,
                     paymentMethods = PAYMENT_METHODS,
-<<<<<<< HEAD
-=======
-                    permissions = CustomerState.Permissions(
-                        canRemovePaymentMethods = true,
-                        canRemoveLastPaymentMethod = true,
-                        canRemoveDuplicates = false,
-                        canUpdateFullPaymentMethodDetails = false
-                    ),
->>>>>>> fb38c15a
                     defaultPaymentMethodId = null,
                 ),
                 paymentSelection = PaymentSelection.Saved(
