--- conflicted
+++ resolved
@@ -70,47 +70,9 @@
                     )
                 )
             )
-<<<<<<< HEAD
         )
     }
 
-    @Test
-    fun `PaymentMethodCreateParams to Identifier to String map`() {
-        val map = mapOf(
-            "billing_details" to mapOf(
-                "name" to "joe",
-                "email" to "joe@gmail.com",
-                "address" to mapOf(
-                    "country" to "US"
-                )
-            )
-=======
->>>>>>> b5afd4bf
-        )
-        addPath(map, "")
-        println(list.toMap())
-    }
-
-<<<<<<< HEAD
-    val list = mutableListOf<Pair<String, String>>()
-    private fun addPath(map: Map<String, Any>, path: String) {
-        for (entry in map.entries) {
-            if (entry.value is String) {
-                list.add(addPathKey(path, entry.key) to entry.value as String)
-            } else if (entry.value is Map<*, *>) {
-                addPath(entry.value as Map<String, Any>, addPathKey(path, entry.key))
-            }
-        }
-    }
-
-    private fun addPathKey(original: String, add: String) = if (original.isEmpty()) {
-        add
-    } else {
-        "$original[$add]"
-    }
-
-=======
->>>>>>> b5afd4bf
     @Test
     fun `transform to payment method params`() {
         val formFieldValues = FormFieldValues(
