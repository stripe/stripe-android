--- conflicted
+++ resolved
@@ -613,7 +613,7 @@
 
             val experiment = LoggableExperiment.LinkGlobalHoldback(
                 arbId = "random_arb_id",
-                group = ExperimentGroup.TREATMENT,
+                group = "holdlback",
             )
             completeEventReporter.onExperimentExposure(experiment)
 
@@ -624,14 +624,11 @@
             assertEquals(params["experiment_retrieved"], "link_global_holdback")
             assertEquals(params["arb_id"], "random_arb_id")
             assertEquals(params["assignment_group"], "treatment")
-            assertEquals(params["integration_type"], "dimensions-integration_type=mpe")
+            assertEquals(params["dimensions-integration_type"], "mpe")
             assertEquals(params["sdk_platform"], "android")
             assertEquals(params["plugin_type"], "native")
-<<<<<<< HEAD
-=======
 
             analyticsV2RequestExecutor.validate()
->>>>>>> 6b30d9fc
         }
 
     @Test
