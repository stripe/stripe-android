package com.stripe.android.paymentsheet.analytics

import androidx.test.core.app.ApplicationProvider
import app.cash.turbine.Turbine
import com.google.common.truth.Truth.assertThat
import com.stripe.android.ApiKeyFixtures
import com.stripe.android.PaymentConfiguration
import com.stripe.android.common.analytics.experiment.LoggableExperiment
import com.stripe.android.common.model.asCommonConfiguration
import com.stripe.android.core.exception.APIException
import com.stripe.android.core.networking.AnalyticsRequest
import com.stripe.android.core.networking.AnalyticsRequestExecutor
import com.stripe.android.core.networking.toMap
import com.stripe.android.core.strings.resolvableString
import com.stripe.android.core.utils.DurationProvider
import com.stripe.android.core.utils.UserFacingLogger
import com.stripe.android.model.CardBrand
import com.stripe.android.model.LinkMode
import com.stripe.android.model.PaymentMethod
import com.stripe.android.model.PaymentMethodCreateParams
import com.stripe.android.model.PaymentMethodFixtures
import com.stripe.android.networking.PaymentAnalyticsRequestFactory
import com.stripe.android.paymentelement.AnalyticEvent
import com.stripe.android.paymentelement.ExperimentalAnalyticEventCallbackApi
import com.stripe.android.paymentsheet.PaymentSheet
import com.stripe.android.paymentsheet.PaymentSheetFixtures
import com.stripe.android.paymentsheet.model.PaymentSelection
import com.stripe.android.paymentsheet.state.PaymentElementLoader
import com.stripe.android.testing.CoroutineTestRule
import com.stripe.android.testing.PaymentMethodFactory
import com.stripe.android.ui.core.IsStripeCardScanAvailable
import com.stripe.android.utils.AnalyticEventCallbackRule
import com.stripe.android.utils.FakeDurationProvider
import kotlinx.coroutines.test.UnconfinedTestDispatcher
import kotlinx.coroutines.test.runTest
import org.json.JSONException
import org.junit.Rule
import org.junit.runner.RunWith
import org.mockito.kotlin.argWhere
import org.mockito.kotlin.argumentCaptor
import org.mockito.kotlin.mock
import org.mockito.kotlin.reset
import org.mockito.kotlin.verify
import org.robolectric.RobolectricTestRunner
import java.io.IOException
import kotlin.test.Test
import kotlin.test.assertEquals
import kotlin.time.Duration
import kotlin.time.Duration.Companion.milliseconds
import kotlin.time.Duration.Companion.seconds

@RunWith(RobolectricTestRunner::class)
@OptIn(ExperimentalAnalyticEventCallbackApi::class)
class DefaultEventReporterTest {
    private val testDispatcher = UnconfinedTestDispatcher()

    @get:Rule
    val coroutineTestRule = CoroutineTestRule(testDispatcher)

    @get:Rule
    val analyticEventCallbackRule = AnalyticEventCallbackRule()

    private val durationProvider = FakeDurationProvider()
    private val analyticsRequestExecutor = mock<AnalyticsRequestExecutor>()
    private val analyticsV2RequestExecutor = FakeAnalyticsRequestV2Executor()
    private val analyticsRequestFactory = PaymentAnalyticsRequestFactory(
        ApplicationProvider.getApplicationContext(),
        ApiKeyFixtures.DEFAULT_PUBLISHABLE_KEY
    )

    private val fakeUserFacingLoggerCall = Turbine<String>()
    private val fakeUserFacingLogger = object : UserFacingLogger {
        override fun logWarningWithoutPii(message: String) {
            fakeUserFacingLoggerCall.add(message)
        }
    }

    private val configuration: PaymentSheet.Configuration
        get() = PaymentSheetFixtures.CONFIG_CUSTOMER_WITH_GOOGLEPAY

    @Test
    fun `onInit() should fire analytics request with expected event value`() {
        val completeEventReporter = createEventReporter(EventReporter.Mode.Complete)

        completeEventReporter.onInit(
            commonConfiguration = configuration.asCommonConfiguration(),
            appearance = configuration.appearance,
            primaryButtonColor = configuration.primaryButtonColorUsage(),
            paymentMethodLayout = configuration.paymentMethodLayout,
            isDeferred = false,
        )

        verify(analyticsRequestExecutor).executeAsync(
            argWhere { req ->
                req.params["event"] == "mc_complete_init_customer_googlepay" &&
                    req.params["locale"] == "en_US"
            }
        )
    }

    @Test
    fun `on completed loading operation, should fire analytics request with expected event value`() {
        val eventReporter = createEventReporter(EventReporter.Mode.Complete)

        eventReporter.simulateSuccessfulSetup(
            PaymentSelection.Saved(
                paymentMethod = PaymentMethodFixtures.CARD_PAYMENT_METHOD
            )
        )

        verify(analyticsRequestExecutor).executeAsync(
            argWhere { req ->
                req.params["event"] == "mc_load_succeeded" &&
                    req.params["selected_lpm"] == "card"
            }
        )
    }

    @Test
    fun `on completed loading operation, should fire analytics with cvc recollection value`() {
        val eventReporter = createEventReporter(EventReporter.Mode.Complete)

        eventReporter.simulateSuccessfulSetup(
            requireCvcRecollection = true
        )

        verify(analyticsRequestExecutor).executeAsync(
            argWhere { req ->
                req.params["require_cvc_recollection"] == true
            }
        )
    }

    @Test
    fun `on completed loading operation, should reset checkout timer`() {
        val durationProvider = FakeDurationProvider()

        val eventReporter = createEventReporter(
            mode = EventReporter.Mode.Complete,
            durationProvider = durationProvider,
        )

        eventReporter.simulateSuccessfulSetup(
            PaymentSelection.Saved(
                paymentMethod = PaymentMethodFixtures.CARD_PAYMENT_METHOD
            )
        )

        assertThat(
            durationProvider.has(
                FakeDurationProvider.Call.Start(
                    key = DurationProvider.Key.Checkout,
                    reset = true
                )
            )
        ).isTrue()
    }

    @Test
    fun `on completed loading operation, should fire analytics with hasDefaultPaymentMethod value`() {
        val eventReporter = createEventReporter(EventReporter.Mode.Complete)

        eventReporter.simulateSuccessfulSetup(
            setAsDefaultEnabled = true,
            hasDefaultPaymentMethod = true
        )

        verify(analyticsRequestExecutor).executeAsync(
            argWhere { req ->
                req.params["set_as_default_enabled"] == true &&
                    req.params["has_default_payment_method"] == true
            }
        )
    }

    @Test
    fun `on completed loading operation, should fire analytics with setAsDefaultEnabled value`() {
        val eventReporter = createEventReporter(EventReporter.Mode.Complete)

        eventReporter.simulateSuccessfulSetup(
            setAsDefaultEnabled = true
        )

        verify(analyticsRequestExecutor).executeAsync(
            argWhere { req ->
                req.params["set_as_default_enabled"] == true &&
                    req.params["has_default_payment_method"] == null
            }
        )
    }

    @Test
    fun `onShowExistingPaymentOptions() should fire analytics request with expected event value`() {
        val completeEventReporter = createEventReporter(EventReporter.Mode.Complete) {
            simulateSuccessfulSetup()
        }

        completeEventReporter.onShowExistingPaymentOptions()

        verify(analyticsRequestExecutor).executeAsync(
            argWhere { req ->
                req.params["event"] == "mc_complete_sheet_savedpm_show" &&
                    req.params["link_enabled"] == true &&
                    req.params["google_pay_enabled"] == true &&
                    req.params["currency"] == "usd" &&
                    req.params["locale"] == "en_US"
            }
        )
    }

    @OptIn(ExperimentalAnalyticEventCallbackApi::class)
    @Test
    fun `onShowNewPaymentOptions() should fire analytics request with expected event value`() =
        runTest(testDispatcher) {
            val completeEventReporter = createEventReporter(EventReporter.Mode.Complete) {
                simulateSuccessfulSetup(linkEnabled = false, googlePayReady = false)
            }

            completeEventReporter.onShowNewPaymentOptions()

            analyticEventCallbackRule.assertMatchesExpectedEvent(AnalyticEvent.PresentedSheet())
            verify(analyticsRequestExecutor).executeAsync(
                argWhere { req ->
                    req.params["event"] == "mc_complete_sheet_newpm_show" &&
                        req.params["link_enabled"] == false &&
                        req.params["google_pay_enabled"] == false &&
                        req.params["currency"] == "usd" &&
                        req.params["locale"] == "en_US"
                }
            )
        }

    @Test
    fun `onPaymentSuccess() should fire analytics request with expected event value`() {
        // Log initial event so that duration is tracked
        val completeEventReporter = createEventReporter(EventReporter.Mode.Complete) {
            simulateSuccessfulSetup()
            onShowExistingPaymentOptions()
        }

        completeEventReporter.onPaymentSuccess(
            paymentSelection = PaymentSelection.Saved(PaymentMethodFixtures.CARD_PAYMENT_METHOD),
            deferredIntentConfirmationType = null,
        )

        verify(analyticsRequestExecutor).executeAsync(
            argWhere { req ->
                req.params["event"] == "mc_complete_payment_savedpm_success" &&
                    req.params["duration"] == 1f &&
                    req.params["currency"] == "usd" &&
                    req.params["locale"] == "en_US"
            }
        )
    }

    @Test
    fun `onPaymentSuccess() for Google Pay payment should fire analytics request with expected event value`() {
        // Log initial event so that duration is tracked
        val completeEventReporter = createEventReporter(
            mode = EventReporter.Mode.Complete,
            duration = 2.seconds,
        ) {
            simulateSuccessfulSetup()
            onShowExistingPaymentOptions()
        }

        completeEventReporter.onPaymentSuccess(
            paymentSelection = PaymentSelection.Saved(
                paymentMethod = PaymentMethodFixtures.CARD_PAYMENT_METHOD,
                walletType = PaymentSelection.Saved.WalletType.GooglePay,
            ),
            deferredIntentConfirmationType = null,
        )

        verify(analyticsRequestExecutor).executeAsync(
            argWhere { req ->
                req.params["event"] == "mc_complete_payment_googlepay_success" &&
                    req.params["duration"] == 2f
            }
        )
    }

    @Test
    fun `onPaymentSuccess() for Link payment should fire analytics request with expected event value`() {
        // Log initial event so that duration is tracked
        val completeEventReporter = createEventReporter(
            mode = EventReporter.Mode.Complete,
            duration = 123.milliseconds,
        ) {
            simulateSuccessfulSetup()
            onShowExistingPaymentOptions()
        }

        completeEventReporter.onPaymentSuccess(
            paymentSelection = PaymentSelection.Saved(
                paymentMethod = PaymentMethodFixtures.CARD_PAYMENT_METHOD,
                walletType = PaymentSelection.Saved.WalletType.Link,
            ),
            deferredIntentConfirmationType = null,
        )

        verify(analyticsRequestExecutor).executeAsync(
            argWhere { req ->
                req.params["event"] == "mc_complete_payment_link_success" &&
                    req.params["duration"] == 0.123f
            }
        )
    }

    @Test
    fun `onPaymentFailure() should fire analytics request with expected event value`() {
        // Log initial event so that duration is tracked
        val completeEventReporter = createEventReporter(
            mode = EventReporter.Mode.Complete,
            duration = 456.milliseconds,
        ) {
            simulateSuccessfulSetup()
            onShowExistingPaymentOptions()
        }

        completeEventReporter.onPaymentFailure(
            paymentSelection = PaymentSelection.Saved(PaymentMethodFixtures.CARD_PAYMENT_METHOD),
            error = PaymentSheetConfirmationError.Stripe(APIException())
        )

        verify(analyticsRequestExecutor).executeAsync(
            argWhere { req ->
                req.params["event"] == "mc_complete_payment_savedpm_failure" &&
                    req.params["duration"] == 0.456f &&
                    req.params["currency"] == "usd" &&
                    req.params["locale"] == "en_US" &&
                    req.params["error_message"] == "apiError"
            }
        )
    }

    @Test
    fun `onCannotProperlyReturnFromLinkAndOtherLPMs() should fire analytics request with expected event value`() {
        val completeEventReporter = createEventReporter(
            mode = EventReporter.Mode.Complete,
        ) {
            simulateSuccessfulSetup()
        }

        completeEventReporter.onCannotProperlyReturnFromLinkAndOtherLPMs()

        verify(analyticsRequestExecutor).executeAsync(
            argWhere { req ->
                req.params["event"] == "mc_complete_cannot_return_from_link_and_lpms"
            }
        )

        val customEventReporter = createEventReporter(
            mode = EventReporter.Mode.Custom,
        ) {
            simulateSuccessfulSetup()
        }

        customEventReporter.onCannotProperlyReturnFromLinkAndOtherLPMs()

        verify(analyticsRequestExecutor).executeAsync(
            argWhere { req ->
                req.params["event"] == "mc_custom_cannot_return_from_link_and_lpms"
            }
        )
    }

    @Test
    fun `onSelectPaymentOption() should fire analytics request with expected event value`() {
        val customEventReporter = createEventReporter(EventReporter.Mode.Custom) {
            simulateSuccessfulSetup()
        }

        customEventReporter.onSelectPaymentOption(
            paymentSelection = PaymentSelection.Saved(PaymentMethodFixtures.CARD_PAYMENT_METHOD),
        )

        verify(analyticsRequestExecutor).executeAsync(
            argWhere { req ->
                req.params["event"] == "mc_custom_paymentoption_savedpm_select" &&
                    req.params["currency"] == "usd" &&
                    req.params["locale"] == "en_US"
            }
        )
    }

    @Test
    fun `onPaymentMethodFormShown() should fire analytics request with expected event value`() =
        runTest(testDispatcher) {
            val customEventReporter = createEventReporter(EventReporter.Mode.Custom) {
                simulateSuccessfulSetup()
            }

            customEventReporter.onPaymentMethodFormShown(
                code = "card",
            )
            analyticEventCallbackRule.assertMatchesExpectedEvent(
                AnalyticEvent.DisplayedPaymentMethodForm("card")
            )

            verify(analyticsRequestExecutor).executeAsync(
                argWhere { req ->
                    req.params["event"] == "mc_form_shown" &&
                        req.params["selected_lpm"] == "card"
                }
            )
        }

    @Test
    fun `onPaymentMethodFormShown() should restart duration on call`() =
        runTest(testDispatcher) {
            val durationProvider = FakeDurationProvider()

            val customEventReporter = createEventReporter(
                mode = EventReporter.Mode.Custom,
                durationProvider = durationProvider
            ) {
                simulateSuccessfulSetup()
            }

            customEventReporter.onPaymentMethodFormShown(
                code = "card",
            )
            analyticEventCallbackRule.assertMatchesExpectedEvent(
                AnalyticEvent.DisplayedPaymentMethodForm("card")
            )

            assertThat(
                durationProvider.has(
                    FakeDurationProvider.Call.Start(
                        key = DurationProvider.Key.ConfirmButtonClicked,
                        reset = true
                    )
                )
            ).isTrue()
        }

    @Test
    fun `onPaymentMethodFormInteraction() should fire analytics request with expected event value`() =
        runTest(testDispatcher) {
            val customEventReporter = createEventReporter(EventReporter.Mode.Custom) {
                simulateSuccessfulSetup()
            }

            customEventReporter.onPaymentMethodFormInteraction(
                code = "card",
            )
            analyticEventCallbackRule.assertMatchesExpectedEvent(
                AnalyticEvent.StartedInteractionWithPaymentMethodForm("card")
            )

            verify(analyticsRequestExecutor).executeAsync(
                argWhere { req ->
                    req.params["event"] == "mc_form_interacted" &&
                        req.params["selected_lpm"] == "card"
                }
            )
        }

    @Test
    fun `onCardNumberCompleted() should fire analytics request with expected event value`() {
        val customEventReporter = createEventReporter(EventReporter.Mode.Custom) {
            simulateSuccessfulSetup()
        }

        customEventReporter.onCardNumberCompleted()

        verify(analyticsRequestExecutor).executeAsync(
            argWhere { req ->
                req.params["event"] == "mc_card_number_completed"
            }
        )
    }

    @Test
    fun `onShowEditablePaymentOption() should fire analytics request with expected event value`() {
        val customEventReporter = createEventReporter(EventReporter.Mode.Custom) {
            simulateSuccessfulSetup()
        }

        customEventReporter.onShowEditablePaymentOption()

        verify(analyticsRequestExecutor).executeAsync(
            argWhere { req ->
                req.params["event"] == "mc_open_edit_screen"
            }
        )
    }

    @Test
    fun `onHideEditablePaymentOption() should fire analytics request with expected event value`() {
        val customEventReporter = createEventReporter(EventReporter.Mode.Custom) {
            simulateSuccessfulSetup()
        }

        customEventReporter.onHideEditablePaymentOption()

        verify(analyticsRequestExecutor).executeAsync(
            argWhere { req ->
                req.params["event"] == "mc_cancel_edit_screen"
            }
        )
    }

    @Test
    fun `onBrandChoiceSelected(add) should fire analytics request with expected event value`() {
        val customEventReporter = createEventReporter(EventReporter.Mode.Custom) {
            simulateSuccessfulSetup()
        }

        customEventReporter.onBrandChoiceSelected(
            source = EventReporter.CardBrandChoiceEventSource.Add,
            selectedBrand = CardBrand.Visa
        )

        verify(analyticsRequestExecutor).executeAsync(
            argWhere { req ->
                req.params["event"] == "mc_cbc_selected" &&
                    req.params["cbc_event_source"] == "add" &&
                    req.params["selected_card_brand"] == "visa"
            }
        )
    }

    @Test
    fun `onBrandChoiceSelected(edit) should fire analytics request with expected event value`() {
        val customEventReporter = createEventReporter(EventReporter.Mode.Custom) {
            simulateSuccessfulSetup()
        }

        customEventReporter.onBrandChoiceSelected(
            source = EventReporter.CardBrandChoiceEventSource.Edit,
            selectedBrand = CardBrand.Visa
        )

        verify(analyticsRequestExecutor).executeAsync(
            argWhere { req ->
                req.params["event"] == "mc_cbc_selected" &&
                    req.params["cbc_event_source"] == "edit" &&
                    req.params["selected_card_brand"] == "visa"
            }
        )
    }

    @Test
    fun `onUpdatePaymentMethodSucceeded() should fire analytics request with expected event value`() {
        val customEventReporter = createEventReporter(EventReporter.Mode.Custom) {
            simulateSuccessfulSetup()
        }

        customEventReporter.onUpdatePaymentMethodSucceeded(
            selectedBrand = CardBrand.CartesBancaires,
        )

        verify(analyticsRequestExecutor).executeAsync(
            argWhere { req ->
                req.params["event"] == "mc_update_card" &&
                    req.params["selected_card_brand"] == "cartes_bancaires"
            }
        )
    }

    @Test
    fun `onUpdatePaymentMethodFailed() should fire analytics request with expected event value`() {
        val customEventReporter = createEventReporter(EventReporter.Mode.Custom) {
            simulateSuccessfulSetup()
        }

        customEventReporter.onUpdatePaymentMethodFailed(
            selectedBrand = CardBrand.CartesBancaires,
            error = Exception("No network available!")
        )

        verify(analyticsRequestExecutor).executeAsync(
            argWhere { req ->
                req.params["event"] == "mc_update_card_failed" &&
                    req.params["selected_card_brand"] == "cartes_bancaires" &&
                    req.params["error_message"] == "No network available!"
            }
        )
    }

    @Test
    fun `onSetAsDefaultPaymentMethodSucceeded() should fire analytics request with expected event value`() {
        val customEventReporter = createEventReporter(EventReporter.Mode.Custom) {
            simulateSuccessfulSetup()
        }

        customEventReporter.onSetAsDefaultPaymentMethodSucceeded(
            paymentMethodType = PaymentMethod.Type.Card.code,
        )

        verify(analyticsRequestExecutor).executeAsync(
            argWhere { req: AnalyticsRequest ->
                req.params["event"] == "mc_set_default_payment_method" &&
                    req.params["payment_method_type"] == "card"
            }
        )
    }

    @Test
    fun `onExperimentExposure() should fire v2 analytics request with expected event value`() =
        runTest(testDispatcher) {
            val completeEventReporter = createEventReporter(EventReporter.Mode.Complete) {
                simulateSuccessfulSetup()
            }

            val experiment = LoggableExperiment.LinkGlobalHoldback(
                arbId = "random_arb_id",
                isReturningLinkConsumer = false,
                group = "holdback",
            )
            completeEventReporter.onExperimentExposure(experiment)

            val request = analyticsV2RequestExecutor.enqueueCalls.awaitItem()
            val params = request.params.toMap()

            assertEquals(request.eventName, "elements.experiment_exposure")
            assertEquals(params["experiment_retrieved"], "link_global_holdback")
            assertEquals(params["arb_id"], "random_arb_id")
            assertEquals(params["assignment_group"], "holdback")
            assertEquals(params["dimensions-integration_type"], "mpe_android")
            assertEquals(params["sdk_platform"], "android")
            assertEquals(params["plugin_type"], "native")

            analyticsV2RequestExecutor.validate()
        }

    @Test
    fun `onSetAsDefaultPaymentMethodFailed() should fire analytics request with expected event value`() {
        val customEventReporter = createEventReporter(EventReporter.Mode.Custom) {
            simulateSuccessfulSetup()
        }

        customEventReporter.onSetAsDefaultPaymentMethodFailed(
            paymentMethodType = PaymentMethod.Type.Card.code,
            error = Exception("No network available!")
        )

        verify(analyticsRequestExecutor).executeAsync(
            argWhere { req ->
                req.params["event"] == "mc_set_default_payment_method_failed" &&
                    req.params["payment_method_type"] == "card" &&
                    req.params["error_message"] == "No network available!"
            }
        )
    }

    @Test
    fun `onPressConfirmButton() should fire analytics request with expected event value`() =
        runTest(testDispatcher) {
            val customEventReporter = createEventReporter(EventReporter.Mode.Custom) {
                simulateSuccessfulSetup()
            }

            customEventReporter.onPressConfirmButton(
                PaymentSelection.New.GenericPaymentMethod(
                    label = "Cash App Pay".resolvableString,
                    iconResource = 0,
                    lightThemeIconUrl = null,
                    darkThemeIconUrl = null,
                    paymentMethodCreateParams = PaymentMethodCreateParams.createCashAppPay(),
                    customerRequestedSave = PaymentSelection.CustomerRequestedSave.NoRequest,
                )
            )

            analyticEventCallbackRule.assertMatchesExpectedEvent(
                AnalyticEvent.TappedConfirmButton("cashapp")
            )
            verify(analyticsRequestExecutor).executeAsync(
                argWhere { req ->
                    req.params["event"] == "mc_confirm_button_tapped" &&
                        req.params["selected_lpm"] == "cashapp" &&
                        req.params["currency"] == "usd"
                }
            )
        }

    @Test
    fun `onDisallowedCardBrandEntered(brand) should fire analytics request with expected event value`() {
        val customEventReporter = createEventReporter(EventReporter.Mode.Custom) {
            simulateSuccessfulSetup()
        }

        customEventReporter.onDisallowedCardBrandEntered(CardBrand.AmericanExpress)

        verify(analyticsRequestExecutor).executeAsync(
            argWhere { req ->
                req.params["event"] == "mc_disallowed_card_brand" &&
                    req.params["brand"] == "amex"
            }
        )
    }

    @Test
    @OptIn(ExperimentalAnalyticEventCallbackApi::class)
    fun `constructor does not read from PaymentConfiguration`() {
        PaymentConfiguration.clearInstance()
        // Would crash if it tries to read from the uninitialized PaymentConfiguration
        DefaultEventReporter(
            context = ApplicationProvider.getApplicationContext(),
            mode = EventReporter.Mode.Complete,
            analyticsRequestExecutor = analyticsRequestExecutor,
            analyticsRequestV2Executor = analyticsV2RequestExecutor,
            paymentAnalyticsRequestFactory = analyticsRequestFactory,
            durationProvider = durationProvider,
            analyticEventCallbackProvider = analyticEventCallbackRule,
            workContext = testDispatcher,
            isStripeCardScanAvailable = FakeIsStripeCardScanAvailable(),
            logger = fakeUserFacingLogger,
        )
    }

    @Test
    fun `Send correct error_message for server errors`() {
        val completeEventReporter = createEventReporter(EventReporter.Mode.Complete) {
            simulateInit()
        }

        completeEventReporter.onLoadFailed(
            error = JSONException("Server did something bad"),
        )

        val argumentCaptor = argumentCaptor<AnalyticsRequest>()
        verify(analyticsRequestExecutor).executeAsync(argumentCaptor.capture())

        val errorType = argumentCaptor.firstValue.params["error_message"] as String
        assertThat(errorType).isEqualTo("apiError")
    }

    @Test
    fun `Send correct error_message for network errors`() {
        val completeEventReporter = createEventReporter(EventReporter.Mode.Complete) {
            simulateInit()
        }

        completeEventReporter.onLoadFailed(
            error = IOException("Internet no good"),
        )

        val argumentCaptor = argumentCaptor<AnalyticsRequest>()
        verify(analyticsRequestExecutor).executeAsync(argumentCaptor.capture())

        val errorType = argumentCaptor.firstValue.params["error_message"] as String
        assertThat(errorType).isEqualTo("connectionError")
    }

    @Test
    fun `Send correct error_message for invalid requests`() {
        val completeEventReporter = createEventReporter(EventReporter.Mode.Complete) {
            simulateInit()
        }

        completeEventReporter.onLoadFailed(
            error = IllegalArgumentException("This ain't valid"),
        )

        val argumentCaptor = argumentCaptor<AnalyticsRequest>()
        verify(analyticsRequestExecutor).executeAsync(argumentCaptor.capture())

        val errorType = argumentCaptor.firstValue.params["error_message"] as String
        assertThat(errorType).isEqualTo("invalidRequestError")
    }

    @Test
    fun `Send correct link_mode for payment method mode on load succeeded event`() {
        val eventReporter = createEventReporter(EventReporter.Mode.Complete)

        eventReporter.simulateSuccessfulSetup(
            linkMode = LinkMode.LinkPaymentMethod
        )

        verify(analyticsRequestExecutor).executeAsync(
            argWhere { req ->
                req.params["event"] == "mc_load_succeeded" &&
                    req.params["link_enabled"] == true &&
                    req.params["link_mode"] == "payment_method_mode"
            }
        )
    }

    @Test
    fun `Send correct link_mode for passthrough mode on load succeeded event`() {
        val eventReporter = createEventReporter(EventReporter.Mode.Complete)

        eventReporter.simulateSuccessfulSetup(
            linkMode = LinkMode.Passthrough
        )

        verify(analyticsRequestExecutor).executeAsync(
            argWhere { req ->
                req.params["event"] == "mc_load_succeeded" &&
                    req.params["link_enabled"] == true &&
                    req.params["link_mode"] == "passthrough"
            }
        )
    }

    @Test
    fun `Send correct link_mode when selecting Bank payment method type for Instant Debits`() =
        runTest(testDispatcher) {
            val completeEventReporter = createEventReporter(EventReporter.Mode.Complete) {
                simulateInit()
                simulateSuccessfulSetup(linkMode = LinkMode.LinkPaymentMethod)
            }

<<<<<<< HEAD
            completeEventReporter.onSelectPaymentMethod("link")
=======
        completeEventReporter.onSelectPaymentMethod("link", false)
>>>>>>> 8073a734

            analyticEventCallbackRule.assertMatchesExpectedEvent(AnalyticEvent.SelectedPaymentMethodType("link"))

            val argumentCaptor = argumentCaptor<AnalyticsRequest>()
            verify(analyticsRequestExecutor).executeAsync(argumentCaptor.capture())

            val errorType = argumentCaptor.firstValue.params["link_context"] as String
            assertThat(errorType).isEqualTo("instant_debits")
        }

<<<<<<< HEAD
    @Test
    fun `Send correct link_mode when selecting Bank payment method type for Link Card Brand`() =
        runTest(testDispatcher) {
            val completeEventReporter = createEventReporter(EventReporter.Mode.Complete) {
                simulateInit()
                simulateSuccessfulSetup(linkMode = LinkMode.LinkCardBrand)
            }
=======
        completeEventReporter.onSelectPaymentMethod("link", false)
>>>>>>> 8073a734

            completeEventReporter.onSelectPaymentMethod("link")

            analyticEventCallbackRule.assertMatchesExpectedEvent(AnalyticEvent.SelectedPaymentMethodType("link"))

            val argumentCaptor = argumentCaptor<AnalyticsRequest>()
            verify(analyticsRequestExecutor).executeAsync(argumentCaptor.capture())

            val errorType = argumentCaptor.firstValue.params["link_context"] as String
            assertThat(errorType).isEqualTo("link_card_brand")
        }

    @Test
    fun `Send correct link_context when pressing confirm button for Instant Debits`() =
        runTest(testDispatcher) {
            val completeEventReporter = createEventReporter(EventReporter.Mode.Complete) {
                simulateInit()
            }

            val selection = mockUSBankAccountPaymentSelection(linkMode = LinkMode.LinkPaymentMethod)
            completeEventReporter.onPressConfirmButton(selection)

            analyticEventCallbackRule.assertMatchesExpectedEvent(AnalyticEvent.TappedConfirmButton(null))

            val argumentCaptor = argumentCaptor<AnalyticsRequest>()
            verify(analyticsRequestExecutor).executeAsync(argumentCaptor.capture())

            val errorType = argumentCaptor.firstValue.params["link_context"] as String
            assertThat(errorType).isEqualTo("instant_debits")
        }

    @Test
    fun `Send correct link_context when pressing confirm button for Link Card Brand`() =
        runTest(testDispatcher) {
            val completeEventReporter = createEventReporter(EventReporter.Mode.Complete) {
                simulateInit()
            }

            val selection = mockUSBankAccountPaymentSelection(linkMode = LinkMode.LinkCardBrand)
            completeEventReporter.onPressConfirmButton(selection)

            analyticEventCallbackRule.assertMatchesExpectedEvent(AnalyticEvent.TappedConfirmButton(null))

            val argumentCaptor = argumentCaptor<AnalyticsRequest>()
            verify(analyticsRequestExecutor).executeAsync(argumentCaptor.capture())

            val errorType = argumentCaptor.firstValue.params["link_context"] as String
            assertThat(errorType).isEqualTo("link_card_brand")
        }

    @Test
    fun `Send correct link_context when pressing confirm button for Link card payments`() =
        runTest(testDispatcher) {
            val completeEventReporter = createEventReporter(EventReporter.Mode.Complete) {
                simulateInit()
            }

            val selection = mockUSBankAccountPaymentSelection(linkMode = null)
            completeEventReporter.onPressConfirmButton(selection)

            analyticEventCallbackRule.assertMatchesExpectedEvent(AnalyticEvent.TappedConfirmButton(null))

            val argumentCaptor = argumentCaptor<AnalyticsRequest>()
            verify(analyticsRequestExecutor).executeAsync(argumentCaptor.capture())

            assertThat(argumentCaptor.firstValue.params).doesNotContainKey("link_context")
        }

    @Test
    fun `Send correct link_context when on payment success for Instant Debits`() {
        val completeEventReporter = createEventReporter(EventReporter.Mode.Complete) {
            simulateInit()
        }

        val selection = mockUSBankAccountPaymentSelection(linkMode = LinkMode.LinkPaymentMethod)
        completeEventReporter.onPaymentSuccess(selection, deferredIntentConfirmationType = null)

        val argumentCaptor = argumentCaptor<AnalyticsRequest>()
        verify(analyticsRequestExecutor).executeAsync(argumentCaptor.capture())

        val errorType = argumentCaptor.firstValue.params["link_context"] as String
        assertThat(errorType).isEqualTo("instant_debits")
    }

    @Test
    fun `Send correct link_context when on payment success for Link Card Brand`() {
        val completeEventReporter = createEventReporter(EventReporter.Mode.Complete) {
            simulateInit()
        }

        val selection = mockUSBankAccountPaymentSelection(linkMode = LinkMode.LinkCardBrand)
        completeEventReporter.onPaymentSuccess(selection, deferredIntentConfirmationType = null)

        val argumentCaptor = argumentCaptor<AnalyticsRequest>()
        verify(analyticsRequestExecutor).executeAsync(argumentCaptor.capture())

        val errorType = argumentCaptor.firstValue.params["link_context"] as String
        assertThat(errorType).isEqualTo("link_card_brand")
    }

    @Test
    fun `Send correct link_context when on payment success for Link card payments`() {
        val completeEventReporter = createEventReporter(EventReporter.Mode.Complete) {
            simulateInit()
        }

        val selection = mockUSBankAccountPaymentSelection(linkMode = null)
        completeEventReporter.onPaymentSuccess(selection, deferredIntentConfirmationType = null)

        val argumentCaptor = argumentCaptor<AnalyticsRequest>()
        verify(analyticsRequestExecutor).executeAsync(argumentCaptor.capture())

        assertThat(argumentCaptor.firstValue.params).doesNotContainKey("link_context")
    }

    @Test
    fun `Send correct arguments when selecting a saved payment method`() =
        runTest(testDispatcher) {
            val completeEventReporter = createEventReporter(EventReporter.Mode.Complete) {
                simulateInit()
            }

            completeEventReporter.onSelectPaymentMethod("card", true)

            analyticEventCallbackRule.assertMatchesExpectedEvent(
                AnalyticEvent.SelectedSavedPaymentMethod("card")
            )

            verify(analyticsRequestExecutor).executeAsync(
                argWhere { req ->
                    req.params["event"] == "mc_carousel_payment_method_tapped" &&
                        req.params["selected_lpm"] == "saved"
                }
            )
        }

    @Test
    fun `Send correct arguments when removing a saved payment method`() =
        runTest(testDispatcher) {
            val completeEventReporter = createEventReporter(EventReporter.Mode.Complete) {
                simulateInit()
            }

            completeEventReporter.onRemoveSavedPaymentMethod("card")

            analyticEventCallbackRule.assertMatchesExpectedEvent(
                AnalyticEvent.RemovedSavedPaymentMethod("card")
            )
        }

    @OptIn(ExperimentalAnalyticEventCallbackApi::class)
    @Test
    fun `Throwable in analytic event callback should not be propagated`() = runTest(testDispatcher) {
        val completeEventReporter = createEventReporter(EventReporter.Mode.Complete) {
            simulateSuccessfulSetup(linkMode = null, googlePayReady = false)
        }

        val e = RuntimeException("Something went wrong")
        analyticEventCallbackRule.setCallback {
            @Suppress("TooGenericExceptionThrown")
            throw e
        }

        completeEventReporter.onShowNewPaymentOptions()

        assertThat(fakeUserFacingLoggerCall.awaitItem()).isEqualTo(
            "AnalyticEventCallback.onEvent() failed for event: PresentedSheet"
        )
    }

    @OptIn(ExperimentalAnalyticEventCallbackApi::class)
    @Test
    fun `Null callback return by provider should not crash the app`() = runTest(testDispatcher) {
        val completeEventReporter = createEventReporter(EventReporter.Mode.Complete) {
            simulateSuccessfulSetup(linkMode = null, googlePayReady = false)
        }

        analyticEventCallbackRule.setCallback(null)

        completeEventReporter.onShowNewPaymentOptions()
    }

    @OptIn(ExperimentalAnalyticEventCallbackApi::class)
    private fun createEventReporter(
        mode: EventReporter.Mode,
        duration: Duration = 1.seconds,
        configure: EventReporter.() -> Unit = {},
    ): EventReporter {
        val reporter = DefaultEventReporter(
            context = ApplicationProvider.getApplicationContext(),
            mode = mode,
            analyticsRequestExecutor = analyticsRequestExecutor,
            analyticsRequestV2Executor = analyticsV2RequestExecutor,
            paymentAnalyticsRequestFactory = analyticsRequestFactory,
            durationProvider = FakeDurationProvider(duration),
            analyticEventCallbackProvider = analyticEventCallbackRule,
            workContext = testDispatcher,
            isStripeCardScanAvailable = FakeIsStripeCardScanAvailable(),
            logger = fakeUserFacingLogger,
        )

        reporter.configure()

        reset(analyticsRequestExecutor)

        return reporter
    }

    @OptIn(ExperimentalAnalyticEventCallbackApi::class)
    private fun createEventReporter(
        mode: EventReporter.Mode,
        durationProvider: DurationProvider,
        configure: EventReporter.() -> Unit = {},
    ): EventReporter {
        val reporter = DefaultEventReporter(
            context = ApplicationProvider.getApplicationContext(),
            mode = mode,
            analyticsRequestExecutor = analyticsRequestExecutor,
            analyticsRequestV2Executor = analyticsV2RequestExecutor,
            paymentAnalyticsRequestFactory = analyticsRequestFactory,
            durationProvider = durationProvider,
            analyticEventCallbackProvider = analyticEventCallbackRule,
            workContext = testDispatcher,
            isStripeCardScanAvailable = FakeIsStripeCardScanAvailable(),
            logger = fakeUserFacingLogger,
        )

        reporter.configure()

        reset(analyticsRequestExecutor)

        return reporter
    }

    private fun EventReporter.simulateInit() {
        onInit(
            commonConfiguration = configuration.asCommonConfiguration(),
            appearance = configuration.appearance,
            primaryButtonColor = configuration.primaryButtonColorUsage(),
            paymentMethodLayout = configuration.paymentMethodLayout,
            isDeferred = false
        )
    }

    private fun EventReporter.simulateSuccessfulSetup(
        paymentSelection: PaymentSelection = PaymentSelection.GooglePay,
        linkEnabled: Boolean = true,
        linkMode: LinkMode? = LinkMode.LinkPaymentMethod,
        googlePayReady: Boolean = true,
        currency: String? = "usd",
        initializationMode: PaymentElementLoader.InitializationMode =
            PaymentElementLoader.InitializationMode.PaymentIntent(
                clientSecret = "cs_example"
            ),
        requireCvcRecollection: Boolean = false,
        hasDefaultPaymentMethod: Boolean? = null,
        setAsDefaultEnabled: Boolean? = null,
        linkDisplay: PaymentSheet.LinkConfiguration.Display = PaymentSheet.LinkConfiguration.Display.Automatic,
    ) {
        simulateInit()
        onLoadStarted(initializedViaCompose = false)
        onLoadSucceeded(
            paymentSelection = paymentSelection,
            googlePaySupported = googlePayReady,
            linkEnabled = linkEnabled,
            linkMode = linkMode,
            currency = currency,
            initializationMode = initializationMode,
            orderedLpms = listOf("card", "klarna"),
            requireCvcRecollection = requireCvcRecollection,
            hasDefaultPaymentMethod = hasDefaultPaymentMethod,
            setAsDefaultEnabled = setAsDefaultEnabled,
            linkDisplay = linkDisplay,
        )
    }

    private fun mockUSBankAccountPaymentSelection(linkMode: LinkMode?): PaymentSelection.New.USBankAccount {
        return PaymentSelection.New.USBankAccount(
            label = "Test",
            iconResource = 0,
            paymentMethodCreateParams = mock(),
            customerRequestedSave = mock(),
            input = PaymentSelection.New.USBankAccount.Input(
                name = "",
                email = null,
                phone = null,
                address = null,
                saveForFutureUse = false,
            ),
            instantDebits = PaymentSelection.New.USBankAccount.InstantDebitsInfo(
                paymentMethod = PaymentMethodFactory.instantDebits(),
                linkMode = linkMode,
            ).takeIf { it.linkMode != null },
            screenState = mock(),
        )
    }

    private class FakeIsStripeCardScanAvailable(
        private val value: Boolean = true
    ) : IsStripeCardScanAvailable {
        override fun invoke() = value
    }
}<|MERGE_RESOLUTION|>--- conflicted
+++ resolved
@@ -804,11 +804,7 @@
                 simulateSuccessfulSetup(linkMode = LinkMode.LinkPaymentMethod)
             }
 
-<<<<<<< HEAD
-            completeEventReporter.onSelectPaymentMethod("link")
-=======
-        completeEventReporter.onSelectPaymentMethod("link", false)
->>>>>>> 8073a734
+            completeEventReporter.onSelectPaymentMethod("link", false)
 
             analyticEventCallbackRule.assertMatchesExpectedEvent(AnalyticEvent.SelectedPaymentMethodType("link"))
 
@@ -819,7 +815,6 @@
             assertThat(errorType).isEqualTo("instant_debits")
         }
 
-<<<<<<< HEAD
     @Test
     fun `Send correct link_mode when selecting Bank payment method type for Link Card Brand`() =
         runTest(testDispatcher) {
@@ -827,11 +822,8 @@
                 simulateInit()
                 simulateSuccessfulSetup(linkMode = LinkMode.LinkCardBrand)
             }
-=======
-        completeEventReporter.onSelectPaymentMethod("link", false)
->>>>>>> 8073a734
-
-            completeEventReporter.onSelectPaymentMethod("link")
+
+            completeEventReporter.onSelectPaymentMethod("link", false)
 
             analyticEventCallbackRule.assertMatchesExpectedEvent(AnalyticEvent.SelectedPaymentMethodType("link"))
 
