package com.stripe.android.paymentsheet.analytics

import androidx.test.core.app.ApplicationProvider
import app.cash.turbine.Turbine
import com.google.common.truth.Truth.assertThat
import com.stripe.android.ApiKeyFixtures
import com.stripe.android.PaymentConfiguration
import com.stripe.android.common.analytics.experiment.LoggableExperiment
import com.stripe.android.common.analytics.experiment.LoggableExperiment.LinkGlobalHoldback.EmailRecognitionSource
import com.stripe.android.common.model.asCommonConfiguration
import com.stripe.android.core.exception.APIException
import com.stripe.android.core.networking.AnalyticsRequest
import com.stripe.android.core.networking.AnalyticsRequestExecutor
import com.stripe.android.core.networking.toMap
import com.stripe.android.core.strings.resolvableString
import com.stripe.android.core.utils.DurationProvider
import com.stripe.android.core.utils.UserFacingLogger
import com.stripe.android.model.CardBrand
import com.stripe.android.model.LinkMode
import com.stripe.android.model.PaymentMethod
import com.stripe.android.model.PaymentMethodCreateParams
import com.stripe.android.model.PaymentMethodFixtures
import com.stripe.android.networking.PaymentAnalyticsRequestFactory
import com.stripe.android.paymentelement.AnalyticEvent
import com.stripe.android.paymentelement.ExperimentalAnalyticEventCallbackApi
import com.stripe.android.paymentsheet.PaymentSheet
import com.stripe.android.paymentsheet.PaymentSheetFixtures
import com.stripe.android.paymentsheet.model.PaymentSelection
import com.stripe.android.paymentsheet.state.PaymentElementLoader
import com.stripe.android.testing.CoroutineTestRule
import com.stripe.android.testing.PaymentMethodFactory
import com.stripe.android.ui.core.IsStripeCardScanAvailable
import com.stripe.android.utils.AnalyticEventCallbackRule
import com.stripe.android.utils.FakeDurationProvider
import kotlinx.coroutines.test.UnconfinedTestDispatcher
import kotlinx.coroutines.test.runTest
import org.json.JSONException
import org.junit.Rule
import org.junit.runner.RunWith
import org.mockito.kotlin.argWhere
import org.mockito.kotlin.argumentCaptor
import org.mockito.kotlin.mock
import org.mockito.kotlin.reset
import org.mockito.kotlin.verify
import org.robolectric.RobolectricTestRunner
import java.io.IOException
import kotlin.test.Test
import kotlin.test.assertEquals
import kotlin.time.Duration
import kotlin.time.Duration.Companion.milliseconds
import kotlin.time.Duration.Companion.seconds

@RunWith(RobolectricTestRunner::class)
@OptIn(ExperimentalAnalyticEventCallbackApi::class)
class DefaultEventReporterTest {
    private val testDispatcher = UnconfinedTestDispatcher()

    @get:Rule
    val coroutineTestRule = CoroutineTestRule(testDispatcher)

    @get:Rule
    val analyticEventCallbackRule = AnalyticEventCallbackRule()

    private val durationProvider = FakeDurationProvider()
    private val analyticsRequestExecutor = mock<AnalyticsRequestExecutor>()
    private val analyticsV2RequestExecutor = FakeAnalyticsRequestV2Executor()
    private val analyticsRequestFactory = PaymentAnalyticsRequestFactory(
        ApplicationProvider.getApplicationContext(),
        ApiKeyFixtures.DEFAULT_PUBLISHABLE_KEY
    )

    private val fakeUserFacingLoggerCall = Turbine<String>()
    private val fakeUserFacingLogger = object : UserFacingLogger {
        override fun logWarningWithoutPii(message: String) {
            fakeUserFacingLoggerCall.add(message)
        }
    }

    private val configuration: PaymentSheet.Configuration
        get() = PaymentSheetFixtures.CONFIG_CUSTOMER_WITH_GOOGLEPAY

    @Test
    fun `onInit() should fire analytics request with expected event value`() {
        val completeEventReporter = createEventReporter(EventReporter.Mode.Complete)

        completeEventReporter.onInit(
            commonConfiguration = configuration.asCommonConfiguration(),
            appearance = configuration.appearance,
            primaryButtonColor = configuration.primaryButtonColorUsage(),
            paymentMethodLayout = configuration.paymentMethodLayout,
            isDeferred = false,
        )

        verify(analyticsRequestExecutor).executeAsync(
            argWhere { req ->
                req.params["event"] == "mc_complete_init_customer_googlepay" &&
                    req.params["locale"] == "en_US"
            }
        )
    }

    @Test
    fun `on completed loading operation, should fire analytics request with expected event value`() {
        val eventReporter = createEventReporter(EventReporter.Mode.Complete)

        eventReporter.simulateSuccessfulSetup(
            PaymentSelection.Saved(
                paymentMethod = PaymentMethodFixtures.CARD_PAYMENT_METHOD
            )
        )

        verify(analyticsRequestExecutor).executeAsync(
            argWhere { req ->
                req.params["event"] == "mc_load_succeeded" &&
                    req.params["selected_lpm"] == "card"
            }
        )
    }

    @Test
    fun `on completed loading operation, should fire analytics with cvc recollection value`() {
        val eventReporter = createEventReporter(EventReporter.Mode.Complete)

        eventReporter.simulateSuccessfulSetup(
            requireCvcRecollection = true
        )

        verify(analyticsRequestExecutor).executeAsync(
            argWhere { req ->
                req.params["require_cvc_recollection"] == true
            }
        )
    }

    @Test
    fun `on completed loading operation, should reset checkout timer`() {
        val durationProvider = FakeDurationProvider()

        val eventReporter = createEventReporter(
            mode = EventReporter.Mode.Complete,
            durationProvider = durationProvider,
        )

        eventReporter.simulateSuccessfulSetup(
            PaymentSelection.Saved(
                paymentMethod = PaymentMethodFixtures.CARD_PAYMENT_METHOD
            )
        )

        assertThat(
            durationProvider.has(
                FakeDurationProvider.Call.Start(
                    key = DurationProvider.Key.Checkout,
                    reset = true
                )
            )
        ).isTrue()
    }

    @Test
    fun `on completed loading operation, should fire analytics with hasDefaultPaymentMethod value`() {
        val eventReporter = createEventReporter(EventReporter.Mode.Complete)

        eventReporter.simulateSuccessfulSetup(
            setAsDefaultEnabled = true,
            hasDefaultPaymentMethod = true
        )

        verify(analyticsRequestExecutor).executeAsync(
            argWhere { req ->
                req.params["set_as_default_enabled"] == true &&
                    req.params["has_default_payment_method"] == true
            }
        )
    }

    @Test
    fun `on completed loading operation, should fire analytics with setAsDefaultEnabled value`() {
        val eventReporter = createEventReporter(EventReporter.Mode.Complete)

        eventReporter.simulateSuccessfulSetup(
            setAsDefaultEnabled = true
        )

        verify(analyticsRequestExecutor).executeAsync(
            argWhere { req ->
                req.params["set_as_default_enabled"] == true &&
                    req.params["has_default_payment_method"] == null
            }
        )
    }

    @Test
    fun `onShowExistingPaymentOptions() should fire analytics request with expected event value`() =
        runTest(testDispatcher) {
            val completeEventReporter = createEventReporter(EventReporter.Mode.Complete) {
                simulateSuccessfulSetup()
            }

            completeEventReporter.onShowExistingPaymentOptions()

            analyticEventCallbackRule.assertMatchesExpectedEvent(AnalyticEvent.PresentedSheet())
            verify(analyticsRequestExecutor).executeAsync(
                argWhere { req ->
                    req.params["event"] == "mc_complete_sheet_savedpm_show" &&
                        req.params["link_enabled"] == true &&
                        req.params["google_pay_enabled"] == true &&
                        req.params["currency"] == "usd" &&
                        req.params["locale"] == "en_US"
                }
            )
        }

    @OptIn(ExperimentalAnalyticEventCallbackApi::class)
    @Test
    fun `onShowNewPaymentOptions() should fire analytics request with expected event value`() =
        runTest(testDispatcher) {
            val completeEventReporter = createEventReporter(EventReporter.Mode.Complete) {
                simulateSuccessfulSetup(linkEnabled = false, googlePayReady = false)
            }

            completeEventReporter.onShowNewPaymentOptions()

            analyticEventCallbackRule.assertMatchesExpectedEvent(AnalyticEvent.PresentedSheet())
            verify(analyticsRequestExecutor).executeAsync(
                argWhere { req ->
                    req.params["event"] == "mc_complete_sheet_newpm_show" &&
                        req.params["link_enabled"] == false &&
                        req.params["google_pay_enabled"] == false &&
                        req.params["currency"] == "usd" &&
                        req.params["locale"] == "en_US"
                }
            )
        }

    @Test
    fun `onPaymentSuccess() should fire analytics request with expected event value`() = runTest(testDispatcher) {
        // Log initial event so that duration is tracked
        val completeEventReporter = createEventReporter(EventReporter.Mode.Complete) {
            simulateSuccessfulSetup()
            onShowExistingPaymentOptions()
        }
        analyticEventCallbackRule.assertMatchesExpectedEvent(AnalyticEvent.PresentedSheet())

        completeEventReporter.onPaymentSuccess(
            paymentSelection = PaymentSelection.Saved(PaymentMethodFixtures.CARD_PAYMENT_METHOD),
            deferredIntentConfirmationType = null,
        )

        verify(analyticsRequestExecutor).executeAsync(
            argWhere { req ->
                req.params["event"] == "mc_complete_payment_savedpm_success" &&
                    req.params["duration"] == 1f &&
                    req.params["currency"] == "usd" &&
                    req.params["locale"] == "en_US"
            }
        )
    }

    @Test
    fun `onPaymentSuccess() for Google Pay payment should fire analytics request with expected event value`() =
        runTest(testDispatcher) {
            // Log initial event so that duration is tracked
            val completeEventReporter = createEventReporter(
                mode = EventReporter.Mode.Complete,
                duration = 2.seconds,
            ) {
                simulateSuccessfulSetup()
                onShowExistingPaymentOptions()
            }

            completeEventReporter.onPaymentSuccess(
                paymentSelection = PaymentSelection.Saved(
                    paymentMethod = PaymentMethodFixtures.CARD_PAYMENT_METHOD,
                    walletType = PaymentSelection.Saved.WalletType.GooglePay,
                ),
                deferredIntentConfirmationType = null,
            )

            analyticEventCallbackRule.assertMatchesExpectedEvent(AnalyticEvent.PresentedSheet())
            verify(analyticsRequestExecutor).executeAsync(
                argWhere { req ->
                    req.params["event"] == "mc_complete_payment_googlepay_success" &&
                        req.params["duration"] == 2f
                }
            )
        }

    @Test
    fun `onPaymentSuccess() for Link payment should fire analytics request with expected event value`() =
        runTest(testDispatcher) {
            // Log initial event so that duration is tracked
            val completeEventReporter = createEventReporter(
                mode = EventReporter.Mode.Complete,
                duration = 123.milliseconds,
            ) {
                simulateSuccessfulSetup()
                onShowExistingPaymentOptions()
            }
            analyticEventCallbackRule.assertMatchesExpectedEvent(AnalyticEvent.PresentedSheet())

            completeEventReporter.onPaymentSuccess(
                paymentSelection = PaymentSelection.Saved(
                    paymentMethod = PaymentMethodFixtures.CARD_PAYMENT_METHOD,
                    walletType = PaymentSelection.Saved.WalletType.Link,
                ),
                deferredIntentConfirmationType = null,
            )

            verify(analyticsRequestExecutor).executeAsync(
                argWhere { req ->
                    req.params["event"] == "mc_complete_payment_link_success" &&
                        req.params["duration"] == 0.123f
                }
            )
        }

    @Test
    fun `onPaymentFailure() should fire analytics request with expected event value`() = runTest(testDispatcher) {
        // Log initial event so that duration is tracked
        val completeEventReporter = createEventReporter(
            mode = EventReporter.Mode.Complete,
            duration = 456.milliseconds,
        ) {
            simulateSuccessfulSetup()
            onShowExistingPaymentOptions()
        }
        analyticEventCallbackRule.assertMatchesExpectedEvent(AnalyticEvent.PresentedSheet())

        completeEventReporter.onPaymentFailure(
            paymentSelection = PaymentSelection.Saved(PaymentMethodFixtures.CARD_PAYMENT_METHOD),
            error = PaymentSheetConfirmationError.Stripe(APIException())
        )

        verify(analyticsRequestExecutor).executeAsync(
            argWhere { req ->
                req.params["event"] == "mc_complete_payment_savedpm_failure" &&
                    req.params["duration"] == 0.456f &&
                    req.params["currency"] == "usd" &&
                    req.params["locale"] == "en_US" &&
                    req.params["error_message"] == "apiError"
            }
        )
    }

    @Test
    fun `onCannotProperlyReturnFromLinkAndOtherLPMs() should fire analytics request with expected event value`() {
        val completeEventReporter = createEventReporter(
            mode = EventReporter.Mode.Complete,
        ) {
            simulateSuccessfulSetup()
        }

        completeEventReporter.onCannotProperlyReturnFromLinkAndOtherLPMs()

        verify(analyticsRequestExecutor).executeAsync(
            argWhere { req ->
                req.params["event"] == "mc_complete_cannot_return_from_link_and_lpms"
            }
        )

        val customEventReporter = createEventReporter(
            mode = EventReporter.Mode.Custom,
        ) {
            simulateSuccessfulSetup()
        }

        customEventReporter.onCannotProperlyReturnFromLinkAndOtherLPMs()

        verify(analyticsRequestExecutor).executeAsync(
            argWhere { req ->
                req.params["event"] == "mc_custom_cannot_return_from_link_and_lpms"
            }
        )
    }

    @Test
    fun `onSelectPaymentOption() should fire analytics request with expected event value`() = runTest(testDispatcher) {
        val customEventReporter = createEventReporter(EventReporter.Mode.Custom) {
            simulateSuccessfulSetup()
        }

        customEventReporter.onSelectPaymentOption(
            paymentSelection = PaymentSelection.Saved(PaymentMethodFixtures.CARD_PAYMENT_METHOD),
        )

        analyticEventCallbackRule.assertMatchesExpectedEvent(AnalyticEvent.SelectedSavedPaymentMethod("card"))
        verify(analyticsRequestExecutor).executeAsync(
            argWhere { req ->
                req.params["event"] == "mc_custom_paymentoption_savedpm_select" &&
                    req.params["currency"] == "usd" &&
                    req.params["locale"] == "en_US"
            }
        )
    }

    @Test
    fun `onPaymentMethodFormShown() should fire analytics request with expected event value`() =
        runTest(testDispatcher) {
            val customEventReporter = createEventReporter(EventReporter.Mode.Custom) {
                simulateSuccessfulSetup()
            }

            customEventReporter.onPaymentMethodFormShown(
                code = "card",
            )
            analyticEventCallbackRule.assertMatchesExpectedEvent(
                AnalyticEvent.DisplayedPaymentMethodForm("card")
            )

            verify(analyticsRequestExecutor).executeAsync(
                argWhere { req ->
                    req.params["event"] == "mc_form_shown" &&
                        req.params["selected_lpm"] == "card"
                }
            )
        }

    @Test
    fun `onPaymentMethodFormShown() should restart duration on call`() =
        runTest(testDispatcher) {
            val durationProvider = FakeDurationProvider()

            val customEventReporter = createEventReporter(
                mode = EventReporter.Mode.Custom,
                durationProvider = durationProvider
            ) {
                simulateSuccessfulSetup()
            }

            customEventReporter.onPaymentMethodFormShown(
                code = "card",
            )
            analyticEventCallbackRule.assertMatchesExpectedEvent(
                AnalyticEvent.DisplayedPaymentMethodForm("card")
            )

            assertThat(
                durationProvider.has(
                    FakeDurationProvider.Call.Start(
                        key = DurationProvider.Key.ConfirmButtonClicked,
                        reset = true
                    )
                )
            ).isTrue()
        }

    @Test
    fun `onPaymentMethodFormInteraction() should fire analytics request with expected event value`() =
        runTest(testDispatcher) {
            val customEventReporter = createEventReporter(EventReporter.Mode.Custom) {
                simulateSuccessfulSetup()
            }

            customEventReporter.onPaymentMethodFormInteraction(
                code = "card",
            )
            analyticEventCallbackRule.assertMatchesExpectedEvent(
                AnalyticEvent.StartedInteractionWithPaymentMethodForm("card")
            )

            verify(analyticsRequestExecutor).executeAsync(
                argWhere { req ->
                    req.params["event"] == "mc_form_interacted" &&
                        req.params["selected_lpm"] == "card"
                }
            )
        }

    @Test
    fun `onPaymentMethodFormCompleted() should fire analytics request with expected event value`() =
        runTest(testDispatcher) {
            val customEventReporter = createEventReporter(EventReporter.Mode.Custom) {
                simulateSuccessfulSetup()
            }

            customEventReporter.onPaymentMethodFormCompleted(
                code = "card",
            )

            analyticEventCallbackRule.assertMatchesExpectedEvent(
                AnalyticEvent.CompletedPaymentMethodForm(
                    paymentMethodType = "card"
                )
            )
        }

    @Test
    fun `onCardNumberCompleted() should fire analytics request with expected event value`() {
        val customEventReporter = createEventReporter(EventReporter.Mode.Custom) {
            simulateSuccessfulSetup()
        }

        customEventReporter.onCardNumberCompleted()

        verify(analyticsRequestExecutor).executeAsync(
            argWhere { req ->
                req.params["event"] == "mc_card_number_completed"
            }
        )
    }

    @Test
    fun `onShowEditablePaymentOption() should fire analytics request with expected event value`() {
        val customEventReporter = createEventReporter(EventReporter.Mode.Custom) {
            simulateSuccessfulSetup()
        }

        customEventReporter.onShowEditablePaymentOption()

        verify(analyticsRequestExecutor).executeAsync(
            argWhere { req ->
                req.params["event"] == "mc_open_edit_screen"
            }
        )
    }

    @Test
    fun `onHideEditablePaymentOption() should fire analytics request with expected event value`() {
        val customEventReporter = createEventReporter(EventReporter.Mode.Custom) {
            simulateSuccessfulSetup()
        }

        customEventReporter.onHideEditablePaymentOption()

        verify(analyticsRequestExecutor).executeAsync(
            argWhere { req ->
                req.params["event"] == "mc_cancel_edit_screen"
            }
        )
    }

    @Test
    fun `onBrandChoiceSelected(add) should fire analytics request with expected event value`() {
        val customEventReporter = createEventReporter(EventReporter.Mode.Custom) {
            simulateSuccessfulSetup()
        }

        customEventReporter.onBrandChoiceSelected(
            source = EventReporter.CardBrandChoiceEventSource.Add,
            selectedBrand = CardBrand.Visa
        )

        verify(analyticsRequestExecutor).executeAsync(
            argWhere { req ->
                req.params["event"] == "mc_cbc_selected" &&
                    req.params["cbc_event_source"] == "add" &&
                    req.params["selected_card_brand"] == "visa"
            }
        )
    }

    @Test
    fun `onBrandChoiceSelected(edit) should fire analytics request with expected event value`() {
        val customEventReporter = createEventReporter(EventReporter.Mode.Custom) {
            simulateSuccessfulSetup()
        }

        customEventReporter.onBrandChoiceSelected(
            source = EventReporter.CardBrandChoiceEventSource.Edit,
            selectedBrand = CardBrand.Visa
        )

        verify(analyticsRequestExecutor).executeAsync(
            argWhere { req ->
                req.params["event"] == "mc_cbc_selected" &&
                    req.params["cbc_event_source"] == "edit" &&
                    req.params["selected_card_brand"] == "visa"
            }
        )
    }

    @Test
    fun `onUpdatePaymentMethodSucceeded() should fire analytics request with expected event value`() {
        val customEventReporter = createEventReporter(EventReporter.Mode.Custom) {
            simulateSuccessfulSetup()
        }

        customEventReporter.onUpdatePaymentMethodSucceeded(
            selectedBrand = CardBrand.CartesBancaires,
        )

        verify(analyticsRequestExecutor).executeAsync(
            argWhere { req ->
                req.params["event"] == "mc_update_card" &&
                    req.params["selected_card_brand"] == "cartes_bancaires"
            }
        )
    }

    @Test
    fun `onUpdatePaymentMethodFailed() should fire analytics request with expected event value`() {
        val customEventReporter = createEventReporter(EventReporter.Mode.Custom) {
            simulateSuccessfulSetup()
        }

        customEventReporter.onUpdatePaymentMethodFailed(
            selectedBrand = CardBrand.CartesBancaires,
            error = Exception("No network available!")
        )

        verify(analyticsRequestExecutor).executeAsync(
            argWhere { req ->
                req.params["event"] == "mc_update_card_failed" &&
                    req.params["selected_card_brand"] == "cartes_bancaires" &&
                    req.params["error_message"] == "No network available!"
            }
        )
    }

    @Test
    fun `onSetAsDefaultPaymentMethodSucceeded() should fire analytics request with expected event value`() {
        val customEventReporter = createEventReporter(EventReporter.Mode.Custom) {
            simulateSuccessfulSetup()
        }

        customEventReporter.onSetAsDefaultPaymentMethodSucceeded(
            paymentMethodType = PaymentMethod.Type.Card.code,
        )

        verify(analyticsRequestExecutor).executeAsync(
            argWhere { req: AnalyticsRequest ->
                req.params["event"] == "mc_set_default_payment_method" &&
                    req.params["payment_method_type"] == "card"
            }
        )
    }

    @Test
    fun `onExperimentExposure() should fire v2 analytics request with expected event value`() =
        runTest(testDispatcher) {
            val completeEventReporter = createEventReporter(EventReporter.Mode.Complete) {
                simulateSuccessfulSetup()
            }

            val experiment = LoggableExperiment.LinkGlobalHoldback(
                arbId = "random_arb_id",
                isReturningLinkUser = false,
                group = "holdback",
                useLinkNative = true,
                emailRecognitionSource = EmailRecognitionSource.EMAIL,
                providedDefaultValues = LoggableExperiment.LinkGlobalHoldback.ProvidedDefaultValues(
                    email = true,
                    name = false,
                    phone = true,
                ),
                spmEnabled = true,
                integrationShape = "embedded",
                linkDisplayed = true
            )
            completeEventReporter.onExperimentExposure(experiment)

            val request = analyticsV2RequestExecutor.enqueueCalls.awaitItem()
            val params = request.params.toMap()

            assertEquals(request.eventName, "elements.experiment_exposure")
            assertEquals(params["experiment_retrieved"], "link_global_holdback")
            assertEquals(params["arb_id"], "random_arb_id")
            assertEquals(params["assignment_group"], "holdback")
            assertEquals(params["dimensions-integration_type"], "mpe_android")
            assertEquals(params["dimensions-is_returning_link_user"], "false")
            assertEquals(params["dimensions-recognition_type"], "email")
            assertEquals(params["dimensions-link_displayed"], "true")
            assertEquals(params["dimensions-integration_shape"], "embedded")
            assertEquals(params["sdk_platform"], "android")
            assertEquals(params["plugin_type"], "native")

            analyticsV2RequestExecutor.validate()
        }

    @Test
    fun `onSetAsDefaultPaymentMethodFailed() should fire analytics request with expected event value`() {
        val customEventReporter = createEventReporter(EventReporter.Mode.Custom) {
            simulateSuccessfulSetup()
        }

        customEventReporter.onSetAsDefaultPaymentMethodFailed(
            paymentMethodType = PaymentMethod.Type.Card.code,
            error = Exception("No network available!")
        )

        verify(analyticsRequestExecutor).executeAsync(
            argWhere { req ->
                req.params["event"] == "mc_set_default_payment_method_failed" &&
                    req.params["payment_method_type"] == "card" &&
                    req.params["error_message"] == "No network available!"
            }
        )
    }

    @Test
    fun `onPressConfirmButton() should fire analytics request with expected event value`() =
        runTest(testDispatcher) {
            val customEventReporter = createEventReporter(EventReporter.Mode.Custom) {
                simulateSuccessfulSetup()
            }

            customEventReporter.onPressConfirmButton(
                PaymentSelection.New.GenericPaymentMethod(
                    label = "Cash App Pay".resolvableString,
                    iconResource = 0,
                    lightThemeIconUrl = null,
                    darkThemeIconUrl = null,
                    paymentMethodCreateParams = PaymentMethodCreateParams.createCashAppPay(),
                    customerRequestedSave = PaymentSelection.CustomerRequestedSave.NoRequest,
                )
            )

            analyticEventCallbackRule.assertMatchesExpectedEvent(
                AnalyticEvent.TappedConfirmButton("cashapp")
            )
            verify(analyticsRequestExecutor).executeAsync(
                argWhere { req ->
                    req.params["event"] == "mc_confirm_button_tapped" &&
                        req.params["selected_lpm"] == "cashapp" &&
                        req.params["currency"] == "usd"
                }
            )
        }

    @Test
    fun `onDisallowedCardBrandEntered(brand) should fire analytics request with expected event value`() {
        val customEventReporter = createEventReporter(EventReporter.Mode.Custom) {
            simulateSuccessfulSetup()
        }

        customEventReporter.onDisallowedCardBrandEntered(CardBrand.AmericanExpress)

        verify(analyticsRequestExecutor).executeAsync(
            argWhere { req ->
                req.params["event"] == "mc_disallowed_card_brand" &&
                    req.params["brand"] == "amex"
            }
        )
    }

    @Test
    @OptIn(ExperimentalAnalyticEventCallbackApi::class)
    fun `constructor does not read from PaymentConfiguration`() {
        PaymentConfiguration.clearInstance()
        // Would crash if it tries to read from the uninitialized PaymentConfiguration
        DefaultEventReporter(
            context = ApplicationProvider.getApplicationContext(),
            mode = EventReporter.Mode.Complete,
            analyticsRequestExecutor = analyticsRequestExecutor,
            analyticsRequestV2Executor = analyticsV2RequestExecutor,
            paymentAnalyticsRequestFactory = analyticsRequestFactory,
            durationProvider = durationProvider,
            analyticEventCallbackProvider = analyticEventCallbackRule,
            workContext = testDispatcher,
            isStripeCardScanAvailable = FakeIsStripeCardScanAvailable(),
            logger = fakeUserFacingLogger,
        )
    }

    @Test
    fun `Send correct error_message for server errors`() {
        val completeEventReporter = createEventReporter(EventReporter.Mode.Complete) {
            simulateInit()
        }

        completeEventReporter.onLoadFailed(
            error = JSONException("Server did something bad"),
        )

        val argumentCaptor = argumentCaptor<AnalyticsRequest>()
        verify(analyticsRequestExecutor).executeAsync(argumentCaptor.capture())

        val errorType = argumentCaptor.firstValue.params["error_message"] as String
        assertThat(errorType).isEqualTo("apiError")
    }

    @Test
    fun `Send correct error_message for network errors`() {
        val completeEventReporter = createEventReporter(EventReporter.Mode.Complete) {
            simulateInit()
        }

        completeEventReporter.onLoadFailed(
            error = IOException("Internet no good"),
        )

        val argumentCaptor = argumentCaptor<AnalyticsRequest>()
        verify(analyticsRequestExecutor).executeAsync(argumentCaptor.capture())

        val errorType = argumentCaptor.firstValue.params["error_message"] as String
        assertThat(errorType).isEqualTo("connectionError")
    }

    @Test
    fun `Send correct error_message for invalid requests`() {
        val completeEventReporter = createEventReporter(EventReporter.Mode.Complete) {
            simulateInit()
        }

        completeEventReporter.onLoadFailed(
            error = IllegalArgumentException("This ain't valid"),
        )

        val argumentCaptor = argumentCaptor<AnalyticsRequest>()
        verify(analyticsRequestExecutor).executeAsync(argumentCaptor.capture())

        val errorType = argumentCaptor.firstValue.params["error_message"] as String
        assertThat(errorType).isEqualTo("invalidRequestError")
    }

    @Test
    fun `Send correct link_mode for payment method mode on load succeeded event`() {
        val eventReporter = createEventReporter(EventReporter.Mode.Complete)

        eventReporter.simulateSuccessfulSetup(
            linkMode = LinkMode.LinkPaymentMethod
        )

        verify(analyticsRequestExecutor).executeAsync(
            argWhere { req ->
                req.params["event"] == "mc_load_succeeded" &&
                    req.params["link_enabled"] == true &&
                    req.params["link_mode"] == "payment_method_mode"
            }
        )
    }

    @Test
    fun `Send correct link_mode for passthrough mode on load succeeded event`() {
        val eventReporter = createEventReporter(EventReporter.Mode.Complete)

        eventReporter.simulateSuccessfulSetup(
            linkMode = LinkMode.Passthrough
        )

        verify(analyticsRequestExecutor).executeAsync(
            argWhere { req ->
                req.params["event"] == "mc_load_succeeded" &&
                    req.params["link_enabled"] == true &&
                    req.params["link_mode"] == "passthrough"
            }
        )
    }

    @Test
    fun `Send correct link_mode when selecting Bank payment method type for Instant Debits`() =
        runTest(testDispatcher) {
            val completeEventReporter = createEventReporter(EventReporter.Mode.Complete) {
                simulateInit()
                simulateSuccessfulSetup(linkMode = LinkMode.LinkPaymentMethod)
            }

<<<<<<< HEAD
            completeEventReporter.onSelectPaymentMethod("link", false)
=======
        completeEventReporter.onSelectPaymentMethod("link")
>>>>>>> 4c929fc9

            analyticEventCallbackRule.assertMatchesExpectedEvent(AnalyticEvent.SelectedPaymentMethodType("link"))

            val argumentCaptor = argumentCaptor<AnalyticsRequest>()
            verify(analyticsRequestExecutor).executeAsync(argumentCaptor.capture())

            val errorType = argumentCaptor.firstValue.params["link_context"] as String
            assertThat(errorType).isEqualTo("instant_debits")
        }

<<<<<<< HEAD
    @Test
    fun `Send correct link_mode when selecting Bank payment method type for Link Card Brand`() =
        runTest(testDispatcher) {
            val completeEventReporter = createEventReporter(EventReporter.Mode.Complete) {
                simulateInit()
                simulateSuccessfulSetup(linkMode = LinkMode.LinkCardBrand)
            }
=======
        completeEventReporter.onSelectPaymentMethod("link")
>>>>>>> 4c929fc9

            completeEventReporter.onSelectPaymentMethod("link", false)

            analyticEventCallbackRule.assertMatchesExpectedEvent(AnalyticEvent.SelectedPaymentMethodType("link"))

            val argumentCaptor = argumentCaptor<AnalyticsRequest>()
            verify(analyticsRequestExecutor).executeAsync(argumentCaptor.capture())

            val errorType = argumentCaptor.firstValue.params["link_context"] as String
            assertThat(errorType).isEqualTo("link_card_brand")
        }

    @Test
    fun `Send correct link_context when pressing confirm button for Instant Debits`() =
        runTest(testDispatcher) {
            val completeEventReporter = createEventReporter(EventReporter.Mode.Complete) {
                simulateInit()
            }

            val selection = mockUSBankAccountPaymentSelection(linkMode = LinkMode.LinkPaymentMethod)
            completeEventReporter.onPressConfirmButton(selection)

            analyticEventCallbackRule.assertMatchesExpectedEvent(AnalyticEvent.TappedConfirmButton(null))

            val argumentCaptor = argumentCaptor<AnalyticsRequest>()
            verify(analyticsRequestExecutor).executeAsync(argumentCaptor.capture())

            val errorType = argumentCaptor.firstValue.params["link_context"] as String
            assertThat(errorType).isEqualTo("instant_debits")
        }

    @Test
    fun `Send correct link_context when pressing confirm button for Link Card Brand`() =
        runTest(testDispatcher) {
            val completeEventReporter = createEventReporter(EventReporter.Mode.Complete) {
                simulateInit()
            }

            val selection = mockUSBankAccountPaymentSelection(linkMode = LinkMode.LinkCardBrand)
            completeEventReporter.onPressConfirmButton(selection)

            analyticEventCallbackRule.assertMatchesExpectedEvent(AnalyticEvent.TappedConfirmButton(null))

            val argumentCaptor = argumentCaptor<AnalyticsRequest>()
            verify(analyticsRequestExecutor).executeAsync(argumentCaptor.capture())

            val errorType = argumentCaptor.firstValue.params["link_context"] as String
            assertThat(errorType).isEqualTo("link_card_brand")
        }

    @Test
    fun `Send correct link_context when pressing confirm button for Link card payments`() =
        runTest(testDispatcher) {
            val completeEventReporter = createEventReporter(EventReporter.Mode.Complete) {
                simulateInit()
            }

            val selection = mockUSBankAccountPaymentSelection(linkMode = null)
            completeEventReporter.onPressConfirmButton(selection)

            analyticEventCallbackRule.assertMatchesExpectedEvent(AnalyticEvent.TappedConfirmButton(null))

            val argumentCaptor = argumentCaptor<AnalyticsRequest>()
            verify(analyticsRequestExecutor).executeAsync(argumentCaptor.capture())

            assertThat(argumentCaptor.firstValue.params).doesNotContainKey("link_context")
        }

    @Test
    fun `Send correct link_context when on payment success for Instant Debits`() {
        val completeEventReporter = createEventReporter(EventReporter.Mode.Complete) {
            simulateInit()
        }

        val selection = mockUSBankAccountPaymentSelection(linkMode = LinkMode.LinkPaymentMethod)
        completeEventReporter.onPaymentSuccess(selection, deferredIntentConfirmationType = null)

        val argumentCaptor = argumentCaptor<AnalyticsRequest>()
        verify(analyticsRequestExecutor).executeAsync(argumentCaptor.capture())

        val errorType = argumentCaptor.firstValue.params["link_context"] as String
        assertThat(errorType).isEqualTo("instant_debits")
    }

    @Test
    fun `Send correct link_context when on payment success for Link Card Brand`() {
        val completeEventReporter = createEventReporter(EventReporter.Mode.Complete) {
            simulateInit()
        }

        val selection = mockUSBankAccountPaymentSelection(linkMode = LinkMode.LinkCardBrand)
        completeEventReporter.onPaymentSuccess(selection, deferredIntentConfirmationType = null)

        val argumentCaptor = argumentCaptor<AnalyticsRequest>()
        verify(analyticsRequestExecutor).executeAsync(argumentCaptor.capture())

        val errorType = argumentCaptor.firstValue.params["link_context"] as String
        assertThat(errorType).isEqualTo("link_card_brand")
    }

    @Test
    fun `Send correct link_context when on payment success for Link card payments`() {
        val completeEventReporter = createEventReporter(EventReporter.Mode.Complete) {
            simulateInit()
        }

        val selection = mockUSBankAccountPaymentSelection(linkMode = null)
        completeEventReporter.onPaymentSuccess(selection, deferredIntentConfirmationType = null)

        val argumentCaptor = argumentCaptor<AnalyticsRequest>()
        verify(analyticsRequestExecutor).executeAsync(argumentCaptor.capture())

        assertThat(argumentCaptor.firstValue.params).doesNotContainKey("link_context")
    }

    @Test
<<<<<<< HEAD
    fun `Send correct arguments when selecting a saved payment method`() =
        runTest(testDispatcher) {
            val completeEventReporter = createEventReporter(EventReporter.Mode.Complete) {
                simulateInit()
            }

            completeEventReporter.onSelectPaymentMethod("card", true)

            analyticEventCallbackRule.assertMatchesExpectedEvent(
                AnalyticEvent.SelectedPaymentMethodType("card")
            )

            verify(analyticsRequestExecutor).executeAsync(
                argWhere { req ->
                    req.params["event"] == "mc_carousel_payment_method_tapped" &&
                        req.params["selected_lpm"] == "saved"
                }
            )
        }

    @Test
=======
>>>>>>> 4c929fc9
    fun `Send correct arguments when removing a saved payment method`() =
        runTest(testDispatcher) {
            val completeEventReporter = createEventReporter(EventReporter.Mode.Complete) {
                simulateInit()
            }

            completeEventReporter.onRemoveSavedPaymentMethod("card")

            analyticEventCallbackRule.assertMatchesExpectedEvent(
                AnalyticEvent.RemovedSavedPaymentMethod("card")
            )
        }

    @OptIn(ExperimentalAnalyticEventCallbackApi::class)
    @Test
    fun `Throwable in analytic event callback should not be propagated`() = runTest(testDispatcher) {
        val completeEventReporter = createEventReporter(EventReporter.Mode.Complete) {
            simulateSuccessfulSetup(linkMode = null, googlePayReady = false)
        }

        val e = RuntimeException("Something went wrong")
        analyticEventCallbackRule.setCallback {
            @Suppress("TooGenericExceptionThrown")
            throw e
        }

        completeEventReporter.onShowNewPaymentOptions()

        assertThat(fakeUserFacingLoggerCall.awaitItem()).isEqualTo(
            "AnalyticEventCallback.onEvent() failed for event: PresentedSheet"
        )
    }

    @OptIn(ExperimentalAnalyticEventCallbackApi::class)
    @Test
    fun `Null callback return by provider should not crash the app`() = runTest(testDispatcher) {
        val completeEventReporter = createEventReporter(EventReporter.Mode.Complete) {
            simulateSuccessfulSetup(linkMode = null, googlePayReady = false)
        }

        analyticEventCallbackRule.setCallback(null)

        completeEventReporter.onShowNewPaymentOptions()
    }

    @OptIn(ExperimentalAnalyticEventCallbackApi::class)
    private fun createEventReporter(
        mode: EventReporter.Mode,
        duration: Duration = 1.seconds,
        configure: EventReporter.() -> Unit = {},
    ): EventReporter {
        val reporter = DefaultEventReporter(
            context = ApplicationProvider.getApplicationContext(),
            mode = mode,
            analyticsRequestExecutor = analyticsRequestExecutor,
            analyticsRequestV2Executor = analyticsV2RequestExecutor,
            paymentAnalyticsRequestFactory = analyticsRequestFactory,
            durationProvider = FakeDurationProvider(duration),
            analyticEventCallbackProvider = analyticEventCallbackRule,
            workContext = testDispatcher,
            isStripeCardScanAvailable = FakeIsStripeCardScanAvailable(),
            logger = fakeUserFacingLogger,
        )

        reporter.configure()

        reset(analyticsRequestExecutor)

        return reporter
    }

    @OptIn(ExperimentalAnalyticEventCallbackApi::class)
    private fun createEventReporter(
        mode: EventReporter.Mode,
        durationProvider: DurationProvider,
        configure: EventReporter.() -> Unit = {},
    ): EventReporter {
        val reporter = DefaultEventReporter(
            context = ApplicationProvider.getApplicationContext(),
            mode = mode,
            analyticsRequestExecutor = analyticsRequestExecutor,
            analyticsRequestV2Executor = analyticsV2RequestExecutor,
            paymentAnalyticsRequestFactory = analyticsRequestFactory,
            durationProvider = durationProvider,
            analyticEventCallbackProvider = analyticEventCallbackRule,
            workContext = testDispatcher,
            isStripeCardScanAvailable = FakeIsStripeCardScanAvailable(),
            logger = fakeUserFacingLogger,
        )

        reporter.configure()

        reset(analyticsRequestExecutor)

        return reporter
    }

    private fun EventReporter.simulateInit() {
        onInit(
            commonConfiguration = configuration.asCommonConfiguration(),
            appearance = configuration.appearance,
            primaryButtonColor = configuration.primaryButtonColorUsage(),
            paymentMethodLayout = configuration.paymentMethodLayout,
            isDeferred = false
        )
    }

    private fun EventReporter.simulateSuccessfulSetup(
        paymentSelection: PaymentSelection = PaymentSelection.GooglePay,
        linkEnabled: Boolean = true,
        linkMode: LinkMode? = LinkMode.LinkPaymentMethod,
        googlePayReady: Boolean = true,
        currency: String? = "usd",
        initializationMode: PaymentElementLoader.InitializationMode =
            PaymentElementLoader.InitializationMode.PaymentIntent(
                clientSecret = "cs_example"
            ),
        requireCvcRecollection: Boolean = false,
        hasDefaultPaymentMethod: Boolean? = null,
        setAsDefaultEnabled: Boolean? = null,
        linkDisplay: PaymentSheet.LinkConfiguration.Display = PaymentSheet.LinkConfiguration.Display.Automatic,
    ) {
        simulateInit()
        onLoadStarted(initializedViaCompose = false)
        onLoadSucceeded(
            paymentSelection = paymentSelection,
            googlePaySupported = googlePayReady,
            linkEnabled = linkEnabled,
            linkMode = linkMode,
            currency = currency,
            initializationMode = initializationMode,
            orderedLpms = listOf("card", "klarna"),
            requireCvcRecollection = requireCvcRecollection,
            hasDefaultPaymentMethod = hasDefaultPaymentMethod,
            setAsDefaultEnabled = setAsDefaultEnabled,
            linkDisplay = linkDisplay,
        )
    }

    private fun mockUSBankAccountPaymentSelection(linkMode: LinkMode?): PaymentSelection.New.USBankAccount {
        return PaymentSelection.New.USBankAccount(
            label = "Test",
            iconResource = 0,
            paymentMethodCreateParams = mock(),
            customerRequestedSave = mock(),
            input = PaymentSelection.New.USBankAccount.Input(
                name = "",
                email = null,
                phone = null,
                address = null,
                saveForFutureUse = false,
            ),
            instantDebits = PaymentSelection.New.USBankAccount.InstantDebitsInfo(
                paymentMethod = PaymentMethodFactory.instantDebits(),
                linkMode = linkMode,
            ).takeIf { it.linkMode != null },
            screenState = mock(),
        )
    }

    private class FakeIsStripeCardScanAvailable(
        private val value: Boolean = true
    ) : IsStripeCardScanAvailable {
        override fun invoke() = value
    }
}<|MERGE_RESOLUTION|>--- conflicted
+++ resolved
@@ -417,33 +417,32 @@
         }
 
     @Test
-    fun `onPaymentMethodFormShown() should restart duration on call`() =
-        runTest(testDispatcher) {
-            val durationProvider = FakeDurationProvider()
-
-            val customEventReporter = createEventReporter(
-                mode = EventReporter.Mode.Custom,
-                durationProvider = durationProvider
-            ) {
-                simulateSuccessfulSetup()
-            }
-
-            customEventReporter.onPaymentMethodFormShown(
-                code = "card",
-            )
-            analyticEventCallbackRule.assertMatchesExpectedEvent(
-                AnalyticEvent.DisplayedPaymentMethodForm("card")
-            )
-
-            assertThat(
-                durationProvider.has(
-                    FakeDurationProvider.Call.Start(
-                        key = DurationProvider.Key.ConfirmButtonClicked,
-                        reset = true
-                    )
+    fun `onPaymentMethodFormShown() should restart duration on call`() = runTest(testDispatcher) {
+        val durationProvider = FakeDurationProvider()
+
+        val customEventReporter = createEventReporter(
+            mode = EventReporter.Mode.Custom,
+            durationProvider = durationProvider
+        ) {
+            simulateSuccessfulSetup()
+        }
+
+        customEventReporter.onPaymentMethodFormShown(
+            code = "card",
+        )
+        analyticEventCallbackRule.assertMatchesExpectedEvent(
+            AnalyticEvent.DisplayedPaymentMethodForm("card")
+        )
+
+        assertThat(
+            durationProvider.has(
+                FakeDurationProvider.Call.Start(
+                    key = DurationProvider.Key.ConfirmButtonClicked,
+                    reset = true
                 )
-            ).isTrue()
-        }
+            )
+        ).isTrue()
+    }
 
     @Test
     fun `onPaymentMethodFormInteraction() should fire analytics request with expected event value`() =
@@ -689,34 +688,33 @@
     }
 
     @Test
-    fun `onPressConfirmButton() should fire analytics request with expected event value`() =
-        runTest(testDispatcher) {
-            val customEventReporter = createEventReporter(EventReporter.Mode.Custom) {
-                simulateSuccessfulSetup()
-            }
-
-            customEventReporter.onPressConfirmButton(
-                PaymentSelection.New.GenericPaymentMethod(
-                    label = "Cash App Pay".resolvableString,
-                    iconResource = 0,
-                    lightThemeIconUrl = null,
-                    darkThemeIconUrl = null,
-                    paymentMethodCreateParams = PaymentMethodCreateParams.createCashAppPay(),
-                    customerRequestedSave = PaymentSelection.CustomerRequestedSave.NoRequest,
-                )
-            )
-
-            analyticEventCallbackRule.assertMatchesExpectedEvent(
-                AnalyticEvent.TappedConfirmButton("cashapp")
-            )
-            verify(analyticsRequestExecutor).executeAsync(
-                argWhere { req ->
-                    req.params["event"] == "mc_confirm_button_tapped" &&
-                        req.params["selected_lpm"] == "cashapp" &&
-                        req.params["currency"] == "usd"
-                }
-            )
-        }
+    fun `onPressConfirmButton() should fire analytics request with expected event value`() = runTest(testDispatcher) {
+        val customEventReporter = createEventReporter(EventReporter.Mode.Custom) {
+            simulateSuccessfulSetup()
+        }
+
+        customEventReporter.onPressConfirmButton(
+            PaymentSelection.New.GenericPaymentMethod(
+                label = "Cash App Pay".resolvableString,
+                iconResource = 0,
+                lightThemeIconUrl = null,
+                darkThemeIconUrl = null,
+                paymentMethodCreateParams = PaymentMethodCreateParams.createCashAppPay(),
+                customerRequestedSave = PaymentSelection.CustomerRequestedSave.NoRequest,
+            )
+        )
+
+        analyticEventCallbackRule.assertMatchesExpectedEvent(
+            AnalyticEvent.TappedConfirmButton("cashapp")
+        )
+        verify(analyticsRequestExecutor).executeAsync(
+            argWhere { req ->
+                req.params["event"] == "mc_confirm_button_tapped" &&
+                    req.params["selected_lpm"] == "cashapp" &&
+                    req.params["currency"] == "usd"
+            }
+        )
+    }
 
     @Test
     fun `onDisallowedCardBrandEntered(brand) should fire analytics request with expected event value`() {
@@ -846,11 +844,7 @@
                 simulateSuccessfulSetup(linkMode = LinkMode.LinkPaymentMethod)
             }
 
-<<<<<<< HEAD
-            completeEventReporter.onSelectPaymentMethod("link", false)
-=======
-        completeEventReporter.onSelectPaymentMethod("link")
->>>>>>> 4c929fc9
+            completeEventReporter.onSelectPaymentMethod("link")
 
             analyticEventCallbackRule.assertMatchesExpectedEvent(AnalyticEvent.SelectedPaymentMethodType("link"))
 
@@ -861,7 +855,6 @@
             assertThat(errorType).isEqualTo("instant_debits")
         }
 
-<<<<<<< HEAD
     @Test
     fun `Send correct link_mode when selecting Bank payment method type for Link Card Brand`() =
         runTest(testDispatcher) {
@@ -869,11 +862,8 @@
                 simulateInit()
                 simulateSuccessfulSetup(linkMode = LinkMode.LinkCardBrand)
             }
-=======
-        completeEventReporter.onSelectPaymentMethod("link")
->>>>>>> 4c929fc9
-
-            completeEventReporter.onSelectPaymentMethod("link", false)
+
+            completeEventReporter.onSelectPaymentMethod("link")
 
             analyticEventCallbackRule.assertMatchesExpectedEvent(AnalyticEvent.SelectedPaymentMethodType("link"))
 
@@ -885,60 +875,57 @@
         }
 
     @Test
-    fun `Send correct link_context when pressing confirm button for Instant Debits`() =
-        runTest(testDispatcher) {
-            val completeEventReporter = createEventReporter(EventReporter.Mode.Complete) {
-                simulateInit()
-            }
-
-            val selection = mockUSBankAccountPaymentSelection(linkMode = LinkMode.LinkPaymentMethod)
-            completeEventReporter.onPressConfirmButton(selection)
-
-            analyticEventCallbackRule.assertMatchesExpectedEvent(AnalyticEvent.TappedConfirmButton(null))
-
-            val argumentCaptor = argumentCaptor<AnalyticsRequest>()
-            verify(analyticsRequestExecutor).executeAsync(argumentCaptor.capture())
-
-            val errorType = argumentCaptor.firstValue.params["link_context"] as String
-            assertThat(errorType).isEqualTo("instant_debits")
-        }
-
-    @Test
-    fun `Send correct link_context when pressing confirm button for Link Card Brand`() =
-        runTest(testDispatcher) {
-            val completeEventReporter = createEventReporter(EventReporter.Mode.Complete) {
-                simulateInit()
-            }
-
-            val selection = mockUSBankAccountPaymentSelection(linkMode = LinkMode.LinkCardBrand)
-            completeEventReporter.onPressConfirmButton(selection)
-
-            analyticEventCallbackRule.assertMatchesExpectedEvent(AnalyticEvent.TappedConfirmButton(null))
-
-            val argumentCaptor = argumentCaptor<AnalyticsRequest>()
-            verify(analyticsRequestExecutor).executeAsync(argumentCaptor.capture())
-
-            val errorType = argumentCaptor.firstValue.params["link_context"] as String
-            assertThat(errorType).isEqualTo("link_card_brand")
-        }
-
-    @Test
-    fun `Send correct link_context when pressing confirm button for Link card payments`() =
-        runTest(testDispatcher) {
-            val completeEventReporter = createEventReporter(EventReporter.Mode.Complete) {
-                simulateInit()
-            }
-
-            val selection = mockUSBankAccountPaymentSelection(linkMode = null)
-            completeEventReporter.onPressConfirmButton(selection)
-
-            analyticEventCallbackRule.assertMatchesExpectedEvent(AnalyticEvent.TappedConfirmButton(null))
-
-            val argumentCaptor = argumentCaptor<AnalyticsRequest>()
-            verify(analyticsRequestExecutor).executeAsync(argumentCaptor.capture())
-
-            assertThat(argumentCaptor.firstValue.params).doesNotContainKey("link_context")
-        }
+    fun `Send correct link_context when pressing confirm button for Instant Debits`() = runTest(testDispatcher) {
+        val completeEventReporter = createEventReporter(EventReporter.Mode.Complete) {
+            simulateInit()
+        }
+
+        val selection = mockUSBankAccountPaymentSelection(linkMode = LinkMode.LinkPaymentMethod)
+        completeEventReporter.onPressConfirmButton(selection)
+
+        analyticEventCallbackRule.assertMatchesExpectedEvent(AnalyticEvent.TappedConfirmButton(null))
+
+        val argumentCaptor = argumentCaptor<AnalyticsRequest>()
+        verify(analyticsRequestExecutor).executeAsync(argumentCaptor.capture())
+
+        val errorType = argumentCaptor.firstValue.params["link_context"] as String
+        assertThat(errorType).isEqualTo("instant_debits")
+    }
+
+    @Test
+    fun `Send correct link_context when pressing confirm button for Link Card Brand`() = runTest(testDispatcher) {
+        val completeEventReporter = createEventReporter(EventReporter.Mode.Complete) {
+            simulateInit()
+        }
+
+        val selection = mockUSBankAccountPaymentSelection(linkMode = LinkMode.LinkCardBrand)
+        completeEventReporter.onPressConfirmButton(selection)
+
+        analyticEventCallbackRule.assertMatchesExpectedEvent(AnalyticEvent.TappedConfirmButton(null))
+
+        val argumentCaptor = argumentCaptor<AnalyticsRequest>()
+        verify(analyticsRequestExecutor).executeAsync(argumentCaptor.capture())
+
+        val errorType = argumentCaptor.firstValue.params["link_context"] as String
+        assertThat(errorType).isEqualTo("link_card_brand")
+    }
+
+    @Test
+    fun `Send correct link_context when pressing confirm button for Link card payments`() = runTest(testDispatcher) {
+        val completeEventReporter = createEventReporter(EventReporter.Mode.Complete) {
+            simulateInit()
+        }
+
+        val selection = mockUSBankAccountPaymentSelection(linkMode = null)
+        completeEventReporter.onPressConfirmButton(selection)
+
+        analyticEventCallbackRule.assertMatchesExpectedEvent(AnalyticEvent.TappedConfirmButton(null))
+
+        val argumentCaptor = argumentCaptor<AnalyticsRequest>()
+        verify(analyticsRequestExecutor).executeAsync(argumentCaptor.capture())
+
+        assertThat(argumentCaptor.firstValue.params).doesNotContainKey("link_context")
+    }
 
     @Test
     fun `Send correct link_context when on payment success for Instant Debits`() {
@@ -988,30 +975,6 @@
     }
 
     @Test
-<<<<<<< HEAD
-    fun `Send correct arguments when selecting a saved payment method`() =
-        runTest(testDispatcher) {
-            val completeEventReporter = createEventReporter(EventReporter.Mode.Complete) {
-                simulateInit()
-            }
-
-            completeEventReporter.onSelectPaymentMethod("card", true)
-
-            analyticEventCallbackRule.assertMatchesExpectedEvent(
-                AnalyticEvent.SelectedPaymentMethodType("card")
-            )
-
-            verify(analyticsRequestExecutor).executeAsync(
-                argWhere { req ->
-                    req.params["event"] == "mc_carousel_payment_method_tapped" &&
-                        req.params["selected_lpm"] == "saved"
-                }
-            )
-        }
-
-    @Test
-=======
->>>>>>> 4c929fc9
     fun `Send correct arguments when removing a saved payment method`() =
         runTest(testDispatcher) {
             val completeEventReporter = createEventReporter(EventReporter.Mode.Complete) {
