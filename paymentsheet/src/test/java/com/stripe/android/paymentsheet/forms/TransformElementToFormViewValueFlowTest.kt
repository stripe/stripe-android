--- conflicted
+++ resolved
@@ -40,13 +40,8 @@
     private val hiddenIdentifersFlow = MutableStateFlow<List<IdentifierSpec>>(emptyList())
 
     private val transformElementToFormFieldValueFlow = TransformElementToFormFieldValueFlow(
-<<<<<<< HEAD
         listOf(countrySection, emailSection).getIdInputControllerMap(),
-        optionalIdentifersFlow,
-=======
-        listOf(countrySection, emailSection),
         hiddenIdentifersFlow,
->>>>>>> d5219de6
         showingMandate = MutableStateFlow(true),
         saveForFutureUse = MutableStateFlow(false)
     )
