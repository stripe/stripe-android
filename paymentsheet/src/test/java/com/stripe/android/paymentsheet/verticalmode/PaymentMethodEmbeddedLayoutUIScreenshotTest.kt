--- conflicted
+++ resolved
@@ -177,73 +177,38 @@
         spacingDp: Float? = null
     ): Embedded.RowStyle {
         return when (type) {
-<<<<<<< HEAD
-            Embedded.RowStyle.FlatWithRadio::class -> Embedded.RowStyle.FlatWithRadio(
-                separatorThicknessDp = separatorThicknessDp ?: StripeThemeDefaults.flat.separatorThickness,
-                startSeparatorInsetDp = startSeparatorInset ?: StripeThemeDefaults.flat.separatorInsets,
-                endSeparatorInsetDp = endSeparatorInset ?: StripeThemeDefaults.flat.separatorInsets,
-                topSeparatorEnabled = topSeparatorEnabled ?: StripeThemeDefaults.flat.topSeparatorEnabled,
-                bottomSeparatorEnabled = bottomSeparatorEnabled ?: StripeThemeDefaults.flat.bottomSeparatorEnabled,
+            FlatWithRadio::class -> FlatWithRadio(
+                separatorThicknessDp = separatorThicknessDp ?: FlatWithRadio.default.separatorThicknessDp,
+                startSeparatorInsetDp = startSeparatorInset ?: FlatWithRadio.default.startSeparatorInsetDp,
+                endSeparatorInsetDp = endSeparatorInset ?: FlatWithRadio.default.endSeparatorInsetDp,
+                topSeparatorEnabled = topSeparatorEnabled ?: FlatWithRadio.default.topSeparatorEnabled,
+                bottomSeparatorEnabled = bottomSeparatorEnabled ?: FlatWithRadio.default.bottomSeparatorEnabled,
                 additionalVerticalInsetsDp = additionalVerticalInsetsDp
-                    ?: StripeThemeDefaults.embeddedCommon.additionalVerticalInsetsDp,
-                horizontalInsetsDp = horizontalInsetsDp ?: StripeThemeDefaults.embeddedCommon.horizontalInsetsDp,
-                colorsLight = Embedded.RowStyle.FlatWithRadio.Colors(
-                    separatorColor = separatorColor ?: StripeThemeDefaults.radioColorsLight.separatorColor.toArgb(),
-                    selectedColor = selectedColor ?: StripeThemeDefaults.radioColorsLight.selectedColor.toArgb(),
-                    unselectedColor = unselectedColor ?: StripeThemeDefaults.radioColorsLight.unselectedColor.toArgb()
-                ),
-                colorsDark = Embedded.RowStyle.FlatWithRadio.Colors(
-                    separatorColor = StripeThemeDefaults.radioColorsDark.separatorColor.toArgb(),
-                    selectedColor = StripeThemeDefaults.radioColorsDark.selectedColor.toArgb(),
-                    unselectedColor = StripeThemeDefaults.radioColorsDark.unselectedColor.toArgb()
-                )
-            )
-            Embedded.RowStyle.FlatWithCheckmark::class -> Embedded.RowStyle.FlatWithCheckmark(
-                separatorThicknessDp = separatorThicknessDp ?: StripeThemeDefaults.flat.separatorThickness,
-                startSeparatorInsetDp = startSeparatorInset ?: StripeThemeDefaults.flat.separatorInsets,
-                endSeparatorInsetDp = endSeparatorInset ?: StripeThemeDefaults.flat.separatorInsets,
-                topSeparatorEnabled = topSeparatorEnabled ?: StripeThemeDefaults.flat.topSeparatorEnabled,
-                bottomSeparatorEnabled = bottomSeparatorEnabled ?: StripeThemeDefaults.flat.bottomSeparatorEnabled,
-                checkmarkInsetDp = checkmarkInsetDp ?: StripeThemeDefaults.embeddedCommon.checkmarkInsetDp,
+                    ?: FlatWithRadio.default.additionalVerticalInsetsDp,
+                horizontalInsetsDp = horizontalInsetsDp ?: FlatWithRadio.default.horizontalInsetsDp,
+                colorsLight = FlatWithRadio.Colors(
+                    separatorColor = separatorColor ?: FlatWithRadio.default.colorsLight.separatorColor,
+                    selectedColor = selectedColor ?: FlatWithRadio.default.colorsLight.selectedColor,
+                    unselectedColor = unselectedColor ?: FlatWithRadio.default.colorsLight.unselectedColor
+                ),
+                colorsDark = FlatWithRadio.default.colorsDark
+            )
+            FlatWithCheckmark::class -> FlatWithCheckmark(
+                separatorThicknessDp = separatorThicknessDp ?: FlatWithCheckmark.default.separatorThicknessDp,
+                startSeparatorInsetDp = startSeparatorInset ?: FlatWithCheckmark.default.startSeparatorInsetDp,
+                endSeparatorInsetDp = endSeparatorInset ?: FlatWithCheckmark.default.endSeparatorInsetDp,
+                topSeparatorEnabled = topSeparatorEnabled ?: FlatWithCheckmark.default.topSeparatorEnabled,
+                bottomSeparatorEnabled = bottomSeparatorEnabled
+                    ?: FlatWithCheckmark.default.bottomSeparatorEnabled,
+                checkmarkInsetDp = checkmarkInsetDp ?: FlatWithCheckmark.default.checkmarkInsetDp,
                 additionalVerticalInsetsDp = additionalVerticalInsetsDp
-                    ?: StripeThemeDefaults.embeddedCommon.additionalVerticalInsetsDp,
-                horizontalInsetsDp = horizontalInsetsDp ?: StripeThemeDefaults.embeddedCommon.horizontalInsetsDp,
-                colorsLight = Embedded.RowStyle.FlatWithCheckmark.Colors(
-                    separatorColor = separatorColor ?: StripeThemeDefaults.checkmarkColorsLight.separatorColor.toArgb(),
-                    checkmarkColor = checkmarkColor ?: StripeThemeDefaults.checkmarkColorsLight.checkmarkColor.toArgb()
-                ),
-                colorsDark = Embedded.RowStyle.FlatWithCheckmark.Colors(
-                    separatorColor = StripeThemeDefaults.checkmarkColorsDark.separatorColor.toArgb(),
-                    checkmarkColor = StripeThemeDefaults.checkmarkColorsDark.checkmarkColor.toArgb()
-                )
-=======
-            FlatWithRadio::class -> FlatWithRadio(
-                separatorThicknessDp = separatorThicknessDp ?: FlatWithRadio.defaultLight.separatorThicknessDp,
-                separatorColor = separatorColor ?: FlatWithRadio.defaultLight.separatorColor,
-                startSeparatorInsetDp = startSeparatorInset ?: FlatWithRadio.defaultLight.startSeparatorInsetDp,
-                endSeparatorInsetDp = endSeparatorInset ?: FlatWithRadio.defaultLight.endSeparatorInsetDp,
-                topSeparatorEnabled = topSeparatorEnabled ?: FlatWithRadio.defaultLight.topSeparatorEnabled,
-                bottomSeparatorEnabled = bottomSeparatorEnabled ?: FlatWithRadio.defaultLight.bottomSeparatorEnabled,
-                selectedColor = selectedColor ?: FlatWithRadio.defaultLight.selectedColor,
-                unselectedColor = unselectedColor ?: FlatWithRadio.defaultLight.unselectedColor,
-                additionalVerticalInsetsDp = additionalVerticalInsetsDp
-                    ?: FlatWithRadio.defaultLight.additionalVerticalInsetsDp,
-                horizontalInsetsDp = horizontalInsetsDp ?: FlatWithRadio.defaultLight.horizontalInsetsDp
-            )
-            FlatWithCheckmark::class -> FlatWithCheckmark(
-                separatorThicknessDp = separatorThicknessDp ?: FlatWithCheckmark.defaultLight.separatorThicknessDp,
-                separatorColor = separatorColor ?: FlatWithCheckmark.defaultLight.separatorColor,
-                startSeparatorInsetDp = startSeparatorInset ?: FlatWithCheckmark.defaultLight.startSeparatorInsetDp,
-                endSeparatorInsetDp = endSeparatorInset ?: FlatWithCheckmark.defaultLight.endSeparatorInsetDp,
-                topSeparatorEnabled = topSeparatorEnabled ?: FlatWithCheckmark.defaultLight.topSeparatorEnabled,
-                bottomSeparatorEnabled = bottomSeparatorEnabled
-                    ?: FlatWithCheckmark.defaultLight.bottomSeparatorEnabled,
-                checkmarkColor = checkmarkColor ?: FlatWithCheckmark.defaultLight.checkmarkColor,
-                checkmarkInsetDp = checkmarkInsetDp ?: FlatWithCheckmark.defaultLight.checkmarkInsetDp,
-                additionalVerticalInsetsDp = additionalVerticalInsetsDp
-                    ?: FlatWithCheckmark.defaultLight.additionalVerticalInsetsDp,
-                horizontalInsetsDp = horizontalInsetsDp ?: FlatWithCheckmark.defaultLight.horizontalInsetsDp
->>>>>>> 0bd0d970
+                    ?: FlatWithCheckmark.default.additionalVerticalInsetsDp,
+                horizontalInsetsDp = horizontalInsetsDp ?: FlatWithCheckmark.default.horizontalInsetsDp,
+                colorsLight = FlatWithCheckmark.Colors(
+                    separatorColor = separatorColor ?: FlatWithCheckmark.default.colorsLight.separatorColor,
+                    checkmarkColor = checkmarkColor ?: FlatWithCheckmark.default.colorsLight.checkmarkColor
+                ),
+                colorsDark = FlatWithCheckmark.default.colorsDark
             )
             else -> FloatingButton(
                 spacingDp = spacingDp ?: FloatingButton.default.spacingDp,
