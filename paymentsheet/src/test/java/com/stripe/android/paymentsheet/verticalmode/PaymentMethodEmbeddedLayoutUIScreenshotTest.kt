--- conflicted
+++ resolved
@@ -324,13 +324,10 @@
                 horizontalInsetsDp = horizontalInsetsDp ?: FlatWithDisclosure.default.horizontalInsetsDp,
                 colorsLight = FlatWithDisclosure.Colors(
                     separatorColor = separatorColor ?: FlatWithDisclosure.default.colorsLight.separatorColor,
-<<<<<<< HEAD
-                    disclosureColor = chevronColor ?: FlatWithDisclosure.default.colorsLight.disclosureColor
-=======
                     disclosureColor = disclosureColor ?: FlatWithDisclosure.default.colorsLight.disclosureColor
->>>>>>> 8c6a885f
-                ),
-                colorsDark = FlatWithDisclosure.default.colorsDark
+                ),
+                colorsDark = FlatWithDisclosure.default.colorsDark,
+                disclosureIconRes = null
             )
             else -> FloatingButton(
                 spacingDp = spacingDp ?: FloatingButton.default.spacingDp,
