package com.stripe.android.paymentsheet.paymentdatacollection

import com.google.common.truth.Truth.assertThat
import com.stripe.android.model.PaymentMethod
import com.stripe.android.model.PaymentMethodCreateParams
import com.stripe.android.paymentsheet.PaymentSheet
<<<<<<< HEAD
import com.stripe.android.paymentsheet.forms.PaymentMethodRequirements
import com.stripe.android.ui.core.forms.resources.LpmRepository.SupportedPaymentMethod
=======
>>>>>>> 23b37ce6
import com.stripe.android.ui.core.Amount
import com.stripe.android.ui.core.R
import com.stripe.android.ui.core.elements.CardBillingSpec
import com.stripe.android.ui.core.elements.CardDetailsSectionSpec
import com.stripe.android.ui.core.elements.IdentifierSpec
import com.stripe.android.ui.core.elements.LayoutSpec
import org.junit.Test

class FormFragmentArgumentsTest {
    private val card = SupportedPaymentMethod(
        PaymentMethod.Type.Card,
        R.string.stripe_paymentsheet_payment_method_card,
        R.drawable.stripe_ic_paymentsheet_pm_card,
        PaymentMethodRequirements(
            piRequirements = emptySet(),
            siRequirements = emptySet(),
            confirmPMFromCustomer = true
        ),
        LayoutSpec(listOf(CardDetailsSectionSpec(), CardBillingSpec()))
    )

    private val billingDetails = PaymentSheet.BillingDetails(
        PaymentSheet.Address(
            line1 = "123 Main Street",
            line2 = "APt 1",
            city = "Dublin",
            state = "Co. Dublin",
            postalCode = "T37 F8HK",
            country = "IE",

        ),
        "email.email.com",
        "Jenny Smith"
    )

    private val parameterMapBillingDetails = "billing_details" to mapOf(
        "address" to mapOf(
            "city" to "Berlin",
            "country" to "DE",
            "line1" to "1234 Main St",
            "line2" to null,
            "state" to "Capital",
            "postal_code" to "10787"
        ),
        "email" to "jenny.rosen@example.com",
        "name" to "Jenny Rosen",
        "phone" to "1-800-555-1234"
    )

    private val paymentMethodCreateParams = PaymentMethodCreateParams.createWithOverride(
        PaymentMethod.Type.Card,
        mapOf(
            "type" to "card",
            parameterMapBillingDetails,
            "card" to mapOf(
                "number" to "4242424242424242",
                "exp_month" to "1",
                "exp_year" to "2024",
                "cvc" to "111"
            )
        ),
        emptySet()
    )

    @Test
    fun `Verify payment method parameters overrides any billing address values`() {
        val formFragmentArguments = FormFragmentArguments(
<<<<<<< HEAD
            card,
=======
            PaymentMethod.Type.Card.code,
>>>>>>> 23b37ce6
            showCheckbox = true,
            showCheckboxControlledFields = true,
            merchantName = "Merchant, Inc.",
            amount = Amount(50, "USD"),
            billingDetails = billingDetails,
            injectorKey = "injectorTestKeyFormFragmentArgumentTest",
            initialPaymentMethodCreateParams = paymentMethodCreateParams
        )

        assertThat(formFragmentArguments.getInitialValuesMap()).isEqualTo(
            mapOf(
                IdentifierSpec.Name to "Jenny Rosen",
                IdentifierSpec.Email to "jenny.rosen@example.com",
                IdentifierSpec.Phone to "1-800-555-1234",
                IdentifierSpec.Line1 to "1234 Main St",
                IdentifierSpec.Line2 to null,
                IdentifierSpec.City to "Berlin",
                IdentifierSpec.State to "Capital",
                IdentifierSpec.PostalCode to "10787",
                IdentifierSpec.Country to "DE",
                IdentifierSpec.Generic("type") to "card",
                IdentifierSpec.CardNumber to "4242424242424242",
                IdentifierSpec.Generic("card[exp_month]") to "1",
                IdentifierSpec.Generic("card[exp_year]") to "2024",
                IdentifierSpec.CardCvc to "111"
            )
        )
    }

    @Test
    fun `Verify if only default billing address they appear in the initial values`() {
        val formFragmentArguments = FormFragmentArguments(
<<<<<<< HEAD
            card,
=======
            PaymentMethod.Type.Card.code,
>>>>>>> 23b37ce6
            showCheckbox = true,
            showCheckboxControlledFields = true,
            merchantName = "Merchant, Inc.",
            amount = Amount(50, "USD"),
            billingDetails = billingDetails,
            injectorKey = "injectorTestKeyFormFragmentArgumentTest",
            initialPaymentMethodCreateParams = null
        )

        assertThat(formFragmentArguments.getInitialValuesMap()).isEqualTo(
            mapOf(
                IdentifierSpec.Name to "Jenny Smith",
                IdentifierSpec.Email to "email.email.com",
                IdentifierSpec.Phone to null,
                IdentifierSpec.Line1 to "123 Main Street",
                IdentifierSpec.Line2 to "APt 1",
                IdentifierSpec.City to "Dublin",
                IdentifierSpec.State to "Co. Dublin",
                IdentifierSpec.PostalCode to "T37 F8HK",
                IdentifierSpec.Country to "IE",
            )
        )
    }
}<|MERGE_RESOLUTION|>--- conflicted
+++ resolved
@@ -4,32 +4,11 @@
 import com.stripe.android.model.PaymentMethod
 import com.stripe.android.model.PaymentMethodCreateParams
 import com.stripe.android.paymentsheet.PaymentSheet
-<<<<<<< HEAD
-import com.stripe.android.paymentsheet.forms.PaymentMethodRequirements
-import com.stripe.android.ui.core.forms.resources.LpmRepository.SupportedPaymentMethod
-=======
->>>>>>> 23b37ce6
 import com.stripe.android.ui.core.Amount
-import com.stripe.android.ui.core.R
-import com.stripe.android.ui.core.elements.CardBillingSpec
-import com.stripe.android.ui.core.elements.CardDetailsSectionSpec
 import com.stripe.android.ui.core.elements.IdentifierSpec
-import com.stripe.android.ui.core.elements.LayoutSpec
 import org.junit.Test
 
 class FormFragmentArgumentsTest {
-    private val card = SupportedPaymentMethod(
-        PaymentMethod.Type.Card,
-        R.string.stripe_paymentsheet_payment_method_card,
-        R.drawable.stripe_ic_paymentsheet_pm_card,
-        PaymentMethodRequirements(
-            piRequirements = emptySet(),
-            siRequirements = emptySet(),
-            confirmPMFromCustomer = true
-        ),
-        LayoutSpec(listOf(CardDetailsSectionSpec(), CardBillingSpec()))
-    )
-
     private val billingDetails = PaymentSheet.BillingDetails(
         PaymentSheet.Address(
             line1 = "123 Main Street",
@@ -76,11 +55,7 @@
     @Test
     fun `Verify payment method parameters overrides any billing address values`() {
         val formFragmentArguments = FormFragmentArguments(
-<<<<<<< HEAD
-            card,
-=======
             PaymentMethod.Type.Card.code,
->>>>>>> 23b37ce6
             showCheckbox = true,
             showCheckboxControlledFields = true,
             merchantName = "Merchant, Inc.",
@@ -113,11 +88,7 @@
     @Test
     fun `Verify if only default billing address they appear in the initial values`() {
         val formFragmentArguments = FormFragmentArguments(
-<<<<<<< HEAD
-            card,
-=======
             PaymentMethod.Type.Card.code,
->>>>>>> 23b37ce6
             showCheckbox = true,
             showCheckboxControlledFields = true,
             merchantName = "Merchant, Inc.",
