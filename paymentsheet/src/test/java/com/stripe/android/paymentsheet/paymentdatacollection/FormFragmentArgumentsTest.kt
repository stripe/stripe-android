--- conflicted
+++ resolved
@@ -9,22 +9,6 @@
 import org.junit.Test
 
 class FormFragmentArgumentsTest {
-<<<<<<< HEAD
-    private val card = SupportedPaymentMethod(
-        "card",
-        false,
-        R.string.stripe_paymentsheet_payment_method_card,
-        R.drawable.stripe_ic_paymentsheet_pm_card,
-        PaymentMethodRequirements(
-            piRequirements = emptySet(),
-            siRequirements = emptySet(),
-            confirmPMFromCustomer = true
-        ),
-        LayoutSpec(listOf(CardDetailsSectionSpec(), CardBillingSpec()))
-    )
-
-=======
->>>>>>> 48f682fe
     private val billingDetails = PaymentSheet.BillingDetails(
         PaymentSheet.Address(
             line1 = "123 Main Street",
