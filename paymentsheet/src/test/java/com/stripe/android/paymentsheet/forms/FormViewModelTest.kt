package com.stripe.android.paymentsheet.forms

import android.app.Application
import android.content.Context
import androidx.annotation.StringRes
import androidx.lifecycle.asLiveData
import androidx.test.core.app.ApplicationProvider
import com.google.common.truth.Truth.assertThat
import com.stripe.android.payments.core.injection.DUMMY_INJECTOR_KEY
import com.stripe.android.payments.core.injection.Injectable
import com.stripe.android.payments.core.injection.Injector
import com.stripe.android.payments.core.injection.WeakMapInjectorRegistry
import com.stripe.android.paymentsheet.PaymentSheetFixtures.COMPOSE_FRAGMENT_ARGS
import com.stripe.android.paymentsheet.R
import com.stripe.android.paymentsheet.address.AddressFieldElementRepository
<<<<<<< HEAD
import com.stripe.android.paymentsheet.elements.*
import com.stripe.android.paymentsheet.paymentdatacollection.FormFragmentArguments
=======
import com.stripe.android.paymentsheet.elements.AddressElement
import com.stripe.android.paymentsheet.elements.BankRepository
import com.stripe.android.paymentsheet.elements.CountrySpec
import com.stripe.android.paymentsheet.elements.EmailSpec
import com.stripe.android.paymentsheet.elements.IdentifierSpec
import com.stripe.android.paymentsheet.elements.LayoutSpec
import com.stripe.android.paymentsheet.elements.ResourceRepository
import com.stripe.android.paymentsheet.elements.RowElement
import com.stripe.android.paymentsheet.elements.SaveForFutureUseController
import com.stripe.android.paymentsheet.elements.SaveForFutureUseSpec
import com.stripe.android.paymentsheet.elements.SectionElement
import com.stripe.android.paymentsheet.elements.SectionSingleFieldElement
import com.stripe.android.paymentsheet.elements.SectionSpec
>>>>>>> 3c315a3e
import com.stripe.android.paymentsheet.elements.SimpleTextSpec.Companion.NAME
import com.stripe.android.paymentsheet.elements.TextFieldController
import com.stripe.android.paymentsheet.injection.FormViewModelSubcomponent
import com.stripe.android.paymentsheet.model.PaymentSelection
import kotlinx.coroutines.ExperimentalCoroutinesApi
import kotlinx.coroutines.flow.first
import kotlinx.coroutines.runBlocking
import kotlinx.coroutines.test.runBlockingTest
import org.junit.Assert.assertNotNull
import org.junit.Test
import org.junit.runner.RunWith
import org.mockito.kotlin.any
import org.mockito.kotlin.argWhere
import org.mockito.kotlin.mock
import org.mockito.kotlin.spy
import org.mockito.kotlin.times
import org.mockito.kotlin.verify
import org.mockito.kotlin.whenever
import org.robolectric.RobolectricTestRunner
import org.robolectric.shadows.ShadowLooper
import javax.inject.Provider

@RunWith(RobolectricTestRunner::class)
internal class FormViewModelTest {
    private val emailSection =
        SectionSpec(IdentifierSpec.Generic("email_section"), EmailSpec)
    private val countrySection = SectionSpec(
        IdentifierSpec.Generic("country_section"),
        CountrySpec()
    )

    private val resourceRepository =
        ResourceRepository(
            BankRepository(
                ApplicationProvider.getApplicationContext<Context>().resources
            ),
            AddressFieldElementRepository(
                ApplicationProvider.getApplicationContext<Context>().resources
            )
        )

    @Test
    fun `Factory gets initialized by Injector when Injector is available`() {
        val mockBuilder = mock<FormViewModelSubcomponent.Builder>()
        val mockSubcomponent = mock<FormViewModelSubcomponent>()
        val mockViewModel = mock<FormViewModel>()

        whenever(mockBuilder.build()).thenReturn(mockSubcomponent)
        whenever(mockBuilder.layout(any())).thenReturn(mockBuilder)
        whenever(mockBuilder.formFragmentArguments(any())).thenReturn(mockBuilder)
        whenever(mockSubcomponent.viewModel).thenReturn(mockViewModel)

        val injector = object : Injector {
            override fun inject(injectable: Injectable<*>) {
                val factory = injectable as FormViewModel.Factory
                factory.subComponentBuilderProvider = Provider { mockBuilder }
            }
        }
        val injectorKey = WeakMapInjectorRegistry.nextKey("testKey")
        val config = COMPOSE_FRAGMENT_ARGS.copy(injectorKey = injectorKey)
        WeakMapInjectorRegistry.register(injector, injectorKey)
        val factory = FormViewModel.Factory(
            config,
            ApplicationProvider.getApplicationContext<Application>().resources,
            SofortForm,
        )
        val factorySpy = spy(factory)
        val createdViewModel = factorySpy.create(FormViewModel::class.java)
        verify(factorySpy, times(0)).fallbackInitialize(any())
        assertThat(createdViewModel).isEqualTo(mockViewModel)

        WeakMapInjectorRegistry.staticCacheMap.clear()
    }

    @OptIn(ExperimentalCoroutinesApi::class)
    @Test
    fun `Factory gets initialized with fallback when no Injector is available`() = runBlockingTest {
        val config = COMPOSE_FRAGMENT_ARGS.copy(injectorKey = DUMMY_INJECTOR_KEY)
        val factory = FormViewModel.Factory(
            config,
            ApplicationProvider.getApplicationContext<Application>().resources,
            SofortForm
        )
        val factorySpy = spy(factory)
        assertNotNull(factorySpy.create(FormViewModel::class.java))
        verify(factorySpy).fallbackInitialize(
            argWhere {
                it.resource == ApplicationProvider.getApplicationContext<Application>().resources
            }
        )
    }

    @Test
    fun `Verify setting save for future use`() {
        val args = COMPOSE_FRAGMENT_ARGS
        val formViewModel = FormViewModel(
            LayoutSpec.create(
                emailSection,
                countrySection,
                SaveForFutureUseSpec(listOf(emailSection))
            ),
            args,
            resourceRepository = resourceRepository,
            transformSpecToElement = TransformSpecToElement(resourceRepository, args)
        )

        val values = mutableListOf<Boolean>()
        formViewModel.saveForFutureUse.asLiveData()
            .observeForever {
                values.add(it)
            }
        assertThat(values[0]).isTrue()

        formViewModel.setSaveForFutureUse(false)

        assertThat(values[1]).isFalse()
    }

    @Test
    fun `Verify setting save for future use visibility`() {
        val args = COMPOSE_FRAGMENT_ARGS
        val formViewModel = FormViewModel(
            LayoutSpec.create(
                emailSection,
                countrySection,
                SaveForFutureUseSpec(listOf(emailSection))
            ),
            args,
            resourceRepository = resourceRepository,
            transformSpecToElement = TransformSpecToElement(resourceRepository, args)
        )

        val values = mutableListOf<List<IdentifierSpec>>()
        formViewModel.hiddenIdentifiers.asLiveData()
            .observeForever {
                values.add(it)
            }
        assertThat(values[0]).isEmpty()

        formViewModel.setSaveForFutureUseVisibility(false)

        ShadowLooper.runUiThreadTasksIncludingDelayedTasks()

        assertThat(values[1][0]).isEqualTo(IdentifierSpec.SaveForFutureUse)
    }

    @Test
    fun `Verify setting section as hidden sets sub-fields as hidden as well`() {
        val args = COMPOSE_FRAGMENT_ARGS
        val formViewModel = FormViewModel(
            LayoutSpec.create(
                emailSection,
                countrySection,
                SaveForFutureUseSpec(listOf(emailSection))
            ),
            args,
            resourceRepository = resourceRepository,
            transformSpecToElement = TransformSpecToElement(resourceRepository, args)
        )

        val values = mutableListOf<List<IdentifierSpec>>()
        formViewModel.hiddenIdentifiers.asLiveData()
            .observeForever {
                values.add(it)
            }
        assertThat(values[0]).isEmpty()

        formViewModel.setSaveForFutureUse(false)

        ShadowLooper.runUiThreadTasksIncludingDelayedTasks()

        assertThat(values[1][0]).isEqualTo(IdentifierSpec.Generic("email_section"))
        assertThat(values[1][1]).isEqualTo(IdentifierSpec.Email)
    }

    @ExperimentalCoroutinesApi
    @Test
    fun `Verify if a field is hidden and valid it is not in the completeFormValues`() =
        runBlocking {
            // Here we have one hidden and one required field, country will always be in the result,
            //  and name only if saveForFutureUse is true
            val args = COMPOSE_FRAGMENT_ARGS
            val formViewModel = FormViewModel(
                LayoutSpec.create(
                    emailSection,
                    countrySection,
                    SaveForFutureUseSpec(listOf(emailSection))
                ),
                args,
                resourceRepository = resourceRepository,
                transformSpecToElement = TransformSpecToElement(resourceRepository, args)
            )

            val saveForFutureUseController = formViewModel.elements.map { it.controller }
                .filterIsInstance(SaveForFutureUseController::class.java).first()
            val emailController =
                getSectionFieldTextControllerWithLabel(formViewModel, R.string.email)

            // Add text to the name to make it valid
            emailController?.onValueChange("email@valid.com")

            // Verify formFieldValues contains email
            assertThat(
                formViewModel.completeFormValues.first()?.fieldValuePairs
            ).containsKey(
                emailSection.fields[0].identifier
            )

            saveForFutureUseController.onValueChange(false)

            // Verify formFieldValues does not contain email
            assertThat(formViewModel.completeFormValues.first()?.fieldValuePairs).doesNotContainKey(
                emailSection.identifier
            )
        }

    @ExperimentalCoroutinesApi
    @Test
    fun `Hidden invalid fields arent in the formViewValue and has no effect on complete state`() {
        runBlocking {
            // Here we have one hidden and one required field, country will always be in the result,
            //  and name only if saveForFutureUse is true
            val args = COMPOSE_FRAGMENT_ARGS
            val formViewModel = FormViewModel(
                LayoutSpec.create(
                    emailSection,
                    countrySection,
                    SaveForFutureUseSpec(listOf(emailSection))
                ),
                args,
                resourceRepository = resourceRepository,
                transformSpecToElement = TransformSpecToElement(resourceRepository, args)
            )

            val saveForFutureUseController = formViewModel.elements.map { it.controller }
                .filterIsInstance(SaveForFutureUseController::class.java).first()
            val emailController =
                getSectionFieldTextControllerWithLabel(formViewModel, R.string.email)

            // Add text to the email to make it invalid
            emailController?.onValueChange("email is invalid")

            // Verify formFieldValues is null because the email is required and invalid
            assertThat(formViewModel.completeFormValues.first()).isNull()

            saveForFutureUseController.onValueChange(false)

            // Verify formFieldValues is not null even though the email is invalid
            // (because it is not required)
            val completeFormFieldValues = formViewModel.completeFormValues.first()
            assertThat(
                completeFormFieldValues
            ).isNotNull()
            assertThat(formViewModel.completeFormValues.first()?.fieldValuePairs).doesNotContainKey(
                emailSection.identifier
            )
            assertThat(formViewModel.completeFormValues.first()?.userRequestedReuse).isEqualTo(
                PaymentSelection.CustomerRequestedSave.RequestNoReuse
            )
        }
    }

    /**
     * This is serving as more of an integration test of forms from
     * spec to FormFieldValues.
     */
    @ExperimentalCoroutinesApi
    @Test
    fun `Verify params are set when element flows are complete`() {
        runBlocking {
            /**
             * Using sofort as a complex enough example to test the form view model class.
             */
            val args = COMPOSE_FRAGMENT_ARGS.copy(
                billingDetails = null,
                showCheckbox = true,
                showCheckboxControlledFields = true
            )
            val formViewModel = FormViewModel(
                SofortForm,
                args,
                resourceRepository = resourceRepository,
                transformSpecToElement = TransformSpecToElement(resourceRepository, args)
            )

            val nameElement =
                getSectionFieldTextControllerWithLabel(formViewModel, R.string.address_label_name)
            val emailElement =
                getSectionFieldTextControllerWithLabel(formViewModel, R.string.email)

            nameElement?.onValueChange("joe")
            assertThat(
                formViewModel.completeFormValues.first()?.fieldValuePairs?.get(IdentifierSpec.Name)
            ).isNull()

            emailElement?.onValueChange("joe@gmail.com")
            assertThat(
                formViewModel.completeFormValues.first()?.fieldValuePairs?.get(IdentifierSpec.Email)
                    ?.value
            ).isEqualTo("joe@gmail.com")
            assertThat(
                formViewModel.completeFormValues.first()?.fieldValuePairs?.get(NAME.identifier)
                    ?.value
            ).isEqualTo("joe")
            assertThat(formViewModel.completeFormValues.first()?.userRequestedReuse).isEqualTo(
                PaymentSelection.CustomerRequestedSave.RequestReuse
            )

            emailElement?.onValueChange("invalid.email@IncompleteDomain")

            assertThat(
                formViewModel.completeFormValues.first()?.fieldValuePairs?.get(NAME.identifier)
            ).isNull()
        }
    }

    @ExperimentalCoroutinesApi
    @Test
    fun `Verify params are set when element address fields are complete`() {
        runBlocking {
            /**
             * Using sepa debit as a complex enough example to test the address portion.
             */
            val args = COMPOSE_FRAGMENT_ARGS.copy(
                showCheckbox = false,
                showCheckboxControlledFields = true,
                billingDetails = null
            )
            val formViewModel = FormViewModel(
                SepaDebitForm,
                args,
                resourceRepository = resourceRepository,
                transformSpecToElement = TransformSpecToElement(resourceRepository, args)
            )

            getSectionFieldTextControllerWithLabel(
                formViewModel,
                R.string.address_label_name
            )?.onValueChange("joe")
            assertThat(
                formViewModel.completeFormValues.first()?.fieldValuePairs?.get(IdentifierSpec.Name)
                    ?.value
            ).isNull()

            getSectionFieldTextControllerWithLabel(
                formViewModel,
                R.string.email
            )?.onValueChange("joe@gmail.com")
            assertThat(
                formViewModel.completeFormValues.first()?.fieldValuePairs?.get(IdentifierSpec.Email)
                    ?.value
            ).isNull()

            getSectionFieldTextControllerWithLabel(
                formViewModel,
                R.string.iban
            )?.onValueChange("DE89370400440532013000")
            assertThat(
                formViewModel.completeFormValues.first()?.fieldValuePairs?.get(IdentifierSpec.Generic("iban"))
                    ?.value
            ).isNull()

            val addressControllers = AddressControllers.create(formViewModel)
            addressControllers.controllers.forEachIndexed { index, textFieldController ->
                textFieldController.onValueChange("1234")
                if (index == addressControllers.controllers.size - 1) {
                    assertThat(
                        formViewModel
                            .completeFormValues
                            .first()
                            ?.fieldValuePairs
                            ?.get(EmailSpec.identifier)
                            ?.value
                    ).isNotNull()
                } else {
                    assertThat(
                        formViewModel
                            .completeFormValues
                            .first()
                            ?.fieldValuePairs
                            ?.get(EmailSpec.identifier)
                            ?.value
                    ).isNull()
                }
            }
            assertThat(formViewModel.completeFormValues.first()?.userRequestedReuse).isEqualTo(
                PaymentSelection.CustomerRequestedSave.NoRequest
            )
        }
    }

    @ExperimentalCoroutinesApi
    @Test
    fun `Verify params are set when required address fields are complete`() {
        runBlocking {
            /**
             * Using sepa debit as a complex enough example to test the address portion.
             */
            val args = COMPOSE_FRAGMENT_ARGS.copy(
                billingDetails = null
            )
            val formViewModel = FormViewModel(
                SepaDebitForm,
                args,
                resourceRepository = resourceRepository,
                transformSpecToElement = TransformSpecToElement(resourceRepository, args)
            )

            getSectionFieldTextControllerWithLabel(
                formViewModel,
                R.string.address_label_name
            )?.onValueChange("joe")
            assertThat(
                formViewModel.completeFormValues.first()?.fieldValuePairs?.get(EmailSpec.identifier)
                    ?.value
            ).isNull()

            getSectionFieldTextControllerWithLabel(
                formViewModel,
                R.string.email
            )?.onValueChange("joe@gmail.com")
            assertThat(
                formViewModel.completeFormValues.first()?.fieldValuePairs?.get(EmailSpec.identifier)
                    ?.value
            ).isNull()

            getSectionFieldTextControllerWithLabel(
                formViewModel,
                R.string.iban
            )?.onValueChange("DE89370400440532013000")
            assertThat(
                formViewModel.completeFormValues.first()?.fieldValuePairs?.get(EmailSpec.identifier)
                    ?.value
            ).isNull()

            // Fill all address values except line2
            val addressControllers = AddressControllers.create(formViewModel)
            val populateAddressControllers = addressControllers.controllers
                .filter { it.label != R.string.address_label_address_line2 }
            populateAddressControllers
                .forEachIndexed { index, textFieldController ->
                    textFieldController.onValueChange("1234")

                    if (index == populateAddressControllers.size - 1) {
                        assertThat(
                            formViewModel
                                .completeFormValues
                                .first()
                                ?.fieldValuePairs
                                ?.get(EmailSpec.identifier)
                                ?.value
                        ).isNotNull()
                    } else {
                        assertThat(
                            formViewModel
                                .completeFormValues
                                .first()
                                ?.fieldValuePairs
                                ?.get(EmailSpec.identifier)
                                ?.value
                        ).isNull()
                    }
                }
        }
    }

    private fun getSectionFieldTextControllerWithLabel(
        formViewModel: FormViewModel,
        @StringRes label: Int
    ) =
        formViewModel.elements
            .filterIsInstance<SectionElement>()
            .flatMap { it.fields }
            .filterIsInstance<SectionSingleFieldElement>()
            .map { it.controller }
            .filterIsInstance<SimpleTextFieldController>()
            .firstOrNull { it.label == label }

    private data class AddressControllers(
        val controllers: List<SimpleTextFieldController>
    ) {
        companion object {
            suspend fun create(formViewModel: FormViewModel) =
                AddressControllers(
                    listOfNotNull(
                        getAddressSectionTextControllerWithLabel(
                            formViewModel,
                            R.string.address_label_address_line1
                        ),
                        getAddressSectionTextControllerWithLabel(
                            formViewModel,
                            R.string.address_label_address_line2
                        ),
                        getAddressSectionTextControllerWithLabel(
                            formViewModel,
                            R.string.address_label_city
                        ),
                        getAddressSectionTextControllerWithLabel(
                            formViewModel,
                            R.string.address_label_state
                        ),
                        getAddressSectionTextControllerWithLabel(
                            formViewModel,
                            R.string.address_label_zip_code
                        ),
                    )
                )
        }
    }

    companion object {
        private suspend fun getAddressSectionTextControllerWithLabel(
            formViewModel: FormViewModel,
            @StringRes label: Int
        ): TextFieldController? {
            val addressElementFields = formViewModel.elements
                .filterIsInstance<SectionElement>()
                .flatMap { it.fields }
                .filterIsInstance<AddressElement>()
                .firstOrNull()
                ?.fields
                ?.first()
            return addressElementFields
                ?.filterIsInstance<SectionSingleFieldElement>()
                ?.map { (it.controller as? SimpleTextFieldController) }
                ?.firstOrNull { it?.label == label }
                ?: addressElementFields
                    ?.asSequence()
                    ?.filterIsInstance<RowElement>()
                    ?.map { it.fields }
                    ?.flatten()
                    ?.map { (it.controller as? SimpleTextFieldController) }
                    ?.firstOrNull { it?.label == label }
        }
    }
}<|MERGE_RESOLUTION|>--- conflicted
+++ resolved
@@ -13,10 +13,6 @@
 import com.stripe.android.paymentsheet.PaymentSheetFixtures.COMPOSE_FRAGMENT_ARGS
 import com.stripe.android.paymentsheet.R
 import com.stripe.android.paymentsheet.address.AddressFieldElementRepository
-<<<<<<< HEAD
-import com.stripe.android.paymentsheet.elements.*
-import com.stripe.android.paymentsheet.paymentdatacollection.FormFragmentArguments
-=======
 import com.stripe.android.paymentsheet.elements.AddressElement
 import com.stripe.android.paymentsheet.elements.BankRepository
 import com.stripe.android.paymentsheet.elements.CountrySpec
@@ -30,7 +26,7 @@
 import com.stripe.android.paymentsheet.elements.SectionElement
 import com.stripe.android.paymentsheet.elements.SectionSingleFieldElement
 import com.stripe.android.paymentsheet.elements.SectionSpec
->>>>>>> 3c315a3e
+import com.stripe.android.paymentsheet.elements.SimpleTextFieldController
 import com.stripe.android.paymentsheet.elements.SimpleTextSpec.Companion.NAME
 import com.stripe.android.paymentsheet.elements.TextFieldController
 import com.stripe.android.paymentsheet.injection.FormViewModelSubcomponent
@@ -506,11 +502,11 @@
             .flatMap { it.fields }
             .filterIsInstance<SectionSingleFieldElement>()
             .map { it.controller }
-            .filterIsInstance<SimpleTextFieldController>()
+            .filterIsInstance<TextFieldController>()
             .firstOrNull { it.label == label }
 
     private data class AddressControllers(
-        val controllers: List<SimpleTextFieldController>
+        val controllers: List<TextFieldController>
     ) {
         companion object {
             suspend fun create(formViewModel: FormViewModel) =
