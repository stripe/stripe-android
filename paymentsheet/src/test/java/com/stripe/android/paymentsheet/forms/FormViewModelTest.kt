--- conflicted
+++ resolved
@@ -181,10 +181,6 @@
         ).isEqualTo("true")
 
         formViewModel.setSaveForFutureUse(false)
-<<<<<<< HEAD
-        formViewModel.addHiddenIdentifiers(listOf(emailSection.apiPath))
-=======
->>>>>>> 1b285912
 
         assertThat(values[1]).isFalse()
 
@@ -267,23 +263,11 @@
             transformSpecToElement = TransformSpecToElement(resourceRepository, args, context)
         )
 
-<<<<<<< HEAD
-        val saveForFutureUseController = formViewModel.elements.first()!!.map { it.controller }
-            .filterIsInstance(SaveForFutureUseController::class.java).first()
-
-        formViewModel.addHiddenIdentifiers(listOf(emailSection.apiPath))
-        saveForFutureUseController.onValueChange(false)
-
-        // Verify formFieldValues does not contain email
-        assertThat(formViewModel.lastTextFieldIdentifier.first()?.v1).isEqualTo(
-            nameSection.apiPath.v1
-=======
         formViewModel.addHiddenIdentifiers(listOf(IdentifierSpec.Email))
 
         // Verify formFieldValues does not contain email
         assertThat(formViewModel.lastTextFieldIdentifier.first()?.v1).isEqualTo(
             IdentifierSpec.Name.v1
->>>>>>> 1b285912
         )
     }
 
@@ -315,25 +299,13 @@
         // Verify formFieldValues contains email
         assertThat(
             formViewModel.completeFormValues.first()?.fieldValuePairs
-<<<<<<< HEAD
-        ).containsKey(
-            emailSection.apiPath
-        )
-=======
         ).containsKey(IdentifierSpec.Email)
->>>>>>> 1b285912
 
         formViewModel.addHiddenIdentifiers(listOf(IdentifierSpec.Email))
 
         // Verify formFieldValues does not contain email
-<<<<<<< HEAD
-        assertThat(formViewModel.completeFormValues.first()?.fieldValuePairs).doesNotContainKey(
-            emailSection.apiPath
-        )
-=======
         assertThat(formViewModel.completeFormValues.first()?.fieldValuePairs)
             .doesNotContainKey(IdentifierSpec.Email)
->>>>>>> 1b285912
     }
 
     @ExperimentalCoroutinesApi
@@ -365,12 +337,7 @@
         // Verify formFieldValues is null because the email is required and invalid
         assertThat(formViewModel.completeFormValues.first()).isNull()
 
-<<<<<<< HEAD
-        formViewModel.addHiddenIdentifiers(listOf(emailSection.apiPath))
-        saveForFutureUseController.onValueChange(false)
-=======
         formViewModel.addHiddenIdentifiers(listOf(IdentifierSpec.Email))
->>>>>>> 1b285912
 
         // Verify formFieldValues is not null even though the card number is invalid
         // (because it is not required)
@@ -379,14 +346,7 @@
             completeFormFieldValues
         ).isNotNull()
         assertThat(formViewModel.completeFormValues.first()?.fieldValuePairs).doesNotContainKey(
-<<<<<<< HEAD
-            emailSection.apiPath
-        )
-        assertThat(formViewModel.completeFormValues.first()?.userRequestedReuse).isEqualTo(
-            PaymentSelection.CustomerRequestedSave.RequestNoReuse
-=======
             IdentifierSpec.Email
->>>>>>> 1b285912
         )
     }
 
@@ -463,7 +423,7 @@
                     IbanSpec(),
                     AddressSpec(
                         IdentifierSpec.Generic("address"),
-                        countryCodes = setOf("US", "JP")
+                        validCountryCodes = setOf("US", "JP")
                     ),
                     MandateTextSpec(
                         IdentifierSpec.Generic("mandate"),
@@ -549,7 +509,7 @@
                     IbanSpec(),
                     AddressSpec(
                         IdentifierSpec.Generic("address"),
-                        countryCodes = setOf("US", "JP")
+                        validCountryCodes = setOf("US", "JP")
                     ),
                     MandateTextSpec(
                         IdentifierSpec.Generic("mandate"),
