--- conflicted
+++ resolved
@@ -2,15 +2,9 @@
 
 import com.google.common.truth.Truth.assertThat
 import com.stripe.android.paymentsheet.elements.common.TextFieldController
-<<<<<<< HEAD
-import com.stripe.android.paymentsheet.specification.FormElementSpec.SectionSpec.SectionFieldSpec.Email
-import com.stripe.android.paymentsheet.specification.FormElementSpec.SectionSpec.SectionFieldSpec.Name
-import com.stripe.android.paymentsheet.specification.sofort
-=======
 import com.stripe.android.paymentsheet.specifications.FormElementSpec.SectionSpec.SectionFieldSpec.Email
 import com.stripe.android.paymentsheet.specifications.FormElementSpec.SectionSpec.SectionFieldSpec.Name
 import com.stripe.android.paymentsheet.specifications.sofort
->>>>>>> 05d4053a
 import kotlinx.coroutines.flow.first
 import kotlinx.coroutines.runBlocking
 import org.junit.Test
@@ -29,36 +23,21 @@
 
         nameElement.onValueChange("joe")
         assertThat(
-<<<<<<< HEAD
-            formViewModel.completeFormValues.first()?.getMap()?.get(Name.identifier)
-=======
-            formViewModel.completeFormValues.first()?.fieldValuePairs?.get(Name)
->>>>>>> 05d4053a
+            formViewModel.completeFormValues.first()?.fieldValuePairs?.get(Name.identifier)
         ).isNull()
 
         emailElement.onValueChange("joe@gmail.com")
         assertThat(
-<<<<<<< HEAD
-            formViewModel.completeFormValues.first()?.getMap()?.get(Email.identifier)
+            formViewModel.completeFormValues.first()?.fieldValuePairs?.get(Email.identifier)
         ).isEqualTo("joe@gmail.com")
         assertThat(
-            formViewModel.completeFormValues.first()?.getMap()?.get(Name.identifier)
-=======
-            formViewModel.completeFormValues.first()?.fieldValuePairs?.get(Email)
-        ).isEqualTo("joe@gmail.com")
-        assertThat(
-            formViewModel.completeFormValues.first()?.fieldValuePairs?.get(Name)
->>>>>>> 05d4053a
+            formViewModel.completeFormValues.first()?.fieldValuePairs?.get(Name.identifier)
         ).isEqualTo("joe")
 
         emailElement.onValueChange("invalid.email@IncompleteDomain")
 
         assertThat(
-<<<<<<< HEAD
-            formViewModel.completeFormValues.first()?.getMap()?.get(Name.identifier)
-=======
-            formViewModel.completeFormValues.first()?.fieldValuePairs?.get(Name)
->>>>>>> 05d4053a
+            formViewModel.completeFormValues.first()?.fieldValuePairs?.get(Name.identifier)
         ).isNull()
     }
 }