package com.stripe.android.paymentsheet.forms

import android.content.Context
import androidx.annotation.StringRes
import androidx.lifecycle.asLiveData
import androidx.test.core.app.ApplicationProvider
import com.google.common.truth.Truth.assertThat
import com.stripe.android.paymentsheet.R
import com.stripe.android.paymentsheet.SectionFieldElement
import com.stripe.android.paymentsheet.address.AddressFieldElementRepository
import com.stripe.android.paymentsheet.elements.AddressElement
import com.stripe.android.paymentsheet.elements.SaveForFutureUseController
import com.stripe.android.paymentsheet.elements.TextFieldController
<<<<<<< HEAD
import com.stripe.android.paymentsheet.specifications.BankRepository
import com.stripe.android.paymentsheet.specifications.FormItemSpec
import com.stripe.android.paymentsheet.specifications.IdentifierSpec
import com.stripe.android.paymentsheet.specifications.LayoutSpec
import com.stripe.android.paymentsheet.specifications.ResourceRepository
import com.stripe.android.paymentsheet.specifications.SectionFieldSpec.Companion.NAME
import com.stripe.android.paymentsheet.specifications.SectionFieldSpec.Country
import com.stripe.android.paymentsheet.specifications.SectionFieldSpec.Email
import com.stripe.android.paymentsheet.specifications.sepaDebit
import com.stripe.android.paymentsheet.specifications.sofort
=======
import com.stripe.android.paymentsheet.paymentdatacollection.FormFragmentArguments
import com.stripe.android.paymentsheet.elements.BankRepository
import com.stripe.android.paymentsheet.elements.IdentifierSpec
import com.stripe.android.paymentsheet.elements.LayoutSpec
import com.stripe.android.paymentsheet.elements.ResourceRepository
import com.stripe.android.paymentsheet.elements.CountrySpec
import com.stripe.android.paymentsheet.elements.EmailSpec
import com.stripe.android.paymentsheet.elements.RowElement
import com.stripe.android.paymentsheet.elements.SaveForFutureUseSpec
import com.stripe.android.paymentsheet.elements.SectionSpec
import com.stripe.android.paymentsheet.elements.SimpleTextSpec.Companion.NAME
>>>>>>> 1764b0ed
import kotlinx.coroutines.ExperimentalCoroutinesApi
import kotlinx.coroutines.flow.first
import kotlinx.coroutines.runBlocking
import org.junit.Test
import org.junit.runner.RunWith
import org.robolectric.RobolectricTestRunner
import org.robolectric.shadows.ShadowLooper

@RunWith(RobolectricTestRunner::class)
internal class FormViewModelTest {
    private val emailSection =
        SectionSpec(IdentifierSpec.Generic("email_section"), EmailSpec)
    private val countrySection = SectionSpec(
        IdentifierSpec.Generic("country_section"),
        CountrySpec()
    )

    private val resourceRepository =
        ResourceRepository(
            BankRepository(
                ApplicationProvider.getApplicationContext<Context>().resources
            ),
            AddressFieldElementRepository(
                ApplicationProvider.getApplicationContext<Context>().resources
            )
        )

    @Test
    fun `Verify setting save for future use`() {
        val formViewModel = FormViewModel(
            LayoutSpec(
                listOf(
                    emailSection,
                    countrySection,
                    SaveForFutureUseSpec(listOf(emailSection))
                )
            ),
            FormFragmentArguments(
                supportedPaymentMethodName = "Card",
                saveForFutureUseInitialValue = true,
                saveForFutureUseInitialVisibility = true,
                merchantName = "Example, Inc."
            ),
            resourceRepository = resourceRepository
        )

        val values = mutableListOf<Boolean>()
        formViewModel.saveForFutureUse.asLiveData()
            .observeForever {
                values.add(it)
            }
        assertThat(values[0]).isTrue()

        formViewModel.setSaveForFutureUse(false)

        assertThat(values[1]).isFalse()
    }

    @Test
    fun `Verify setting save for future use visibility`() {
        val formViewModel = FormViewModel(
            LayoutSpec(
                listOf(
                    emailSection,
                    countrySection,
                    SaveForFutureUseSpec(listOf(emailSection))
                )
            ),
            FormFragmentArguments(
                supportedPaymentMethodName = "Card",
                saveForFutureUseInitialValue = true,
                saveForFutureUseInitialVisibility = true,
                merchantName = "Example, Inc."
            ),
            resourceRepository = resourceRepository
        )

        val values = mutableListOf<List<IdentifierSpec>>()
        formViewModel.hiddenIdentifiers.asLiveData()
            .observeForever {
                values.add(it)
            }
        assertThat(values[0]).isEmpty()

        formViewModel.setSaveForFutureUseVisibility(false)

        ShadowLooper.runUiThreadTasksIncludingDelayedTasks()

        assertThat(values[1][0]).isEqualTo(IdentifierSpec.SaveForFutureUse)
    }

    @Test
    fun `Verify setting section as hidden sets sub-fields as hidden as well`() {
        val formViewModel = FormViewModel(
            LayoutSpec(
                listOf(
                    emailSection,
                    countrySection,
                    SaveForFutureUseSpec(listOf(emailSection))
                )
            ),
            FormFragmentArguments(
                supportedPaymentMethodName = "Card",
                saveForFutureUseInitialValue = true,
                saveForFutureUseInitialVisibility = true,
                merchantName = "Example, Inc."
            ),
            resourceRepository = resourceRepository
        )

        val values = mutableListOf<List<IdentifierSpec>>()
        formViewModel.hiddenIdentifiers.asLiveData()
            .observeForever {
                values.add(it)
            }
        assertThat(values[0]).isEmpty()

        formViewModel.setSaveForFutureUse(false)

        ShadowLooper.runUiThreadTasksIncludingDelayedTasks()

        assertThat(values[1][0]).isEqualTo(IdentifierSpec.Generic("email_section"))
        assertThat(values[1][1]).isEqualTo(IdentifierSpec.Email)
    }

    @ExperimentalCoroutinesApi
    @Test
    fun `Verify if a field is hidden and valid it is not in the completeFormValues`() =
        runBlocking {
            // Here we have one hidden and one required field, country will always be in the result,
            //  and name only if saveForFutureUse is true
            val formViewModel = FormViewModel(
                LayoutSpec(
                    listOf(
                        emailSection,
                        countrySection,
                        SaveForFutureUseSpec(listOf(emailSection))
                    )
                ),
                FormFragmentArguments(
                    supportedPaymentMethodName = "Card",
                    saveForFutureUseInitialValue = true,
                    saveForFutureUseInitialVisibility = true,
                    merchantName = "Example, Inc."
                ),
                resourceRepository = resourceRepository
            )

            val saveForFutureUseController = formViewModel.elements.map { it.controller }
                .filterIsInstance(SaveForFutureUseController::class.java).first()
            val emailController =
                getSectionFieldTextControllerWithLabel(formViewModel, R.string.email)

            // Add text to the name to make it valid
            emailController?.onValueChange("email@valid.com")

            // Verify formFieldValues contains email
            assertThat(
                formViewModel.completeFormValues.first()?.fieldValuePairs
            ).containsKey(
                emailSection.fields[0].identifier
            )

            saveForFutureUseController.onValueChange(false)

            // Verify formFieldValues does not contain email
            assertThat(formViewModel.completeFormValues.first()?.fieldValuePairs).doesNotContainKey(
                emailSection.identifier
            )
        }

    @ExperimentalCoroutinesApi
    @Test
    fun `Hidden invalid fields arent in the formViewValue and has no effect on complete state`() {
        runBlocking {
            // Here we have one hidden and one required field, country will always be in the result,
            //  and name only if saveForFutureUse is true
            val formViewModel = FormViewModel(
                LayoutSpec(
                    listOf(
                        emailSection,
                        countrySection,
                        SaveForFutureUseSpec(listOf(emailSection))
                    )
                ),
                FormFragmentArguments(
                    supportedPaymentMethodName = "Card",
                    saveForFutureUseInitialValue = true,
                    saveForFutureUseInitialVisibility = true,
                    merchantName = "Example, Inc."
                ),
                resourceRepository = resourceRepository
            )

            val saveForFutureUseController = formViewModel.elements.map { it.controller }
                .filterIsInstance(SaveForFutureUseController::class.java).first()
            val emailController =
                getSectionFieldTextControllerWithLabel(formViewModel, R.string.email)

            // Add text to the email to make it invalid
            emailController?.onValueChange("email is invalid")

            // Verify formFieldValues is null because the email is required and invalid
            assertThat(formViewModel.completeFormValues.first()).isNull()

            saveForFutureUseController.onValueChange(false)

            // Verify formFieldValues is not null even though the email is invalid
            // (because it is not required)
            assertThat(
                formViewModel.completeFormValues.first()
            ).isNotNull()
            assertThat(formViewModel.completeFormValues.first()?.fieldValuePairs).doesNotContainKey(
                emailSection.identifier
            )
        }
    }

    /**
     * This is serving as more of an integration test of forms from
     * spec to FormFieldValues.
     */
    @ExperimentalCoroutinesApi
    @Test
    fun `Verify params are set when element flows are complete`() {
        runBlocking {
            /**
             * Using sofort as a complex enough example to test the form view model class.
             */
            val formViewModel = FormViewModel(
                sofort.layout,
                FormFragmentArguments(
                    supportedPaymentMethodName = "Card",
                    saveForFutureUseInitialValue = true,
                    saveForFutureUseInitialVisibility = true,
                    merchantName = "Example, Inc."
                ),
                resourceRepository = resourceRepository
            )

            val nameElement =
                getSectionFieldTextControllerWithLabel(formViewModel, R.string.address_label_name)
            val emailElement =
                getSectionFieldTextControllerWithLabel(formViewModel, R.string.email)

            nameElement?.onValueChange("joe")
            assertThat(
                formViewModel.completeFormValues.first()?.fieldValuePairs?.get(NAME.identifier)
            ).isNull()

            emailElement?.onValueChange("joe@gmail.com")
            assertThat(
                formViewModel.completeFormValues.first()?.fieldValuePairs?.get(EmailSpec.identifier)
                    ?.value
            ).isEqualTo("joe@gmail.com")
            assertThat(
                formViewModel.completeFormValues.first()?.fieldValuePairs?.get(NAME.identifier)
                    ?.value
            ).isEqualTo("joe")

            emailElement?.onValueChange("invalid.email@IncompleteDomain")

            assertThat(
                formViewModel.completeFormValues.first()?.fieldValuePairs?.get(NAME.identifier)
            ).isNull()
        }
    }

    @ExperimentalCoroutinesApi
    @Test
    fun `Verify params are set when element address fields are complete`() {
        runBlocking {
            /**
             * Using sepa debit as a complex enough example to test the address portion.
             */
            val formViewModel = FormViewModel(
                sepaDebit.layout,
                FormFragmentArguments(
                    supportedPaymentMethodName = "Card",
                    saveForFutureUseInitialValue = true,
                    saveForFutureUseInitialVisibility = true,
                    merchantName = "Example, Inc."
                ),
                resourceRepository = resourceRepository
            )

            getSectionFieldTextControllerWithLabel(
                formViewModel,
                R.string.address_label_name
            )?.onValueChange("joe")
            assertThat(
                formViewModel.completeFormValues.first()?.fieldValuePairs?.get(EmailSpec.identifier)
                    ?.value
            ).isNull()

            getSectionFieldTextControllerWithLabel(
                formViewModel,
                R.string.email
            )?.onValueChange("joe@gmail.com")
            assertThat(
                formViewModel.completeFormValues.first()?.fieldValuePairs?.get(EmailSpec.identifier)
                    ?.value
            ).isNull()

            getSectionFieldTextControllerWithLabel(
                formViewModel,
                R.string.iban
            )?.onValueChange("DE89370400440532013000")
            assertThat(
                formViewModel.completeFormValues.first()?.fieldValuePairs?.get(EmailSpec.identifier)
                    ?.value
            ).isNull()

            val addressControllers = AddressControllers.create(formViewModel)
            addressControllers.controllers.forEachIndexed { index, textFieldController ->
                textFieldController.onValueChange("1234")
                if (index == addressControllers.controllers.size - 1) {
                    assertThat(
                        formViewModel
                            .completeFormValues
                            .first()
                            ?.fieldValuePairs
                            ?.get(EmailSpec.identifier)
                            ?.value
                    ).isNotNull()
                } else {
                    assertThat(
                        formViewModel
                            .completeFormValues
                            .first()
                            ?.fieldValuePairs
                            ?.get(EmailSpec.identifier)
                            ?.value
                    ).isNull()
                }
            }
        }
    }

    @ExperimentalCoroutinesApi
    @Test
    fun `Verify params are set when required address fields are complete`() {
        runBlocking {
            /**
             * Using sepa debit as a complex enough example to test the address portion.
             */
            val formViewModel = FormViewModel(
                sepaDebit.layout,
                FormFragmentArguments(
                    supportedPaymentMethodName = "Card",
                    saveForFutureUseInitialValue = true,
                    saveForFutureUseInitialVisibility = true,
                    merchantName = "Example, Inc."
                ),
                resourceRepository = resourceRepository
            )

            getSectionFieldTextControllerWithLabel(
                formViewModel,
                R.string.address_label_name
            )?.onValueChange("joe")
            assertThat(
                formViewModel.completeFormValues.first()?.fieldValuePairs?.get(EmailSpec.identifier)
                    ?.value
            ).isNull()

            getSectionFieldTextControllerWithLabel(
                formViewModel,
                R.string.email
            )?.onValueChange("joe@gmail.com")
            assertThat(
                formViewModel.completeFormValues.first()?.fieldValuePairs?.get(EmailSpec.identifier)
                    ?.value
            ).isNull()

            getSectionFieldTextControllerWithLabel(
                formViewModel,
                R.string.iban
            )?.onValueChange("DE89370400440532013000")
            assertThat(
                formViewModel.completeFormValues.first()?.fieldValuePairs?.get(EmailSpec.identifier)
                    ?.value
            ).isNull()

            // Fill all address values except line2
            val addressControllers = AddressControllers.create(formViewModel)
            val populateAddressControllers = addressControllers.controllers
                .filter { it.label != R.string.address_label_address_line2 }
            populateAddressControllers
                .forEachIndexed { index, textFieldController ->
                    textFieldController.onValueChange("1234")

                    if (index == populateAddressControllers.size - 1) {
                        assertThat(
                            formViewModel
                                .completeFormValues
                                .first()
                                ?.fieldValuePairs
                                ?.get(EmailSpec.identifier)
                                ?.value
                        ).isNotNull()
                    } else {
                        assertThat(
                            formViewModel
                                .completeFormValues
                                .first()
                                ?.fieldValuePairs
                                ?.get(EmailSpec.identifier)
                                ?.value
                        ).isNull()
                    }
                }
        }
    }

    private fun getSectionFieldTextControllerWithLabel(
        formViewModel: FormViewModel,
        @StringRes label: Int
    ) =
        formViewModel.elements
            .filterIsInstance<SectionElement>()
            .flatMap { it.fields }
            .filterIsInstance<SectionSingleFieldElement>()
            .map { it.controller }
            .filterIsInstance<SimpleTextFieldController>()
            .firstOrNull { it.label == label }

    private data class AddressControllers(
        val controllers: List<SimpleTextFieldController>
    ) {
        companion object {
            suspend fun create(formViewModel: FormViewModel) =
                AddressControllers(
                    listOfNotNull(
                        getAddressSectionTextControllerWithLabel(
                            formViewModel,
                            R.string.address_label_address_line1
                        ),
                        getAddressSectionTextControllerWithLabel(
                            formViewModel,
                            R.string.address_label_address_line2
                        ),
                        getAddressSectionTextControllerWithLabel(
                            formViewModel,
                            R.string.address_label_city
                        ),
                        getAddressSectionTextControllerWithLabel(
                            formViewModel,
                            R.string.address_label_state
                        ),
                        getAddressSectionTextControllerWithLabel(
                            formViewModel,
                            R.string.address_label_zip_code
                        ),
                    )
                )
        }
    }

    companion object {
        private suspend fun getAddressSectionTextControllerWithLabel(
            formViewModel: FormViewModel,
            @StringRes label: Int
        ): TextFieldController? {
            val addressElementFields = formViewModel.elements
                .filterIsInstance<SectionElement>()
                .flatMap { it.fields }
                .filterIsInstance<AddressElement>()
                .firstOrNull()
                ?.fields
                ?.first()
<<<<<<< HEAD
                ?.map { (it.controller as? SimpleTextFieldController) }
=======
            return addressElementFields
                ?.filterIsInstance<SectionSingleFieldElement>()
                ?.map { (it.controller as? TextFieldController) }
>>>>>>> 1764b0ed
                ?.firstOrNull { it?.label == label }
                ?: addressElementFields
                    ?.filterIsInstance<RowElement>()
                    ?.map { it.fields }
                    ?.flatten()
                    ?.map { (it.controller as? TextFieldController) }
                    ?.firstOrNull { it?.label == label }
        }
    }
}<|MERGE_RESOLUTION|>--- conflicted
+++ resolved
@@ -6,35 +6,10 @@
 import androidx.test.core.app.ApplicationProvider
 import com.google.common.truth.Truth.assertThat
 import com.stripe.android.paymentsheet.R
-import com.stripe.android.paymentsheet.SectionFieldElement
 import com.stripe.android.paymentsheet.address.AddressFieldElementRepository
-import com.stripe.android.paymentsheet.elements.AddressElement
-import com.stripe.android.paymentsheet.elements.SaveForFutureUseController
-import com.stripe.android.paymentsheet.elements.TextFieldController
-<<<<<<< HEAD
-import com.stripe.android.paymentsheet.specifications.BankRepository
-import com.stripe.android.paymentsheet.specifications.FormItemSpec
-import com.stripe.android.paymentsheet.specifications.IdentifierSpec
-import com.stripe.android.paymentsheet.specifications.LayoutSpec
-import com.stripe.android.paymentsheet.specifications.ResourceRepository
-import com.stripe.android.paymentsheet.specifications.SectionFieldSpec.Companion.NAME
-import com.stripe.android.paymentsheet.specifications.SectionFieldSpec.Country
-import com.stripe.android.paymentsheet.specifications.SectionFieldSpec.Email
-import com.stripe.android.paymentsheet.specifications.sepaDebit
-import com.stripe.android.paymentsheet.specifications.sofort
-=======
+import com.stripe.android.paymentsheet.elements.*
 import com.stripe.android.paymentsheet.paymentdatacollection.FormFragmentArguments
-import com.stripe.android.paymentsheet.elements.BankRepository
-import com.stripe.android.paymentsheet.elements.IdentifierSpec
-import com.stripe.android.paymentsheet.elements.LayoutSpec
-import com.stripe.android.paymentsheet.elements.ResourceRepository
-import com.stripe.android.paymentsheet.elements.CountrySpec
-import com.stripe.android.paymentsheet.elements.EmailSpec
-import com.stripe.android.paymentsheet.elements.RowElement
-import com.stripe.android.paymentsheet.elements.SaveForFutureUseSpec
-import com.stripe.android.paymentsheet.elements.SectionSpec
 import com.stripe.android.paymentsheet.elements.SimpleTextSpec.Companion.NAME
->>>>>>> 1764b0ed
 import kotlinx.coroutines.ExperimentalCoroutinesApi
 import kotlinx.coroutines.flow.first
 import kotlinx.coroutines.runBlocking
@@ -506,19 +481,15 @@
                 .firstOrNull()
                 ?.fields
                 ?.first()
-<<<<<<< HEAD
-                ?.map { (it.controller as? SimpleTextFieldController) }
-=======
             return addressElementFields
                 ?.filterIsInstance<SectionSingleFieldElement>()
-                ?.map { (it.controller as? TextFieldController) }
->>>>>>> 1764b0ed
+                ?.map { (it.controller as? SimpleTextFieldController) }
                 ?.firstOrNull { it?.label == label }
                 ?: addressElementFields
                     ?.filterIsInstance<RowElement>()
                     ?.map { it.fields }
                     ?.flatten()
-                    ?.map { (it.controller as? TextFieldController) }
+                    ?.map { (it.controller as? SimpleTextFieldController) }
                     ?.firstOrNull { it?.label == label }
         }
     }
