package com.stripe.android.paymentsheet.forms

import android.content.Context
import androidx.lifecycle.asLiveData
import androidx.test.core.app.ApplicationProvider
import com.google.common.truth.Truth.assertThat
import com.stripe.android.paymentsheet.FormElement.SectionElement
import com.stripe.android.paymentsheet.address.AddressFieldElementRepository
import com.stripe.android.paymentsheet.elements.SaveForFutureUseController
import com.stripe.android.paymentsheet.elements.TextFieldController
import com.stripe.android.paymentsheet.specifications.BankRepository
import com.stripe.android.paymentsheet.specifications.FormItemSpec
import com.stripe.android.paymentsheet.specifications.IdentifierSpec
import com.stripe.android.paymentsheet.specifications.LayoutSpec
import com.stripe.android.paymentsheet.specifications.ResourceRepository
import com.stripe.android.paymentsheet.specifications.SectionFieldSpec.Companion.NAME
import com.stripe.android.paymentsheet.specifications.SectionFieldSpec.Country
import com.stripe.android.paymentsheet.specifications.SectionFieldSpec.Email
import com.stripe.android.paymentsheet.specifications.sofort
import kotlinx.coroutines.flow.first
import kotlinx.coroutines.runBlocking
import org.junit.Test
import org.junit.runner.RunWith
import org.mockito.kotlin.mock
import org.robolectric.RobolectricTestRunner
import org.robolectric.shadows.ShadowLooper

@RunWith(RobolectricTestRunner::class)
internal class FormViewModelTest {
    private val emailSection = FormItemSpec.SectionSpec(IdentifierSpec("emailSection"), Email)
    private val countrySection = FormItemSpec.SectionSpec(
        IdentifierSpec("countrySection"),
        Country()
    )

    private val resourceRepository =
        ResourceRepository(
<<<<<<< HEAD
            BankRepository(ApplicationProvider.getApplicationContext<Context>().resources),
            AddressFieldElementRepository(ApplicationProvider.getApplicationContext<Context>().resources)
=======
            BankRepository(
                ApplicationProvider.getApplicationContext<Context>().resources
            ),
            AddressFieldElementRepository(
                ApplicationProvider.getApplicationContext<Context>().resources
            )
>>>>>>> 2884829f
        )

    @Test
    fun `Verify setting save for future use`() {
        val formViewModel = FormViewModel(
            LayoutSpec(
                listOf(
                    emailSection,
                    countrySection,
                    FormItemSpec.SaveForFutureUseSpec(listOf(emailSection))
                )
            ),
            true,
            true,
            "Example, Inc.",
            resourceRepository
        )

        val values = mutableListOf<Boolean>()
        formViewModel.saveForFutureUse.asLiveData()
            .observeForever {
                values.add(it)
            }
        assertThat(values[0]).isTrue()

        formViewModel.setSaveForFutureUse(false)

        assertThat(values[1]).isFalse()
    }

    @Test
    fun `Verify setting save for future use visibility`() {
        val formViewModel = FormViewModel(
            LayoutSpec(
                listOf(
                    emailSection,
                    countrySection,
                    FormItemSpec.SaveForFutureUseSpec(listOf(emailSection))
                )
            ),
            true,
            true,
            "Example, Inc.",
            resourceRepository
        )

        val values = mutableListOf<List<IdentifierSpec>>()
        formViewModel.hiddenIdentifiers.asLiveData()
            .observeForever {
                values.add(it)
            }
        assertThat(values[0]).isEmpty()

        formViewModel.setSaveForFutureUseVisibility(false)

        ShadowLooper.runUiThreadTasksIncludingDelayedTasks()

        assertThat(values[1][0]).isEqualTo(IdentifierSpec("save_for_future_use"))
    }

    @Test
    fun `Verify setting section as hidden sets sub-fields as hidden as well`() {
        val formViewModel = FormViewModel(
            LayoutSpec(
                listOf(
                    emailSection,
                    countrySection,
                    FormItemSpec.SaveForFutureUseSpec(listOf(emailSection))
                )
            ),
            true,
            true,
            "Example, Inc.",
            resourceRepository
        )

        val values = mutableListOf<List<IdentifierSpec>>()
        formViewModel.hiddenIdentifiers.asLiveData()
            .observeForever {
                values.add(it)
            }
        assertThat(values[0]).isEmpty()

        formViewModel.setSaveForFutureUse(false)

        ShadowLooper.runUiThreadTasksIncludingDelayedTasks()

        assertThat(values[1][0]).isEqualTo(IdentifierSpec("emailSection"))
        assertThat(values[1][1]).isEqualTo(IdentifierSpec("email"))
    }

    @Test
    fun `Verify if a field is hidden and valid it is not in the formViewValueResult`() =
        runBlocking {
            // Here we have one hidden and one required field, country will always be in the result,
            //  and name only if saveForFutureUse is true
            val formViewModel = FormViewModel(
                LayoutSpec(
                    listOf(
                        emailSection,
                        countrySection,
                        FormItemSpec.SaveForFutureUseSpec(listOf(emailSection))
                    )
                ),
                true,
                true,
                "Example, Inc.",
                resourceRepository
            )

            val saveForFutureUseController = formViewModel.elements.map { it.controller }
                .filterIsInstance(SaveForFutureUseController::class.java).first()
            val emailController = formViewModel.elements
                .asSequence()
                .filterIsInstance<SectionElement>()
                .flatMap { it.fields }
                .map { it.controller }
                .filterIsInstance(TextFieldController::class.java)
                .first()

            // Add text to the name to make it valid
            emailController.onValueChange("email@valid.com")

            // Verify formFieldValues contains email
            assertThat(formViewModel.completeFormValues.first()?.fieldValuePairs).containsKey(
                emailSection.fields[0].identifier
            )

            saveForFutureUseController.onValueChange(false)

            // Verify formFieldValues does not contain email
            assertThat(formViewModel.completeFormValues.first()?.fieldValuePairs).doesNotContainKey(
                emailSection.identifier
            )
        }

    @Test
    fun `Hidden invalid fields arent in the formViewValue and has no effect on complete state`() {
        runBlocking {
            // Here we have one hidden and one required field, country will always be in the result,
            //  and name only if saveForFutureUse is true
            val formViewModel = FormViewModel(
                LayoutSpec(
                    listOf(
                        emailSection,
                        countrySection,
                        FormItemSpec.SaveForFutureUseSpec(listOf(emailSection))
                    )
                ),
                true,
                true,
                "Example, Inc.",
                resourceRepository
            )

            val saveForFutureUseController = formViewModel.elements.map { it.controller }
                .filterIsInstance(SaveForFutureUseController::class.java).first()
            val emailController = formViewModel.elements
                .asSequence()
                .filterIsInstance<SectionElement>()
                .flatMap { it.fields }
                .map { it.controller }
                .filterIsInstance(TextFieldController::class.java).first()

            // Add text to the email to make it invalid
            emailController.onValueChange("email is invalid")

            // Verify formFieldValues is null because the email is required and invalid
            assertThat(formViewModel.completeFormValues.first()).isNull()

            saveForFutureUseController.onValueChange(false)

            // Verify formFieldValues is not null even though the email is invalid
            // (because it is not required)
            assertThat(formViewModel.completeFormValues.first()).isNotNull()
            assertThat(formViewModel.completeFormValues.first()?.fieldValuePairs).doesNotContainKey(
                emailSection.identifier
            )
        }
    }

    /**
     * This is serving as more of an integration test of forms from
     * spec to FormFieldValues.
     */
    @Test
    fun `Verify params are set when element flows are complete`() {
        runBlocking {
            /**
             * Using sofort as a complex enough example to test the form view model class.
             */
            val formViewModel = FormViewModel(
                sofort.layout,
                true,
                true,
                "Example, Inc.",
                resourceRepository
            )

            val nameElement = (formViewModel.elements[0] as SectionElement)
                .fields[0].controller as TextFieldController
            val emailElement = (formViewModel.elements[1] as SectionElement)
                .fields[0].controller as TextFieldController

            nameElement.onValueChange("joe")
            assertThat(
                formViewModel.completeFormValues.first()?.fieldValuePairs?.get(NAME.identifier)
            ).isNull()

            emailElement.onValueChange("joe@gmail.com")
            assertThat(
                formViewModel.completeFormValues.first()?.fieldValuePairs?.get(Email.identifier)
                    ?.value
            ).isEqualTo("joe@gmail.com")
            assertThat(
                formViewModel.completeFormValues.first()?.fieldValuePairs?.get(NAME.identifier)
                    ?.value
            ).isEqualTo("joe")

            emailElement.onValueChange("invalid.email@IncompleteDomain")

            assertThat(
                formViewModel.completeFormValues.first()?.fieldValuePairs?.get(NAME.identifier)
            ).isNull()
        }
    }
}<|MERGE_RESOLUTION|>--- conflicted
+++ resolved
@@ -21,7 +21,6 @@
 import kotlinx.coroutines.runBlocking
 import org.junit.Test
 import org.junit.runner.RunWith
-import org.mockito.kotlin.mock
 import org.robolectric.RobolectricTestRunner
 import org.robolectric.shadows.ShadowLooper
 
@@ -35,17 +34,12 @@
 
     private val resourceRepository =
         ResourceRepository(
-<<<<<<< HEAD
-            BankRepository(ApplicationProvider.getApplicationContext<Context>().resources),
-            AddressFieldElementRepository(ApplicationProvider.getApplicationContext<Context>().resources)
-=======
             BankRepository(
                 ApplicationProvider.getApplicationContext<Context>().resources
             ),
             AddressFieldElementRepository(
                 ApplicationProvider.getApplicationContext<Context>().resources
             )
->>>>>>> 2884829f
         )
 
     @Test
