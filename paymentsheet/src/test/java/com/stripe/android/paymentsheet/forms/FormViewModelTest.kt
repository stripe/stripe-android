package com.stripe.android.paymentsheet.forms

import android.app.Application
import android.content.Context
import androidx.annotation.StringRes
import androidx.lifecycle.asLiveData
import androidx.test.core.app.ApplicationProvider
import com.google.common.truth.Truth.assertThat
import com.stripe.android.payments.core.injection.DUMMY_INJECTOR_KEY
import com.stripe.android.payments.core.injection.Injectable
import com.stripe.android.payments.core.injection.Injector
import com.stripe.android.payments.core.injection.WeakMapInjectorRegistry
import com.stripe.android.paymentsheet.PaymentSheetFixtures.COMPOSE_FRAGMENT_ARGS
import com.stripe.android.paymentsheet.R
import com.stripe.android.paymentsheet.address.AddressFieldElementRepository
import com.stripe.android.paymentsheet.elements.AddressElement
import com.stripe.android.paymentsheet.elements.BankRepository
import com.stripe.android.paymentsheet.elements.CountrySpec
import com.stripe.android.paymentsheet.elements.EmailSpec
import com.stripe.android.paymentsheet.elements.IdentifierSpec
import com.stripe.android.paymentsheet.elements.LayoutSpec
import com.stripe.android.paymentsheet.elements.ResourceRepository
import com.stripe.android.paymentsheet.elements.RowElement
import com.stripe.android.paymentsheet.elements.SaveForFutureUseController
import com.stripe.android.paymentsheet.elements.SaveForFutureUseSpec
import com.stripe.android.paymentsheet.elements.SectionElement
import com.stripe.android.paymentsheet.elements.SectionSingleFieldElement
import com.stripe.android.paymentsheet.elements.SectionSpec
import com.stripe.android.paymentsheet.elements.SimpleTextSpec.Companion.NAME
import com.stripe.android.paymentsheet.elements.TextFieldController
import com.stripe.android.paymentsheet.injection.FormViewModelSubcomponent
import com.stripe.android.paymentsheet.model.PaymentSelection
import kotlinx.coroutines.ExperimentalCoroutinesApi
import kotlinx.coroutines.flow.first
import kotlinx.coroutines.runBlocking
import kotlinx.coroutines.test.runBlockingTest
import org.junit.Assert.assertNotNull
import org.junit.Test
import org.junit.runner.RunWith
import org.mockito.kotlin.any
import org.mockito.kotlin.argWhere
import org.mockito.kotlin.mock
import org.mockito.kotlin.spy
import org.mockito.kotlin.times
import org.mockito.kotlin.verify
import org.mockito.kotlin.whenever
import org.robolectric.RobolectricTestRunner
import org.robolectric.shadows.ShadowLooper
import javax.inject.Provider

@RunWith(RobolectricTestRunner::class)
internal class FormViewModelTest {
    private val emailSection =
        SectionSpec(IdentifierSpec.Generic("email_section"), EmailSpec)
    private val countrySection = SectionSpec(
        IdentifierSpec.Generic("country_section"),
        CountrySpec()
    )

    private val resourceRepository =
        ResourceRepository(
            BankRepository(
                ApplicationProvider.getApplicationContext<Context>().resources
            ),
            AddressFieldElementRepository(
                ApplicationProvider.getApplicationContext<Context>().resources
            )
        )

    @Test
    fun `Factory gets initialized by Injector when Injector is available`() {
        val mockBuilder = mock<FormViewModelSubcomponent.Builder>()
        val mockSubcomponent = mock<FormViewModelSubcomponent>()
        val mockViewModel = mock<FormViewModel>()

        whenever(mockBuilder.build()).thenReturn(mockSubcomponent)
        whenever(mockBuilder.layout(any())).thenReturn(mockBuilder)
        whenever(mockBuilder.formFragmentArguments(any())).thenReturn(mockBuilder)
        whenever(mockSubcomponent.viewModel).thenReturn(mockViewModel)

        val injector = object : Injector {
            override fun inject(injectable: Injectable<*>) {
                val factory = injectable as FormViewModel.Factory
                factory.subComponentBuilderProvider = Provider { mockBuilder }
            }
        }
        val injectorKey = WeakMapInjectorRegistry.nextKey("testKey")
        val config = COMPOSE_FRAGMENT_ARGS.copy(injectorKey = injectorKey)
        WeakMapInjectorRegistry.register(injector, injectorKey)
        val factory = FormViewModel.Factory(
            config,
            ApplicationProvider.getApplicationContext<Application>().resources,
            sofortForm,
        )
        val factorySpy = spy(factory)
        val createdViewModel = factorySpy.create(FormViewModel::class.java)
        verify(factorySpy, times(0)).fallbackInitialize(any())
        assertThat(createdViewModel).isEqualTo(mockViewModel)

        WeakMapInjectorRegistry.staticCacheMap.clear()
    }

    @OptIn(ExperimentalCoroutinesApi::class)
    @Test
    fun `Factory gets initialized with fallback when no Injector is available`() = runBlockingTest {
        val config = COMPOSE_FRAGMENT_ARGS.copy(injectorKey = DUMMY_INJECTOR_KEY)
        val factory = FormViewModel.Factory(
            config,
            ApplicationProvider.getApplicationContext<Application>().resources,
            sofortForm
        )
        val factorySpy = spy(factory)
        assertNotNull(factorySpy.create(FormViewModel::class.java))
        verify(factorySpy).fallbackInitialize(
            argWhere {
                it.resource == ApplicationProvider.getApplicationContext<Application>().resources
            }
        )
    }

    @Test
    fun `Verify setting save for future use`() {
        val args = COMPOSE_FRAGMENT_ARGS
        val formViewModel = FormViewModel(
            LayoutSpec.create(
                emailSection,
                countrySection,
                SaveForFutureUseSpec(listOf(emailSection))
            ),
            args,
            resourceRepository = resourceRepository,
            transformSpecToElement = TransformSpecToElement(resourceRepository, args)
        )

        val values = mutableListOf<Boolean>()
        formViewModel.saveForFutureUse.asLiveData()
            .observeForever {
                values.add(it)
            }
        assertThat(values[0]).isTrue()

        formViewModel.setSaveForFutureUse(false)

        assertThat(values[1]).isFalse()
    }

    @Test
    fun `Verify setting save for future use visibility`() {
        val args = COMPOSE_FRAGMENT_ARGS
        val formViewModel = FormViewModel(
            LayoutSpec.create(
                    emailSection,
                    countrySection,
                    SaveForFutureUseSpec(listOf(emailSection))
            ),
            args,
            resourceRepository = resourceRepository,
            transformSpecToElement = TransformSpecToElement(resourceRepository, args)
        )

        val values = mutableListOf<List<IdentifierSpec>>()
        formViewModel.hiddenIdentifiers.asLiveData()
            .observeForever {
                values.add(it)
            }
        assertThat(values[0]).isEmpty()

        formViewModel.setSaveForFutureUseVisibility(false)

        ShadowLooper.runUiThreadTasksIncludingDelayedTasks()

        assertThat(values[1][0]).isEqualTo(IdentifierSpec.SaveForFutureUse)
    }

    @Test
    fun `Verify setting section as hidden sets sub-fields as hidden as well`() {
        val args = COMPOSE_FRAGMENT_ARGS
        val formViewModel = FormViewModel(
            LayoutSpec.create(
                emailSection,
                countrySection,
                SaveForFutureUseSpec(listOf(emailSection))
            ),
            args,
            resourceRepository = resourceRepository,
            transformSpecToElement = TransformSpecToElement(resourceRepository, args)
        )

        val values = mutableListOf<List<IdentifierSpec>>()
        formViewModel.hiddenIdentifiers.asLiveData()
            .observeForever {
                values.add(it)
            }
        assertThat(values[0]).isEmpty()

        formViewModel.setSaveForFutureUse(false)

        ShadowLooper.runUiThreadTasksIncludingDelayedTasks()

        assertThat(values[1][0]).isEqualTo(IdentifierSpec.Generic("email_section"))
        assertThat(values[1][1]).isEqualTo(IdentifierSpec.Email)
    }

    @ExperimentalCoroutinesApi
    @Test
    fun `Verify if a field is hidden and valid it is not in the completeFormValues`() =
        runBlocking {
            // Here we have one hidden and one required field, country will always be in the result,
            //  and name only if saveForFutureUse is true
            val args = COMPOSE_FRAGMENT_ARGS
            val formViewModel = FormViewModel(
                LayoutSpec.create(
                    emailSection,
                    countrySection,
                    SaveForFutureUseSpec(listOf(emailSection))
                ),
                args,
                resourceRepository = resourceRepository,
                transformSpecToElement = TransformSpecToElement(resourceRepository, args)
            )

            val saveForFutureUseController = formViewModel.elements.map { it.controller }
                .filterIsInstance(SaveForFutureUseController::class.java).first()
            val emailController =
                getSectionFieldTextControllerWithLabel(formViewModel, R.string.email)

            // Add text to the name to make it valid
            emailController?.onValueChange("email@valid.com")

            // Verify formFieldValues contains email
            assertThat(
                formViewModel.completeFormValues.first()?.fieldValuePairs
            ).containsKey(
                emailSection.fields[0].identifier
            )

            saveForFutureUseController.onValueChange(false)

            // Verify formFieldValues does not contain email
            assertThat(formViewModel.completeFormValues.first()?.fieldValuePairs).doesNotContainKey(
                emailSection.identifier
            )
        }

    @ExperimentalCoroutinesApi
    @Test
    fun `Hidden invalid fields arent in the formViewValue and has no effect on complete state`() {
        runBlocking {
            // Here we have one hidden and one required field, country will always be in the result,
            //  and name only if saveForFutureUse is true
            val args = COMPOSE_FRAGMENT_ARGS
            val formViewModel = FormViewModel(
                LayoutSpec.create(
                    emailSection,
                    countrySection,
                    SaveForFutureUseSpec(listOf(emailSection))
                ),
                args,
                resourceRepository = resourceRepository,
                transformSpecToElement = TransformSpecToElement(resourceRepository, args)
            )

            val saveForFutureUseController = formViewModel.elements.map { it.controller }
                .filterIsInstance(SaveForFutureUseController::class.java).first()
            val emailController =
                getSectionFieldTextControllerWithLabel(formViewModel, R.string.email)

            // Add text to the email to make it invalid
            emailController?.onValueChange("email is invalid")

            // Verify formFieldValues is null because the email is required and invalid
            assertThat(formViewModel.completeFormValues.first()).isNull()

            saveForFutureUseController.onValueChange(false)

            // Verify formFieldValues is not null even though the email is invalid
            // (because it is not required)
            val completeFormFieldValues = formViewModel.completeFormValues.first()
            assertThat(
                completeFormFieldValues
            ).isNotNull()
            assertThat(formViewModel.completeFormValues.first()?.fieldValuePairs).doesNotContainKey(
                emailSection.identifier
            )
            assertThat(formViewModel.completeFormValues.first()?.userRequestedReuse).isEqualTo(
                PaymentSelection.UserReuseRequest.RequestNoReuse
            )

        }
    }

    /**
     * This is serving as more of an integration test of forms from
     * spec to FormFieldValues.
     */
    @ExperimentalCoroutinesApi
    @Test
    fun `Verify params are set when element flows are complete`() {
        runBlocking {
            /**
             * Using sofort as a complex enough example to test the form view model class.
             */
            val args = COMPOSE_FRAGMENT_ARGS.copy(
                billingDetails = null,
                showCheckbox = false,
                showCheckboxControlledFields = true
            )
            val formViewModel = FormViewModel(
                sofortForm,
<<<<<<< HEAD
                COMPOSE_FRAGMENT_ARGS.copy(
                    billingDetails = null,
                    showCheckbox = true,
                    showCheckboxControlledFields = true
                ),
                resourceRepository = resourceRepository
=======
                args,
                resourceRepository = resourceRepository,
                transformSpecToElement = TransformSpecToElement(resourceRepository, args)
>>>>>>> dce7f2f5
            )

            val nameElement =
                getSectionFieldTextControllerWithLabel(formViewModel, R.string.address_label_name)
            val emailElement =
                getSectionFieldTextControllerWithLabel(formViewModel, R.string.email)

            nameElement?.onValueChange("joe")
            assertThat(
                formViewModel.completeFormValues.first()?.fieldValuePairs?.get(IdentifierSpec.Name)
            ).isNull()

            emailElement?.onValueChange("joe@gmail.com")
            assertThat(
                formViewModel.completeFormValues.first()?.fieldValuePairs?.get(IdentifierSpec.Email)
                    ?.value
            ).isEqualTo("joe@gmail.com")
            assertThat(
                formViewModel.completeFormValues.first()?.fieldValuePairs?.get(NAME.identifier)
                    ?.value
            ).isEqualTo("joe")
            assertThat(formViewModel.completeFormValues.first()?.userRequestedReuse).isEqualTo(
                PaymentSelection.UserReuseRequest.RequestReuse
            )

            emailElement?.onValueChange("invalid.email@IncompleteDomain")

            assertThat(
                formViewModel.completeFormValues.first()?.fieldValuePairs?.get(NAME.identifier)
            ).isNull()
        }
    }

    @ExperimentalCoroutinesApi
    @Test
    fun `Verify params are set when element address fields are complete`() {
        runBlocking {
            /**
             * Using sepa debit as a complex enough example to test the address portion.
             */
            val args = COMPOSE_FRAGMENT_ARGS.copy(
                showCheckbox = false,
                showCheckboxControlledFields = true,
                billingDetails = null
            )
            val formViewModel = FormViewModel(
                sepaDebitForm,
                args,
                resourceRepository = resourceRepository,
                transformSpecToElement = TransformSpecToElement(resourceRepository, args)
            )

            getSectionFieldTextControllerWithLabel(
                formViewModel,
                R.string.address_label_name
            )?.onValueChange("joe")
            assertThat(
                formViewModel.completeFormValues.first()?.fieldValuePairs?.get(IdentifierSpec.Name)
                    ?.value
            ).isNull()

            getSectionFieldTextControllerWithLabel(
                formViewModel,
                R.string.email
            )?.onValueChange("joe@gmail.com")
            assertThat(
                formViewModel.completeFormValues.first()?.fieldValuePairs?.get(IdentifierSpec.Email)
                    ?.value
            ).isNull()

            getSectionFieldTextControllerWithLabel(
                formViewModel,
                R.string.iban
            )?.onValueChange("DE89370400440532013000")
            assertThat(
                formViewModel.completeFormValues.first()?.fieldValuePairs?.get(IdentifierSpec.Generic("iban"))
                    ?.value
            ).isNull()

            val addressControllers = AddressControllers.create(formViewModel)
            addressControllers.controllers.forEachIndexed { index, textFieldController ->
                textFieldController.onValueChange("1234")
                if (index == addressControllers.controllers.size - 1) {
                    assertThat(
                        formViewModel
                            .completeFormValues
                            .first()
                            ?.fieldValuePairs
                            ?.get(EmailSpec.identifier)
                            ?.value
                    ).isNotNull()
                } else {
                    assertThat(
                        formViewModel
                            .completeFormValues
                            .first()
                            ?.fieldValuePairs
                            ?.get(EmailSpec.identifier)
                            ?.value
                    ).isNull()
                }
            }
            assertThat(formViewModel.completeFormValues.first()?.userRequestedReuse).isEqualTo(
                PaymentSelection.UserReuseRequest.NoRequest
            )
        }
    }

    @ExperimentalCoroutinesApi
    @Test
    fun `Verify params are set when required address fields are complete`() {
        runBlocking {
            /**
             * Using sepa debit as a complex enough example to test the address portion.
             */
            val args = COMPOSE_FRAGMENT_ARGS.copy(
                billingDetails = null
            )
            val formViewModel = FormViewModel(
                sepaDebitForm,
                args,
                resourceRepository = resourceRepository,
                transformSpecToElement = TransformSpecToElement(resourceRepository, args)
            )

            getSectionFieldTextControllerWithLabel(
                formViewModel,
                R.string.address_label_name
            )?.onValueChange("joe")
            assertThat(
                formViewModel.completeFormValues.first()?.fieldValuePairs?.get(EmailSpec.identifier)
                    ?.value
            ).isNull()

            getSectionFieldTextControllerWithLabel(
                formViewModel,
                R.string.email
            )?.onValueChange("joe@gmail.com")
            assertThat(
                formViewModel.completeFormValues.first()?.fieldValuePairs?.get(EmailSpec.identifier)
                    ?.value
            ).isNull()

            getSectionFieldTextControllerWithLabel(
                formViewModel,
                R.string.iban
            )?.onValueChange("DE89370400440532013000")
            assertThat(
                formViewModel.completeFormValues.first()?.fieldValuePairs?.get(EmailSpec.identifier)
                    ?.value
            ).isNull()

            // Fill all address values except line2
            val addressControllers = AddressControllers.create(formViewModel)
            val populateAddressControllers = addressControllers.controllers
                .filter { it.label != R.string.address_label_address_line2 }
            populateAddressControllers
                .forEachIndexed { index, textFieldController ->
                    textFieldController.onValueChange("1234")

                    if (index == populateAddressControllers.size - 1) {
                        assertThat(
                            formViewModel
                                .completeFormValues
                                .first()
                                ?.fieldValuePairs
                                ?.get(EmailSpec.identifier)
                                ?.value
                        ).isNotNull()
                    } else {
                        assertThat(
                            formViewModel
                                .completeFormValues
                                .first()
                                ?.fieldValuePairs
                                ?.get(EmailSpec.identifier)
                                ?.value
                        ).isNull()
                    }
                }
        }
    }

    private fun getSectionFieldTextControllerWithLabel(
        formViewModel: FormViewModel,
        @StringRes label: Int
    ) =
        formViewModel.elements
            .filterIsInstance<SectionElement>()
            .flatMap { it.fields }
            .filterIsInstance<SectionSingleFieldElement>()
            .map { it.controller }
            .filterIsInstance<TextFieldController>()
            .firstOrNull { it.label == label }

    private data class AddressControllers(
        val controllers: List<TextFieldController>
    ) {
        companion object {
            suspend fun create(formViewModel: FormViewModel) =
                AddressControllers(
                    listOfNotNull(
                        getAddressSectionTextControllerWithLabel(
                            formViewModel,
                            R.string.address_label_address_line1
                        ),
                        getAddressSectionTextControllerWithLabel(
                            formViewModel,
                            R.string.address_label_address_line2
                        ),
                        getAddressSectionTextControllerWithLabel(
                            formViewModel,
                            R.string.address_label_city
                        ),
                        getAddressSectionTextControllerWithLabel(
                            formViewModel,
                            R.string.address_label_state
                        ),
                        getAddressSectionTextControllerWithLabel(
                            formViewModel,
                            R.string.address_label_zip_code
                        ),
                    )
                )
        }
    }

    companion object {
        private suspend fun getAddressSectionTextControllerWithLabel(
            formViewModel: FormViewModel,
            @StringRes label: Int
        ): TextFieldController? {
            val addressElementFields = formViewModel.elements
                .filterIsInstance<SectionElement>()
                .flatMap { it.fields }
                .filterIsInstance<AddressElement>()
                .firstOrNull()
                ?.fields
                ?.first()
            return addressElementFields
                ?.filterIsInstance<SectionSingleFieldElement>()
                ?.map { (it.controller as? TextFieldController) }
                ?.firstOrNull { it?.label == label }
                ?: addressElementFields
                    ?.asSequence()
                    ?.filterIsInstance<RowElement>()
                    ?.map { it.fields }
                    ?.flatten()
                    ?.map { (it.controller as? TextFieldController) }
                    ?.firstOrNull { it?.label == label }
        }
    }
}<|MERGE_RESOLUTION|>--- conflicted
+++ resolved
@@ -302,23 +302,14 @@
              */
             val args = COMPOSE_FRAGMENT_ARGS.copy(
                 billingDetails = null,
-                showCheckbox = false,
+                showCheckbox = true,
                 showCheckboxControlledFields = true
             )
             val formViewModel = FormViewModel(
                 sofortForm,
-<<<<<<< HEAD
-                COMPOSE_FRAGMENT_ARGS.copy(
-                    billingDetails = null,
-                    showCheckbox = true,
-                    showCheckboxControlledFields = true
-                ),
-                resourceRepository = resourceRepository
-=======
                 args,
                 resourceRepository = resourceRepository,
                 transformSpecToElement = TransformSpecToElement(resourceRepository, args)
->>>>>>> dce7f2f5
             )
 
             val nameElement =
