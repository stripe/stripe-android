package com.stripe.android.paymentsheet.forms

import androidx.lifecycle.asLiveData
import com.google.common.truth.Truth.assertThat
import com.stripe.android.paymentsheet.FormElement.SectionElement
import com.stripe.android.paymentsheet.elements.SaveForFutureUseController
import com.stripe.android.paymentsheet.elements.TextFieldController
import com.stripe.android.paymentsheet.specifications.FormItemSpec
import com.stripe.android.paymentsheet.specifications.IdentifierSpec
import com.stripe.android.paymentsheet.specifications.LayoutSpec
import com.stripe.android.paymentsheet.specifications.SectionFieldSpec.Country
import com.stripe.android.paymentsheet.specifications.SectionFieldSpec.Email
import com.stripe.android.paymentsheet.specifications.SectionFieldSpec.Name
import com.stripe.android.paymentsheet.specifications.sofort
import kotlinx.coroutines.flow.first
import kotlinx.coroutines.runBlocking
import org.junit.Test
import org.junit.runner.RunWith
import org.robolectric.RobolectricTestRunner
import org.robolectric.shadows.ShadowLooper

@RunWith(RobolectricTestRunner::class)
class FormViewModelTest {
    private val emailSection = FormItemSpec.SectionSpec(IdentifierSpec("emailSection"), Email)
    private val countrySection = FormItemSpec.SectionSpec(
        IdentifierSpec("countrySection"),
        Country()
    )

    @Test
    fun `Verify setting save for future use`() {
        val formViewModel = FormViewModel(
            LayoutSpec(
                listOf(
                    emailSection,
                    countrySection,
                    FormItemSpec.SaveForFutureUseSpec(listOf(emailSection))
                )
            ),
            true,
            true,
            "Example, Inc."
        )

        val values = mutableListOf<Boolean>()
        formViewModel.saveForFutureUse.asLiveData()
            .observeForever {
                values.add(it)
            }
        assertThat(values[0]).isTrue()

        formViewModel.setSaveForFutureUse(false)

        assertThat(values[1]).isFalse()
    }

    @Test
    fun `Verify setting save for future use visibility`() {
        val formViewModel = FormViewModel(
            LayoutSpec(
                listOf(
                    emailSection,
                    countrySection,
                    FormItemSpec.SaveForFutureUseSpec(listOf(emailSection))
                )
            ),
            true,
            true,
            "Example, Inc."
        )

        val values = mutableListOf<List<IdentifierSpec>>()
        formViewModel.optionalIdentifiers.asLiveData()
            .observeForever {
                values.add(it)
            }
        assertThat(values[0]).isEmpty()

        formViewModel.setSaveForFutureUseVisibility(false)

        ShadowLooper.runUiThreadTasksIncludingDelayedTasks()

        assertThat(values[1][0]).isEqualTo(IdentifierSpec("save_for_future_use"))
    }

    @Test
    fun `Verify setting section as optional sets sub-fields as optional as well`() {
        val formViewModel = FormViewModel(
            LayoutSpec(
                listOf(
                    emailSection,
                    countrySection,
                    FormItemSpec.SaveForFutureUseSpec(listOf(emailSection))
                )
            ),
            true,
            true,
            "Example, Inc."
        )

        val values = mutableListOf<List<IdentifierSpec>>()
        formViewModel.optionalIdentifiers.asLiveData()
            .observeForever {
                values.add(it)
            }
        assertThat(values[0]).isEmpty()

        formViewModel.setSaveForFutureUse(false)

        ShadowLooper.runUiThreadTasksIncludingDelayedTasks()

        assertThat(values[1][0]).isEqualTo(IdentifierSpec("emailSection"))
        assertThat(values[1][1]).isEqualTo(IdentifierSpec("email"))
    }

    @Test
    fun `Verify if a field is optional and valid it is not in the formViewValueResult`() =
        runBlocking {
            // Here we have one optional and one required field, country will always be in the result,
            //  and name only if saveForFutureUse is true
            val formViewModel = FormViewModel(
                LayoutSpec(
                    listOf(
                        emailSection,
                        countrySection,
                        FormItemSpec.SaveForFutureUseSpec(listOf(emailSection))
                    )
                ),
                true,
                true,
                "Example, Inc."
            )

            val saveForFutureUseController = formViewModel.elements.map { it.controller }
                .filterIsInstance(SaveForFutureUseController::class.java).first()
            val emailController = formViewModel.elements
                .asSequence()
                .filterIsInstance<SectionElement>()
<<<<<<< HEAD
                .map { it.fields }
                .flatten()
                .map { it.controller }
                .filterIsInstance(TextFieldController::class.java).first()
=======
                .flatMap { it.fields }
                .map { it.controller }
                .filterIsInstance(TextFieldController::class.java)
                .first()
>>>>>>> 850aecf2

            // Add text to the name to make it valid
            emailController.onValueChange("email@valid.com")

            // Verify formFieldValues contains email
            assertThat(formViewModel.completeFormValues.first()?.fieldValuePairs).containsKey(
                emailSection.fields[0].identifier
            )

            saveForFutureUseController.onValueChange(false)

            // Verify formFieldValues does not contain email
            assertThat(formViewModel.completeFormValues.first()?.fieldValuePairs).doesNotContainKey(
                emailSection.identifier
            )
        }

    @Test
    fun `Optional invalid fields arent in the formViewValue and has no effect on complete state`() {
        runBlocking {
            // Here we have one optional and one required field, country will always be in the result,
            //  and name only if saveForFutureUse is true
            val formViewModel = FormViewModel(
                LayoutSpec(
                    listOf(
                        emailSection,
                        countrySection,
                        FormItemSpec.SaveForFutureUseSpec(listOf(emailSection))
                    )
                ),
                true,
                true,
                "Example, Inc."
            )

            val saveForFutureUseController = formViewModel.elements.map { it.controller }
                .filterIsInstance(SaveForFutureUseController::class.java).first()
            val emailController = formViewModel.elements
                .asSequence()
                .filterIsInstance<SectionElement>()
<<<<<<< HEAD
                .map { it.fields }
                .flatten()
=======
                .flatMap { it.fields }
>>>>>>> 850aecf2
                .map { it.controller }
                .filterIsInstance(TextFieldController::class.java).first()

            // Add text to the email to make it invalid
            emailController.onValueChange("email is invalid")

            // Verify formFieldValues is null because the email is required and invalid
            assertThat(formViewModel.completeFormValues.first()).isNull()

            saveForFutureUseController.onValueChange(false)

            // Verify formFieldValues is not null even though the email is invalid
            // (because it is not required)
            assertThat(formViewModel.completeFormValues.first()).isNotNull()
            assertThat(formViewModel.completeFormValues.first()?.fieldValuePairs).doesNotContainKey(
                emailSection.identifier
            )
        }
    }

    /**
     * This is serving as more of an integration test of forms from
     * spec to FormFieldValues.
     */
    @Test
    fun `Verify params are set when element flows are complete`() {
        runBlocking {
            /**
             * Using sofort as a complex enough example to test the form view model class.
             */
            val formViewModel = FormViewModel(
                sofort.layout,
                true,
                true,
                "Example, Inc."
            )

            val nameElement = (formViewModel.elements[0] as SectionElement)
                .fields[0].controller as TextFieldController
            val emailElement = (formViewModel.elements[1] as SectionElement)
                .fields[0].controller as TextFieldController

            nameElement.onValueChange("joe")
            assertThat(
                formViewModel.completeFormValues.first()?.fieldValuePairs?.get(Name.identifier)
            ).isNull()

            emailElement.onValueChange("joe@gmail.com")
            assertThat(
                formViewModel.completeFormValues.first()?.fieldValuePairs?.get(Email.identifier)
                    ?.value
            ).isEqualTo("joe@gmail.com")
            assertThat(
                formViewModel.completeFormValues.first()?.fieldValuePairs?.get(Name.identifier)
                    ?.value
            ).isEqualTo("joe")

            emailElement.onValueChange("invalid.email@IncompleteDomain")

            assertThat(
                formViewModel.completeFormValues.first()?.fieldValuePairs?.get(Name.identifier)
            ).isNull()
        }
    }
}<|MERGE_RESOLUTION|>--- conflicted
+++ resolved
@@ -136,17 +136,10 @@
             val emailController = formViewModel.elements
                 .asSequence()
                 .filterIsInstance<SectionElement>()
-<<<<<<< HEAD
-                .map { it.fields }
-                .flatten()
-                .map { it.controller }
-                .filterIsInstance(TextFieldController::class.java).first()
-=======
                 .flatMap { it.fields }
                 .map { it.controller }
                 .filterIsInstance(TextFieldController::class.java)
                 .first()
->>>>>>> 850aecf2
 
             // Add text to the name to make it valid
             emailController.onValueChange("email@valid.com")
@@ -187,12 +180,7 @@
             val emailController = formViewModel.elements
                 .asSequence()
                 .filterIsInstance<SectionElement>()
-<<<<<<< HEAD
-                .map { it.fields }
-                .flatten()
-=======
                 .flatMap { it.fields }
->>>>>>> 850aecf2
                 .map { it.controller }
                 .filterIsInstance(TextFieldController::class.java).first()
 
