--- conflicted
+++ resolved
@@ -456,13 +456,13 @@
                 ?.value
         ).isNull()
 
-        // Fill all address values except line2
-        val addressControllers = AddressControllers.create(formViewModel)
-        val populateAddressControllers = addressControllers.controllers
-            .filter { it.label != R.string.address_label_address_line2 }
-        populateAddressControllers
-            .forEachIndexed { index, textFieldController ->
-                textFieldController.onValueChange("1234")
+            // Fill all address values except line2
+            val addressControllers = AddressControllers.create(formViewModel)
+            val populateAddressControllers = addressControllers.controllers
+                .filter { it.label.first() != R.string.address_label_address_line2 }
+            populateAddressControllers
+                .forEachIndexed { index, textFieldController ->
+                    textFieldController.onValueChange("1234")
 
                 if (index == populateAddressControllers.size - 1) {
                     assertThat(
@@ -484,88 +484,6 @@
                     ).isNull()
                 }
             }
-<<<<<<< HEAD
-            assertThat(formViewModel.completeFormValues.first()?.userRequestedReuse).isEqualTo(
-                PaymentSelection.CustomerRequestedSave.NoRequest
-            )
-        }
-    }
-
-    @ExperimentalCoroutinesApi
-    @Test
-    fun `Verify params are set when required address fields are complete`() {
-        runBlocking {
-            /**
-             * Using sepa debit as a complex enough example to test the address portion.
-             */
-            val args = COMPOSE_FRAGMENT_ARGS.copy(
-                billingDetails = null
-            )
-            val formViewModel = FormViewModel(
-                SepaDebitForm,
-                args,
-                resourceRepository = resourceRepository,
-                transformSpecToElement = TransformSpecToElement(resourceRepository, args)
-            )
-
-            getSectionFieldTextControllerWithLabel(
-                formViewModel,
-                R.string.address_label_name
-            )?.onValueChange("joe")
-            assertThat(
-                formViewModel.completeFormValues.first()?.fieldValuePairs?.get(EmailSpec.identifier)
-                    ?.value
-            ).isNull()
-
-            getSectionFieldTextControllerWithLabel(
-                formViewModel,
-                R.string.email
-            )?.onValueChange("joe@gmail.com")
-            assertThat(
-                formViewModel.completeFormValues.first()?.fieldValuePairs?.get(EmailSpec.identifier)
-                    ?.value
-            ).isNull()
-
-            getSectionFieldTextControllerWithLabel(
-                formViewModel,
-                R.string.iban
-            )?.onValueChange("DE89370400440532013000")
-            assertThat(
-                formViewModel.completeFormValues.first()?.fieldValuePairs?.get(EmailSpec.identifier)
-                    ?.value
-            ).isNull()
-
-            // Fill all address values except line2
-            val addressControllers = AddressControllers.create(formViewModel)
-            val populateAddressControllers = addressControllers.controllers
-                .filter { it.label.first() != R.string.address_label_address_line2 }
-            populateAddressControllers
-                .forEachIndexed { index, textFieldController ->
-                    textFieldController.onValueChange("1234")
-
-                    if (index == populateAddressControllers.size - 1) {
-                        assertThat(
-                            formViewModel
-                                .completeFormValues
-                                .first()
-                                ?.fieldValuePairs
-                                ?.get(EmailSpec.identifier)
-                                ?.value
-                        ).isNotNull()
-                    } else {
-                        assertThat(
-                            formViewModel
-                                .completeFormValues
-                                .first()
-                                ?.fieldValuePairs
-                                ?.get(EmailSpec.identifier)
-                                ?.value
-                        ).isNull()
-                    }
-                }
-        }
-=======
->>>>>>> e8e9a448
     }
 
     private suspend fun getSectionFieldTextControllerWithLabel(
