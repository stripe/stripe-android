package com.stripe.android.paymentsheet.forms

import android.content.Context
import androidx.annotation.StringRes
import androidx.lifecycle.asLiveData
import androidx.test.core.app.ApplicationProvider
import com.google.common.truth.Truth.assertThat
import com.stripe.android.paymentsheet.FormElement.SectionElement
import com.stripe.android.paymentsheet.R
import com.stripe.android.paymentsheet.SectionFieldElement
import com.stripe.android.paymentsheet.address.AddressFieldElementRepository
import com.stripe.android.paymentsheet.elements.SaveForFutureUseController
import com.stripe.android.paymentsheet.elements.TextFieldController
import com.stripe.android.paymentsheet.paymentdatacollection.ComposeFragmentArguments
import com.stripe.android.paymentsheet.specifications.BankRepository
import com.stripe.android.paymentsheet.specifications.FormItemSpec
import com.stripe.android.paymentsheet.specifications.IdentifierSpec
import com.stripe.android.paymentsheet.specifications.LayoutSpec
import com.stripe.android.paymentsheet.specifications.ResourceRepository
import com.stripe.android.paymentsheet.specifications.SectionFieldSpec.Companion.NAME
import com.stripe.android.paymentsheet.specifications.SectionFieldSpec.Country
import com.stripe.android.paymentsheet.specifications.SectionFieldSpec.Email
import com.stripe.android.paymentsheet.specifications.sepaDebit
import com.stripe.android.paymentsheet.specifications.sofort
import kotlinx.coroutines.ExperimentalCoroutinesApi
import kotlinx.coroutines.flow.first
import kotlinx.coroutines.runBlocking
import org.junit.Test
import org.junit.runner.RunWith
import org.robolectric.RobolectricTestRunner
import org.robolectric.shadows.ShadowLooper

@RunWith(RobolectricTestRunner::class)
internal class FormViewModelTest {
<<<<<<< HEAD
    private val emailSection =
        FormItemSpec.SectionSpec(IdentifierSpec.Generic("emailSection"), Email)
    private val countrySection = FormItemSpec.SectionSpec(
        IdentifierSpec.Generic("countrySection"),
=======
    private val emailSection = FormItemSpec.SectionSpec(IdentifierSpec("email_section"), Email)
    private val countrySection = FormItemSpec.SectionSpec(
        IdentifierSpec("country_section"),
>>>>>>> b493caff
        Country()
    )

    private val resourceRepository =
        ResourceRepository(
            BankRepository(
                ApplicationProvider.getApplicationContext<Context>().resources
            ),
            AddressFieldElementRepository(
                ApplicationProvider.getApplicationContext<Context>().resources
            )
        )

    @Test
    fun `Verify setting save for future use`() {
        val formViewModel = FormViewModel(
            LayoutSpec(
                listOf(
                    emailSection,
                    countrySection,
                    FormItemSpec.SaveForFutureUseSpec(listOf(emailSection))
                )
            ),
            ComposeFragmentArguments(
                supportedPaymentMethodName = "Card",
                saveForFutureUseInitialValue = true,
                saveForFutureUseInitialVisibility = true,
                merchantName = "Example, Inc."
            ),
            resourceRepository = resourceRepository
        )

        val values = mutableListOf<Boolean>()
        formViewModel.saveForFutureUse.asLiveData()
            .observeForever {
                values.add(it)
            }
        assertThat(values[0]).isTrue()

        formViewModel.setSaveForFutureUse(false)

        assertThat(values[1]).isFalse()
    }

    @Test
    fun `Verify setting save for future use visibility`() {
        val formViewModel = FormViewModel(
            LayoutSpec(
                listOf(
                    emailSection,
                    countrySection,
                    FormItemSpec.SaveForFutureUseSpec(listOf(emailSection))
                )
            ),
            ComposeFragmentArguments(
                supportedPaymentMethodName = "Card",
                saveForFutureUseInitialValue = true,
                saveForFutureUseInitialVisibility = true,
                merchantName = "Example, Inc."
            ),
            resourceRepository = resourceRepository
        )

        val values = mutableListOf<List<IdentifierSpec>>()
        formViewModel.hiddenIdentifiers.asLiveData()
            .observeForever {
                values.add(it)
            }
        assertThat(values[0]).isEmpty()

        formViewModel.setSaveForFutureUseVisibility(false)

        ShadowLooper.runUiThreadTasksIncludingDelayedTasks()

        assertThat(values[1][0]).isEqualTo(IdentifierSpec.SaveForFutureUse)
    }

    @Test
    fun `Verify setting section as hidden sets sub-fields as hidden as well`() {
        val formViewModel = FormViewModel(
            LayoutSpec(
                listOf(
                    emailSection,
                    countrySection,
                    FormItemSpec.SaveForFutureUseSpec(listOf(emailSection))
                )
            ),
            ComposeFragmentArguments(
                supportedPaymentMethodName = "Card",
                saveForFutureUseInitialValue = true,
                saveForFutureUseInitialVisibility = true,
                merchantName = "Example, Inc."
            ),
            resourceRepository = resourceRepository
        )

        val values = mutableListOf<List<IdentifierSpec>>()
        formViewModel.hiddenIdentifiers.asLiveData()
            .observeForever {
                values.add(it)
            }
        assertThat(values[0]).isEmpty()

        formViewModel.setSaveForFutureUse(false)

        ShadowLooper.runUiThreadTasksIncludingDelayedTasks()

<<<<<<< HEAD
        assertThat(values[1][0]).isEqualTo(IdentifierSpec.Generic("emailSection"))
        assertThat(values[1][1]).isEqualTo(IdentifierSpec.Email)
=======
        assertThat(values[1][0]).isEqualTo(IdentifierSpec("email_section"))
        assertThat(values[1][1]).isEqualTo(IdentifierSpec("email"))
>>>>>>> b493caff
    }

    @ExperimentalCoroutinesApi
    @Test
    fun `Verify if a field is hidden and valid it is not in the completeFormValues`() =
        runBlocking {
            // Here we have one hidden and one required field, country will always be in the result,
            //  and name only if saveForFutureUse is true
            val formViewModel = FormViewModel(
                LayoutSpec(
                    listOf(
                        emailSection,
                        countrySection,
                        FormItemSpec.SaveForFutureUseSpec(listOf(emailSection))
                    )
                ),
                ComposeFragmentArguments(
                    supportedPaymentMethodName = "Card",
                    saveForFutureUseInitialValue = true,
                    saveForFutureUseInitialVisibility = true,
                    merchantName = "Example, Inc."
                ),
                resourceRepository = resourceRepository
            )

            val saveForFutureUseController = formViewModel.elements.map { it.controller }
                .filterIsInstance(SaveForFutureUseController::class.java).first()
            val emailController = formViewModel.elements
                .asSequence()
                .filterIsInstance<SectionElement>()
                .flatMap { it.fields }
                .map { it.controller }
                .filterIsInstance(TextFieldController::class.java)
                .first()

            // Add text to the name to make it valid
            emailController.onValueChange("email@valid.com")

            // Verify formFieldValues contains email
            assertThat(
                formViewModel.completeFormValues.first()?.fieldValuePairs
            ).containsKey(
                emailSection.fields[0].identifier
            )

            saveForFutureUseController.onValueChange(false)

            // Verify formFieldValues does not contain email
            assertThat(formViewModel.completeFormValues.first()?.fieldValuePairs).doesNotContainKey(
                emailSection.identifier
            )
        }

    @ExperimentalCoroutinesApi
    @Test
    fun `Hidden invalid fields arent in the formViewValue and has no effect on complete state`() {
        runBlocking {
            // Here we have one hidden and one required field, country will always be in the result,
            //  and name only if saveForFutureUse is true
            val formViewModel = FormViewModel(
                LayoutSpec(
                    listOf(
                        emailSection,
                        countrySection,
                        FormItemSpec.SaveForFutureUseSpec(listOf(emailSection))
                    )
                ),
                ComposeFragmentArguments(
                    supportedPaymentMethodName = "Card",
                    saveForFutureUseInitialValue = true,
                    saveForFutureUseInitialVisibility = true,
                    merchantName = "Example, Inc."
                ),
                resourceRepository = resourceRepository
            )

            val saveForFutureUseController = formViewModel.elements.map { it.controller }
                .filterIsInstance(SaveForFutureUseController::class.java).first()
            val emailController = formViewModel.elements
                .asSequence()
                .filterIsInstance<SectionElement>()
                .flatMap { it.fields }
                .map { it.controller }
                .filterIsInstance(TextFieldController::class.java).first()

            // Add text to the email to make it invalid
            emailController.onValueChange("email is invalid")

            // Verify formFieldValues is null because the email is required and invalid
            assertThat(formViewModel.completeFormValues.first()).isNull()

            saveForFutureUseController.onValueChange(false)

            // Verify formFieldValues is not null even though the email is invalid
            // (because it is not required)
            assertThat(
                formViewModel.completeFormValues.first()
            ).isNotNull()
            assertThat(formViewModel.completeFormValues.first()?.fieldValuePairs).doesNotContainKey(
                emailSection.identifier
            )
        }
    }

    /**
     * This is serving as more of an integration test of forms from
     * spec to FormFieldValues.
     */
    @ExperimentalCoroutinesApi
    @Test
    fun `Verify params are set when element flows are complete`() {
        runBlocking {
            /**
             * Using sofort as a complex enough example to test the form view model class.
             */
            val formViewModel = FormViewModel(
                sofort.layout,
                ComposeFragmentArguments(
                    supportedPaymentMethodName = "Card",
                    saveForFutureUseInitialValue = true,
                    saveForFutureUseInitialVisibility = true,
                    merchantName = "Example, Inc."
                ),
                resourceRepository = resourceRepository
            )

            val nameElement = (formViewModel.elements[0] as SectionElement)
                .fields[0].controller as TextFieldController
            val emailElement = (formViewModel.elements[1] as SectionElement)
                .fields[0].controller as TextFieldController

            nameElement.onValueChange("joe")
            assertThat(
                formViewModel.completeFormValues.first()?.fieldValuePairs?.get(NAME.identifier)
            ).isNull()

            emailElement.onValueChange("joe@gmail.com")
            assertThat(
                formViewModel.completeFormValues.first()?.fieldValuePairs?.get(Email.identifier)
                    ?.value
            ).isEqualTo("joe@gmail.com")
            assertThat(
                formViewModel.completeFormValues.first()?.fieldValuePairs?.get(NAME.identifier)
                    ?.value
            ).isEqualTo("joe")

            emailElement.onValueChange("invalid.email@IncompleteDomain")

            assertThat(
                formViewModel.completeFormValues.first()?.fieldValuePairs?.get(NAME.identifier)
            ).isNull()
        }
    }

    @ExperimentalCoroutinesApi
    @Test
    fun `Verify params are set when element address fields are complete`() {
        runBlocking {
            /**
             * Using sepa debit as a complex enough example to test the address portion.
             */
            val formViewModel = FormViewModel(
                sepaDebit.layout,
                ComposeFragmentArguments(
                    supportedPaymentMethodName = "Card",
                    saveForFutureUseInitialValue = true,
                    saveForFutureUseInitialVisibility = true,
                    merchantName = "Example, Inc."
                ),
                resourceRepository = resourceRepository
            )

            getSectionFieldTextControllerWithLabel(
                formViewModel,
                R.string.address_label_name
            )?.onValueChange("joe")
            assertThat(
                formViewModel.completeFormValues.first()?.fieldValuePairs?.get(Email.identifier)
                    ?.value
            ).isNull()

            getSectionFieldTextControllerWithLabel(
                formViewModel,
                R.string.email
            )?.onValueChange("joe@gmail.com")
            assertThat(
                formViewModel.completeFormValues.first()?.fieldValuePairs?.get(Email.identifier)
                    ?.value
            ).isNull()

            getSectionFieldTextControllerWithLabel(
                formViewModel,
                R.string.iban
            )?.onValueChange("DE89370400440532013000")
            assertThat(
                formViewModel.completeFormValues.first()?.fieldValuePairs?.get(Email.identifier)
                    ?.value
            ).isNull()

            val addressControllers = AddressControllers.create(formViewModel)
            addressControllers.controllers.forEachIndexed { index, textFieldController ->
                textFieldController.onValueChange("1234")
                if (index == addressControllers.controllers.size - 1) {
                    assertThat(
                        formViewModel
                            .completeFormValues
                            .first()
                            ?.fieldValuePairs
                            ?.get(Email.identifier)
                            ?.value
                    ).isNotNull()
                } else {
                    assertThat(
                        formViewModel
                            .completeFormValues
                            .first()
                            ?.fieldValuePairs
                            ?.get(Email.identifier)
                            ?.value
                    ).isNull()
                }
            }
        }
    }

    @ExperimentalCoroutinesApi
    @Test
    fun `Verify params are set when required address fields are complete`() {
        runBlocking {
            /**
             * Using sepa debit as a complex enough example to test the address portion.
             */
            val formViewModel = FormViewModel(
                sepaDebit.layout,
                ComposeFragmentArguments(
                    supportedPaymentMethodName = "Card",
                    saveForFutureUseInitialValue = true,
                    saveForFutureUseInitialVisibility = true,
                    merchantName = "Example, Inc."
                ),
                resourceRepository = resourceRepository
            )

            getSectionFieldTextControllerWithLabel(
                formViewModel,
                R.string.address_label_name
            )?.onValueChange("joe")
            assertThat(
                formViewModel.completeFormValues.first()?.fieldValuePairs?.get(Email.identifier)
                    ?.value
            ).isNull()

            getSectionFieldTextControllerWithLabel(
                formViewModel,
                R.string.email
            )?.onValueChange("joe@gmail.com")
            assertThat(
                formViewModel.completeFormValues.first()?.fieldValuePairs?.get(Email.identifier)
                    ?.value
            ).isNull()

            getSectionFieldTextControllerWithLabel(
                formViewModel,
                R.string.iban
            )?.onValueChange("DE89370400440532013000")
            assertThat(
                formViewModel.completeFormValues.first()?.fieldValuePairs?.get(Email.identifier)
                    ?.value
            ).isNull()

            // Fill all address values except line2
            val addressControllers = AddressControllers.create(formViewModel)
            val populateAddressControllers = addressControllers.controllers
                .filter { it.label != R.string.address_label_address_line2 }
            populateAddressControllers
                .forEachIndexed { index, textFieldController ->
                    textFieldController.onValueChange("1234")

                    if (index == populateAddressControllers.size - 1) {
                        assertThat(
                            formViewModel
                                .completeFormValues
                                .first()
                                ?.fieldValuePairs
                                ?.get(Email.identifier)
                                ?.value
                        ).isNotNull()
                    } else {
                        assertThat(
                            formViewModel
                                .completeFormValues
                                .first()
                                ?.fieldValuePairs
                                ?.get(Email.identifier)
                                ?.value
                        ).isNull()
                    }
                }
        }
    }

    private fun getSectionFieldTextControllerWithLabel(
        formViewModel: FormViewModel,
        @StringRes label: Int
    ) =
        formViewModel.elements.map {
            (
                (it as? SectionElement)
                    ?.fields
                    ?.get(0)
                    ?.controller as? TextFieldController
                )
        }.firstOrNull {
            it?.label == label
        }

    private data class AddressControllers(
        val controllers: List<TextFieldController>
    ) {
        companion object {
            suspend fun create(formViewModel: FormViewModel) =
                AddressControllers(
                    listOfNotNull(
                        getAddressSectionTextControllerWithLabel(
                            formViewModel,
                            R.string.address_label_address_line1
                        ),
                        getAddressSectionTextControllerWithLabel(
                            formViewModel,
                            R.string.address_label_address_line2
                        ),
                        getAddressSectionTextControllerWithLabel(
                            formViewModel,
                            R.string.address_label_city
                        ),
                        getAddressSectionTextControllerWithLabel(
                            formViewModel,
                            R.string.address_label_state
                        ),
                        getAddressSectionTextControllerWithLabel(
                            formViewModel,
                            R.string.address_label_zip_code
                        ),
                    )
                )
        }
    }

    companion object {
        private suspend fun getAddressSectionTextControllerWithLabel(
            formViewModel: FormViewModel,
            @StringRes label: Int
        ) =
            formViewModel.elements
                .filterIsInstance<SectionElement>()
                .flatMap { it.fields }
                .filterIsInstance<SectionFieldElement.AddressElement>()
                .firstOrNull()
                ?.fields
                ?.first()
                ?.map { (it.controller as? TextFieldController) }
                ?.firstOrNull { it?.label == label }
    }
}<|MERGE_RESOLUTION|>--- conflicted
+++ resolved
@@ -32,16 +32,10 @@
 
 @RunWith(RobolectricTestRunner::class)
 internal class FormViewModelTest {
-<<<<<<< HEAD
     private val emailSection =
-        FormItemSpec.SectionSpec(IdentifierSpec.Generic("emailSection"), Email)
+        FormItemSpec.SectionSpec(IdentifierSpec.Generic("email_section"), Email)
     private val countrySection = FormItemSpec.SectionSpec(
-        IdentifierSpec.Generic("countrySection"),
-=======
-    private val emailSection = FormItemSpec.SectionSpec(IdentifierSpec("email_section"), Email)
-    private val countrySection = FormItemSpec.SectionSpec(
-        IdentifierSpec("country_section"),
->>>>>>> b493caff
+        IdentifierSpec.Generic("country_section"),
         Country()
     )
 
@@ -149,13 +143,8 @@
 
         ShadowLooper.runUiThreadTasksIncludingDelayedTasks()
 
-<<<<<<< HEAD
-        assertThat(values[1][0]).isEqualTo(IdentifierSpec.Generic("emailSection"))
+        assertThat(values[1][0]).isEqualTo(IdentifierSpec.Generic("email_section"))
         assertThat(values[1][1]).isEqualTo(IdentifierSpec.Email)
-=======
-        assertThat(values[1][0]).isEqualTo(IdentifierSpec("email_section"))
-        assertThat(values[1][1]).isEqualTo(IdentifierSpec("email"))
->>>>>>> b493caff
     }
 
     @ExperimentalCoroutinesApi
