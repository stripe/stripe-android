package com.stripe.android.paymentsheet.forms

import android.content.Context
import androidx.annotation.StringRes
import androidx.lifecycle.asLiveData
import androidx.test.core.app.ApplicationProvider
import com.google.common.truth.Truth.assertThat
import com.stripe.android.paymentsheet.FormElement.SectionElement
import com.stripe.android.paymentsheet.R
import com.stripe.android.paymentsheet.SectionMultiFieldElement
import com.stripe.android.paymentsheet.SectionSingleFieldElement
import com.stripe.android.paymentsheet.address.AddressFieldElementRepository
import com.stripe.android.paymentsheet.elements.SaveForFutureUseController
import com.stripe.android.paymentsheet.elements.SimpleTextFieldController
import com.stripe.android.paymentsheet.specifications.BankRepository
import com.stripe.android.paymentsheet.specifications.FormItemSpec
import com.stripe.android.paymentsheet.specifications.IdentifierSpec
import com.stripe.android.paymentsheet.specifications.LayoutSpec
import com.stripe.android.paymentsheet.specifications.ResourceRepository
import com.stripe.android.paymentsheet.specifications.SectionFieldSpec.Companion.NAME
import com.stripe.android.paymentsheet.specifications.SectionFieldSpec.Country
import com.stripe.android.paymentsheet.specifications.SectionFieldSpec.Email
import com.stripe.android.paymentsheet.specifications.sepaDebit
import com.stripe.android.paymentsheet.specifications.sofort
import kotlinx.coroutines.ExperimentalCoroutinesApi
import kotlinx.coroutines.flow.first
import kotlinx.coroutines.runBlocking
import org.junit.Test
import org.junit.runner.RunWith
import org.robolectric.RobolectricTestRunner
import org.robolectric.shadows.ShadowLooper

@RunWith(RobolectricTestRunner::class)
internal class FormViewModelTest {
    private val emailSection = FormItemSpec.SectionSpec(IdentifierSpec("email_section"), Email)
    private val countrySection = FormItemSpec.SectionSpec(
        IdentifierSpec("country_section"),
        Country()
    )

    private val resourceRepository =
        ResourceRepository(
            BankRepository(
                ApplicationProvider.getApplicationContext<Context>().resources
            ),
            AddressFieldElementRepository(
                ApplicationProvider.getApplicationContext<Context>().resources
            )
        )

    @Test
    fun `Verify setting save for future use`() {
        val formViewModel = FormViewModel(
            LayoutSpec(
                listOf(
                    emailSection,
                    countrySection,
                    FormItemSpec.SaveForFutureUseSpec(listOf(emailSection))
                )
            ),
            saveForFutureUseInitialValue = true,
            saveForFutureUseInitialVisibility = true,
            merchantName = "Example, Inc.",
            resourceRepository = resourceRepository
        )

        val values = mutableListOf<Boolean>()
        formViewModel.saveForFutureUse.asLiveData()
            .observeForever {
                values.add(it)
            }
        assertThat(values[0]).isTrue()

        formViewModel.setSaveForFutureUse(false)

        assertThat(values[1]).isFalse()
    }

    @Test
    fun `Verify setting save for future use visibility`() {
        val formViewModel = FormViewModel(
            LayoutSpec(
                listOf(
                    emailSection,
                    countrySection,
                    FormItemSpec.SaveForFutureUseSpec(listOf(emailSection))
                )
            ),
            saveForFutureUseInitialValue = true,
            saveForFutureUseInitialVisibility = true,
            merchantName = "Example, Inc.",
            resourceRepository = resourceRepository
        )

        val values = mutableListOf<List<IdentifierSpec>>()
        formViewModel.hiddenIdentifiers.asLiveData()
            .observeForever {
                values.add(it)
            }
        assertThat(values[0]).isEmpty()

        formViewModel.setSaveForFutureUseVisibility(false)

        ShadowLooper.runUiThreadTasksIncludingDelayedTasks()

        assertThat(values[1][0]).isEqualTo(IdentifierSpec("save_for_future_use"))
    }

    @Test
    fun `Verify setting section as hidden sets sub-fields as hidden as well`() {
        val formViewModel = FormViewModel(
            LayoutSpec(
                listOf(
                    emailSection,
                    countrySection,
                    FormItemSpec.SaveForFutureUseSpec(listOf(emailSection))
                )
            ),
            saveForFutureUseInitialValue = true,
            saveForFutureUseInitialVisibility = true,
            merchantName = "Example, Inc.",
            resourceRepository = resourceRepository
        )

        val values = mutableListOf<List<IdentifierSpec>>()
        formViewModel.hiddenIdentifiers.asLiveData()
            .observeForever {
                values.add(it)
            }
        assertThat(values[0]).isEmpty()

        formViewModel.setSaveForFutureUse(false)

        ShadowLooper.runUiThreadTasksIncludingDelayedTasks()

        assertThat(values[1][0]).isEqualTo(IdentifierSpec("email_section"))
        assertThat(values[1][1]).isEqualTo(IdentifierSpec("email"))
    }

    @ExperimentalCoroutinesApi
    @Test
    fun `Verify if a field is hidden and valid it is not in the completeFormValues`() =
        runBlocking {
            // Here we have one hidden and one required field, country will always be in the result,
            //  and name only if saveForFutureUse is true
            val formViewModel = FormViewModel(
                LayoutSpec(
                    listOf(
                        emailSection,
                        countrySection,
                        FormItemSpec.SaveForFutureUseSpec(listOf(emailSection))
                    )
                ),
                saveForFutureUseInitialValue = true,
                saveForFutureUseInitialVisibility = true,
                merchantName = "Example, Inc.",
                resourceRepository = resourceRepository
            )

            val saveForFutureUseController = formViewModel.elements.map { it.controller }
                .filterIsInstance(SaveForFutureUseController::class.java).first()
<<<<<<< HEAD
            val emailController = formViewModel.elements
                .asSequence()
                .filterIsInstance<SectionElement>()
                .flatMap { it.fields }
                .map { it.controller }
                .filterIsInstance(SimpleTextFieldController::class.java)
                .first()
=======
            val emailController =
                getSectionFieldTextControllerWithLabel(formViewModel, R.string.email)
>>>>>>> c3d7b28d

            // Add text to the name to make it valid
            emailController?.onValueChange("email@valid.com")

            // Verify formFieldValues contains email
            assertThat(
                formViewModel.completeFormValues.first()?.fieldValuePairs
            ).containsKey(
                emailSection.fields[0].identifier
            )

            saveForFutureUseController.onValueChange(false)

            // Verify formFieldValues does not contain email
            assertThat(formViewModel.completeFormValues.first()?.fieldValuePairs).doesNotContainKey(
                emailSection.identifier
            )
        }

    @ExperimentalCoroutinesApi
    @Test
    fun `Hidden invalid fields arent in the formViewValue and has no effect on complete state`() {
        runBlocking {
            // Here we have one hidden and one required field, country will always be in the result,
            //  and name only if saveForFutureUse is true
            val formViewModel = FormViewModel(
                LayoutSpec(
                    listOf(
                        emailSection,
                        countrySection,
                        FormItemSpec.SaveForFutureUseSpec(listOf(emailSection))
                    )
                ),
                saveForFutureUseInitialValue = true,
                saveForFutureUseInitialVisibility = true,
                merchantName = "Example, Inc.",
                resourceRepository = resourceRepository
            )

            val saveForFutureUseController = formViewModel.elements.map { it.controller }
                .filterIsInstance(SaveForFutureUseController::class.java).first()
<<<<<<< HEAD
            val emailController = formViewModel.elements
                .asSequence()
                .filterIsInstance<SectionElement>()
                .flatMap { it.fields }
                .map { it.controller }
                .filterIsInstance(SimpleTextFieldController::class.java).first()
=======
            val emailController =
                getSectionFieldTextControllerWithLabel(formViewModel, R.string.email)
>>>>>>> c3d7b28d

            // Add text to the email to make it invalid
            emailController?.onValueChange("email is invalid")

            // Verify formFieldValues is null because the email is required and invalid
            assertThat(formViewModel.completeFormValues.first()).isNull()

            saveForFutureUseController.onValueChange(false)

            // Verify formFieldValues is not null even though the email is invalid
            // (because it is not required)
            assertThat(
                formViewModel.completeFormValues.first()
            ).isNotNull()
            assertThat(formViewModel.completeFormValues.first()?.fieldValuePairs).doesNotContainKey(
                emailSection.identifier
            )
        }
    }

    /**
     * This is serving as more of an integration test of forms from
     * spec to FormFieldValues.
     */
    @ExperimentalCoroutinesApi
    @Test
    fun `Verify params are set when element flows are complete`() {
        runBlocking {
            /**
             * Using sofort as a complex enough example to test the form view model class.
             */
            val formViewModel = FormViewModel(
                sofort.layout,
                saveForFutureUseInitialValue = true,
                saveForFutureUseInitialVisibility = true,
                merchantName = "Example, Inc.",
                resourceRepository = resourceRepository
            )

<<<<<<< HEAD
            val nameElement = (formViewModel.elements[0] as SectionElement)
                .fields[0].controller as SimpleTextFieldController
            val emailElement = (formViewModel.elements[1] as SectionElement)
                .fields[0].controller as SimpleTextFieldController
=======
            val nameElement =
                getSectionFieldTextControllerWithLabel(formViewModel, R.string.address_label_name)
            val emailElement =
                getSectionFieldTextControllerWithLabel(formViewModel, R.string.email)
>>>>>>> c3d7b28d

            nameElement?.onValueChange("joe")
            assertThat(
                formViewModel.completeFormValues.first()?.fieldValuePairs?.get(NAME.identifier)
            ).isNull()

            emailElement?.onValueChange("joe@gmail.com")
            assertThat(
                formViewModel.completeFormValues.first()?.fieldValuePairs?.get(Email.identifier)
                    ?.value
            ).isEqualTo("joe@gmail.com")
            assertThat(
                formViewModel.completeFormValues.first()?.fieldValuePairs?.get(NAME.identifier)
                    ?.value
            ).isEqualTo("joe")

            emailElement?.onValueChange("invalid.email@IncompleteDomain")

            assertThat(
                formViewModel.completeFormValues.first()?.fieldValuePairs?.get(NAME.identifier)
            ).isNull()
        }
    }

    @ExperimentalCoroutinesApi
    @Test
    fun `Verify params are set when element address fields are complete`() {
        runBlocking {
            /**
             * Using sepa debit as a complex enough example to test the address portion.
             */
            val formViewModel = FormViewModel(
                sepaDebit.layout,
                saveForFutureUseInitialValue = true,
                saveForFutureUseInitialVisibility = true,
                merchantName = "Example, Inc.",
                resourceRepository = resourceRepository
            )

            getSectionFieldTextControllerWithLabel(
                formViewModel,
                R.string.address_label_name
            )?.onValueChange("joe")
            assertThat(
                formViewModel.completeFormValues.first()?.fieldValuePairs?.get(Email.identifier)
                    ?.value
            ).isNull()

            getSectionFieldTextControllerWithLabel(
                formViewModel,
                R.string.email
            )?.onValueChange("joe@gmail.com")
            assertThat(
                formViewModel.completeFormValues.first()?.fieldValuePairs?.get(Email.identifier)
                    ?.value
            ).isNull()

            getSectionFieldTextControllerWithLabel(
                formViewModel,
                R.string.iban
            )?.onValueChange("DE89370400440532013000")
            assertThat(
                formViewModel.completeFormValues.first()?.fieldValuePairs?.get(Email.identifier)
                    ?.value
            ).isNull()

            val addressControllers = AddressControllers.create(formViewModel)
            addressControllers.controllers.forEachIndexed { index, textFieldController ->
                textFieldController.onValueChange("1234")
                if (index == addressControllers.controllers.size - 1) {
                    assertThat(
                        formViewModel
                            .completeFormValues
                            .first()
                            ?.fieldValuePairs
                            ?.get(Email.identifier)
                            ?.value
                    ).isNotNull()
                } else {
                    assertThat(
                        formViewModel
                            .completeFormValues
                            .first()
                            ?.fieldValuePairs
                            ?.get(Email.identifier)
                            ?.value
                    ).isNull()
                }
            }
        }
    }

    @ExperimentalCoroutinesApi
    @Test
    fun `Verify params are set when required address fields are complete`() {
        runBlocking {
            /**
             * Using sepa debit as a complex enough example to test the address portion.
             */
            val formViewModel = FormViewModel(
                sepaDebit.layout,
                saveForFutureUseInitialValue = true,
                saveForFutureUseInitialVisibility = true,
                merchantName = "Example, Inc.",
                resourceRepository = resourceRepository
            )

            getSectionFieldTextControllerWithLabel(
                formViewModel,
                R.string.address_label_name
            )?.onValueChange("joe")
            assertThat(
                formViewModel.completeFormValues.first()?.fieldValuePairs?.get(Email.identifier)
                    ?.value
            ).isNull()

            getSectionFieldTextControllerWithLabel(
                formViewModel,
                R.string.email
            )?.onValueChange("joe@gmail.com")
            assertThat(
                formViewModel.completeFormValues.first()?.fieldValuePairs?.get(Email.identifier)
                    ?.value
            ).isNull()

            getSectionFieldTextControllerWithLabel(
                formViewModel,
                R.string.iban
            )?.onValueChange("DE89370400440532013000")
            assertThat(
                formViewModel.completeFormValues.first()?.fieldValuePairs?.get(Email.identifier)
                    ?.value
            ).isNull()

            // Fill all address values except line2
            val addressControllers = AddressControllers.create(formViewModel)
            val populateAddressControllers = addressControllers.controllers
                .filter { it.label != R.string.address_label_address_line2 }
            populateAddressControllers
                .forEachIndexed { index, textFieldController ->
                    textFieldController.onValueChange("1234")

                    if (index == populateAddressControllers.size - 1) {
                        assertThat(
                            formViewModel
                                .completeFormValues
                                .first()
                                ?.fieldValuePairs
                                ?.get(Email.identifier)
                                ?.value
                        ).isNotNull()
                    } else {
                        assertThat(
                            formViewModel
                                .completeFormValues
                                .first()
                                ?.fieldValuePairs
                                ?.get(Email.identifier)
                                ?.value
                        ).isNull()
                    }
                }
        }
    }

    private fun getSectionFieldTextControllerWithLabel(
        formViewModel: FormViewModel,
        @StringRes label: Int
    ) =
<<<<<<< HEAD
        formViewModel.elements.map {
            (
                (it as? SectionElement)
                    ?.fields
                    ?.get(0)
                    ?.controller as? SimpleTextFieldController
                )
        }.firstOrNull {
            it?.label == label
        }
=======
        formViewModel.elements
            .filterIsInstance<SectionElement>()
            .flatMap { it.fields }
            .filterIsInstance<SectionSingleFieldElement>()
            .map { it.controller }
            .filterIsInstance<TextFieldController>()
            .firstOrNull { it.label == label }
>>>>>>> c3d7b28d

    private data class AddressControllers(
        val controllers: List<SimpleTextFieldController>
    ) {
        companion object {
            suspend fun create(formViewModel: FormViewModel) =
                AddressControllers(
                    listOfNotNull(
                        getAddressSectionTextControllerWithLabel(
                            formViewModel,
                            R.string.address_label_address_line1
                        ),
                        getAddressSectionTextControllerWithLabel(
                            formViewModel,
                            R.string.address_label_address_line2
                        ),
                        getAddressSectionTextControllerWithLabel(
                            formViewModel,
                            R.string.address_label_city
                        ),
                        getAddressSectionTextControllerWithLabel(
                            formViewModel,
                            R.string.address_label_state
                        ),
                        getAddressSectionTextControllerWithLabel(
                            formViewModel,
                            R.string.address_label_zip_code
                        ),
                    )
                )
        }
    }

    companion object {
        private suspend fun getAddressSectionTextControllerWithLabel(
            formViewModel: FormViewModel,
            @StringRes label: Int
        ) =
            formViewModel.elements
                .filterIsInstance<SectionElement>()
                .flatMap { it.fields }
                .filterIsInstance<SectionMultiFieldElement.AddressElement>()
                .firstOrNull()
                ?.fields
                ?.first()
                ?.map { (it.controller as? SimpleTextFieldController) }
                ?.firstOrNull { it?.label == label }
    }
}<|MERGE_RESOLUTION|>--- conflicted
+++ resolved
@@ -159,18 +159,8 @@
 
             val saveForFutureUseController = formViewModel.elements.map { it.controller }
                 .filterIsInstance(SaveForFutureUseController::class.java).first()
-<<<<<<< HEAD
-            val emailController = formViewModel.elements
-                .asSequence()
-                .filterIsInstance<SectionElement>()
-                .flatMap { it.fields }
-                .map { it.controller }
-                .filterIsInstance(SimpleTextFieldController::class.java)
-                .first()
-=======
             val emailController =
                 getSectionFieldTextControllerWithLabel(formViewModel, R.string.email)
->>>>>>> c3d7b28d
 
             // Add text to the name to make it valid
             emailController?.onValueChange("email@valid.com")
@@ -212,17 +202,8 @@
 
             val saveForFutureUseController = formViewModel.elements.map { it.controller }
                 .filterIsInstance(SaveForFutureUseController::class.java).first()
-<<<<<<< HEAD
-            val emailController = formViewModel.elements
-                .asSequence()
-                .filterIsInstance<SectionElement>()
-                .flatMap { it.fields }
-                .map { it.controller }
-                .filterIsInstance(SimpleTextFieldController::class.java).first()
-=======
             val emailController =
                 getSectionFieldTextControllerWithLabel(formViewModel, R.string.email)
->>>>>>> c3d7b28d
 
             // Add text to the email to make it invalid
             emailController?.onValueChange("email is invalid")
@@ -262,17 +243,10 @@
                 resourceRepository = resourceRepository
             )
 
-<<<<<<< HEAD
-            val nameElement = (formViewModel.elements[0] as SectionElement)
-                .fields[0].controller as SimpleTextFieldController
-            val emailElement = (formViewModel.elements[1] as SectionElement)
-                .fields[0].controller as SimpleTextFieldController
-=======
             val nameElement =
                 getSectionFieldTextControllerWithLabel(formViewModel, R.string.address_label_name)
             val emailElement =
                 getSectionFieldTextControllerWithLabel(formViewModel, R.string.email)
->>>>>>> c3d7b28d
 
             nameElement?.onValueChange("joe")
             assertThat(
@@ -442,26 +416,13 @@
         formViewModel: FormViewModel,
         @StringRes label: Int
     ) =
-<<<<<<< HEAD
-        formViewModel.elements.map {
-            (
-                (it as? SectionElement)
-                    ?.fields
-                    ?.get(0)
-                    ?.controller as? SimpleTextFieldController
-                )
-        }.firstOrNull {
-            it?.label == label
-        }
-=======
         formViewModel.elements
             .filterIsInstance<SectionElement>()
             .flatMap { it.fields }
             .filterIsInstance<SectionSingleFieldElement>()
             .map { it.controller }
-            .filterIsInstance<TextFieldController>()
+            .filterIsInstance<SimpleTextFieldController>()
             .firstOrNull { it.label == label }
->>>>>>> c3d7b28d
 
     private data class AddressControllers(
         val controllers: List<SimpleTextFieldController>
