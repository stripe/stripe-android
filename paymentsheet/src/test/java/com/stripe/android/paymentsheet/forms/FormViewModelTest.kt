--- conflicted
+++ resolved
@@ -133,11 +133,7 @@
                 saveForFutureUseInitialVisibility = true,
                 saveForFutureUseInitialValue = true,
                 merchantName = "Example, Inc.",
-<<<<<<< HEAD
-                injectorKey = -1
-=======
                 injectorKey = DUMMY_INJECTOR_KEY
->>>>>>> d5a6b365
             ),
             resourceRepository = resourceRepository
         )
@@ -169,11 +165,7 @@
                 saveForFutureUseInitialVisibility = true,
                 saveForFutureUseInitialValue = true,
                 merchantName = "Example, Inc.",
-<<<<<<< HEAD
-                injectorKey = -1
-=======
                 injectorKey = DUMMY_INJECTOR_KEY
->>>>>>> d5a6b365
             ),
             resourceRepository = resourceRepository
         )
@@ -207,11 +199,7 @@
                 saveForFutureUseInitialVisibility = true,
                 saveForFutureUseInitialValue = true,
                 merchantName = "Example, Inc.",
-<<<<<<< HEAD
-                injectorKey = -1
-=======
                 injectorKey = DUMMY_INJECTOR_KEY
->>>>>>> d5a6b365
             ),
             resourceRepository = resourceRepository
         )
@@ -250,11 +238,7 @@
                     saveForFutureUseInitialVisibility = true,
                     saveForFutureUseInitialValue = true,
                     merchantName = "Example, Inc.",
-<<<<<<< HEAD
-                    injectorKey = -1
-=======
                     injectorKey = DUMMY_INJECTOR_KEY
->>>>>>> d5a6b365
                 ),
                 resourceRepository = resourceRepository
             )
@@ -301,11 +285,7 @@
                     saveForFutureUseInitialVisibility = true,
                     saveForFutureUseInitialValue = true,
                     merchantName = "Example, Inc.",
-<<<<<<< HEAD
-                    injectorKey = -1
-=======
                     injectorKey = DUMMY_INJECTOR_KEY
->>>>>>> d5a6b365
                 ),
                 resourceRepository = resourceRepository
             )
@@ -352,11 +332,7 @@
                     saveForFutureUseInitialVisibility = true,
                     saveForFutureUseInitialValue = true,
                     merchantName = "Example, Inc.",
-<<<<<<< HEAD
-                    injectorKey = -1
-=======
                     injectorKey = DUMMY_INJECTOR_KEY
->>>>>>> d5a6b365
                 ),
                 resourceRepository = resourceRepository
             )
@@ -403,11 +379,7 @@
                     saveForFutureUseInitialVisibility = true,
                     saveForFutureUseInitialValue = true,
                     merchantName = "Example, Inc.",
-<<<<<<< HEAD
-                    injectorKey = -1
-=======
                     injectorKey = DUMMY_INJECTOR_KEY
->>>>>>> d5a6b365
                 ),
                 resourceRepository = resourceRepository
             )
@@ -479,11 +451,7 @@
                     saveForFutureUseInitialVisibility = true,
                     saveForFutureUseInitialValue = true,
                     merchantName = "Example, Inc.",
-<<<<<<< HEAD
-                    injectorKey = -1
-=======
                     injectorKey = DUMMY_INJECTOR_KEY
->>>>>>> d5a6b365
                 ),
                 resourceRepository = resourceRepository
             )
