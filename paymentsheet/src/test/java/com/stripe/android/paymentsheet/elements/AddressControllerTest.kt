--- conflicted
+++ resolved
@@ -24,21 +24,12 @@
         )
     private val sectionFieldElementFlow = MutableStateFlow(
         listOf(
-<<<<<<< HEAD
             SectionSingleFieldElement.Email(
-                IdentifierSpec("email"),
+                IdentifierSpec.Email,
                 emailController
             ),
             SectionSingleFieldElement.Iban(
-                IdentifierSpec("iban"),
-=======
-            SectionFieldElement.Email(
-                IdentifierSpec.Email,
-                emailController
-            ),
-            SectionFieldElement.Iban(
                 IdentifierSpec.Generic("iban"),
->>>>>>> 675b4324
                 ibanController
             )
         )
