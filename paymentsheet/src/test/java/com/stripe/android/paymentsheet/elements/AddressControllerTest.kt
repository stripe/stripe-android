--- conflicted
+++ resolved
@@ -2,11 +2,6 @@
 
 import com.google.common.truth.Truth.assertThat
 import com.stripe.android.paymentsheet.R
-<<<<<<< HEAD
-import com.stripe.android.paymentsheet.SectionSingleFieldElement
-import com.stripe.android.paymentsheet.specifications.IdentifierSpec
-=======
->>>>>>> 92340fd4
 import kotlinx.coroutines.ExperimentalCoroutinesApi
 import kotlinx.coroutines.flow.MutableStateFlow
 import kotlinx.coroutines.flow.first
@@ -27,21 +22,12 @@
         )
     private val sectionFieldElementFlow = MutableStateFlow(
         listOf(
-<<<<<<< HEAD
-            SectionSingleFieldElement.Email(
-                IdentifierSpec("email"),
-                emailController
-            ),
-            SectionSingleFieldElement.Iban(
-                IdentifierSpec("iban"),
-=======
             EmailElement(
                 IdentifierSpec.Email,
                 emailController
             ),
             IbanElement(
                 IdentifierSpec.Generic("iban"),
->>>>>>> 92340fd4
                 ibanController
             )
         )
