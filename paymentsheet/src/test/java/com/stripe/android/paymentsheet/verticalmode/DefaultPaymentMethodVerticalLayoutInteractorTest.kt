--- conflicted
+++ resolved
@@ -1548,11 +1548,8 @@
                 formTypeForCode(paymentMethodCode) == FormHelper.FormType.UserInteractionRequired
             !requiresFormScreen
         },
-<<<<<<< HEAD
         invokeRowSelectionCallback: (() -> Unit)? = null,
-=======
         initialWalletsState: WalletsState? = null,
->>>>>>> 914ed57e
         testBlock: suspend TestParams.() -> Unit
     ) {
         val processing: MutableStateFlow<Boolean> = MutableStateFlow(initialProcessing)
