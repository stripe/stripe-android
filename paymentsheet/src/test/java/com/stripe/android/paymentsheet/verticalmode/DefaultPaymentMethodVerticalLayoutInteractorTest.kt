--- conflicted
+++ resolved
@@ -841,12 +841,8 @@
         onEditPaymentMethod: (DisplayableSavedPaymentMethod) -> Unit = { notImplemented() },
         onSelectSavedPaymentMethod: (PaymentMethod) -> Unit = { notImplemented() },
         isFlowController: Boolean = false,
-<<<<<<< HEAD
         updateSelection: (PaymentSelection?) -> Unit = { notImplemented() },
-=======
-        onWalletSelected: (PaymentSelection) -> Unit = { notImplemented() },
         onMandateTextUpdated: (ResolvableString?) -> Unit = { notImplemented() },
->>>>>>> 3c3a2ce5
         testBlock: suspend TestParams.() -> Unit
     ) {
         val processing: MutableStateFlow<Boolean> = MutableStateFlow(initialProcessing)
@@ -876,14 +872,10 @@
             onSelectSavedPaymentMethod = onSelectSavedPaymentMethod,
             walletsState = walletsState,
             isFlowController = isFlowController,
-<<<<<<< HEAD
+            onMandateTextUpdated = onMandateTextUpdated,
             updateSelection = updateSelection,
             isCurrentScreen = isCurrentScreen,
             dispatcher = dispatcher,
-=======
-            onWalletSelected = onWalletSelected,
-            onMandateTextUpdated = onMandateTextUpdated,
->>>>>>> 3c3a2ce5
         )
 
         TestParams(
