--- conflicted
+++ resolved
@@ -428,12 +428,9 @@
         formScreenFactory: (selectedPaymentMethodCode: String) -> PaymentSheetScreen = { notImplemented() },
         initialPaymentMethods: List<PaymentMethod>? = null,
         initialMostRecentlySelectedSavedPaymentMethod: PaymentMethod? = null,
-<<<<<<< HEAD
         allowsRemovalOfLastSavedPaymentMethod: Boolean = true,
         onEditPaymentMethod: (DisplayableSavedPaymentMethod) -> Unit = { notImplemented() },
-=======
         onSelectSavedPaymentMethod: (PaymentMethod) -> Unit = { notImplemented() },
->>>>>>> 32fd162a
         testBlock: suspend TestParams.() -> Unit
     ) {
         val processing: MutableStateFlow<Boolean> = MutableStateFlow(initialProcessing)
@@ -454,12 +451,9 @@
             paymentMethods = paymentMethods,
             mostRecentlySelectedSavedPaymentMethod = mostRecentlySelectedSavedPaymentMethod,
             providePaymentMethodName = { it!! },
-<<<<<<< HEAD
             allowsRemovalOfLastSavedPaymentMethod = allowsRemovalOfLastSavedPaymentMethod,
             onEditPaymentMethod = onEditPaymentMethod,
-=======
             onSelectSavedPaymentMethod = onSelectSavedPaymentMethod,
->>>>>>> 32fd162a
         )
 
         TestParams(
