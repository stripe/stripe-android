package com.stripe.android.paymentsheet.ui

import app.cash.turbine.test
import com.google.common.truth.Truth.assertThat
import com.stripe.android.core.strings.resolvableString
import com.stripe.android.model.PaymentMethod
import com.stripe.android.model.PaymentMethodFixtures
import com.stripe.android.paymentsheet.DisplayableSavedPaymentMethod
import com.stripe.android.paymentsheet.PaymentOptionsItem
import com.stripe.android.paymentsheet.PaymentOptionsStateFactory
import com.stripe.android.paymentsheet.model.PaymentSelection
import com.stripe.android.utils.BankFormScreenStateFactory
import kotlinx.coroutines.flow.MutableStateFlow
import kotlinx.coroutines.flow.StateFlow
import kotlinx.coroutines.test.runTest
import org.junit.Test
import org.mockito.kotlin.mock

class DefaultSelectSavedPaymentMethodsInteractorTest {

    @Test
    fun initialState_isCorrect() {
        val paymentMethods = PaymentMethodFixtures.createCards(3)
        val expectedPaymentOptionsItems = createPaymentOptionsItems(paymentMethods)
        val expectedSelectedPaymentMethod = paymentMethods[1]
        val expectedIsEditing = true
        val expectedIsProcessing = false

        runScenario(
            paymentOptionsItems = MutableStateFlow(expectedPaymentOptionsItems),
            currentSelection = MutableStateFlow(PaymentSelection.Saved(expectedSelectedPaymentMethod)),
            editing = MutableStateFlow(expectedIsEditing),
            isProcessing = MutableStateFlow(expectedIsProcessing),
        ) {
            interactor.state.test {
                awaitItem().run {
                    assertThat(paymentOptionsItems).isEqualTo(expectedPaymentOptionsItems)
                    assertThat(
                        (selectedPaymentOptionsItem as? PaymentOptionsItem.SavedPaymentMethod)?.paymentMethod
                    ).isEqualTo(expectedSelectedPaymentMethod)
                    assertThat(isEditing).isEqualTo(expectedIsEditing)
                    assertThat(isProcessing).isEqualTo(expectedIsProcessing)
                }
            }
        }
    }

    @Test
    fun updatingIsEditing_updatesState() {
        val initialIsEditingValue = false
        val isEditingFlow = MutableStateFlow(initialIsEditingValue)

        runScenario(editing = isEditingFlow) {
            interactor.state.test {
                awaitItem().run {
                    assertThat(isEditing).isEqualTo(initialIsEditingValue)
                }
            }

            isEditingFlow.value = !initialIsEditingValue

            interactor.state.test {
                awaitItem().run {
                    assertThat(isEditing).isEqualTo(!initialIsEditingValue)
                }
            }
        }
    }

    @Test
    fun updatingCanEdit_updatesState() {
        val canEdit = MutableStateFlow(true)
        runScenario(canEdit = canEdit) {
            interactor.state.test {
                assertThat(awaitItem().canEdit).isTrue()

                canEdit.value = false
                assertThat(awaitItem().canEdit).isFalse()
            }
        }
    }

    @Test
    fun updatingIsProcessing_updatesState() {
        val initialIsProcessingValue = false
        val isProcessingFlow = MutableStateFlow(initialIsProcessingValue)

        runScenario(isProcessing = isProcessingFlow) {
            interactor.state.test {
                awaitItem().run {
                    assertThat(isProcessing).isEqualTo(initialIsProcessingValue)
                }
            }

            isProcessingFlow.value = !initialIsProcessingValue

            interactor.state.test {
                awaitItem().run {
                    assertThat(isProcessing).isEqualTo(!initialIsProcessingValue)
                }
            }
        }
    }

    @Test
    fun updatingPaymentOptionsState_updatesState() {
        val paymentMethods = PaymentMethodFixtures.createCards(3)
        val initialPaymentOptionsItems = createPaymentOptionsItems(paymentMethods)
        val paymentOptionsStateFlow = MutableStateFlow(initialPaymentOptionsItems)

        runScenario(paymentOptionsStateFlow) {
            interactor.state.test {
                awaitItem().run {
                    assertThat(paymentOptionsItems).isEqualTo(initialPaymentOptionsItems)
                }
            }

            val newPaymentMethods = PaymentMethodFixtures.createCards(2)
            val newPaymentOptionsState = createPaymentOptionsItems(newPaymentMethods)
            paymentOptionsStateFlow.value = newPaymentOptionsState

            interactor.state.test {
                awaitItem().run {
                    assertThat(paymentOptionsItems).isEqualTo(newPaymentOptionsState)
                }
            }
        }
    }

    @Test
    fun handleViewAction_EditPaymentMethod_updatesPaymentMethod() {
        var updatedPaymentMethod: DisplayableSavedPaymentMethod? = null
        fun onUpdatePaymentMethod(paymentMethod: DisplayableSavedPaymentMethod) {
            updatedPaymentMethod = paymentMethod
        }

        runScenario(onUpdatePaymentMethod = ::onUpdatePaymentMethod) {
            val paymentMethodToUpdate = PaymentMethodFixtures.displayableCard()
            interactor.handleViewAction(
                SelectSavedPaymentMethodsInteractor.ViewAction.EditPaymentMethod(
                    paymentMethodToUpdate
                )
            )

            assertThat(updatedPaymentMethod).isEqualTo(paymentMethodToUpdate)
        }
    }

    @Test
    fun handleViewAction_SelectPaymentMethod_selectsPaymentMethod() {
        var paymentSelection: PaymentSelection? = null
        fun onSelectPaymentMethod(selection: PaymentSelection?) {
            paymentSelection = selection
        }

        runScenario(onPaymentMethodSelected = ::onSelectPaymentMethod) {
            val newPaymentSelection = PaymentSelection.Saved(
                PaymentMethodFixtures.CARD_PAYMENT_METHOD
            )
            interactor.handleViewAction(
                SelectSavedPaymentMethodsInteractor.ViewAction.SelectPaymentMethod(
                    newPaymentSelection
                )
            )

            assertThat(paymentSelection).isEqualTo(newPaymentSelection)
        }
    }

    @Test
    fun handleViewAction_AddCardPressed_callsOnAddCardPressed() {
        var addCardPressed = false
        fun onAddCardPressed() {
            addCardPressed = true
        }

        runScenario(
            onAddCardPressed = ::onAddCardPressed
        ) {
            interactor.handleViewAction(
                SelectSavedPaymentMethodsInteractor.ViewAction.AddCardPressed
            )

            assertThat(addCardPressed).isTrue()
        }
    }

    @Test
    fun handleViewAction_ToggleEdit_calls_toggleEdit() {
        var hasCalledToggleEdit = false
        runScenario(
            toggleEdit = { hasCalledToggleEdit = true }
        ) {
            interactor.handleViewAction(
                SelectSavedPaymentMethodsInteractor.ViewAction.ToggleEdit
            )

            assertThat(hasCalledToggleEdit).isTrue()
        }
    }

    @Test
    fun selectedPaymentOptionItem_currentSelectionIsLink() {
        val currentSelectionFlow = MutableStateFlow(PaymentSelection.Link)

        runScenario(
            paymentOptionsItems = MutableStateFlow(
                createPaymentOptionsItems(
                    paymentMethods = PaymentMethodFixtures.createCards(2),
                ).plus(PaymentOptionsItem.Link)
            ),
            currentSelection = currentSelectionFlow,
        ) {
            interactor.state.test {
                awaitItem().run {
                    assertThat(selectedPaymentOptionsItem).isEqualTo(PaymentOptionsItem.Link)
                }
            }
        }
    }

    @Test
    fun selectedPaymentOptionItem_currentSelectionIsLink_canBeChangedToGooglePay() {
        val currentSelectionFlow: MutableStateFlow<PaymentSelection?> =
            MutableStateFlow(PaymentSelection.Link)

        runScenario(
            paymentOptionsItems = MutableStateFlow(
                createPaymentOptionsItems(
                    paymentMethods = PaymentMethodFixtures.createCards(2),
                ).plus(PaymentOptionsItem.Link).plus(PaymentOptionsItem.GooglePay)
            ),
            currentSelection = currentSelectionFlow,
        ) {
            interactor.state.test {
                awaitItem().run {
                    assertThat(selectedPaymentOptionsItem).isEqualTo(PaymentOptionsItem.Link)
                }
            }

            currentSelectionFlow.value = PaymentSelection.GooglePay

            interactor.state.test {
                awaitItem().run {
                    assertThat(selectedPaymentOptionsItem).isEqualTo(PaymentOptionsItem.GooglePay)
                }
            }
        }
    }

    @Test
    fun selectedPaymentOptionItem_currentSelectionIsLink_doesNotChangeWhenSelectionBecomesNew() {
        val currentSelectionFlow: MutableStateFlow<PaymentSelection?> =
            MutableStateFlow(PaymentSelection.Link)

        runScenario(
            paymentOptionsItems = MutableStateFlow(
                createPaymentOptionsItems(
                    paymentMethods = PaymentMethodFixtures.createCards(2),
                ).plus(PaymentOptionsItem.Link)
            ),
            currentSelection = currentSelectionFlow,
        ) {
            interactor.state.test {
                awaitItem().run {
                    assertThat(selectedPaymentOptionsItem).isEqualTo(PaymentOptionsItem.Link)
                }
            }

            currentSelectionFlow.value = newPaymentSelection()

            interactor.state.test {
                awaitItem().run {
                    assertThat(selectedPaymentOptionsItem).isEqualTo(PaymentOptionsItem.Link)
                }
            }
        }
    }

    @Test
    fun selectedPaymentOptionItem_currentSelectionIsNull_usesMostRecentlySavedSelection() {
        val paymentMethods = PaymentMethodFixtures.createCards(2)
        val selectedSavedPaymentMethod = paymentMethods[1]
        val currentSelectionFlow: MutableStateFlow<PaymentSelection?> = MutableStateFlow(null)
        val mostRecentlySelectedSavedPaymentMethod: MutableStateFlow<PaymentMethod?> = MutableStateFlow(
            selectedSavedPaymentMethod
        )

        runScenario(
            paymentOptionsItems = MutableStateFlow(createPaymentOptionsItems(paymentMethods = paymentMethods)),
            currentSelection = currentSelectionFlow,
            mostRecentlySelectedSavedPaymentMethod = mostRecentlySelectedSavedPaymentMethod,
        ) {
            interactor.state.test {
                awaitItem().run {
                    assertThat(
                        (selectedPaymentOptionsItem as? PaymentOptionsItem.SavedPaymentMethod)?.paymentMethod
                    ).isEqualTo(
                        selectedSavedPaymentMethod
                    )
                }
            }
        }
    }

    @Test
    fun selectedPaymentOptionItem_currentSelectionIsNull_respondsToChangesToMostRecentlySavedSelection() {
        val paymentMethods = PaymentMethodFixtures.createCards(2)
        val selectedSavedPaymentMethod = paymentMethods[1]
        val currentSelectionFlow: MutableStateFlow<PaymentSelection?> = MutableStateFlow(null)
        val mostRecentlySelectedSavedPaymentMethod: MutableStateFlow<PaymentMethod?> = MutableStateFlow(
            selectedSavedPaymentMethod
        )

        runScenario(
            paymentOptionsItems = MutableStateFlow(createPaymentOptionsItems(paymentMethods = paymentMethods)),
            currentSelection = currentSelectionFlow,
            mostRecentlySelectedSavedPaymentMethod = mostRecentlySelectedSavedPaymentMethod,
        ) {
            interactor.state.test {
                awaitItem().run {
                    assertThat(
                        (selectedPaymentOptionsItem as? PaymentOptionsItem.SavedPaymentMethod)?.paymentMethod
                    ).isEqualTo(
                        selectedSavedPaymentMethod
                    )
                }
            }

            mostRecentlySelectedSavedPaymentMethod.value = paymentMethods[0]

            interactor.state.test {
                awaitItem().run {
                    assertThat(
                        (selectedPaymentOptionsItem as? PaymentOptionsItem.SavedPaymentMethod)?.paymentMethod
                    ).isEqualTo(
                        paymentMethods[0]
                    )
                }
            }
        }
    }

    @Test
    fun selectedPaymentOptionItem_canChangeFromSaved_toLink() {
        val paymentMethods = PaymentMethodFixtures.createCards(2)
        val selectedSavedPaymentMethod = paymentMethods[1]
        val currentSelectionFlow: MutableStateFlow<PaymentSelection?> = MutableStateFlow(null)
        val mostRecentlySelectedSavedPaymentMethod: MutableStateFlow<PaymentMethod?> = MutableStateFlow(
            selectedSavedPaymentMethod
        )

        runScenario(
            paymentOptionsItems = MutableStateFlow(
                createPaymentOptionsItems(paymentMethods = paymentMethods).plus(
                    PaymentOptionsItem.Link
                )
            ),
            currentSelection = currentSelectionFlow,
            mostRecentlySelectedSavedPaymentMethod = mostRecentlySelectedSavedPaymentMethod,
        ) {
            interactor.state.test {
                awaitItem().run {
                    assertThat(
                        (selectedPaymentOptionsItem as? PaymentOptionsItem.SavedPaymentMethod)?.paymentMethod
                    ).isEqualTo(
                        selectedSavedPaymentMethod
                    )
                }
            }

            currentSelectionFlow.value = PaymentSelection.Link

            interactor.state.test {
                awaitItem().run {
                    assertThat(selectedPaymentOptionsItem).isEqualTo(
                        PaymentOptionsItem.Link
                    )
                }
            }
        }
    }

    @Test
    fun selectedPaymentOptionItem_savedPaymentSelectionRemoved_newSelectionIsNull() {
        val paymentMethods = PaymentMethodFixtures.createCards(2)
        val selectedSavedPaymentMethod: PaymentMethod = paymentMethods[1]
        val currentSelectionFlow: MutableStateFlow<PaymentSelection?> = MutableStateFlow(null)
        val mostRecentlySelectedSavedPaymentMethod: MutableStateFlow<PaymentMethod?> = MutableStateFlow(
            selectedSavedPaymentMethod
        )

        runScenario(
            paymentOptionsItems = MutableStateFlow(createPaymentOptionsItems(paymentMethods = paymentMethods)),
            currentSelection = currentSelectionFlow,
            mostRecentlySelectedSavedPaymentMethod = mostRecentlySelectedSavedPaymentMethod,
        ) {
            interactor.state.test {
                awaitItem().run {
                    assertThat(
                        (selectedPaymentOptionsItem as? PaymentOptionsItem.SavedPaymentMethod)?.paymentMethod
                    ).isEqualTo(selectedSavedPaymentMethod)
                }
            }

            currentSelectionFlow.value = null
            mostRecentlySelectedSavedPaymentMethod.value = null

            interactor.state.test {
                awaitItem().run {
                    assertThat(selectedPaymentOptionsItem).isNull()
                }
            }
        }
    }

    private fun createPaymentOptionsItems(
        paymentMethods: List<PaymentMethod>,
    ): List<PaymentOptionsItem> {
        return PaymentOptionsStateFactory.create(
            paymentMethods = paymentMethods,
            showGooglePay = false,
            showLink = false,
            currentSelection = PaymentSelection.Saved(paymentMethods[0]),
            nameProvider = { it!!.resolvableString },
            isCbcEligible = true,
<<<<<<< HEAD
=======
            canRemovePaymentMethods = true,
            defaultPaymentMethodId = null
>>>>>>> 238402fe
        ).items
    }

    private fun newPaymentSelection(): PaymentSelection.New {
        return PaymentSelection.New.USBankAccount(
            label = "Test",
            iconResource = 0,
            paymentMethodCreateParams = mock(),
            customerRequestedSave = mock(),
            input = PaymentSelection.New.USBankAccount.Input(
                name = "",
                email = null,
                phone = null,
                address = null,
                saveForFutureUse = false,
            ),
            instantDebits = null,
            screenState = BankFormScreenStateFactory.createWithSession("session_1234"),
        )
    }

    private val notImplemented: () -> Nothing = { throw AssertionError("Not implemented") }

    private fun runScenario(
        paymentOptionsItems: StateFlow<List<PaymentOptionsItem>> = MutableStateFlow(emptyList()),
        editing: StateFlow<Boolean> = MutableStateFlow(false),
        canEdit: StateFlow<Boolean> = MutableStateFlow(true),
        canRemove: StateFlow<Boolean> = MutableStateFlow(true),
        toggleEdit: () -> Unit = { notImplemented() },
        isProcessing: StateFlow<Boolean> = MutableStateFlow(false),
        currentSelection: StateFlow<PaymentSelection?> = MutableStateFlow(null),
        mostRecentlySelectedSavedPaymentMethod: MutableStateFlow<PaymentMethod?> = MutableStateFlow(null),
        onAddCardPressed: () -> Unit = { notImplemented() },
        onUpdatePaymentMethod: (DisplayableSavedPaymentMethod) -> Unit = { notImplemented() },
        onPaymentMethodSelected: (PaymentSelection?) -> Unit = { notImplemented() },
        testBlock: suspend TestParams.() -> Unit,
    ) {
        val interactor = DefaultSelectSavedPaymentMethodsInteractor(
            paymentOptionsItems = paymentOptionsItems,
            editing = editing,
            canEdit = canEdit,
            canRemove = canRemove,
            toggleEdit = toggleEdit,
            isProcessing = isProcessing,
            currentSelection = currentSelection,
            mostRecentlySelectedSavedPaymentMethod = mostRecentlySelectedSavedPaymentMethod,
            onAddCardPressed = onAddCardPressed,
            onUpdatePaymentMethod = onUpdatePaymentMethod,
            onPaymentMethodSelected = onPaymentMethodSelected,
            isLiveMode = true,
        )

        TestParams(
            interactor = interactor,
        ).apply {
            runTest {
                testBlock()
            }
        }
    }

    private class TestParams(
        val interactor: SelectSavedPaymentMethodsInteractor,
    )
}<|MERGE_RESOLUTION|>--- conflicted
+++ resolved
@@ -424,11 +424,8 @@
             currentSelection = PaymentSelection.Saved(paymentMethods[0]),
             nameProvider = { it!!.resolvableString },
             isCbcEligible = true,
-<<<<<<< HEAD
-=======
             canRemovePaymentMethods = true,
-            defaultPaymentMethodId = null
->>>>>>> 238402fe
+            defaultPaymentMethodId = null,
         ).items
     }
 
