package com.stripe.android.paymentsheet.forms

import com.google.common.truth.Truth.assertThat
import com.stripe.android.paymentsheet.ElementType
import com.stripe.android.paymentsheet.FormElement
import com.stripe.android.paymentsheet.SectionFieldElement
import com.stripe.android.paymentsheet.elements.EmailConfig
import com.stripe.android.paymentsheet.elements.SectionController
import com.stripe.android.paymentsheet.elements.TextFieldController
import com.stripe.android.paymentsheet.specifications.IdentifierSpec
import kotlinx.coroutines.flow.first
import kotlinx.coroutines.runBlocking
import org.junit.Test

class PopulateFormFromFormFieldValuesTest {
    private val emailController = TextFieldController(EmailConfig())
    private val emailFieldElement = SectionFieldElement.Email(
        IdentifierSpec("email"),
        emailController,
        0
    )
    private val emailSection = FormElement.SectionElement(
        identifier = IdentifierSpec("emailSection"),
        emailFieldElement,
        SectionController(emailController.label, listOf(emailController))
    )

    @Test
    fun `Populate form elements from form field values`() {
        runBlocking {
            val formFieldValues = FormFieldValues(
                mapOf(
                    emailFieldElement.identifier to FormFieldEntry(
                        ElementType.Email,
                        "valid@email.com",
                        true
                    )
                ),
                showsMandate = true,
                saveForFutureUse = false
            )
<<<<<<< HEAD
            PopulateFormFromFormFieldValues(
                listOf(
                    emailSection
                )
            ).populateWith(formFieldValues)
=======

            populateWith(listOf(emailSection), formFieldValues)
>>>>>>> fd5734f4

            assertThat(emailController.fieldValue.first())
                .isEqualTo("valid@email.com")
        }
    }

    @Test
    fun `Attempt to populate with a value not in the form`() {
        runBlocking {
            val formFieldValues = FormFieldValues(
                mapOf(
                    IdentifierSpec("not in list form elements") to FormFieldEntry(
                        ElementType.Email,
                        "valid@email.com",
                        true
                    )
                ),
                showsMandate = true,
                saveForFutureUse = false
            )

            populateWith(listOf(emailSection), formFieldValues)

            assertThat(emailController.fieldValue.first())
                .isEqualTo("")
        }
    }

    @Test
    fun `Attempt to populate form with no values`() {
        runBlocking {
            val formFieldValues = FormFieldValues(
                mapOf(),
                showsMandate = true,
                saveForFutureUse = false
            )

            populateWith(listOf(emailSection), formFieldValues)

            assertThat(emailController.fieldValue.first())
                .isEqualTo("")
        }
    }
}<|MERGE_RESOLUTION|>--- conflicted
+++ resolved
@@ -39,16 +39,8 @@
                 showsMandate = true,
                 saveForFutureUse = false
             )
-<<<<<<< HEAD
-            PopulateFormFromFormFieldValues(
-                listOf(
-                    emailSection
-                )
-            ).populateWith(formFieldValues)
-=======
 
             populateWith(listOf(emailSection), formFieldValues)
->>>>>>> fd5734f4
 
             assertThat(emailController.fieldValue.first())
                 .isEqualTo("valid@email.com")
