package com.stripe.android.paymentelement.confirmation.link

import android.app.Activity
import android.app.Application
import android.app.Instrumentation
import android.content.Intent
import android.net.Uri
import android.util.Base64
import androidx.core.os.bundleOf
import androidx.test.core.app.ActivityScenario
import androidx.test.core.app.ApplicationProvider
import androidx.test.espresso.intent.Intents.intended
import androidx.test.espresso.intent.Intents.intending
import androidx.test.espresso.intent.matcher.IntentMatchers.hasComponent
import androidx.test.espresso.intent.matcher.IntentMatchers.hasExtra
import androidx.test.espresso.intent.rule.IntentsRule
import app.cash.turbine.test
import com.google.common.truth.Truth.assertThat
import com.stripe.android.core.utils.FeatureFlags
import com.stripe.android.link.LinkLaunchMode
import com.stripe.android.link.NativeLinkArgs
import com.stripe.android.link.TestFactory
import com.stripe.android.paymentelement.confirmation.ConfirmationDefinition
import com.stripe.android.paymentelement.confirmation.ConfirmationHandler
import com.stripe.android.paymentelement.confirmation.PaymentElementConfirmationTestActivity
import com.stripe.android.paymentelement.confirmation.PaymentMethodConfirmationOption
import com.stripe.android.paymentelement.confirmation.assertComplete
import com.stripe.android.paymentelement.confirmation.assertConfirming
import com.stripe.android.paymentelement.confirmation.assertIdle
import com.stripe.android.paymentelement.confirmation.assertSucceeded
import com.stripe.android.payments.paymentlauncher.InternalPaymentResult
import com.stripe.android.paymentsheet.PaymentSheet
import com.stripe.android.paymentsheet.createTestActivityRule
import com.stripe.android.paymentsheet.state.PaymentElementLoader
import com.stripe.android.testing.FeatureFlagTestRule
import com.stripe.android.testing.PaymentConfigurationTestRule
import com.stripe.android.testing.PaymentIntentFactory
import com.stripe.android.testing.PaymentMethodFactory
import kotlinx.coroutines.launch
import kotlinx.coroutines.test.StandardTestDispatcher
import kotlinx.coroutines.test.runTest
import org.hamcrest.Matchers.allOf
import org.junit.Rule
import org.junit.Test
import org.junit.runner.RunWith
import org.robolectric.ParameterizedRobolectricTestRunner
import java.util.concurrent.CountDownLatch
import java.util.concurrent.TimeUnit

@RunWith(ParameterizedRobolectricTestRunner::class)
internal class LinkConfirmationActivityTest(private val nativeLinkEnabled: Boolean) {
    private val application = ApplicationProvider.getApplicationContext<Application>()

    @get:Rule
    val intentsRule = IntentsRule()

    @get:Rule
    val testActivityRule = createTestActivityRule<PaymentElementConfirmationTestActivity>()

    @get:Rule
    val paymentConfigurationTestRule = PaymentConfigurationTestRule(
        publishableKey = PUBLISHABLE_KEY,
        context = application,
    )

    @get:Rule
    val featureFlagTestRule = FeatureFlagTestRule(
        featureFlag = FeatureFlags.nativeLinkEnabled,
        isEnabled = false
    )

    @Test
    fun linkSucceeds() = test {
        val paymentMethod = PaymentMethodFactory.card()

        confirmationHandler.state.test {
            awaitItem().assertIdle()

            confirmationHandler.start(
                ConfirmationHandler.Args(
                    confirmationOption = LINK_CONFIRMATION_OPTION,
                    appearance = CONFIRMATION_PARAMETERS.appearance,
                    intent = CONFIRMATION_PARAMETERS.intent,
                    shippingDetails = CONFIRMATION_PARAMETERS.shippingDetails,
                    initializationMode = CONFIRMATION_PARAMETERS.initializationMode,
                )
            )

            intendingLinkToBeLaunched(
                LINK_COMPLETE_CODE,
            ) {
                val convertedPaymentMethod = String(
                    Base64.encode(
                        PaymentMethodFactory
                            .convertCardToJson(paymentMethod)
                            .toString(2)
                            .encodeToByteArray(),
                        0
                    ),
                    Charsets.UTF_8,
                )

                setData(
                    Uri.parse("https://link.com/redirect?link_status=complete&pm=$convertedPaymentMethod")
                )
            }

            intendingPaymentConfirmationToBeLaunched(
                InternalPaymentResult.Completed(PAYMENT_INTENT.copy(paymentMethod = paymentMethod))
            )

            val confirmingWithLink = awaitItem().assertConfirming()

            assertThat(confirmingWithLink.option).isEqualTo(LINK_CONFIRMATION_OPTION)

            intendedLinkToBeLaunched()

            val confirmingWithSavedPaymentMethod = awaitItem().assertConfirming()

            assertThat(confirmingWithSavedPaymentMethod.option)
                .isEqualTo(
                    PaymentMethodConfirmationOption.Saved(
                        paymentMethod = paymentMethod,
                        optionsParams = null,
                        originatedFromWallet = true,
                    )
                )

            intendedPaymentConfirmationToBeLaunched()

            val successResult = awaitItem().assertComplete().result.assertSucceeded()

            assertThat(successResult.intent).isEqualTo(PAYMENT_INTENT.copy(paymentMethod = paymentMethod))
            assertThat(successResult.deferredIntentConfirmationType).isNull()
        }
    }

    private fun test(
        test: suspend PaymentElementConfirmationTestActivity.() -> Unit
    ) = runTest(StandardTestDispatcher()) {
        featureFlagTestRule.setEnabled(nativeLinkEnabled)

        val countDownLatch = CountDownLatch(1)

        ActivityScenario.launch<PaymentElementConfirmationTestActivity>(
            Intent(application, PaymentElementConfirmationTestActivity::class.java)
        ).use { scenario ->
            scenario.onActivity { activity ->
                launch {
                    test(activity)

                    countDownLatch.countDown()
                }
            }

            countDownLatch.await(10, TimeUnit.SECONDS)
        }
    }

    private fun intendingLinkToBeLaunched(
        resultCode: Int,
        applyToIntent: Intent.() -> Unit,
    ) {
        if (FeatureFlags.nativeLinkEnabled.isEnabled) {
            intending(hasComponent(LINK_ACTIVITY_NAME)).respondWith(
                Instrumentation.ActivityResult(
                    resultCode,
                    Intent().apply {
                        applyToIntent()
                    }
                )
            )
        } else {
            intending(hasComponent(LINK_FOREGROUND_ACTIVITY_NAME)).respondWith(
                Instrumentation.ActivityResult(
                    resultCode,
                    Intent().apply {
                        applyToIntent()
                    }
                )
            )
        }
    }

    private fun intendingPaymentConfirmationToBeLaunched(result: InternalPaymentResult) {
        intending(hasComponent(PAYMENT_CONFIRMATION_LAUNCHER_ACTIVITY_NAME)).respondWith(
            Instrumentation.ActivityResult(
                Activity.RESULT_OK,
                Intent().putExtras(bundleOf("extra_args" to result))
            )
        )
    }

    private fun intendedLinkToBeLaunched() {
        if (FeatureFlags.nativeLinkEnabled.isEnabled) {
            intended(
                allOf(
                    hasComponent(LINK_ACTIVITY_NAME),
                    hasExtra(
                        "native_link_args",
                        NativeLinkArgs(
                            configuration = TestFactory.LINK_CONFIGURATION,
                            publishableKey = PUBLISHABLE_KEY,
                            stripeAccountId = null,
                            startWithVerificationDialog = true,
                            linkAccount = null,
                            paymentElementCallbackIdentifier = "ConfirmationTestIdentifier",
<<<<<<< HEAD
                            launchMode = LinkLaunchMode.Payment
=======
                            launchMode = LinkLaunchMode.Full
>>>>>>> 5291f00c
                        )
                    )
                )
            )
        } else {
            intended(hasComponent(LINK_FOREGROUND_ACTIVITY_NAME))
        }
    }

    private fun intendedPaymentConfirmationToBeLaunched() {
        intended(hasComponent(PAYMENT_CONFIRMATION_LAUNCHER_ACTIVITY_NAME))
    }

    private companion object {
        @JvmStatic
        @ParameterizedRobolectricTestRunner.Parameters(name = "Native Link Enabled: {0}")
        fun params() = listOf(
            arrayOf(true),
            arrayOf(false),
        )

        val PAYMENT_INTENT = PaymentIntentFactory.create(
            paymentMethodOptionsJsonString = """
                {"card": {"require_cvc_recollection": true}}
            """.trimIndent()
        ).copy(
            id = "pm_1",
            amount = 5000,
            currency = "CAD",
        )

        val LINK_CONFIRMATION_OPTION = LinkConfirmationOption(
            configuration = TestFactory.LINK_CONFIGURATION,
            useLinkExpress = true
        )

        val CONFIRMATION_PARAMETERS = ConfirmationDefinition.Parameters(
            initializationMode = PaymentElementLoader.InitializationMode.PaymentIntent(
                clientSecret = "pi_123_secret_123"
            ),
            shippingDetails = null,
            intent = PAYMENT_INTENT,
            appearance = PaymentSheet.Appearance(),
        )

        const val LINK_COMPLETE_CODE = 49871

        const val LINK_ACTIVITY_NAME =
            "com.stripe.android.link.LinkActivity"

        const val LINK_FOREGROUND_ACTIVITY_NAME =
            "com.stripe.android.link.LinkForegroundActivity"

        const val PAYMENT_CONFIRMATION_LAUNCHER_ACTIVITY_NAME =
            "com.stripe.android.payments.paymentlauncher.PaymentLauncherConfirmationActivity"

        const val PUBLISHABLE_KEY = "pk_123"
    }
}<|MERGE_RESOLUTION|>--- conflicted
+++ resolved
@@ -205,11 +205,7 @@
                             startWithVerificationDialog = true,
                             linkAccount = null,
                             paymentElementCallbackIdentifier = "ConfirmationTestIdentifier",
-<<<<<<< HEAD
-                            launchMode = LinkLaunchMode.Payment
-=======
                             launchMode = LinkLaunchMode.Full
->>>>>>> 5291f00c
                         )
                     )
                 )
