--- conflicted
+++ resolved
@@ -674,6 +674,7 @@
                 stripeIntent = PaymentIntentFactory.create(),
                 merchantName = "Merchant Inc.",
                 merchantCountryCode = "CA",
+                merchantLogoUrl = null,
                 customerInfo = LinkConfiguration.CustomerInfo(
                     name = "Jphn Doe",
                     email = "johndoe@email.com",
@@ -705,11 +706,7 @@
                 linkSignUpOptInFeatureEnabled = false,
                 linkSignUpOptInInitialValue = false,
                 customerId = null,
-<<<<<<< HEAD
-                merchantLogoUrl = null
-=======
                 saveConsentBehavior = PaymentMethodSaveConsentBehavior.Legacy,
->>>>>>> f9389ec6
             ),
             userInput = userInput,
         )
