--- conflicted
+++ resolved
@@ -627,12 +627,7 @@
             linkSignUpOptInInitialValue = false,
             linkMobileDisableLinkOnAttestationFailure = false,
             customerId = null,
-<<<<<<< HEAD
-            saveConsentBehavior = PaymentMethodSaveConsentBehavior.Legacy
-=======
             saveConsentBehavior = PaymentMethodSaveConsentBehavior.Legacy,
-            forceSetupFutureUseBehaviorAndNewMandate = false,
->>>>>>> 732f4a86
         )
     }
 }