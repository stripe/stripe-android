package com.stripe.android.paymentelement.confirmation

import com.google.common.truth.Truth.assertThat
import com.stripe.android.DefaultCardBrandFilter
import com.stripe.android.common.model.SHOP_PAY_CONFIGURATION
import com.stripe.android.common.model.asCommonConfiguration
import com.stripe.android.core.strings.resolvableString
import com.stripe.android.isInstanceOf
import com.stripe.android.link.LinkConfiguration
import com.stripe.android.link.LinkExpressMode
import com.stripe.android.link.ui.inline.SignUpConsentAction
import com.stripe.android.link.ui.inline.UserInput
import com.stripe.android.lpmfoundations.paymentmethod.PaymentMethodSaveConsentBehavior
import com.stripe.android.lpmfoundations.paymentmethod.PaymentSheetCardBrandFilter
import com.stripe.android.model.Address
import com.stripe.android.model.CardBrand
import com.stripe.android.model.LinkMode
import com.stripe.android.model.PassiveCaptchaParamsFactory
import com.stripe.android.model.PaymentMethod
import com.stripe.android.model.PaymentMethodCreateParams
import com.stripe.android.model.PaymentMethodCreateParamsFixtures
import com.stripe.android.model.PaymentMethodExtraParams
import com.stripe.android.model.PaymentMethodFixtures
import com.stripe.android.model.PaymentMethodOptionsParams
import com.stripe.android.paymentelement.ExperimentalCustomPaymentMethodsApi
import com.stripe.android.paymentelement.confirmation.bacs.BacsConfirmationOption
import com.stripe.android.paymentelement.confirmation.cpms.CustomPaymentMethodConfirmationOption
import com.stripe.android.paymentelement.confirmation.epms.ExternalPaymentMethodConfirmationOption
import com.stripe.android.paymentelement.confirmation.gpay.GooglePayConfirmationOption
import com.stripe.android.paymentelement.confirmation.link.LinkConfirmationOption
import com.stripe.android.paymentelement.confirmation.linkinline.LinkInlineSignupConfirmationOption
import com.stripe.android.paymentelement.confirmation.shoppay.ShopPayConfirmationOption
import com.stripe.android.payments.financialconnections.FinancialConnectionsAvailability
import com.stripe.android.paymentsheet.ExperimentalCustomerSessionApi
import com.stripe.android.paymentsheet.PaymentSheet
import com.stripe.android.paymentsheet.PaymentSheetFixtures
import com.stripe.android.paymentsheet.R
import com.stripe.android.paymentsheet.model.PaymentSelection
import com.stripe.android.paymentsheet.state.PaymentElementLoader
import com.stripe.android.testing.PaymentIntentFactory
import com.stripe.android.testing.PaymentMethodFactory
import com.stripe.android.utils.BankFormScreenStateFactory
import org.junit.Test

class ConfirmationHandlerOptionKtxTest {
    @Test
    fun `On new selection, should convert to new confirmation option properly`() {
        val paymentSelection = createNewPaymentSelection(
            optionsParams = PaymentMethodOptionsParams.Card(
                network = "cartes_bancaires"
            ),
        )

        assertThat(
            paymentSelection.toConfirmationOption(
                configuration = PaymentSheetFixtures.CONFIG_CUSTOMER.asCommonConfiguration(),
                linkConfiguration = null,
                passiveCaptchaParams = PassiveCaptchaParamsFactory.passiveCaptchaParams()
            )
        ).isEqualTo(
            PaymentMethodConfirmationOption.New(
                createParams = PaymentMethodCreateParamsFixtures.DEFAULT_CARD,
                optionsParams = PaymentMethodOptionsParams.Card(network = "cartes_bancaires"),
                shouldSave = false,
                extraParams = null,
                passiveCaptchaParams = PassiveCaptchaParamsFactory.passiveCaptchaParams()
            )
        )
    }

    @Test
    fun `On new selection with requested no reuse, should convert to new confirmation option properly`() {
        val paymentSelection = createNewPaymentSelection(
            customerRequestedSave = PaymentSelection.CustomerRequestedSave.RequestNoReuse,
        )

        assertThat(
            paymentSelection.toConfirmationOption(
                configuration = PaymentSheetFixtures.CONFIG_CUSTOMER.asCommonConfiguration(),
                linkConfiguration = null,
                passiveCaptchaParams = PassiveCaptchaParamsFactory.passiveCaptchaParams()
            )
        ).isEqualTo(
            PaymentMethodConfirmationOption.New(
                createParams = PaymentMethodCreateParamsFixtures.DEFAULT_CARD,
                optionsParams = null,
                shouldSave = false,
                extraParams = null,
                passiveCaptchaParams = PassiveCaptchaParamsFactory.passiveCaptchaParams()
            )
        )
    }

    @Test
    fun `On new selection with requested reuse, should convert to new confirmation option properly`() {
        val paymentSelection = createNewPaymentSelection(
            customerRequestedSave = PaymentSelection.CustomerRequestedSave.RequestReuse,
        )

        assertThat(
            paymentSelection.toConfirmationOption(
                configuration = PaymentSheetFixtures.CONFIG_CUSTOMER.asCommonConfiguration(),
                linkConfiguration = null,
                passiveCaptchaParams = PassiveCaptchaParamsFactory.passiveCaptchaParams()
            )
        ).isEqualTo(
            PaymentMethodConfirmationOption.New(
                createParams = PaymentMethodCreateParamsFixtures.DEFAULT_CARD,
                optionsParams = null,
                shouldSave = true,
                extraParams = null,
                passiveCaptchaParams = PassiveCaptchaParamsFactory.passiveCaptchaParams()
            )
        )
    }

    @Test
    fun `On Bacs selection, should convert to Bacs confirmation option properly`() {
        val bacsDebitParams = PaymentMethodCreateParams.create(
            bacsDebit = PaymentMethodCreateParams.BacsDebit(
                accountNumber = "00012345",
                sortCode = "108800"
            ),
            billingDetails = PaymentMethod.BillingDetails(
                name = "John Doe",
                email = "email@email.com",
            ),
        )

        val paymentSelection = createNewPaymentSelection(
            createParams = bacsDebitParams,
        )

        assertThat(
            paymentSelection.toConfirmationOption(
                configuration = PaymentSheetFixtures.CONFIG_CUSTOMER.asCommonConfiguration(),
                linkConfiguration = null,
                passiveCaptchaParams = PassiveCaptchaParamsFactory.passiveCaptchaParams()
            )
        ).isEqualTo(
            BacsConfirmationOption(
                createParams = bacsDebitParams,
                optionsParams = null,
                passiveCaptchaParams = PassiveCaptchaParamsFactory.passiveCaptchaParams()
            )
        )
    }

    @Test
    fun `On new selection with no reuse request, should convert to new confirmation option properly`() {
        val paymentSelection = createNewPaymentSelection(
            customerRequestedSave = PaymentSelection.CustomerRequestedSave.NoRequest,
        )

        assertThat(
            paymentSelection.toConfirmationOption(
                configuration = PaymentSheetFixtures.CONFIG_CUSTOMER.asCommonConfiguration(),
                linkConfiguration = null,
                passiveCaptchaParams = PassiveCaptchaParamsFactory.passiveCaptchaParams()
            )
        ).isEqualTo(
            PaymentMethodConfirmationOption.New(
                createParams = PaymentMethodCreateParamsFixtures.DEFAULT_CARD,
                optionsParams = null,
                shouldSave = false,
                extraParams = null,
                passiveCaptchaParams = PassiveCaptchaParamsFactory.passiveCaptchaParams()
            )
        )
    }

    @Test
    fun `On saved selection, should convert to saved confirmation option properly`() {
        val paymentSelection = PaymentSelection.Saved(
            paymentMethod = PaymentMethodFixtures.CARD_PAYMENT_METHOD,
            paymentMethodOptionsParams = PaymentMethodOptionsParams.Card(
                cvc = "505"
            ),
        )

        assertThat(
            paymentSelection.toConfirmationOption(
                configuration = PaymentSheetFixtures.CONFIG_CUSTOMER.asCommonConfiguration(),
                linkConfiguration = null,
                passiveCaptchaParams = PassiveCaptchaParamsFactory.passiveCaptchaParams()
            )
        ).isEqualTo(
            PaymentMethodConfirmationOption.Saved(
                paymentMethod = PaymentMethodFixtures.CARD_PAYMENT_METHOD,
                optionsParams = PaymentMethodOptionsParams.Card(
                    cvc = "505"
                ),
                passiveCaptchaParams = PassiveCaptchaParamsFactory.passiveCaptchaParams()
            )
        )
    }

    @Test
    fun `On EPM selection, should convert to EPM confirmation option properly`() {
        val paymentSelection = PaymentSelection.ExternalPaymentMethod(
            type = "paypal",
            billingDetails = PaymentMethod.BillingDetails(
                name = "John Doe",
                address = Address(
                    city = "South San Francisco"
                )
            ),
            darkThemeIconUrl = null,
            lightThemeIconUrl = null,
            label = "Paypal".resolvableString,
            iconResource = 0,
        )

        assertThat(
            paymentSelection.toConfirmationOption(
                configuration = PaymentSheetFixtures.CONFIG_CUSTOMER.asCommonConfiguration(),
                linkConfiguration = null,
                passiveCaptchaParams = PassiveCaptchaParamsFactory.passiveCaptchaParams()
            )
        ).isEqualTo(
            ExternalPaymentMethodConfirmationOption(
                type = "paypal",
                billingDetails = PaymentMethod.BillingDetails(
                    name = "John Doe",
                    address = Address(
                        city = "South San Francisco"
                    )
                )
            )
        )
    }

    @Test
    fun `On Google Pay selection with config with null google pay config, should return null`() {
        assertThat(
            PaymentSelection.GooglePay.toConfirmationOption(
                configuration = PaymentSheetFixtures.CONFIG_CUSTOMER.asCommonConfiguration(),
                linkConfiguration = null,
                passiveCaptchaParams = PassiveCaptchaParamsFactory.passiveCaptchaParams()
            )
        ).isNull()
    }

    @Test
    fun `On Google Pay selection with config with google pay config, should return expected option`() {
        assertThat(
            PaymentSelection.GooglePay.toConfirmationOption(
                configuration = PaymentSheetFixtures.CONFIG_GOOGLEPAY.newBuilder()
                    .googlePay(
                        PaymentSheet.GooglePayConfiguration(
                            environment = PaymentSheet.GooglePayConfiguration.Environment.Production,
                            countryCode = "US",
                            currencyCode = "USD",
                            amount = 5000,
                            label = "Merchant Payments",
                        )
                    )
                    .build()
                    .asCommonConfiguration(),
                linkConfiguration = null,
                passiveCaptchaParams = PassiveCaptchaParamsFactory.passiveCaptchaParams()
            )
        ).isEqualTo(
            GooglePayConfirmationOption(
                config = GooglePayConfirmationOption.Config(
                    environment = PaymentSheet.GooglePayConfiguration.Environment.Production,
                    merchantName = "Merchant, Inc.",
                    merchantCountryCode = "US",
                    merchantCurrencyCode = "USD",
                    customAmount = 5000,
                    customLabel = "Merchant Payments",
                    billingDetailsCollectionConfiguration = PaymentSheet.BillingDetailsCollectionConfiguration(),
                    cardBrandFilter = PaymentSheetCardBrandFilter(
                        cardBrandAcceptance = PaymentSheet.CardBrandAcceptance.All
                    )
                ),
                passiveCaptchaParams = PassiveCaptchaParamsFactory.passiveCaptchaParams()
            )
        )
    }

    @Test
    fun `On Link selection but with no configuration, should return null`() {
        assertThat(
            PaymentSelection.Link().toConfirmationOption(
                configuration = PaymentSheetFixtures.CONFIG_CUSTOMER.asCommonConfiguration(),
                linkConfiguration = null,
                passiveCaptchaParams = PassiveCaptchaParamsFactory.passiveCaptchaParams()
            )
        ).isNull()
    }

    @Test
    fun `On Link selection with configuration, should return Link confirmation option`() {
        assertThat(
            PaymentSelection.Link().toConfirmationOption(
                configuration = PaymentSheetFixtures.CONFIG_CUSTOMER.asCommonConfiguration(),
                linkConfiguration = LINK_CONFIGURATION,
                passiveCaptchaParams = PassiveCaptchaParamsFactory.passiveCaptchaParams()
            )
        ).isEqualTo(
            LinkConfirmationOption(
                configuration = LINK_CONFIGURATION,
                linkExpressMode = LinkExpressMode.DISABLED,
                passiveCaptchaParams = PassiveCaptchaParamsFactory.passiveCaptchaParams()
            )
        )
    }

    @Test
    fun `On Link selection with express configuration, should return Link confirmation option with express enabled`() {
        assertThat(
            PaymentSelection.Link(
                linkExpressMode = LinkExpressMode.ENABLED
            ).toConfirmationOption(
                configuration = PaymentSheetFixtures.CONFIG_CUSTOMER.asCommonConfiguration(),
                linkConfiguration = LINK_CONFIGURATION,
                passiveCaptchaParams = PassiveCaptchaParamsFactory.passiveCaptchaParams()
            )
        ).isEqualTo(
            LinkConfirmationOption(
                configuration = LINK_CONFIGURATION,
                linkExpressMode = LinkExpressMode.ENABLED,
                passiveCaptchaParams = PassiveCaptchaParamsFactory.passiveCaptchaParams()
            )
        )
    }

    @Test
    fun `On new Link inline selection without config, should return null`() {
        assertThat(
            PaymentMethodFixtures.LINK_INLINE_PAYMENT_SELECTION.toConfirmationOption(
                configuration = PaymentSheetFixtures.CONFIG_CUSTOMER.asCommonConfiguration(),
                linkConfiguration = null,
                passiveCaptchaParams = PassiveCaptchaParamsFactory.passiveCaptchaParams()
            )
        ).isNull()
    }

    @Test
    fun `On new Link inline selection with no reuse request, should return expected confirmation`() =
        testLinkInlineSignupConfirmationOption(
            customerRequestedSave = PaymentSelection.CustomerRequestedSave.NoRequest,
            expectedSaveOption = LinkInlineSignupConfirmationOption.PaymentMethodSaveOption.NoRequest
        )

    @Test
    fun `On new Link inline selection with requested reuse, should return expected confirmation`() =
        testLinkInlineSignupConfirmationOption(
            customerRequestedSave = PaymentSelection.CustomerRequestedSave.RequestReuse,
            expectedSaveOption = LinkInlineSignupConfirmationOption.PaymentMethodSaveOption.RequestedReuse
        )

    @Test
    fun `On new Link inline selection with requested no reuse, should return expected confirmation`() =
        testLinkInlineSignupConfirmationOption(
            customerRequestedSave = PaymentSelection.CustomerRequestedSave.RequestNoReuse,
            expectedSaveOption = LinkInlineSignupConfirmationOption.PaymentMethodSaveOption.RequestedNoReuse,
        )

    @Test
    fun `Converts Instant Debits into a saved payment confirmation option`() {
        val paymentSelection = createNewBankAccountPaymentSelection(linkMode = LinkMode.LinkPaymentMethod)

        val expectedPaymentMethod = PaymentMethodFactory.instantDebits()

        assertThat(
            paymentSelection.toConfirmationOption(
                configuration = PaymentSheetFixtures.CONFIG_CUSTOMER.asCommonConfiguration(),
                linkConfiguration = null,
                passiveCaptchaParams = PassiveCaptchaParamsFactory.passiveCaptchaParams()
            )
        ).isEqualTo(
            PaymentMethodConfirmationOption.Saved(
                optionsParams = null,
                paymentMethod = expectedPaymentMethod,
                passiveCaptchaParams = PassiveCaptchaParamsFactory.passiveCaptchaParams()
            )
        )
    }

    @Test
    fun `Converts Link Card Brand into a saved payment confirmation option`() {
        val paymentSelection = createNewBankAccountPaymentSelection(linkMode = LinkMode.LinkCardBrand)

        val expectedPaymentMethod = PaymentMethodFactory.instantDebits()

        assertThat(
            paymentSelection.toConfirmationOption(
                configuration = PaymentSheetFixtures.CONFIG_CUSTOMER.asCommonConfiguration(),
                linkConfiguration = null,
                passiveCaptchaParams = PassiveCaptchaParamsFactory.passiveCaptchaParams()
            )
        ).isEqualTo(
            PaymentMethodConfirmationOption.Saved(
                optionsParams = null,
                paymentMethod = expectedPaymentMethod,
                passiveCaptchaParams = PassiveCaptchaParamsFactory.passiveCaptchaParams()
            )
        )
    }

    @Test
    fun `Extra params are passed through from LinkInline payment selection to confirmation option`() {
        val paymentMethodExtraParams = PaymentMethodExtraParams.Card(setAsDefault = true)

        val linkInlinePaymentSelection = createLinkInlinePaymentSelection(
            paymentMethodExtraParams = paymentMethodExtraParams
        )
        val confirmationOption = linkInlinePaymentSelection.toConfirmationOption(
            configuration = PaymentSheetFixtures.CONFIG_CUSTOMER.asCommonConfiguration(),
            linkConfiguration = LINK_CONFIGURATION,
            passiveCaptchaParams = PassiveCaptchaParamsFactory.passiveCaptchaParams()
        )

        assertThat(confirmationOption).isInstanceOf<LinkInlineSignupConfirmationOption>()
        val linkConfirmationOption = confirmationOption as LinkInlineSignupConfirmationOption
        assertThat(linkConfirmationOption.extraParams).isEqualTo(paymentMethodExtraParams)
    }

    @OptIn(ExperimentalCustomPaymentMethodsApi::class)
    @Test
    fun `On Custom Payment Method selection with no custom payment method of expected ID, should return null`() {
        val customPaymentMethodSelection = PaymentSelection.CustomPaymentMethod(
            id = "cpmt_123",
            billingDetails = null,
            label = "PayPal".resolvableString,
            lightThemeIconUrl = null,
            darkThemeIconUrl = null,
        )

        val confirmationOption = customPaymentMethodSelection.toConfirmationOption(
            configuration = PaymentSheetFixtures.CONFIG_CUSTOMER.newBuilder()
                .customPaymentMethods(customPaymentMethods = listOf())
                .build()
                .asCommonConfiguration(),
            linkConfiguration = null,
            passiveCaptchaParams = PassiveCaptchaParamsFactory.passiveCaptchaParams()
        )

        assertThat(confirmationOption).isNull()
    }

    @OptIn(ExperimentalCustomPaymentMethodsApi::class)
    @Test
    fun `On Custom Payment Method selection with custom payment method of expected ID, should return option`() {
        val billingDetails = PaymentMethod.BillingDetails(name = "John Doe")
        val customPaymentMethodSelection = PaymentSelection.CustomPaymentMethod(
            id = "cpmt_123",
            billingDetails = billingDetails,
            label = "PayPal".resolvableString,
            lightThemeIconUrl = null,
            darkThemeIconUrl = null,
        )

        val customPaymentMethod = PaymentSheet.CustomPaymentMethod(
            id = "cpmt_123",
            subtitle = "Pay now with PayPal".resolvableString,
            disableBillingDetailCollection = false,
        )

        val confirmationOption = customPaymentMethodSelection.toConfirmationOption(
            configuration = PaymentSheetFixtures.CONFIG_CUSTOMER.newBuilder()
                .customPaymentMethods(customPaymentMethods = listOf(customPaymentMethod))
                .build()
                .asCommonConfiguration(),
            linkConfiguration = null,
            passiveCaptchaParams = PassiveCaptchaParamsFactory.passiveCaptchaParams()
        )

        assertThat(confirmationOption).isInstanceOf<CustomPaymentMethodConfirmationOption>()
        val customPaymentMethodConfirmationOption = confirmationOption as CustomPaymentMethodConfirmationOption
        assertThat(customPaymentMethodConfirmationOption.customPaymentMethodType)
            .isEqualTo(customPaymentMethod)
        assertThat(customPaymentMethodConfirmationOption.billingDetails).isEqualTo(billingDetails)
    }

    @Test
    fun `On ShopPay selection with config with null shopPay config, should return null`() {
        assertThat(
            PaymentSelection.ShopPay.toConfirmationOption(
                configuration = PaymentSheetFixtures.CONFIG_CUSTOMER.asCommonConfiguration(),
                linkConfiguration = null,
                passiveCaptchaParams = PassiveCaptchaParamsFactory.passiveCaptchaParams()
            )
        ).isNull()
    }

    @Test
    fun `On ShopPay selection with config with shopPay config but no customer session, should return null`() {
        assertThat(
            PaymentSelection.ShopPay.toConfirmationOption(
                configuration = PaymentSheetFixtures.CONFIG_CUSTOMER.asCommonConfiguration().copy(
                    shopPayConfiguration = SHOP_PAY_CONFIGURATION,
                    customer = null
                ),
                linkConfiguration = null,
                passiveCaptchaParams = PassiveCaptchaParamsFactory.passiveCaptchaParams()
            )
        ).isNull()
    }

    @OptIn(ExperimentalCustomerSessionApi::class)
    @Test
    fun `On ShopPay selection with config with shopPay config, should return expected option`() {
        assertThat(
            PaymentSelection.ShopPay.toConfirmationOption(
                configuration = PaymentSheetFixtures.CONFIG_CUSTOMER
                    .asCommonConfiguration()
                    .copy(
                        customer = PaymentSheet.CustomerConfiguration.createWithCustomerSession(
                            id = "",
                            clientSecret = "css_test_123"
                        ),
                        shopPayConfiguration = SHOP_PAY_CONFIGURATION
                    ),
                linkConfiguration = null,
                passiveCaptchaParams = PassiveCaptchaParamsFactory.passiveCaptchaParams()
            )
        ).isEqualTo(
            ShopPayConfirmationOption(
                shopPayConfiguration = SHOP_PAY_CONFIGURATION,
                customerSessionClientSecret = "css_test_123",
                merchantDisplayName = "Merchant, Inc."
            )
        )
    }

    private fun testLinkInlineSignupConfirmationOption(
        customerRequestedSave: PaymentSelection.CustomerRequestedSave,
        expectedSaveOption: LinkInlineSignupConfirmationOption.PaymentMethodSaveOption,
    ) {
        val paymentMethodCreateParams = PaymentMethodCreateParamsFixtures.DEFAULT_CARD
        val userInput = UserInput.SignUp(
            email = "email@email.com",
            phone = "1234567890",
            name = "John Doe",
            country = "CA",
            consentAction = SignUpConsentAction.Checkbox,
        )

        assertThat(
            createLinkInlinePaymentSelection(customerRequestedSave)
                .toConfirmationOption(
                    configuration = PaymentSheetFixtures.CONFIG_CUSTOMER.asCommonConfiguration(),
                    linkConfiguration = LINK_CONFIGURATION,
                    passiveCaptchaParams = PassiveCaptchaParamsFactory.passiveCaptchaParams()
                )
        ).isEqualTo(
            LinkInlineSignupConfirmationOption(
                createParams = paymentMethodCreateParams,
                optionsParams = null,
                extraParams = null,
                saveOption = expectedSaveOption,
                linkConfiguration = LINK_CONFIGURATION,
                userInput = userInput,
                passiveCaptchaParams = PassiveCaptchaParamsFactory.passiveCaptchaParams()
            )
        )
    }

    private fun createLinkInlinePaymentSelection(
        customerRequestedSave: PaymentSelection.CustomerRequestedSave =
            PaymentSelection.CustomerRequestedSave.NoRequest,
        paymentMethodExtraParams: PaymentMethodExtraParams? = null,
    ): PaymentSelection.New.LinkInline {
        val paymentMethodCreateParams = PaymentMethodCreateParamsFixtures.DEFAULT_CARD
        val userInput = UserInput.SignUp(
            email = "email@email.com",
            phone = "1234567890",
            name = "John Doe",
            country = "CA",
            consentAction = SignUpConsentAction.Checkbox,
        )

        return PaymentSelection.New.LinkInline(
            paymentMethodCreateParams = paymentMethodCreateParams,
            brand = CardBrand.Visa,
            customerRequestedSave = customerRequestedSave,
            paymentMethodOptionsParams = null,
            paymentMethodExtraParams = paymentMethodExtraParams,
            input = userInput,
        )
    }

    private fun createNewPaymentSelection(
        createParams: PaymentMethodCreateParams = PaymentMethodCreateParamsFixtures.DEFAULT_CARD,
        optionsParams: PaymentMethodOptionsParams? = null,
        customerRequestedSave: PaymentSelection.CustomerRequestedSave =
            PaymentSelection.CustomerRequestedSave.NoRequest,
    ): PaymentSelection.New {
        return PaymentSelection.New.Card(
            paymentMethodCreateParams = createParams,
            paymentMethodOptionsParams = optionsParams,
            brand = CardBrand.CartesBancaires,
            customerRequestedSave = customerRequestedSave,
        )
    }

    private fun createNewBankAccountPaymentSelection(
        linkMode: LinkMode?,
    ): PaymentSelection.New.USBankAccount {
        return PaymentSelection.New.USBankAccount(
            label = "•••• 4242",
            iconResource = R.drawable.stripe_ic_paymentsheet_bank,
            paymentMethodCreateParams = PaymentMethodCreateParamsFixtures.US_BANK_ACCOUNT,
            paymentMethodOptionsParams = null,
            customerRequestedSave = PaymentSelection.CustomerRequestedSave.NoRequest,
            screenState = BankFormScreenStateFactory.createWithPaymentMethod(
                paymentMethod = PaymentMethodFactory.instantDebits(),
            ),
            instantDebits = PaymentSelection.New.USBankAccount.InstantDebitsInfo(
                paymentMethod = PaymentMethodFactory.instantDebits(),
                linkMode = linkMode,
            ),
            input = PaymentSelection.New.USBankAccount.Input(
                name = "",
                email = "email@email.com",
                phone = null,
                address = null,
                saveForFutureUse = false,
            ),
        )
    }

    private companion object {
        val LINK_CONFIGURATION = LinkConfiguration(
            stripeIntent = PaymentIntentFactory.create(),
            merchantName = "Merchant, Inc.",
            sellerBusinessName = null,
            merchantCountryCode = "CA",
            merchantLogoUrl = null,
            customerInfo = LinkConfiguration.CustomerInfo(
                name = "John Doe",
                email = null,
                phone = null,
                billingCountryCode = "CA",
            ),
            shippingDetails = null,
            passthroughModeEnabled = false,
            cardBrandChoice = null,
            cardBrandFilter = DefaultCardBrandFilter,
            financialConnectionsAvailability = FinancialConnectionsAvailability.Full,
            flags = mapOf(),
            useAttestationEndpointsForLink = false,
            suppress2faModal = false,
            initializationMode = PaymentElementLoader.InitializationMode.PaymentIntent(
                clientSecret = "pi_123_secret_123",
            ),
            elementsSessionId = "session_1234",
            linkMode = LinkMode.LinkPaymentMethod,
            allowDefaultOptIn = false,
            disableRuxInFlowController = false,
            billingDetailsCollectionConfiguration = PaymentSheet.BillingDetailsCollectionConfiguration(),
            defaultBillingDetails = null,
            collectMissingBillingDetailsForExistingPaymentMethods = true,
            allowUserEmailEdits = true,
            allowLogOut = true,
            enableDisplayableDefaultValuesInEce = false,
            skipWalletInFlowController = false,
            linkAppearance = null,
            linkSignUpOptInFeatureEnabled = false,
            linkSignUpOptInInitialValue = false,
            customerId = null,
            saveConsentBehavior = PaymentMethodSaveConsentBehavior.Legacy,
<<<<<<< HEAD
            forceSetupFutureUseBehaviorAndNewMandate = false
=======
            forceSetupFutureUseBehaviorAndNewMandate = false,
            linkSupportedPaymentMethodsOnboardingEnabled = listOf("CARD"),
>>>>>>> 5f55356f
        )
    }
}<|MERGE_RESOLUTION|>--- conflicted
+++ resolved
@@ -663,12 +663,8 @@
             linkSignUpOptInInitialValue = false,
             customerId = null,
             saveConsentBehavior = PaymentMethodSaveConsentBehavior.Legacy,
-<<<<<<< HEAD
-            forceSetupFutureUseBehaviorAndNewMandate = false
-=======
             forceSetupFutureUseBehaviorAndNewMandate = false,
             linkSupportedPaymentMethodsOnboardingEnabled = listOf("CARD"),
->>>>>>> 5f55356f
         )
     }
 }