--- conflicted
+++ resolved
@@ -174,13 +174,8 @@
             activityResultCaller = mock(),
             lifecycleOwner = TestLifecycleOwner(coroutineDispatcher = Dispatchers.Unconfined),
             confirmationStateHolder = confirmationStateHolder,
-<<<<<<< HEAD
-            selectionHolder = selectionHolder,
-            embeddedContentHelper = embeddedContentHelper,
+            stateHelper = stateHelper,
             eventReporter = FakeEventReporter()
-=======
-            stateHelper = stateHelper,
->>>>>>> 13f9e0d3
         )
         assertThat(confirmationHandler.registerTurbine.awaitItem()).isNotNull()
         Scenario(
