package com.stripe.android.paymentelement.embedded.form

import android.os.Build
import androidx.compose.runtime.getValue
import androidx.compose.ui.test.assertIsEnabled
import androidx.compose.ui.test.assertIsNotEnabled
import androidx.compose.ui.test.hasText
import androidx.compose.ui.test.junit4.createComposeRule
import androidx.lifecycle.SavedStateHandle
import com.stripe.android.lpmfoundations.paymentmethod.PaymentMethodMetadataFactory
import com.stripe.android.paymentelement.EmbeddedPaymentElement
import com.stripe.android.paymentelement.ExperimentalEmbeddedPaymentElementApi
import com.stripe.android.paymentelement.embedded.EmbeddedFormHelperFactory
import com.stripe.android.paymentelement.embedded.EmbeddedSelectionHolder
import com.stripe.android.paymentsheet.FormPage
import com.stripe.android.uicore.utils.collectAsState
import com.stripe.android.utils.FakeLinkConfigurationCoordinator
import com.stripe.android.utils.NullCardAccountRangeRepositoryFactory
import kotlinx.coroutines.test.TestScope
import kotlinx.coroutines.test.UnconfinedTestDispatcher
import org.junit.Rule
import org.junit.Test
import org.junit.runner.RunWith
import org.mockito.kotlin.mock
import org.robolectric.RobolectricTestRunner
import org.robolectric.annotation.Config

@OptIn(ExperimentalEmbeddedPaymentElementApi::class)
@RunWith(RobolectricTestRunner::class)
@Config(sdk = [Build.VERSION_CODES.Q])
class FormActivityUiTest {

    @get:Rule
    val composeRule = createComposeRule()

    private val formPage = FormPage(composeRule)

    @Test
    fun `primary button enables when form is complete`() = runScenario {
        composeRule.onNode(hasText("Pay $10.99")).assertIsNotEnabled()
        formPage.fillOutCardDetails()
        composeRule.onNode(hasText("Pay $10.99")).assertIsEnabled()
    }

    private fun runScenario(
        block: () -> Unit
    ) {
        val savedStateHandle = SavedStateHandle()
        val embeddedSelectionHolder = EmbeddedSelectionHolder(savedStateHandle)
        val embeddedFormHelperFactory = EmbeddedFormHelperFactory(
            linkConfigurationCoordinator = FakeLinkConfigurationCoordinator(),
            embeddedSelectionHolder = embeddedSelectionHolder,
            cardAccountRangeRepositoryFactory = NullCardAccountRangeRepositoryFactory
        )
        val paymentMethodMetadata = PaymentMethodMetadataFactory.create()
        val testScope = TestScope(UnconfinedTestDispatcher())
        val uiStateHolder = DefaultFormActivityStateHelper(
            paymentMethodMetadata = paymentMethodMetadata,
            selectionHolder = embeddedSelectionHolder,
            configuration = EmbeddedPaymentElement.Configuration.Builder("Example, Inc.").build()
        )
        val interactor = EmbeddedFormInteractorFactory(
            paymentMethodMetadata = paymentMethodMetadata,
            paymentMethodCode = "card",
            hasSavedPaymentMethods = false,
            embeddedSelectionHolder = embeddedSelectionHolder,
            embeddedFormHelperFactory = embeddedFormHelperFactory,
            viewModelScope = testScope,
            formActivityUiStateHolder = uiStateHolder
        ).create()

<<<<<<< HEAD
=======
        val stateHelper = DefaultFormActivityStateHelper(
            paymentMethodMetadata = paymentMethodMetadata,
            selectionHolder = embeddedSelectionHolder,
            configuration = EmbeddedPaymentElement.Configuration.Builder("Example, Inc.").build(),
        )

>>>>>>> 53b89824
        composeRule.setContent {
            val state by uiStateHolder.state.collectAsState()
            FormActivityUI(
                interactor = interactor,
                eventReporter = mock(),
<<<<<<< HEAD
                state = state,
                onDismissed = {},
                onClick = {},
                onProcessingCompleted = {}
=======
                stateHelper = stateHelper,
                onDismissed = {}
>>>>>>> 53b89824
            )
        }

        block()
    }
}<|MERGE_RESOLUTION|>--- conflicted
+++ resolved
@@ -69,29 +69,20 @@
             formActivityUiStateHolder = uiStateHolder
         ).create()
 
-<<<<<<< HEAD
-=======
         val stateHelper = DefaultFormActivityStateHelper(
             paymentMethodMetadata = paymentMethodMetadata,
             selectionHolder = embeddedSelectionHolder,
             configuration = EmbeddedPaymentElement.Configuration.Builder("Example, Inc.").build(),
         )
 
->>>>>>> 53b89824
         composeRule.setContent {
-            val state by uiStateHolder.state.collectAsState()
             FormActivityUI(
                 interactor = interactor,
                 eventReporter = mock(),
-<<<<<<< HEAD
-                state = state,
                 onDismissed = {},
                 onClick = {},
-                onProcessingCompleted = {}
-=======
+                onProcessingCompleted = {},
                 stateHelper = stateHelper,
-                onDismissed = {}
->>>>>>> 53b89824
             )
         }
 
