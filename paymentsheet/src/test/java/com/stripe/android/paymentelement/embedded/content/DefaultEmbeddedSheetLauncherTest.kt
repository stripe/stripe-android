package com.stripe.android.paymentelement.embedded.content

import androidx.activity.result.ActivityResultLauncher
import androidx.lifecycle.Lifecycle
import androidx.lifecycle.SavedStateHandle
import androidx.lifecycle.testing.TestLifecycleOwner
import com.google.common.truth.Truth.assertThat
import com.stripe.android.isInstanceOf
import com.stripe.android.lpmfoundations.paymentmethod.PaymentMethodMetadataFactory
import com.stripe.android.model.PaymentMethodFixtures
import com.stripe.android.paymentelement.EmbeddedPaymentElement
import com.stripe.android.paymentelement.ExperimentalEmbeddedPaymentElementApi
import com.stripe.android.paymentelement.confirmation.asCallbackFor
import com.stripe.android.paymentelement.embedded.EmbeddedSelectionHolder
import com.stripe.android.paymentelement.embedded.form.FormContract
import com.stripe.android.paymentelement.embedded.form.FormResult
import com.stripe.android.paymentelement.embedded.manage.ManageContract
import com.stripe.android.paymentelement.embedded.manage.ManageResult
import com.stripe.android.paymentsheet.CustomerStateHolder
import com.stripe.android.paymentsheet.PaymentSheetFixtures
import com.stripe.android.paymentsheet.model.PaymentSelection
import com.stripe.android.testing.FakeErrorReporter
import com.stripe.android.uicore.utils.stateFlowOf
import com.stripe.android.utils.DummyActivityResultCaller
import com.stripe.android.utils.DummyActivityResultCaller.RegisterCall
import kotlinx.coroutines.test.runTest
import org.junit.Test
import org.junit.runner.RunWith
import org.robolectric.RobolectricTestRunner

@OptIn(ExperimentalEmbeddedPaymentElementApi::class)
@RunWith(RobolectricTestRunner::class)
internal class DefaultEmbeddedSheetLauncherTest {

    @Test
    fun `launchForm launches activity with correct parameters`() = testScenario {
        val code = "test_code"
        val paymentMethodMetadata = PaymentMethodMetadataFactory.create()
        val state = EmbeddedConfirmationStateFixtures.defaultState()
        val expectedArgs = FormContract.Args(
            selectedPaymentMethodCode = code,
            paymentMethodMetadata = paymentMethodMetadata,
            hasSavedPaymentMethods = false,
            configuration = state.configuration,
            initializationMode = state.initializationMode,
            paymentElementCallbackIdentifier = "EmbeddedFormTestIdentifier",
            statusBarColor = null,
            paymentSelection = null,
        )

        assertThat(sheetStateHolder.sheetIsOpen).isFalse()
        assertThat(selectionHolder.temporarySelection.value).isNull()
        sheetLauncher.launchForm(code, paymentMethodMetadata, false, state)
        val launchCall = dummyActivityResultCallerScenario.awaitLaunchCall()
        assertThat(launchCall).isEqualTo(expectedArgs)
        assertThat(sheetStateHolder.sheetIsOpen).isTrue()
        assertThat(selectionHolder.temporarySelection.value).isEqualTo(code)
    }

    @Test
    fun `launchForm launches activity with correct current selection if selection matches`() = testScenario {
        val code = "card"
        val paymentMethodMetadata = PaymentMethodMetadataFactory.create()
        val state = EmbeddedConfirmationStateFixtures.defaultState()
        selectionHolder.set(PaymentMethodFixtures.CARD_PAYMENT_SELECTION)
        sheetLauncher.launchForm(code, paymentMethodMetadata, false, state)
        val launchCall = dummyActivityResultCallerScenario.awaitLaunchCall() as FormContract.Args
        assertThat(launchCall.paymentSelection).isEqualTo(PaymentMethodFixtures.CARD_PAYMENT_SELECTION)
    }

    @Test
    fun `launchForm launches activity with correct current selection if selection is saved card`() = testScenario {
        val code = "card"
        val paymentMethodMetadata = PaymentMethodMetadataFactory.create()
        val state = EmbeddedConfirmationStateFixtures.defaultState()
        selectionHolder.set(PaymentSelection.Saved(PaymentMethodFixtures.CARD_PAYMENT_METHOD))
        sheetLauncher.launchForm(code, paymentMethodMetadata, false, state)
        val launchCall = dummyActivityResultCallerScenario.awaitLaunchCall() as FormContract.Args
        assertThat(launchCall.paymentSelection).isNull()
    }

    @Test
    fun `launchForm launches activity with correct current selection if selection is for another LPM`() = testScenario {
        val code = "card"
        val paymentMethodMetadata = PaymentMethodMetadataFactory.create()
        val state = EmbeddedConfirmationStateFixtures.defaultState()
        selectionHolder.set(PaymentMethodFixtures.CASHAPP_PAYMENT_SELECTION)
        sheetLauncher.launchForm(code, paymentMethodMetadata, false, state)
        val launchCall = dummyActivityResultCallerScenario.awaitLaunchCall() as FormContract.Args
        assertThat(launchCall.paymentSelection).isNull()
    }

    @Test
    fun `launchForm logs error and returns if confirmation state is null`() = testScenario {
        val code = "test_code"
        val paymentMethodMetadata = PaymentMethodMetadataFactory.create()

        sheetLauncher.launchForm(code, paymentMethodMetadata, false, null)
        val loggedErrors = errorReporter.getLoggedErrors()
        assertThat(loggedErrors.size).isEqualTo(1)
        assertThat(loggedErrors.first())
            .isEqualTo("unexpected_error.embedded.embedded_sheet_launcher.embedded_state_is_null")
        assertThat(sheetStateHolder.sheetIsOpen).isFalse()
        assertThat(selectionHolder.temporarySelection.value).isNull()
    }

    @Test
    fun `launchForm is not launched again when the sheet is already open`() = testScenario {
        val code = "test_code"
        val paymentMethodMetadata = PaymentMethodMetadataFactory.create()
        val state = EmbeddedConfirmationStateFixtures.defaultState()
        sheetStateHolder.sheetIsOpen = true
        sheetLauncher.launchForm(code, paymentMethodMetadata, false, state)
    }

    @Test
    fun `formActivityLauncher clears selection holder and invokes callback on complete result`() = testScenario {
        sheetStateHolder.sheetIsOpen = true
        selectionHolder.setTemporary("test_code")
        val selection = PaymentMethodFixtures.CARD_PAYMENT_SELECTION
        selectionHolder.set(selection)

        val result = FormResult.Complete(null, true)
        val callback = formRegisterCall.callback.asCallbackFor<FormResult>()

        callback.onActivityResult(result)
        assertThat(callbackHelper.stateHelper.stateTurbine.awaitItem()).isNull()
        assertThat(sheetStateHolder.sheetIsOpen).isFalse()
        assertThat(selectionHolder.temporarySelection.value).isNull()
        assertThat(callbackHelper.callbackTurbine.awaitItem()).isInstanceOf<EmbeddedPaymentElement.Result.Completed>()
    }

    @Test
    fun `formActivityLauncher sets selection holder on complete result`() = testScenario {
        sheetStateHolder.sheetIsOpen = true
        selectionHolder.setTemporary("cashapp")
        val selection = PaymentMethodFixtures.CARD_PAYMENT_SELECTION
        selectionHolder.set(selection)

        val result = FormResult.Complete(PaymentMethodFixtures.CASHAPP_PAYMENT_SELECTION, false)
        val callback = formRegisterCall.callback.asCallbackFor<FormResult>()

        callback.onActivityResult(result)
        assertThat(sheetStateHolder.sheetIsOpen).isFalse()
        assertThat(selectionHolder.temporarySelection.value).isNull()
        assertThat(selectionHolder.selection.value).isEqualTo(PaymentMethodFixtures.CASHAPP_PAYMENT_SELECTION)
    }

    @Test
    fun `formActivityLauncher callback does not update selection holder on non-complete result`() = testScenario {
        sheetStateHolder.sheetIsOpen = true
        selectionHolder.setTemporary("test_code")
        val result = FormResult.Cancelled
        val callback = formRegisterCall.callback.asCallbackFor<FormResult>()

        callback.onActivityResult(result)
        assertThat(selectionHolder.selection.value).isEqualTo(null)
        assertThat(sheetStateHolder.sheetIsOpen).isFalse()
        assertThat(selectionHolder.temporarySelection.value).isNull()
        callbackHelper.callbackTurbine.expectNoEvents()
    }

    @Test
    fun `launchManage launches activity with correct parameters`() = testScenario {
        val paymentMethodMetadata = PaymentMethodMetadataFactory.create()
        val customerState = PaymentSheetFixtures.EMPTY_CUSTOMER_STATE
        val expectedArgs = ManageContract.Args(
            paymentMethodMetadata,
            customerState,
            PaymentSelection.GooglePay,
            "EmbeddedFormTestIdentifier"
        )

        sheetLauncher.launchManage(paymentMethodMetadata, customerState, PaymentSelection.GooglePay)
        val launchCall = dummyActivityResultCallerScenario.awaitLaunchCall()

        assertThat(launchCall).isEqualTo(expectedArgs)
        assertThat(sheetStateHolder.sheetIsOpen).isTrue()
    }

    @Test
    fun `launchManage is not launched again when the sheet is already open`() = testScenario {
        val paymentMethodMetadata = PaymentMethodMetadataFactory.create()
        val customerState = PaymentSheetFixtures.EMPTY_CUSTOMER_STATE
        sheetStateHolder.sheetIsOpen = true
        sheetLauncher.launchManage(paymentMethodMetadata, customerState, PaymentSelection.GooglePay)
    }

    @Test
    fun `manageActivityLauncher callback updates state on complete result`() = testScenario {
        sheetStateHolder.sheetIsOpen = true
        val customerState = PaymentSheetFixtures.EMPTY_CUSTOMER_STATE
        val selection = PaymentSelection.Saved(PaymentMethodFixtures.CARD_PAYMENT_METHOD)
        val result = ManageResult.Complete(
            customerState,
            selection,
        )

        val callback = manageRegisterCall.callback.asCallbackFor<ManageResult>()
        callback.onActivityResult(result)

        assertThat(customerStateHolder.customer.value).isEqualTo(customerState)
        assertThat(selectionHolder.selection.value).isEqualTo(selection)
        assertThat(sheetStateHolder.sheetIsOpen).isFalse()
    }

    @Test
    fun `manageActivityLauncher callback does not update state on non-complete result`() = testScenario {
        sheetStateHolder.sheetIsOpen = true
        customerStateHolder.setCustomerState(PaymentSheetFixtures.EMPTY_CUSTOMER_STATE)
        val result = ManageResult.Error
        val callback = manageRegisterCall.callback.asCallbackFor<ManageResult>()

        callback.onActivityResult(result)

        assertThat(customerStateHolder.customer.value).isEqualTo(PaymentSheetFixtures.EMPTY_CUSTOMER_STATE)
        assertThat(selectionHolder.selection.value).isEqualTo(null)
        assertThat(sheetStateHolder.sheetIsOpen).isFalse()
    }

    @Test
    fun `onDestroy unregisters launchers`() = testScenario {
        sheetStateHolder.sheetIsOpen = true
        lifecycleOwner.handleLifecycleEvent(Lifecycle.Event.ON_DESTROY)
        val formUnregisteredLauncher = dummyActivityResultCallerScenario.awaitNextUnregisteredLauncher()
        val manageUnregisteredLauncher = dummyActivityResultCallerScenario.awaitNextUnregisteredLauncher()

        assertThat(formUnregisteredLauncher).isEqualTo(formLauncher)
        assertThat(manageUnregisteredLauncher).isEqualTo(manageLauncher)
        assertThat(sheetStateHolder.sheetIsOpen).isTrue()
    }

    private fun testScenario(
        block: suspend Scenario.() -> Unit
    ) = runTest {
        val lifecycleOwner = TestLifecycleOwner()
        val savedStateHandle = SavedStateHandle()
<<<<<<< HEAD
        val selectionHolder = EmbeddedSelectionHolder(MainThreadSavedStateHandle(savedStateHandle))
        val paymentMethodMetadata = PaymentMethodMetadataFactory.create()
        val customerStateHolder = CustomerStateHolder(
            savedStateHandle = savedStateHandle,
            selection = selectionHolder.selection,
            customerMetadataPermissions = stateFlowOf(paymentMethodMetadata.customerMetadata?.permissions)
        )
=======
        val selectionHolder = EmbeddedSelectionHolder(savedStateHandle)
        val customerStateHolder = CustomerStateHolder(savedStateHandle, selectionHolder.selection)
>>>>>>> fb38c15a
        val sheetStateHolder = SheetStateHolder(savedStateHandle)
        val errorReporter = FakeErrorReporter()
        val stateHelper = FakeEmbeddedStateHelper()
        val callbackHelper = FakeEmbeddedResultCallbackHelper(
            stateHelper = stateHelper
        )

        DummyActivityResultCaller.test {
            val sheetLauncher = DefaultEmbeddedSheetLauncher(
                activityResultCaller = activityResultCaller,
                lifecycleOwner = lifecycleOwner,
                selectionHolder = selectionHolder,
                customerStateHolder = customerStateHolder,
                sheetStateHolder = sheetStateHolder,
                errorReporter = errorReporter,
                statusBarColor = null,
                paymentElementCallbackIdentifier = "EmbeddedFormTestIdentifier",
                embeddedResultCallbackHelper = callbackHelper
            )
            val formRegisterCall = awaitRegisterCall()
            val manageRegisterCall = awaitRegisterCall()

            val formLauncher = awaitNextRegisteredLauncher()
            val manageLauncher = awaitNextRegisteredLauncher()

            assertThat(formRegisterCall).isNotNull()
            assertThat(manageRegisterCall).isNotNull()

            assertThat(formRegisterCall.contract).isInstanceOf<FormContract>()
            assertThat(manageRegisterCall.contract).isInstanceOf<ManageContract>()

            Scenario(
                selectionHolder = selectionHolder,
                lifecycleOwner = lifecycleOwner,
                customerStateHolder = customerStateHolder,
                dummyActivityResultCallerScenario = this,
                formRegisterCall = formRegisterCall,
                manageRegisterCall = manageRegisterCall,
                formLauncher = formLauncher,
                manageLauncher = manageLauncher,
                sheetLauncher = sheetLauncher,
                sheetStateHolder = sheetStateHolder,
                errorReporter = errorReporter,
                callbackHelper = callbackHelper,
            ).block()

            callbackHelper.validate()
        }
    }

    private class Scenario(
        val selectionHolder: EmbeddedSelectionHolder,
        val lifecycleOwner: TestLifecycleOwner,
        val customerStateHolder: CustomerStateHolder,
        val dummyActivityResultCallerScenario: DummyActivityResultCaller.Scenario,
        val formRegisterCall: RegisterCall<*, *>,
        val manageRegisterCall: RegisterCall<*, *>,
        val formLauncher: ActivityResultLauncher<*>,
        val manageLauncher: ActivityResultLauncher<*>,
        val sheetLauncher: EmbeddedSheetLauncher,
        val sheetStateHolder: SheetStateHolder,
        val errorReporter: FakeErrorReporter,
        val callbackHelper: FakeEmbeddedResultCallbackHelper
    )
}<|MERGE_RESOLUTION|>--- conflicted
+++ resolved
@@ -235,18 +235,13 @@
     ) = runTest {
         val lifecycleOwner = TestLifecycleOwner()
         val savedStateHandle = SavedStateHandle()
-<<<<<<< HEAD
-        val selectionHolder = EmbeddedSelectionHolder(MainThreadSavedStateHandle(savedStateHandle))
+        val selectionHolder = EmbeddedSelectionHolder(savedStateHandle)
         val paymentMethodMetadata = PaymentMethodMetadataFactory.create()
         val customerStateHolder = CustomerStateHolder(
             savedStateHandle = savedStateHandle,
             selection = selectionHolder.selection,
             customerMetadataPermissions = stateFlowOf(paymentMethodMetadata.customerMetadata?.permissions)
         )
-=======
-        val selectionHolder = EmbeddedSelectionHolder(savedStateHandle)
-        val customerStateHolder = CustomerStateHolder(savedStateHandle, selectionHolder.selection)
->>>>>>> fb38c15a
         val sheetStateHolder = SheetStateHolder(savedStateHandle)
         val errorReporter = FakeErrorReporter()
         val stateHelper = FakeEmbeddedStateHelper()
