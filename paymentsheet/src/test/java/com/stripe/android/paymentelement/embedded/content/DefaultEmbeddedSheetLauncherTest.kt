--- conflicted
+++ resolved
@@ -186,18 +186,13 @@
     ) = runTest {
         val lifecycleOwner = TestLifecycleOwner()
         val savedStateHandle = SavedStateHandle()
-<<<<<<< HEAD
-        val selectionHolder = EmbeddedSelectionHolder(savedStateHandle)
+        val selectionHolder = EmbeddedSelectionHolder(MainThreadSavedStateHandle(savedStateHandle))
         val paymentMethodMetadata = PaymentMethodMetadataFactory.create()
         val customerStateHolder = CustomerStateHolder(
             savedStateHandle = savedStateHandle,
             selection = selectionHolder.selection,
             customerMetadataPermissions = stateFlowOf(paymentMethodMetadata.customerMetadata?.permissions)
         )
-=======
-        val selectionHolder = EmbeddedSelectionHolder(MainThreadSavedStateHandle(savedStateHandle))
-        val customerStateHolder = CustomerStateHolder(savedStateHandle, selectionHolder.selection)
->>>>>>> d8e5ccc2
         val sheetStateHolder = SheetStateHolder(savedStateHandle)
         val errorReporter = FakeErrorReporter()
         val stateHelper = FakeEmbeddedStateHelper()
