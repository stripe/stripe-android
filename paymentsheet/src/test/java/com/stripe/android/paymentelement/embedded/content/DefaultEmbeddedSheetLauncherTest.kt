--- conflicted
+++ resolved
@@ -8,10 +8,6 @@
 import com.stripe.android.isInstanceOf
 import com.stripe.android.lpmfoundations.paymentmethod.PaymentMethodMetadataFactory
 import com.stripe.android.model.PaymentMethodFixtures
-<<<<<<< HEAD
-import com.stripe.android.paymentelement.EmbeddedPaymentElement
-=======
->>>>>>> 045f8372
 import com.stripe.android.paymentelement.ExperimentalEmbeddedPaymentElementApi
 import com.stripe.android.paymentelement.confirmation.asCallbackFor
 import com.stripe.android.paymentelement.embedded.EmbeddedSelectionHolder
@@ -20,13 +16,8 @@
 import com.stripe.android.paymentelement.embedded.manage.ManageContract
 import com.stripe.android.paymentelement.embedded.manage.ManageResult
 import com.stripe.android.paymentsheet.CustomerStateHolder
-import com.stripe.android.paymentsheet.PaymentSheet
 import com.stripe.android.paymentsheet.PaymentSheetFixtures
 import com.stripe.android.paymentsheet.model.PaymentSelection
-<<<<<<< HEAD
-import com.stripe.android.paymentsheet.state.PaymentElementLoader
-=======
->>>>>>> 045f8372
 import com.stripe.android.testing.FakeErrorReporter
 import com.stripe.android.utils.DummyActivityResultCaller
 import com.stripe.android.utils.DummyActivityResultCaller.RegisterCall
@@ -43,21 +34,7 @@
     fun `launchForm launches activity with correct parameters`() = testScenario {
         val code = "test_code"
         val paymentMethodMetadata = PaymentMethodMetadataFactory.create()
-<<<<<<< HEAD
-        val configuration = EmbeddedPaymentElement.Configuration.Builder("Example, Inc.").build()
-        val state = EmbeddedConfirmationStateHolder.State(
-            paymentMethodMetadata = paymentMethodMetadata,
-            selection = null,
-            initializationMode = PaymentElementLoader.InitializationMode.DeferredIntent(
-                PaymentSheet.IntentConfiguration(
-                    mode = PaymentSheet.IntentConfiguration.Mode.Payment(1099L, "USD")
-                )
-            ),
-            configuration = configuration
-        )
-=======
         val state = EmbeddedConfirmationStateFixtures.defaultState()
->>>>>>> 045f8372
         val expectedArgs = FormContract.Args(
             code,
             paymentMethodMetadata,
@@ -72,11 +49,7 @@
     }
 
     @Test
-<<<<<<< HEAD
-    fun `launchForm logs error and returns if config is null`() = testScenario {
-=======
     fun `launchForm logs error and returns if confirmation state is null`() = testScenario {
->>>>>>> 045f8372
         val code = "test_code"
         val paymentMethodMetadata = PaymentMethodMetadataFactory.create()
 
