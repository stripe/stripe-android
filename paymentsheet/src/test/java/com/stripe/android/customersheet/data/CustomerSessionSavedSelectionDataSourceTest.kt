package com.stripe.android.customersheet.data

import com.google.common.truth.Truth.assertThat
import com.stripe.android.isInstanceOf
<<<<<<< HEAD
import com.stripe.android.model.Customer
=======
import com.stripe.android.model.PaymentMethodFixtures
>>>>>>> 2e9fa4f4
import com.stripe.android.paymentsheet.FakePrefsRepository
import com.stripe.android.paymentsheet.PrefsRepository
import com.stripe.android.paymentsheet.model.SavedSelection
import com.stripe.android.utils.FakeCustomerRepository
import kotlinx.coroutines.test.runTest
import org.junit.Test
import org.mockito.Mockito.mock
import kotlin.coroutines.coroutineContext

class CustomerSessionSavedSelectionDataSourceTest {
    @Test
    fun `on fetch saved selection, should get selection from prefs repository`() = runTest {
        val prefsRepository = FakePrefsRepository().apply {
            setSavedSelection(SavedSelection.GooglePay)
        }

        val dataSource = createDataSource(
            prefsRepository = prefsRepository
        )

        val result = dataSource.retrieveSavedSelection(null)

        assertThat(result).isInstanceOf<CustomerSheetDataResult.Success<SavedSelection?>>()

        val successResult = result.asSuccess()

        assertThat(successResult.value).isEqualTo(SavedSelection.GooglePay)
    }

    @Test
    fun `on failed to fetch ephemeral key, should fail to get selection from prefs repository`() = runTest {
        val exception = IllegalStateException("Failed to load!")

        val elementsSessionManager = FakeCustomerSessionElementsSessionManager(
            ephemeralKey = Result.failure(exception)
        )
        val dataSource = createDataSource(
            elementsSessionManager = elementsSessionManager,
        )

        val result = dataSource.retrieveSavedSelection(null)

        assertThat(result).isInstanceOf<CustomerSheetDataResult.Failure<SavedSelection?>>()

        val failedResult = result.asFailure()

        assertThat(failedResult.cause).isEqualTo(exception)
    }

    @Test
    fun `on set saved selection, should set selection in prefs repository`() = runTest {
        val prefsRepository = FakePrefsRepository()

        val dataSource = createDataSource(
            prefsRepository = prefsRepository
        )

        val result = dataSource.setSavedSelection(SavedSelection.PaymentMethod(id = "pm_1"), false)

        assertThat(result).isInstanceOf<CustomerSheetDataResult.Success<Unit>>()

        val savedSelection = prefsRepository.getSavedSelection(
            isGooglePayAvailable = false,
            isLinkAvailable = false
        )

        assertThat(savedSelection).isEqualTo(SavedSelection.PaymentMethod(id = "pm_1"))
    }

    @Test
    fun `on failed to fetch ephemeral key, should fail to set selection in prefs repository`() = runTest {
        val exception = IllegalStateException("Failed to load!")

        val elementsSessionManager = FakeCustomerSessionElementsSessionManager(
            ephemeralKey = Result.failure(exception),
        )
        val dataSource = createDataSource(
            elementsSessionManager = elementsSessionManager,
        )

        val result = dataSource.setSavedSelection(SavedSelection.PaymentMethod(id = "pm_1"), false)

        assertThat(result).isInstanceOf<CustomerSheetDataResult.Failure<Unit>>()

        val failedResult = result.asFailure()

        assertThat(failedResult.cause).isEqualTo(exception)
    }

    @Test
<<<<<<< HEAD
    fun `When default PMs feature is enabled, should set payment method in backend`() = runTest {
        val customerRepository = FakeCustomerRepository(
            onSetDefaultPaymentMethod = { Result.success(createCustomer()) }
        )
        val elementsSessionManager = FakeCustomerSessionElementsSessionManager(
            isPaymentMethodSyncDefaultEnabled = true,
        )
        val dataSource = createDataSource(
            customerRepository = customerRepository,
            elementsSessionManager = elementsSessionManager,
        )
        val expectedNewDefaultPaymentMethodId = "pm_1"

        val result = dataSource.setSavedSelection(
            SavedSelection.PaymentMethod(id = expectedNewDefaultPaymentMethodId),
            shouldSyncDefault = true
        )

        assertThat(result).isInstanceOf<CustomerSheetDataResult.Success<Unit>>()
        val setDefaultRequest = customerRepository.setDefaultPaymentMethodRequests.awaitItem()
        assertThat(setDefaultRequest.paymentMethodId).isEqualTo(expectedNewDefaultPaymentMethodId)
    }

    @Test
    fun `When default PMs feature is enabled and retrieving from the backend fails, getting selection should fail`() =
        runTest {
            val expectedException = IllegalStateException("Failed to set payment method!")
            val customerRepository = FakeCustomerRepository(
                onSetDefaultPaymentMethod = { Result.failure(expectedException) }
            )
            val elementsSessionManager = FakeCustomerSessionElementsSessionManager(
                isPaymentMethodSyncDefaultEnabled = true,
            )
            val dataSource = createDataSource(
                customerRepository = customerRepository,
                elementsSessionManager = elementsSessionManager,
            )

            val result = dataSource.setSavedSelection(
                SavedSelection.PaymentMethod(id = "pm_1"),
                shouldSyncDefault = true,
            )

            assertThat(result).isInstanceOf<CustomerSheetDataResult.Failure<Unit>>()

            val failedResult = result.asFailure()

            assertThat(failedResult.cause).isEqualTo(expectedException)
        }
=======
    fun `On failed to get elements session, should fail to get selection`() = runTest {
        val exception = IllegalStateException("Failed to load!")

        val elementsSessionManager = FakeCustomerSessionElementsSessionManager(
            elementsSession = Result.failure(exception),
        )
        val dataSource = createDataSource(
            elementsSessionManager = elementsSessionManager,
        )

        val result = dataSource.retrieveSavedSelection(customerSessionElementsSession = null)

        assertThat(result).isInstanceOf<CustomerSheetDataResult.Failure<Unit>>()

        val failedResult = result.asFailure()

        assertThat(failedResult.cause).isEqualTo(exception)
    }

    @Test
    fun `When default payment methods enabled, should get selection from backend`() = runTest {
        val expectedSavedSelectionId = "pm_1"
        val elementsSessionManager = FakeCustomerSessionElementsSessionManager(
            isPaymentMethodSyncDefaultEnabled = true,
            defaultPaymentMethodId = expectedSavedSelectionId,
            paymentMethods = listOf(
                PaymentMethodFixtures.CARD_PAYMENT_METHOD.copy(id = "pm_2"),
                PaymentMethodFixtures.CARD_PAYMENT_METHOD.copy(id = expectedSavedSelectionId),
            )
        )

        val dataSource = createDataSource(
            elementsSessionManager = elementsSessionManager,
        )

        val result = dataSource.retrieveSavedSelection(customerSessionElementsSession = null)

        assertThat(result).isInstanceOf<CustomerSheetDataResult.Success<SavedSelection?>>()

        val successResult = result.asSuccess()

        assertThat(successResult.value).isEqualTo(SavedSelection.PaymentMethod(id = expectedSavedSelectionId))
    }

    @Test
    fun `When default payment methods enabled and no default PM, should return null selection`() = runTest {
        val elementsSessionManager = FakeCustomerSessionElementsSessionManager(
            isPaymentMethodSyncDefaultEnabled = true,
            defaultPaymentMethodId = null,
        )

        val dataSource = createDataSource(
            elementsSessionManager = elementsSessionManager,
        )

        val result = dataSource.retrieveSavedSelection(customerSessionElementsSession = null)

        assertThat(result).isInstanceOf<CustomerSheetDataResult.Success<SavedSelection?>>()

        val successResult = result.asSuccess()

        assertThat(successResult.value).isEqualTo(null)
    }

    @Test
    fun `When elements session passed to retrieveSavedSelection, should not re-query elements session`() = runTest {
        val existingElementsSession = FakeCustomerSessionElementsSessionManager().fetchElementsSession().getOrThrow()
        val failingElementsSessionManager = FakeCustomerSessionElementsSessionManager(
            elementsSession = Result.failure(
                IllegalAccessError("Should not re-query elements session in this test!")
            )
        )

        val dataSource = createDataSource(
            elementsSessionManager = failingElementsSessionManager
        )

        val result = dataSource.retrieveSavedSelection(customerSessionElementsSession = existingElementsSession)

        assertThat(result).isInstanceOf<CustomerSheetDataResult.Success<SavedSelection?>>()

        // No exception being thrown indicates we did not try to re-query elements session from the
        // "failingElementsSessionManager".
    }
>>>>>>> 2e9fa4f4

    private suspend fun createDataSource(
        elementsSessionManager: CustomerSessionElementsSessionManager = FakeCustomerSessionElementsSessionManager(),
        customerRepository: FakeCustomerRepository = FakeCustomerRepository(),
        prefsRepository: PrefsRepository = FakePrefsRepository(),
    ): CustomerSheetSavedSelectionDataSource {
        return CustomerSessionSavedSelectionDataSource(
            elementsSessionManager = elementsSessionManager,
            customerRepository = customerRepository,
            prefsRepositoryFactory = {
                prefsRepository
            },
            workContext = coroutineContext
        )
    }

    private fun createCustomer(): Customer {
        // Using a mock here, because the Customer constructor is internal. If I make it visible,
        // we would have to expose the copy function for that class and it doesn't seem worth it, given
        // that we don't even use this object.
        return mock()
    }
}<|MERGE_RESOLUTION|>--- conflicted
+++ resolved
@@ -2,11 +2,8 @@
 
 import com.google.common.truth.Truth.assertThat
 import com.stripe.android.isInstanceOf
-<<<<<<< HEAD
 import com.stripe.android.model.Customer
-=======
 import com.stripe.android.model.PaymentMethodFixtures
->>>>>>> 2e9fa4f4
 import com.stripe.android.paymentsheet.FakePrefsRepository
 import com.stripe.android.paymentsheet.PrefsRepository
 import com.stripe.android.paymentsheet.model.SavedSelection
@@ -97,7 +94,6 @@
     }
 
     @Test
-<<<<<<< HEAD
     fun `When default PMs feature is enabled, should set payment method in backend`() = runTest {
         val customerRepository = FakeCustomerRepository(
             onSetDefaultPaymentMethod = { Result.success(createCustomer()) }
@@ -147,7 +143,8 @@
 
             assertThat(failedResult.cause).isEqualTo(expectedException)
         }
-=======
+
+    @Test
     fun `On failed to get elements session, should fail to get selection`() = runTest {
         val exception = IllegalStateException("Failed to load!")
 
@@ -232,7 +229,7 @@
         // No exception being thrown indicates we did not try to re-query elements session from the
         // "failingElementsSessionManager".
     }
->>>>>>> 2e9fa4f4
+
 
     private suspend fun createDataSource(
         elementsSessionManager: CustomerSessionElementsSessionManager = FakeCustomerSessionElementsSessionManager(),
