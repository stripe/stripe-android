package com.stripe.android.customersheet.state

import com.google.common.truth.Truth.assertThat
import com.stripe.android.common.coroutines.Single
import com.stripe.android.customersheet.CustomerPermissions
import com.stripe.android.customersheet.CustomerSheet
import com.stripe.android.customersheet.CustomerSheetLoader
import com.stripe.android.customersheet.DefaultCustomerSheetLoader
import com.stripe.android.customersheet.FakeCustomerAdapter
import com.stripe.android.customersheet.data.CustomerAdapterDataSource
import com.stripe.android.customersheet.data.CustomerSheetDataResult
import com.stripe.android.customersheet.data.CustomerSheetInitializationDataSource
import com.stripe.android.customersheet.data.CustomerSheetSession
import com.stripe.android.customersheet.data.FakeCustomerSheetInitializationDataSource
import com.stripe.android.customersheet.util.CustomerSheetHacks
import com.stripe.android.googlepaylauncher.GooglePayRepository
import com.stripe.android.isInstanceOf
import com.stripe.android.lpmfoundations.luxe.LpmRepository
import com.stripe.android.lpmfoundations.paymentmethod.PaymentMethodSaveConsentBehavior
import com.stripe.android.model.CardBrand
import com.stripe.android.model.ElementsSession
import com.stripe.android.model.PaymentIntentFixtures
import com.stripe.android.model.PaymentMethod
import com.stripe.android.model.PaymentMethodFixtures
import com.stripe.android.model.StripeIntent
import com.stripe.android.payments.core.analytics.ErrorReporter
<<<<<<< HEAD
=======
import com.stripe.android.payments.financialconnections.IsFinancialConnectionsSdkAvailable
>>>>>>> cb0260ba
import com.stripe.android.paymentsheet.PaymentSheet
import com.stripe.android.paymentsheet.model.PaymentSelection
import com.stripe.android.paymentsheet.model.SavedSelection
import com.stripe.android.testing.FakeErrorReporter
import com.stripe.android.testing.PaymentMethodFactory
import com.stripe.android.testing.PaymentMethodFactory.update
import com.stripe.android.ui.core.cbc.CardBrandChoiceEligibility
import com.stripe.android.utils.CompletableSingle
import com.stripe.android.utils.FakeElementsSessionRepository
import kotlinx.coroutines.CompletableDeferred
import kotlinx.coroutines.flow.flow
import kotlinx.coroutines.launch
import kotlinx.coroutines.test.UnconfinedTestDispatcher
import kotlinx.coroutines.test.runTest
import kotlinx.coroutines.withTimeout
import org.junit.Before
import org.junit.Test
import org.mockito.MockitoAnnotations
import org.mockito.kotlin.mock
import org.mockito.kotlin.whenever
import kotlin.coroutines.CoroutineContext
import kotlin.time.Duration.Companion.milliseconds

@Suppress("LargeClass")
class DefaultCustomerSheetLoaderTest {
    private val lpmRepository = LpmRepository()

    private val readyGooglePayRepository = mock<GooglePayRepository>()
    private val unreadyGooglePayRepository = mock<GooglePayRepository>()

    @Before
    fun setup() {
        MockitoAnnotations.openMocks(this)

        whenever(readyGooglePayRepository.isReady()).thenReturn(
            flow {
                emit(true)
            }
        )

        whenever(unreadyGooglePayRepository.isReady()).thenReturn(
            flow {
                emit(false)
            }
        )

        CustomerSheetHacks.clear()
    }

    @Test
    fun `load with configuration should return expected result`() = runTest {
        val loader = createCustomerSheetLoader(
            savedSelection = SavedSelection.PaymentMethod(
                id = PaymentMethodFixtures.CARD_PAYMENT_METHOD.id!!
            ),
            paymentMethods = listOf(
                PaymentMethodFixtures.CARD_PAYMENT_METHOD,
                PaymentMethodFixtures.US_BANK_ACCOUNT,
            ),
        )

        val config = CustomerSheet.Configuration(
            merchantDisplayName = "Example",
            googlePayEnabled = true
        )

        val state = loader.load(config).getOrThrow()
        assertThat(state.config).isEqualTo(config)
        assertThat(state.paymentMethodMetadata.stripeIntent).isEqualTo(STRIPE_INTENT)
        assertThat(state.paymentMethodMetadata.cbcEligibility).isEqualTo(CardBrandChoiceEligibility.Ineligible)
        assertThat(state.paymentMethodMetadata.customerMetadata?.hasCustomerConfiguration).isTrue()
        assertThat(state.paymentMethodMetadata.isGooglePayReady).isTrue()
        assertThat(state.customerPaymentMethods).containsExactly(
            PaymentMethodFixtures.CARD_PAYMENT_METHOD,
            PaymentMethodFixtures.US_BANK_ACCOUNT,
        )
        assertThat(state.customerPermissions.canRemovePaymentMethods).isTrue()
        assertThat(state.customerPermissions.canRemoveLastPaymentMethod).isTrue()
        assertThat(state.supportedPaymentMethods.map { it.code }).containsExactly("card")
        assertThat(state.paymentSelection).isEqualTo(
            PaymentSelection.Saved(
                paymentMethod = PaymentMethodFixtures.CARD_PAYMENT_METHOD,
            )
        )
        assertThat(state.validationError).isNull()
    }

    @Test
    fun `when there is a payment selection, the selected PM should be first in the list`() = runTest {
        val loader = createCustomerSheetLoader(
            paymentMethods = listOf(
                PaymentMethodFixtures.CARD_PAYMENT_METHOD.copy(id = "pm_1"),
                PaymentMethodFixtures.CARD_PAYMENT_METHOD.copy(id = "pm_2"),
                PaymentMethodFixtures.CARD_PAYMENT_METHOD.copy(id = "pm_3"),
            ),
            savedSelection = SavedSelection.PaymentMethod(id = "pm_3"),
            isPaymentMethodSyncDefaultEnabled = false,
        )

        val config = CustomerSheet.Configuration(merchantDisplayName = "Example")

        val state = loader.load(config).getOrThrow()
        assertThat(state.config).isEqualTo(config)
        assertThat(state.paymentMethodMetadata.stripeIntent).isEqualTo(STRIPE_INTENT)
        assertThat(state.paymentMethodMetadata.isGooglePayReady).isFalse()
        assertThat(state.customerPaymentMethods).containsExactly(
            PaymentMethodFixtures.CARD_PAYMENT_METHOD.copy(id = "pm_3"),
            PaymentMethodFixtures.CARD_PAYMENT_METHOD.copy(id = "pm_1"),
            PaymentMethodFixtures.CARD_PAYMENT_METHOD.copy(id = "pm_2"),
        ).inOrder()
        assertThat(state.customerPermissions.canRemovePaymentMethods).isTrue()
        assertThat(state.customerPermissions.canRemoveLastPaymentMethod).isTrue()
        assertThat(state.supportedPaymentMethods.map { it.code }).containsExactly("card")
        assertThat(state.paymentSelection).isEqualTo(
            PaymentSelection.Saved(
                paymentMethod = PaymentMethodFixtures.CARD_PAYMENT_METHOD.copy(id = "pm_3"),
            )
        )
        assertThat(state.paymentMethodMetadata.cbcEligibility).isEqualTo(CardBrandChoiceEligibility.Ineligible)
        assertThat(state.validationError).isNull()
    }

    @Test
    fun `when there is no payment selection, the order of the payment methods is preserved`() = runTest {
        val loader = createCustomerSheetLoader(
            paymentMethods = listOf(
                PaymentMethodFixtures.CARD_PAYMENT_METHOD.copy(id = "pm_1"),
                PaymentMethodFixtures.CARD_PAYMENT_METHOD.copy(id = "pm_2"),
                PaymentMethodFixtures.CARD_PAYMENT_METHOD.copy(id = "pm_3"),
            ),
            savedSelection = null,
            isPaymentMethodSyncDefaultEnabled = false,
        )

        val config = CustomerSheet.Configuration(merchantDisplayName = "Example")

        val state = loader.load(config).getOrThrow()
        assertThat(state.config).isEqualTo(config)
        assertThat(state.paymentMethodMetadata.stripeIntent).isEqualTo(STRIPE_INTENT)
        assertThat(state.paymentMethodMetadata.isGooglePayReady).isFalse()
        assertThat(state.customerPaymentMethods).containsExactly(
            PaymentMethodFixtures.CARD_PAYMENT_METHOD.copy(id = "pm_1"),
            PaymentMethodFixtures.CARD_PAYMENT_METHOD.copy(id = "pm_2"),
            PaymentMethodFixtures.CARD_PAYMENT_METHOD.copy(id = "pm_3"),
        ).inOrder()
        assertThat(state.customerPermissions.canRemovePaymentMethods).isTrue()
        assertThat(state.customerPermissions.canRemoveLastPaymentMethod).isTrue()
        assertThat(state.supportedPaymentMethods.map { it.code }).containsExactly("card")
        assertThat(state.paymentSelection).isNull()
        assertThat(state.paymentMethodMetadata.cbcEligibility).isEqualTo(CardBrandChoiceEligibility.Ineligible)
        assertThat(state.validationError).isNull()
    }

    @Test
    fun `when default payment method feature is enabled and default PM available, default PM is first and selected`() = runTest {
        val expectedPaymentMethods = listOf(
            PaymentMethodFixtures.CARD_PAYMENT_METHOD.copy(id = "pm_1"),
            PaymentMethodFixtures.CARD_PAYMENT_METHOD.copy(id = "pm_2"),
            PaymentMethodFixtures.CARD_PAYMENT_METHOD.copy(id = "pm_3")
        )
        val defaultPaymentMethod = expectedPaymentMethods[2]
        val loader = createCustomerSheetLoader(
            paymentMethods = expectedPaymentMethods,
            // Setting a saved selection here so we can validate that it is not used.
            savedSelection = SavedSelection.PaymentMethod(expectedPaymentMethods[1].id!!),
            isPaymentMethodSyncDefaultEnabled = true,
            defaultPaymentMethodId = defaultPaymentMethod.id,
        )

        val config = CustomerSheet.Configuration(merchantDisplayName = "Example")

        val state = loader.load(config).getOrThrow()
        assertThat(state.customerPaymentMethods).containsExactlyElementsIn(expectedPaymentMethods)
        assertThat(state.customerPaymentMethods.first()).isEqualTo(defaultPaymentMethod)
        assertThat(state.paymentSelection).isEqualTo(PaymentSelection.Saved(defaultPaymentMethod))
    }

    @Test
    fun `when default payment method feature is enabled and default PM null, PM order is preserved`() = runTest {
        val expectedPaymentMethods = listOf(
            PaymentMethodFixtures.CARD_PAYMENT_METHOD.copy(id = "pm_1"),
            PaymentMethodFixtures.CARD_PAYMENT_METHOD.copy(id = "pm_2"),
            PaymentMethodFixtures.CARD_PAYMENT_METHOD.copy(id = "pm_3")
        )
        val loader = createCustomerSheetLoader(
            paymentMethods = expectedPaymentMethods,
            // Setting a saved selection here so we can validate that it is not used.
            savedSelection = SavedSelection.PaymentMethod(expectedPaymentMethods[1].id!!),
            isPaymentMethodSyncDefaultEnabled = true,
            defaultPaymentMethodId = null,
        )

        val config = CustomerSheet.Configuration(merchantDisplayName = "Example")

        val state = loader.load(config).getOrThrow()
        assertThat(state.customerPaymentMethods).containsExactlyElementsIn(expectedPaymentMethods).inOrder()
        assertThat(state.paymentSelection).isNull()
    }

    @Test
    fun `when default payment method feature is enabled, sepa PMs are filtered out`() = runTest {
        val sepaPaymentMethod = PaymentMethodFixtures.SEPA_DEBIT_PAYMENT_METHOD
        val expectedPaymentMethods = listOf(
            PaymentMethodFixtures.CARD_PAYMENT_METHOD,
            PaymentMethodFixtures.US_BANK_ACCOUNT
        )
        val loader = createCustomerSheetLoader(
            paymentMethods = expectedPaymentMethods.plus(sepaPaymentMethod),
            isPaymentMethodSyncDefaultEnabled = true,
        )

        val config = CustomerSheet.Configuration(merchantDisplayName = "Example")

        val state = loader.load(config).getOrThrow()
        assertThat(state.customerPaymentMethods).containsExactlyElementsIn(expectedPaymentMethods).inOrder()
    }

    @Test
    fun `When the FC unavailable, flag disabled, us bank not in intent, then us bank account is not available`() = runTest {
        val loader = createCustomerSheetLoader(
            intent = STRIPE_INTENT.copy(
                paymentMethodTypes = listOf("card")
            ),
        )

        val config = CustomerSheet.Configuration(merchantDisplayName = "Example")

        assertThat(
            loader.load(config).getOrThrow().supportedPaymentMethods.map { it.code }
        ).doesNotContain("us_bank_account")
    }

    @Test
    fun `When the FC unavailable, flag disabled, us bank in intent, then us bank account is not available`() = runTest {
        val loader = createCustomerSheetLoader(
            intent = STRIPE_INTENT.copy(
                paymentMethodTypes = listOf("card", "us_bank_account")
            ),
        )

        val config = CustomerSheet.Configuration(merchantDisplayName = "Example")

        assertThat(
            loader.load(config).getOrThrow().supportedPaymentMethods.map { it.code }
        ).doesNotContain("us_bank_account")
    }

    @Test
    fun `When the FC unavailable, flag enabled, us bank not in intent, then us bank account is not available`() = runTest {
        val loader = createCustomerSheetLoader(
            intent = STRIPE_INTENT.copy(
                paymentMethodTypes = listOf("card")
            ),
        )

        val config = CustomerSheet.Configuration(merchantDisplayName = "Example")

        assertThat(
            loader.load(config).getOrThrow().supportedPaymentMethods.map { it.code }
        ).doesNotContain("us_bank_account")
    }

    @Test
    fun `When the FC unavailable, flag enabled, us bank in intent, then us bank account is not available`() = runTest {
        val loader = createCustomerSheetLoader(
            intent = STRIPE_INTENT.copy(
                paymentMethodTypes = listOf("card", "us_bank_account")
            ),
        )

        val config = CustomerSheet.Configuration(merchantDisplayName = "Example")

        assertThat(
            loader.load(config).getOrThrow().supportedPaymentMethods.map { it.code }
        ).doesNotContain("us_bank_account")
    }

    @Test
    fun `When the FC available, flag disabled, us bank not in intent, then us bank account is not available`() = runTest {
        val loader = createCustomerSheetLoader(
            intent = STRIPE_INTENT.copy(
                paymentMethodTypes = listOf("card")
            ),
        )

        val config = CustomerSheet.Configuration(merchantDisplayName = "Example")

        assertThat(
            loader.load(config).getOrThrow().supportedPaymentMethods.map { it.code }
        ).doesNotContain("us_bank_account")
    }

    @Test
    fun `When the FC available, flag disabled, us bank in intent, then us bank account is not available`() = runTest {
        val loader = createCustomerSheetLoader(
            intent = STRIPE_INTENT.copy(
                paymentMethodTypes = listOf("card", "us_bank_account")
            ),
        )

        val config = CustomerSheet.Configuration(merchantDisplayName = "Example")

        assertThat(
            loader.load(config).getOrThrow().supportedPaymentMethods.map { it.code }
        ).doesNotContain("us_bank_account")
    }

    @Test
    fun `When the FC available, flag enabled, us bank not in intent, then us bank account is not available`() = runTest {
        val loader = createCustomerSheetLoader(
            intent = STRIPE_INTENT.copy(
                paymentMethodTypes = listOf("card"),
            ),
        )

        val config = CustomerSheet.Configuration(merchantDisplayName = "Example")

        assertThat(
            loader.load(config).getOrThrow().supportedPaymentMethods.map { it.code }
        ).doesNotContain("us_bank_account")
    }

    @Test
    fun `When the FC available, flag enabled, us bank in intent, then us bank account is available`() = runTest {
        val loader = createCustomerSheetLoader(
            intent = STRIPE_INTENT.copy(
                clientSecret = null,
                paymentMethodTypes = listOf("card", "us_bank_account"),
                paymentMethodOptionsJsonString = """
                        {
                            "us_bank_account": {
                                "verification_method": "automatic"
                            }
                        }
                """.trimIndent(),
            ),
        )

        val config = CustomerSheet.Configuration(merchantDisplayName = "Example")

        val supportedPaymentMethods = loader.load(config).getOrThrow().supportedPaymentMethods
        assertThat(supportedPaymentMethods.map { it.code }).contains("us_bank_account")
    }

    @Test
    fun `Loads correct CBC eligibility`() = runTest {
        val loader = createCustomerSheetLoader(isCbcEligible = true)
        val state = loader.load(CustomerSheet.Configuration(merchantDisplayName = "Example")).getOrThrow()
        assertThat(state.paymentMethodMetadata.cbcEligibility)
            .isEqualTo(CardBrandChoiceEligibility.Eligible(emptyList()))
    }

    @Test
    fun `Loads correct CBC eligibility and merchant-preferred networks`() = runTest {
        val loader = createCustomerSheetLoader(isCbcEligible = true)

        val state = loader.load(
            CustomerSheet.Configuration(
                merchantDisplayName = "Example",
                preferredNetworks = listOf(CardBrand.CartesBancaires),
            )
        ).getOrThrow()

        assertThat(state.paymentMethodMetadata.cbcEligibility)
            .isEqualTo(CardBrandChoiceEligibility.Eligible(preferredNetworks = listOf(CardBrand.CartesBancaires)))
    }

    @Test
    fun `Awaits InitializationDataSource if InitializationDataSource is provided after loading started`() = runTest {
        val initDataSource = CompletableSingle<CustomerSheetInitializationDataSource>()

        val configuration = CustomerSheet.Configuration(merchantDisplayName = "Merchant, Inc.")
        val loader = DefaultCustomerSheetLoader(
            isLiveModeProvider = { false },
            googlePayRepositoryFactory = { readyGooglePayRepository },
            initializationDataSourceProvider = initDataSource,
            lpmRepository = lpmRepository,
            errorReporter = FakeErrorReporter(),
            workContext = coroutineContext,
        )

        val completable = CompletableDeferred<Unit>()

        launch {
            loader.load(configuration)
            completable.complete(Unit)
        }

        assertThat(completable.isCompleted).isFalse()

        initDataSource.complete(
            CustomerAdapterDataSource(
                elementsSessionRepository = FakeElementsSessionRepository(
                    stripeIntent = STRIPE_INTENT,
                    error = null,
                    linkSettings = null,
                ),
                workContext = coroutineContext,
                customerAdapter = FakeCustomerAdapter(),
                errorReporter = FakeErrorReporter(),
            )
        )

        withTimeout(100.milliseconds) {
            completable.await()
        }
    }

    @Test
    fun `Fails if awaiting InitializationDataSource times out`() = runTest {
        val configuration = CustomerSheet.Configuration(merchantDisplayName = "Merchant, Inc.")
        val loader = DefaultCustomerSheetLoader(
            isLiveModeProvider = { false },
            googlePayRepositoryFactory = { readyGooglePayRepository },
            lpmRepository = lpmRepository,
            errorReporter = FakeErrorReporter(),
            workContext = coroutineContext,
        )

        val result = loader.load(configuration)

        assertThat(result.exceptionOrNull()).isInstanceOf<IllegalStateException>()
    }

    @Test
    fun `On timeout while waiting for 'CustomerAdapter' instance, show report error`() = runTest {
        val errorReporter = FakeErrorReporter()

        val loader = createCustomerSheetLoader(
            initializationDataSourceProvider = CompletableSingle(),
            errorReporter = errorReporter,
        )

        // Timeouts are skipped in test coroutine contexts so the timeout failure is immediately returned
        loader.load(
            configuration = CustomerSheet.Configuration(merchantDisplayName = "Merchant, Inc.")
        )

        assertThat(
            errorReporter.getLoggedErrors().first()
        ).isEqualTo(
            ErrorReporter.ExpectedErrorEvent.CUSTOMER_SHEET_ADAPTER_NOT_FOUND.eventName
        )
    }

    @Test
    fun `when there are saved cards with disallowed brands they are filtered out`() = runTest {
        val loader = createCustomerSheetLoader(
            paymentMethods = listOf(
                PaymentMethodFactory.card(id = "pm_12345").update(
                    last4 = "1001",
                    addCbcNetworks = false,
                    brand = CardBrand.Visa,
                ),
                PaymentMethodFactory.card(id = "pm_123456").update(
                    last4 = "1000",
                    addCbcNetworks = false,
                    brand = CardBrand.AmericanExpress,
                )
            ),
            savedSelection = null,
        )

        val config = CustomerSheet.Configuration(
            merchantDisplayName = "Example",
            cardBrandAcceptance = PaymentSheet.CardBrandAcceptance.disallowed(
                listOf(PaymentSheet.CardBrandAcceptance.BrandCategory.Visa)
            )
        )

        val state = loader.load(config).getOrThrow()
        assertThat(state.customerPaymentMethods.count()).isEqualTo(
            1
        )
        assertThat(state.customerPaymentMethods.first().card?.brand).isEqualTo(
            CardBrand.AmericanExpress
        )
    }

    private fun createCustomerSheetLoader(
        isGooglePayReady: Boolean = true,
        isLiveModeProvider: () -> Boolean = { false },
        isCbcEligible: Boolean? = null,
<<<<<<< HEAD
=======
        isFinancialConnectionsAvailable: IsFinancialConnectionsSdkAvailable =
            IsFinancialConnectionsSdkAvailable { false },
>>>>>>> cb0260ba
        intent: StripeIntent = STRIPE_INTENT,
        paymentMethods: List<PaymentMethod> = listOf(),
        savedSelection: SavedSelection? = null,
        isPaymentMethodSyncDefaultEnabled: Boolean = false,
        defaultPaymentMethodId: String? = null,
        initializationDataSource: CustomerSheetInitializationDataSource = FakeCustomerSheetInitializationDataSource(
            onLoadCustomerSheetSession = {
                CustomerSheetDataResult.success(
                    CustomerSheetSession(
                        elementsSession = createElementsSession(
                            intent,
                            createCardBrandChoice(isCbcEligible),
                            isPaymentMethodSyncDefaultEnabled = isPaymentMethodSyncDefaultEnabled,
                        ),
                        paymentMethods = paymentMethods,
                        savedSelection = savedSelection,
                        paymentMethodSaveConsentBehavior = PaymentMethodSaveConsentBehavior.Legacy,
                        permissions = CustomerPermissions(
                            canRemovePaymentMethods = true,
                            canRemoveLastPaymentMethod = true,
                        ),
                        defaultPaymentMethodId = defaultPaymentMethodId,
                    )
                )
            }
        ),
        lpmRepository: LpmRepository = this.lpmRepository,
        errorReporter: ErrorReporter = FakeErrorReporter(),
    ): CustomerSheetLoader {
        return createCustomerSheetLoader(
            initializationDataSourceProvider = CompletableSingle(initializationDataSource),
            isGooglePayReady = isGooglePayReady,
            isLiveModeProvider = isLiveModeProvider,
            lpmRepository = lpmRepository,
            errorReporter = errorReporter,
        )
    }

    private fun createElementsSession(
        intent: StripeIntent,
        cardBrandChoice: ElementsSession.CardBrandChoice?,
        isPaymentMethodSyncDefaultEnabled: Boolean,
    ): ElementsSession {
        return ElementsSession(
            stripeIntent = intent,
            cardBrandChoice = cardBrandChoice,
            merchantCountry = null,
            isGooglePayEnabled = false,
            customer = ElementsSession.Customer(
                paymentMethods = listOf(),
                session = ElementsSession.Customer.Session(
                    id = "cuss_123",
                    customerId = "cus_123",
                    liveMode = false,
                    apiKey = "123",
                    apiKeyExpiry = 999999999,
                    components = ElementsSession.Customer.Components(
                        mobilePaymentElement = ElementsSession.Customer.Components.MobilePaymentElement.Disabled,
                        customerSheet = ElementsSession.Customer.Components.CustomerSheet.Enabled(
                            isPaymentMethodRemoveEnabled = false,
                            canRemoveLastPaymentMethod = true,
                            isPaymentMethodSyncDefaultEnabled = isPaymentMethodSyncDefaultEnabled,
                        ),
                    )
                ),
                defaultPaymentMethod = null,
            ),
            linkSettings = null,
            externalPaymentMethodData = null,
            customPaymentMethods = emptyList(),
            paymentMethodSpecs = null,
<<<<<<< HEAD
            elementsSessionId = "session_1234",
            flags = emptyMap()
=======
            flags = emptyMap(),
            elementsSessionId = "session_1234"
>>>>>>> cb0260ba
        )
    }

    private fun createCustomerSheetLoader(
        initializationDataSourceProvider: Single<CustomerSheetInitializationDataSource>,
        isGooglePayReady: Boolean = true,
        isLiveModeProvider: () -> Boolean = { false },
<<<<<<< HEAD
=======
        isFinancialConnectionsAvailable: IsFinancialConnectionsSdkAvailable =
            IsFinancialConnectionsSdkAvailable { false },
>>>>>>> cb0260ba
        lpmRepository: LpmRepository = this.lpmRepository,
        errorReporter: ErrorReporter = FakeErrorReporter(),
        workContext: CoroutineContext = UnconfinedTestDispatcher()
    ): CustomerSheetLoader {
        return DefaultCustomerSheetLoader(
            isLiveModeProvider = isLiveModeProvider,
            googlePayRepositoryFactory = {
                if (isGooglePayReady) readyGooglePayRepository else unreadyGooglePayRepository
            },
            initializationDataSourceProvider = initializationDataSourceProvider,
            lpmRepository = lpmRepository,
            errorReporter = errorReporter,
            workContext = workContext,
        )
    }

    private fun createCardBrandChoice(isCbcEligible: Boolean?): ElementsSession.CardBrandChoice? {
        return isCbcEligible?.let {
            ElementsSession.CardBrandChoice(
                eligible = it,
                preferredNetworks = listOf("cartes_bancaires")
            )
        }
    }

    private companion object {
        private val STRIPE_INTENT = PaymentIntentFixtures.PI_REQUIRES_PAYMENT_METHOD.copy(
            paymentMethodTypes = listOf("card", "us_bank_account")
        )
    }
}<|MERGE_RESOLUTION|>--- conflicted
+++ resolved
@@ -24,10 +24,7 @@
 import com.stripe.android.model.PaymentMethodFixtures
 import com.stripe.android.model.StripeIntent
 import com.stripe.android.payments.core.analytics.ErrorReporter
-<<<<<<< HEAD
-=======
 import com.stripe.android.payments.financialconnections.IsFinancialConnectionsSdkAvailable
->>>>>>> cb0260ba
 import com.stripe.android.paymentsheet.PaymentSheet
 import com.stripe.android.paymentsheet.model.PaymentSelection
 import com.stripe.android.paymentsheet.model.SavedSelection
@@ -248,6 +245,7 @@
     @Test
     fun `When the FC unavailable, flag disabled, us bank not in intent, then us bank account is not available`() = runTest {
         val loader = createCustomerSheetLoader(
+            isFinancialConnectionsAvailable = { false },
             intent = STRIPE_INTENT.copy(
                 paymentMethodTypes = listOf("card")
             ),
@@ -263,6 +261,7 @@
     @Test
     fun `When the FC unavailable, flag disabled, us bank in intent, then us bank account is not available`() = runTest {
         val loader = createCustomerSheetLoader(
+            isFinancialConnectionsAvailable = { false },
             intent = STRIPE_INTENT.copy(
                 paymentMethodTypes = listOf("card", "us_bank_account")
             ),
@@ -278,6 +277,7 @@
     @Test
     fun `When the FC unavailable, flag enabled, us bank not in intent, then us bank account is not available`() = runTest {
         val loader = createCustomerSheetLoader(
+            isFinancialConnectionsAvailable = { false },
             intent = STRIPE_INTENT.copy(
                 paymentMethodTypes = listOf("card")
             ),
@@ -293,6 +293,7 @@
     @Test
     fun `When the FC unavailable, flag enabled, us bank in intent, then us bank account is not available`() = runTest {
         val loader = createCustomerSheetLoader(
+            isFinancialConnectionsAvailable = { false },
             intent = STRIPE_INTENT.copy(
                 paymentMethodTypes = listOf("card", "us_bank_account")
             ),
@@ -308,6 +309,7 @@
     @Test
     fun `When the FC available, flag disabled, us bank not in intent, then us bank account is not available`() = runTest {
         val loader = createCustomerSheetLoader(
+            isFinancialConnectionsAvailable = { true },
             intent = STRIPE_INTENT.copy(
                 paymentMethodTypes = listOf("card")
             ),
@@ -323,6 +325,7 @@
     @Test
     fun `When the FC available, flag disabled, us bank in intent, then us bank account is not available`() = runTest {
         val loader = createCustomerSheetLoader(
+            isFinancialConnectionsAvailable = { true },
             intent = STRIPE_INTENT.copy(
                 paymentMethodTypes = listOf("card", "us_bank_account")
             ),
@@ -338,6 +341,7 @@
     @Test
     fun `When the FC available, flag enabled, us bank not in intent, then us bank account is not available`() = runTest {
         val loader = createCustomerSheetLoader(
+            isFinancialConnectionsAvailable = { true },
             intent = STRIPE_INTENT.copy(
                 paymentMethodTypes = listOf("card"),
             ),
@@ -353,6 +357,7 @@
     @Test
     fun `When the FC available, flag enabled, us bank in intent, then us bank account is available`() = runTest {
         val loader = createCustomerSheetLoader(
+            isFinancialConnectionsAvailable = { true },
             intent = STRIPE_INTENT.copy(
                 clientSecret = null,
                 paymentMethodTypes = listOf("card", "us_bank_account"),
@@ -405,6 +410,7 @@
             googlePayRepositoryFactory = { readyGooglePayRepository },
             initializationDataSourceProvider = initDataSource,
             lpmRepository = lpmRepository,
+            isFinancialConnectionsAvailable = { false },
             errorReporter = FakeErrorReporter(),
             workContext = coroutineContext,
         )
@@ -443,6 +449,7 @@
             isLiveModeProvider = { false },
             googlePayRepositoryFactory = { readyGooglePayRepository },
             lpmRepository = lpmRepository,
+            isFinancialConnectionsAvailable = { false },
             errorReporter = FakeErrorReporter(),
             workContext = coroutineContext,
         )
@@ -511,11 +518,8 @@
         isGooglePayReady: Boolean = true,
         isLiveModeProvider: () -> Boolean = { false },
         isCbcEligible: Boolean? = null,
-<<<<<<< HEAD
-=======
         isFinancialConnectionsAvailable: IsFinancialConnectionsSdkAvailable =
             IsFinancialConnectionsSdkAvailable { false },
->>>>>>> cb0260ba
         intent: StripeIntent = STRIPE_INTENT,
         paymentMethods: List<PaymentMethod> = listOf(),
         savedSelection: SavedSelection? = null,
@@ -549,6 +553,7 @@
             initializationDataSourceProvider = CompletableSingle(initializationDataSource),
             isGooglePayReady = isGooglePayReady,
             isLiveModeProvider = isLiveModeProvider,
+            isFinancialConnectionsAvailable = isFinancialConnectionsAvailable,
             lpmRepository = lpmRepository,
             errorReporter = errorReporter,
         )
@@ -587,13 +592,8 @@
             externalPaymentMethodData = null,
             customPaymentMethods = emptyList(),
             paymentMethodSpecs = null,
-<<<<<<< HEAD
-            elementsSessionId = "session_1234",
-            flags = emptyMap()
-=======
             flags = emptyMap(),
             elementsSessionId = "session_1234"
->>>>>>> cb0260ba
         )
     }
 
@@ -601,11 +601,8 @@
         initializationDataSourceProvider: Single<CustomerSheetInitializationDataSource>,
         isGooglePayReady: Boolean = true,
         isLiveModeProvider: () -> Boolean = { false },
-<<<<<<< HEAD
-=======
         isFinancialConnectionsAvailable: IsFinancialConnectionsSdkAvailable =
             IsFinancialConnectionsSdkAvailable { false },
->>>>>>> cb0260ba
         lpmRepository: LpmRepository = this.lpmRepository,
         errorReporter: ErrorReporter = FakeErrorReporter(),
         workContext: CoroutineContext = UnconfinedTestDispatcher()
@@ -617,6 +614,7 @@
             },
             initializationDataSourceProvider = initializationDataSourceProvider,
             lpmRepository = lpmRepository,
+            isFinancialConnectionsAvailable = isFinancialConnectionsAvailable,
             errorReporter = errorReporter,
             workContext = workContext,
         )
