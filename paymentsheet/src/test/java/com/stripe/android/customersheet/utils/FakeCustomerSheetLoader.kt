package com.stripe.android.customersheet.utils

import com.stripe.android.customersheet.CustomerPermissions
import com.stripe.android.customersheet.CustomerSheet
import com.stripe.android.customersheet.CustomerSheetLoader
import com.stripe.android.customersheet.CustomerSheetState
import com.stripe.android.lpmfoundations.luxe.LpmRepositoryTestHelpers
import com.stripe.android.lpmfoundations.luxe.SupportedPaymentMethod
import com.stripe.android.lpmfoundations.paymentmethod.PaymentMethodMetadataFactory
import com.stripe.android.model.PaymentIntentFixtures
import com.stripe.android.model.PaymentMethod
import com.stripe.android.model.StripeIntent
import com.stripe.android.payments.financialconnections.FinancialConnectionsAvailability
import com.stripe.android.payments.financialconnections.FinancialConnectionsAvailability.Full
import com.stripe.android.paymentsheet.model.PaymentSelection
import com.stripe.android.ui.core.cbc.CardBrandChoiceEligibility
import kotlinx.coroutines.delay
import kotlin.time.Duration

internal class FakeCustomerSheetLoader(
    private val stripeIntent: StripeIntent = PaymentIntentFixtures.PI_SUCCEEDED,
    private val shouldFail: Boolean = false,
    private val customerPaymentMethods: List<PaymentMethod> = emptyList(),
    private val supportedPaymentMethods: List<SupportedPaymentMethod> = listOf(
        LpmRepositoryTestHelpers.card,
        LpmRepositoryTestHelpers.usBankAccount,
    ),
    private val paymentSelection: PaymentSelection? = null,
    private val isGooglePayAvailable: Boolean = false,
    private val delay: Duration = Duration.ZERO,
    private val cbcEligibility: CardBrandChoiceEligibility = CardBrandChoiceEligibility.Ineligible,
<<<<<<< HEAD
=======
    private val financialConnectionsAvailability: FinancialConnectionsAvailability = Full,
>>>>>>> cb0260ba
    private val permissions: CustomerPermissions = CustomerPermissions(
        canRemovePaymentMethods = true,
        canRemoveLastPaymentMethod = true,
    ),
    private val isPaymentMethodSyncDefaultEnabled: Boolean = false,
) : CustomerSheetLoader {

    override suspend fun load(configuration: CustomerSheet.Configuration): Result<CustomerSheetState.Full> {
        delay(delay)
        return if (shouldFail) {
            Result.failure(IllegalStateException("failed to load"))
        } else {
            Result.success(
                CustomerSheetState.Full(
                    config = configuration,
                    PaymentMethodMetadataFactory.create(
                        stripeIntent = stripeIntent,
                        cbcEligibility = cbcEligibility,
<<<<<<< HEAD
=======
                        financialConnectionsAvailability = financialConnectionsAvailability,
>>>>>>> cb0260ba
                        paymentMethodOrder = configuration.paymentMethodOrder,
                        isGooglePayReady = isGooglePayAvailable,
                        isPaymentMethodSetAsDefaultEnabled = isPaymentMethodSyncDefaultEnabled,
                    ),
                    supportedPaymentMethods = supportedPaymentMethods,
                    customerPaymentMethods = customerPaymentMethods,
                    customerPermissions = permissions,
                    paymentSelection = paymentSelection,
                    validationError = null,
                )
            )
        }
    }
}<|MERGE_RESOLUTION|>--- conflicted
+++ resolved
@@ -29,10 +29,7 @@
     private val isGooglePayAvailable: Boolean = false,
     private val delay: Duration = Duration.ZERO,
     private val cbcEligibility: CardBrandChoiceEligibility = CardBrandChoiceEligibility.Ineligible,
-<<<<<<< HEAD
-=======
     private val financialConnectionsAvailability: FinancialConnectionsAvailability = Full,
->>>>>>> cb0260ba
     private val permissions: CustomerPermissions = CustomerPermissions(
         canRemovePaymentMethods = true,
         canRemoveLastPaymentMethod = true,
@@ -51,10 +48,7 @@
                     PaymentMethodMetadataFactory.create(
                         stripeIntent = stripeIntent,
                         cbcEligibility = cbcEligibility,
-<<<<<<< HEAD
-=======
                         financialConnectionsAvailability = financialConnectionsAvailability,
->>>>>>> cb0260ba
                         paymentMethodOrder = configuration.paymentMethodOrder,
                         isGooglePayReady = isGooglePayAvailable,
                         isPaymentMethodSetAsDefaultEnabled = isPaymentMethodSyncDefaultEnabled,
