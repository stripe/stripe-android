package com.stripe.android.customersheet

import androidx.test.core.app.ApplicationProvider
import app.cash.turbine.ReceiveTurbine
import app.cash.turbine.test
import app.cash.turbine.turbineScope
import com.google.common.truth.Truth.assertThat
import com.stripe.android.PaymentConfiguration
import com.stripe.android.core.StripeError
import com.stripe.android.core.exception.APIException
import com.stripe.android.core.strings.resolvableString
import com.stripe.android.customersheet.CustomerSheetViewState.AddPaymentMethod
import com.stripe.android.customersheet.CustomerSheetViewState.SelectPaymentMethod
import com.stripe.android.customersheet.analytics.CustomerSheetEventReporter
import com.stripe.android.customersheet.data.CustomerSheetDataResult
import com.stripe.android.customersheet.data.FakeCustomerSheetIntentDataSource
import com.stripe.android.customersheet.data.FakeCustomerSheetPaymentMethodDataSource
import com.stripe.android.customersheet.data.FakeCustomerSheetSavedSelectionDataSource
import com.stripe.android.customersheet.injection.CustomerSheetViewModelModule
import com.stripe.android.customersheet.utils.CustomerSheetTestHelper.createViewModel
import com.stripe.android.customersheet.utils.FakeCustomerSheetLoader
import com.stripe.android.isInstanceOf
import com.stripe.android.lpmfoundations.luxe.LpmRepositoryTestHelpers
import com.stripe.android.model.CardBrand
import com.stripe.android.model.PaymentMethod
import com.stripe.android.model.PaymentMethodFixtures.CARD_PAYMENT_METHOD
import com.stripe.android.model.PaymentMethodFixtures.CARD_WITH_NETWORKS_PAYMENT_METHOD
import com.stripe.android.model.PaymentMethodFixtures.US_BANK_ACCOUNT
import com.stripe.android.model.PaymentMethodFixtures.US_BANK_ACCOUNT_VERIFIED
import com.stripe.android.model.PaymentMethodFixtures.toDisplayableSavedPaymentMethod
import com.stripe.android.model.SetupIntentFixtures
import com.stripe.android.payments.core.analytics.ErrorReporter
import com.stripe.android.paymentsheet.R
import com.stripe.android.paymentsheet.forms.FormFieldValues
import com.stripe.android.paymentsheet.model.PaymentSelection
import com.stripe.android.paymentsheet.model.SavedSelection
import com.stripe.android.paymentsheet.state.PaymentElementLoader
import com.stripe.android.paymentsheet.ui.CardBrandChoice
import com.stripe.android.paymentsheet.ui.PrimaryButton
import com.stripe.android.paymentsheet.ui.UpdatePaymentMethodInteractor
import com.stripe.android.testing.CoroutineTestRule
import com.stripe.android.testing.FakeErrorReporter
import com.stripe.android.testing.PaymentMethodFactory
import com.stripe.android.ui.core.cbc.CardBrandChoiceEligibility
import com.stripe.android.ui.core.elements.CardBillingAddressElement
import com.stripe.android.ui.core.elements.CardDetailsSectionElement
import com.stripe.android.uicore.elements.FormElement
import com.stripe.android.uicore.elements.IdentifierSpec
import com.stripe.android.uicore.elements.SectionElement
import com.stripe.android.uicore.forms.FormFieldEntry
import com.stripe.android.utils.BankFormScreenStateFactory
import com.stripe.android.utils.FakeIntentConfirmationInterceptor
import kotlinx.coroutines.test.TestCoroutineScheduler
import kotlinx.coroutines.test.UnconfinedTestDispatcher
import kotlinx.coroutines.test.runTest
import org.junit.Rule
import org.junit.Test
import org.junit.runner.RunWith
import org.mockito.kotlin.argThat
import org.mockito.kotlin.eq
import org.mockito.kotlin.mock
import org.mockito.kotlin.verify
import org.robolectric.RobolectricTestRunner
import kotlin.coroutines.coroutineContext
import kotlin.test.assertFailsWith
import com.stripe.android.ui.core.R as UiCoreR

@RunWith(RobolectricTestRunner::class)
class CustomerSheetViewModelTest {

    private val testDispatcher = UnconfinedTestDispatcher(TestCoroutineScheduler())

    @get:Rule
    val coroutineTestRule = CoroutineTestRule(testDispatcher)

    @Test
    fun `isLiveMode is true when publishable key is live`() {
        var isLiveMode = CustomerSheetViewModelModule.isLiveMode {
            PaymentConfiguration(
                publishableKey = "pk_test_123"
            )
        }

        assertThat(isLiveMode()).isFalse()

        isLiveMode = CustomerSheetViewModelModule.isLiveMode {
            PaymentConfiguration(
                publishableKey = "pk_live_123"
            )
        }

        assertThat(isLiveMode()).isTrue()

        isLiveMode = CustomerSheetViewModelModule.isLiveMode {
            PaymentConfiguration(
                publishableKey = "pk_test_51HvTI7Lu5o3livep6t5AgBSkMvWoTtA0nyA7pVYDqpfLkRtWun7qZTYCOHCReprfLM464yaBeF72UFfB7cY9WG4a00ZnDtiC2C"
            )
        }

        assertThat(isLiveMode()).isFalse()
    }

    @Test
    fun `init emits CustomerSheetViewState#AddPaymentMethod when no payment methods available`() = runTest(testDispatcher) {
        val viewModel = createViewModel(
            workContext = testDispatcher,
            customerSheetLoader = FakeCustomerSheetLoader(
                isGooglePayAvailable = false,
                customerPaymentMethods = listOf()
            ),
        )
        viewModel.viewState.test {
            val state = awaitItem()

            assertThat(state).isInstanceOf<AddPaymentMethod>()
            assertThat(state.topBarState {}.showEditMenu).isFalse()
        }
    }

    @Test
    fun `init emits CustomerSheetViewState#SelectPaymentMethod when only google pay available`() = runTest(testDispatcher) {
        val viewModel = createViewModel(
            workContext = testDispatcher,
            isGooglePayAvailable = true
        )
        viewModel.viewState.test {
            assertThat(awaitItem()).isInstanceOf<SelectPaymentMethod>()
        }
    }

    @Test
    fun `init emits CustomerSheetViewState#SelectPaymentMethod when payment methods available`() = runTest(testDispatcher) {
        val viewModel = createViewModel(
            workContext = testDispatcher
        )
        viewModel.viewState.test {
            assertThat(awaitItem()).isInstanceOf<SelectPaymentMethod>()
        }
    }

    @Test
    fun `on init, sends expected 'onInit' event to event reporter`() = runTest(testDispatcher) {
        val eventReporter: CustomerSheetEventReporter = mock()

        createViewModel(
            workContext = testDispatcher,
            eventReporter = eventReporter,
            integrationType = CustomerSheetIntegration.Type.CustomerAdapter,
            configuration = CustomerSheetFixtures.MINIMUM_CONFIG,
        )

        verify(eventReporter).onInit(
            configuration = CustomerSheetFixtures.MINIMUM_CONFIG,
            integrationType = CustomerSheetIntegration.Type.CustomerAdapter,
        )
    }

    @Test
    fun `on init with customer session, sends expected 'onInit' event to event reporter`() = runTest(testDispatcher) {
        val eventReporter: CustomerSheetEventReporter = mock()

        createViewModel(
            workContext = testDispatcher,
            eventReporter = eventReporter,
            integrationType = CustomerSheetIntegration.Type.CustomerSession,
            configuration = CustomerSheetFixtures.MINIMUM_CONFIG,
        )

        verify(eventReporter).onInit(
            configuration = CustomerSheetFixtures.MINIMUM_CONFIG,
            integrationType = CustomerSheetIntegration.Type.CustomerSession,
        )
    }

    @Test
    fun `CustomerSheetViewAction#OnBackPressed emits canceled result`() = runTest(testDispatcher) {
        val viewModel = createViewModel(
            workContext = testDispatcher,
        )
        viewModel.result.test {
            assertThat(awaitItem()).isEqualTo(null)
            viewModel.handleViewAction(CustomerSheetViewAction.OnBackPressed)
            assertThat(awaitItem()).isEqualTo(InternalCustomerSheetResult.Canceled(null))
        }
    }

    @Test
    fun `When payment methods loaded, CustomerSheetViewState is populated`() = runTest(testDispatcher) {
        val viewModel = createViewModel(
            workContext = testDispatcher,
            customerSheetLoader = FakeCustomerSheetLoader(
                isGooglePayAvailable = false,
                customerPaymentMethods = listOf(CARD_PAYMENT_METHOD),
                paymentSelection = PaymentSelection.Saved(CARD_PAYMENT_METHOD),
            ),
        )
        viewModel.viewState.test {
            val selectState = awaitViewState<SelectPaymentMethod>()

            assertThat(selectState.savedPaymentMethods).isEqualTo(
                listOf(
                    CARD_PAYMENT_METHOD,
                )
            )

            assertThat(selectState.paymentSelection).isEqualTo(
                PaymentSelection.Saved(
                    paymentMethod = CARD_PAYMENT_METHOD,
                )
            )

            assertThat(selectState.primaryButtonLabel)
                .isEqualTo(R.string.stripe_paymentsheet_confirm.resolvableString)
        }
    }

    @Test
    fun `When payment methods cannot be loaded, sheet closes`() = runTest(testDispatcher) {
        val viewModel = createViewModel(
            workContext = testDispatcher,
            customerSheetLoader = FakeCustomerSheetLoader(
                shouldFail = true,
            ),
        )
        viewModel.result.test {
            assertThat((awaitItem() as InternalCustomerSheetResult.Error).exception.message)
                .isEqualTo("failed to load")
        }
    }

    @Test
    fun `When the selected payment method cannot be loaded, sheet closes`() = runTest(testDispatcher) {
        val viewModel = createViewModel(
            workContext = testDispatcher,
            customerSheetLoader = FakeCustomerSheetLoader(
                shouldFail = true,
            ),
        )
        viewModel.result.test {
            assertThat((awaitItem() as InternalCustomerSheetResult.Error).exception.message)
                .isEqualTo("failed to load")
        }
    }

    @Test
    fun `When the Google Pay is selected payment method, paymentSelection is GooglePay`() = runTest(testDispatcher) {
        val viewModel = createViewModel(
            workContext = testDispatcher,
            customerSheetLoader = FakeCustomerSheetLoader(
                isGooglePayAvailable = true,
                paymentSelection = PaymentSelection.GooglePay,
            ),
        )
        viewModel.viewState.test {
            val viewState = awaitViewState<SelectPaymentMethod>()
            assertThat(viewState.paymentSelection)
                .isEqualTo(PaymentSelection.GooglePay)
            assertThat(viewState.errorMessage)
                .isEqualTo(null)
        }
    }

    @Test
    fun `When the payment method is selected payment method, paymentSelection is payment method`() = runTest(testDispatcher) {
        val viewModel = createViewModel(
            workContext = testDispatcher,
            customerSheetLoader = FakeCustomerSheetLoader(
                customerPaymentMethods = listOf(CARD_PAYMENT_METHOD),
                paymentSelection = PaymentSelection.Saved(
                    CARD_PAYMENT_METHOD
                ),
            ),
        )
        viewModel.viewState.test {
            val viewState = awaitViewState<SelectPaymentMethod>()
            assertThat(viewState.paymentSelection)
                .isInstanceOf<PaymentSelection.Saved>()
            assertThat(viewState.errorMessage)
                .isEqualTo(null)
        }
    }

    @Test
    fun `providePaymentMethodName provides payment method name given code`() {
        val viewModel = createViewModel(
            workContext = testDispatcher
        )
        val name = viewModel.providePaymentMethodName(PaymentMethod.Type.Card.code)
        assertThat(name.resolve(ApplicationProvider.getApplicationContext()))
            .isEqualTo("Card")
    }

    @Test
    fun `When selection, primary button label should not be null`() = runTest(testDispatcher) {
        val viewModel = createViewModel(
            workContext = testDispatcher,
            customerSheetLoader = FakeCustomerSheetLoader(
                customerPaymentMethods = listOf(
                    CARD_PAYMENT_METHOD
                ),
                paymentSelection = PaymentSelection.Saved(
                    paymentMethod = CARD_PAYMENT_METHOD
                )
            )
        )
        viewModel.viewState.test {
            val viewState = awaitViewState<SelectPaymentMethod>()
            assertThat(viewState.primaryButtonLabel)
                .isNotNull()
            assertThat(viewState.primaryButtonEnabled)
                .isTrue()
        }
    }

    @Test
    fun `When no selection, the primary button is not visible`() = runTest(testDispatcher) {
        val viewModel = createViewModel(
            workContext = testDispatcher
        )
        viewModel.viewState.test {
            assertThat(awaitViewState<SelectPaymentMethod>().primaryButtonVisible)
                .isFalse()
        }
    }

    @Test
    fun `When Stripe payment method is selected, the primary button is visible`() = runTest(testDispatcher) {
        val viewModel = createViewModel(
            workContext = testDispatcher
        )
        viewModel.viewState.test {
            var viewState = awaitViewState<SelectPaymentMethod>()
            assertThat(viewState.primaryButtonVisible)
                .isFalse()

            viewModel.handleViewAction(
                CustomerSheetViewAction.OnItemSelected(
                    selection = PaymentSelection.Saved(
                        paymentMethod = CARD_PAYMENT_METHOD
                    )
                )
            )

            viewState = awaitViewState()
            assertThat(viewState.primaryButtonLabel)
                .isEqualTo(R.string.stripe_paymentsheet_confirm.resolvableString)
            assertThat(viewState.primaryButtonEnabled)
                .isTrue()
            assertThat(viewState.primaryButtonVisible)
                .isTrue()
        }
    }

    @Test
    fun `When Google Pay is selected, the primary button is visible`() = runTest(testDispatcher) {
        val viewModel = createViewModel(
            workContext = testDispatcher
        )
        viewModel.viewState.test {
            var viewState = awaitViewState<SelectPaymentMethod>()
            assertThat(viewState.primaryButtonLabel)
                .isEqualTo(R.string.stripe_paymentsheet_confirm.resolvableString)
            assertThat(viewState.primaryButtonVisible)
                .isFalse()

            viewModel.handleViewAction(
                CustomerSheetViewAction.OnItemSelected(
                    selection = PaymentSelection.GooglePay
                )
            )

            viewState = awaitViewState()
            assertThat(viewState.primaryButtonLabel)
                .isEqualTo(R.string.stripe_paymentsheet_confirm.resolvableString)
            assertThat(viewState.primaryButtonEnabled)
                .isTrue()
            assertThat(viewState.primaryButtonVisible)
                .isTrue()
        }
    }

    @Test
    fun `When CustomerViewAction#OnItemSelected with editing view state, payment selection should not be updated`() = runTest(testDispatcher) {
        val viewModel = createViewModel(
            workContext = testDispatcher,
            customerSheetLoader = FakeCustomerSheetLoader(
                customerPaymentMethods = listOf(
                    CARD_PAYMENT_METHOD,
                    CARD_PAYMENT_METHOD.copy(id = "pm_2")
                ),
                paymentSelection = PaymentSelection.Saved(
                    CARD_PAYMENT_METHOD
                )
            ),
        )
        viewModel.viewState.test {
            val initialViewState = awaitViewState<SelectPaymentMethod>()
            val initialPaymentSelection = initialViewState.paymentSelection as PaymentSelection.Saved

            assertThat(initialPaymentSelection.paymentMethod).isEqualTo(CARD_PAYMENT_METHOD)

            viewModel.handleViewAction(CustomerSheetViewAction.OnEditPressed)
            viewModel.handleViewAction(
                CustomerSheetViewAction.OnItemSelected(
                    PaymentSelection.Saved(
                        paymentMethod = CARD_PAYMENT_METHOD.copy("pm_2")
                    )
                )
            )

            val currentViewState = awaitViewState<SelectPaymentMethod>()
            val currentPaymentSelection = currentViewState.paymentSelection as PaymentSelection.Saved

            assertThat(currentPaymentSelection.paymentMethod).isEqualTo(CARD_PAYMENT_METHOD)
        }
    }

    @Test
    fun `When CustomerViewAction#OnItemSelected with Link, exception should be thrown`() = runTest(testDispatcher) {
        val viewModel = createViewModel(
            workContext = testDispatcher
        )
        viewModel.viewState.test {
            assertThat(awaitItem()).isInstanceOf<SelectPaymentMethod>()
            val error = assertFailsWith<IllegalStateException> {
                viewModel.handleViewAction(
                    CustomerSheetViewAction.OnItemSelected(
                        selection = PaymentSelection.Link
                    )
                )
            }
            assertThat(error.message).contains("Unsupported payment selection")
        }
    }

    @Test
    fun `When CustomerViewAction#OnItemSelected with null, primary button label should be null`() = runTest(testDispatcher) {
        val viewModel = createViewModel(
            workContext = testDispatcher
        )
        viewModel.viewState.test {
            assertThat(awaitItem()).isInstanceOf<SelectPaymentMethod>()
            val error = assertFailsWith<IllegalStateException> {
                viewModel.handleViewAction(
                    CustomerSheetViewAction.OnItemSelected(
                        selection = null
                    )
                )
            }
            assertThat(error.message).contains("Unsupported payment selection")
        }
    }

    @Test
    fun `When the payment configuration is test, isLiveMode should be false`() = runTest(testDispatcher) {
        val viewModel = createViewModel(
            workContext = testDispatcher,
            paymentConfiguration = PaymentConfiguration(
                publishableKey = "pk_test_123",
                stripeAccountId = null,
            )
        )

        viewModel.viewState.test {
            assertThat(awaitItem().isLiveMode)
                .isFalse()
        }
    }

    @Test
    fun `When CustomerViewAction#OnAddCardPressed, view state is updated to CustomerViewAction#AddPaymentMethod and fields are shown`() = runTest(testDispatcher) {
        val viewModel = createViewModel(
            workContext = testDispatcher
        )

        viewModel.viewState.test {
            assertThat(awaitItem())
                .isInstanceOf<SelectPaymentMethod>()
            viewModel.handleViewAction(CustomerSheetViewAction.OnAddCardPressed)

            val item = awaitItem()
            assertThat(item).isInstanceOf<AddPaymentMethod>()

            val formElements = item.asAddState().formElements

            assertThat(formElements[0]).isInstanceOf<CardDetailsSectionElement>()
            assertThat(formElements[1]).isInstanceOf<SectionElement>()
            assertThat(formElements[1].asSectionElement().fields[0])
                .isInstanceOf<CardBillingAddressElement>()
        }
    }

    @Test
    fun `When CustomerViewAction#OnEditPressed, view state isEditing should be updated`() = runTest(testDispatcher) {
        val viewModel = createViewModel(
            workContext = testDispatcher,
            customerPaymentMethods = listOf(CARD_PAYMENT_METHOD),
        )
        viewModel.viewState.test {
            var viewState = awaitViewState<SelectPaymentMethod>()
            assertThat(viewState.isEditing).isFalse()
            assertThat(viewState.topBarState {}.showEditMenu).isTrue()

            viewModel.handleViewAction(CustomerSheetViewAction.OnEditPressed)

            viewState = awaitViewState()
            assertThat(viewState.isEditing).isTrue()
            assertThat(viewState.topBarState {}.showEditMenu).isTrue()

            viewModel.handleViewAction(CustomerSheetViewAction.OnItemRemoved(CARD_PAYMENT_METHOD))

            viewState = awaitViewState()
            assertThat(viewState.isEditing).isFalse()
            assertThat(viewState.topBarState {}.showEditMenu).isFalse()
        }
    }

    @Test
    fun `When CustomerSheetViewAction#OnItemRemoved with canRemoveLastPaymentMethod=false, view state isEditing should be updated`() = runTest(testDispatcher) {
        val viewModel = createViewModel(
            workContext = testDispatcher,
            customerPaymentMethods = listOf(CARD_PAYMENT_METHOD, CARD_PAYMENT_METHOD.copy(id = "pm_543")),
            configuration = CustomerSheet.Configuration(
                merchantDisplayName = "Example",
                googlePayEnabled = true,
            ),
<<<<<<< HEAD
=======
            customerPaymentMethods = listOf(CARD_PAYMENT_METHOD, CARD_PAYMENT_METHOD.copy(id = "pm_543")),
            customerPermissions = CustomerPermissions(
                canRemovePaymentMethods = true,
                canRemoveLastPaymentMethod = false,
            )
>>>>>>> 3d66b3cb
        )
        viewModel.viewState.test {
            var viewState = awaitViewState<SelectPaymentMethod>()
            assertThat(viewState.isEditing).isFalse()
            assertThat(viewState.topBarState {}.showEditMenu).isTrue()

            viewModel.handleViewAction(CustomerSheetViewAction.OnEditPressed)

            viewState = awaitViewState()
            assertThat(viewState.isEditing).isTrue()
            assertThat(viewState.topBarState {}.showEditMenu).isTrue()

            viewModel.handleViewAction(CustomerSheetViewAction.OnItemRemoved(CARD_PAYMENT_METHOD))

            viewState = awaitViewState()
            assertThat(viewState.isEditing).isFalse()
            assertThat(viewState.topBarState {}.showEditMenu).isFalse()
        }
    }

    @Test
    fun `When removing a payment method, payment method list should be updated`() = runTest(testDispatcher) {
        val viewModel = createViewModel(
            workContext = testDispatcher,
            customerSheetLoader = FakeCustomerSheetLoader(
                customerPaymentMethods = listOf(
                    CARD_PAYMENT_METHOD,
                    CARD_PAYMENT_METHOD.copy(id = "pm_2")
                ),
                paymentSelection = PaymentSelection.Saved(
                    CARD_PAYMENT_METHOD
                )
            ),
        )
        viewModel.viewState.test {
            var viewState = awaitViewState<SelectPaymentMethod>()
            assertThat(viewState.savedPaymentMethods).hasSize(2)
            assertThat(viewState.paymentSelection).isNotNull()

            viewModel.handleViewAction(
                CustomerSheetViewAction.OnItemRemoved(
                    CARD_PAYMENT_METHOD
                )
            )

            viewState = awaitViewState()
            assertThat(viewState.savedPaymentMethods).hasSize(1)
            assertThat(viewState.paymentSelection).isNull()
        }
    }

    @Test
    fun `When removing last payment method & google pay disabled, should transition to add payment screen`() = runTest(testDispatcher) {
        val viewModel = createViewModel(
            workContext = testDispatcher,
            isGooglePayAvailable = false,
            customerSheetLoader = FakeCustomerSheetLoader(
                isGooglePayAvailable = false,
                customerPaymentMethods = listOf(CARD_PAYMENT_METHOD),
                paymentSelection = PaymentSelection.Saved(CARD_PAYMENT_METHOD),
            ),
        )
        viewModel.viewState.test {
            val viewState = awaitViewState<SelectPaymentMethod>()
            assertThat(viewState.savedPaymentMethods).hasSize(1)
            assertThat(viewState.paymentSelection).isNotNull()

            viewModel.handleViewAction(
                CustomerSheetViewAction.OnItemRemoved(
                    CARD_PAYMENT_METHOD
                )
            )

            // Briefly show the payment method removed then transition
            awaitViewState<SelectPaymentMethod>()
            val addPaymentMethodViewState = awaitViewState<AddPaymentMethod>()

            assertThat(addPaymentMethodViewState.isFirstPaymentMethod).isTrue()
        }
    }

    @Test
    fun `When removing a payment method fails, error message is displayed`() = runTest(testDispatcher) {
        val viewModel = createViewModel(
            workContext = testDispatcher,
            paymentMethodDataSource = FakeCustomerSheetPaymentMethodDataSource(
                onDetachPaymentMethod = {
                    CustomerSheetDataResult.failure(
                        cause = APIException(
                            stripeError = StripeError(
                                message = "Cannot remove this payment method."
                            )
                        ),
                        displayMessage = "We were unable to remove this payment method, try again."
                    )
                }
            )
        )
        viewModel.viewState.test {
            var viewState = awaitViewState<SelectPaymentMethod>()
            assertThat(viewState.savedPaymentMethods).hasSize(1)
            assertThat(viewState.errorMessage).isNull()

            viewModel.handleViewAction(
                CustomerSheetViewAction.OnItemRemoved(
                    CARD_PAYMENT_METHOD
                )
            )

            viewState = awaitViewState()
            assertThat(viewState.savedPaymentMethods).hasSize(1)
            assertThat(viewState.errorMessage)
                .isEqualTo("We were unable to remove this payment method, try again.")
        }
    }

    @Test
    fun `When primary button is pressed for saved payment method, selected payment method is emitted`() = runTest(testDispatcher) {
        val viewModel = createViewModel(
            workContext = testDispatcher,
            customerPaymentMethods = listOf(CARD_PAYMENT_METHOD),
            savedPaymentSelection = PaymentSelection.Saved(CARD_PAYMENT_METHOD),
        )
        turbineScope {
            val viewStateTurbine = viewModel.viewState.testIn(backgroundScope)
            val resultTurbine = viewModel.result.testIn(backgroundScope)

            assertThat(viewStateTurbine.awaitItem()).isInstanceOf<SelectPaymentMethod>()
            viewStateTurbine.cancelAndIgnoreRemainingEvents()
            assertThat(resultTurbine.awaitItem()).isNull()

            viewModel.handleViewAction(CustomerSheetViewAction.OnPrimaryButtonPressed)

            assertThat(resultTurbine.awaitItem()).isInstanceOf<InternalCustomerSheetResult.Selected>()
        }
    }

    @Test
    fun `When primary button is pressed for saved payment method that cannot be saved, error message is emitted`() = runTest(testDispatcher) {
        val viewModel = createViewModel(
            workContext = testDispatcher,
            customerPaymentMethods = listOf(CARD_PAYMENT_METHOD),
            savedPaymentSelection = PaymentSelection.Saved(CARD_PAYMENT_METHOD),
            savedSelectionDataSource = FakeCustomerSheetSavedSelectionDataSource(
                onSetSavedSelection = {
                    CustomerSheetDataResult.failure(
                        cause = Exception("Unable to set payment option"),
                        displayMessage = "Something went wrong"
                    )
                }
            )
        )
        viewModel.viewState.test {
            val viewState = awaitViewState<SelectPaymentMethod>()
            assertThat(viewState.errorMessage).isNull()
            assertThat(viewState.primaryButtonEnabled).isTrue()
            viewModel.handleViewAction(CustomerSheetViewAction.OnPrimaryButtonPressed)
            assertThat(awaitViewState<SelectPaymentMethod>().primaryButtonEnabled)
                .isFalse()
            assertThat(awaitViewState<SelectPaymentMethod>().errorMessage)
                .isEqualTo("Something went wrong")
        }
    }

    @Test
    fun `When primary button is pressed for google pay, google pay is emitted`() = runTest(testDispatcher) {
        val viewModel = createViewModel(
            workContext = testDispatcher,
            isGooglePayAvailable = true,
            savedPaymentSelection = PaymentSelection.GooglePay,
            savedSelectionDataSource = FakeCustomerSheetSavedSelectionDataSource(
                savedSelection = CustomerSheetDataResult.success(SavedSelection.GooglePay),
            )
        )
        viewModel.result.test {
            assertThat(awaitItem()).isNull()
            viewModel.handleViewAction(CustomerSheetViewAction.OnPrimaryButtonPressed)

            val result = awaitItem() as InternalCustomerSheetResult.Selected
            assertThat(result.paymentSelection).isEqualTo(PaymentSelection.GooglePay)
        }
    }

    @Test
    fun `When primary button is pressed in the add payment flow, view should be loading`() = runTest(testDispatcher) {
        val viewModel = createViewModel(
            workContext = testDispatcher,
            isGooglePayAvailable = false,
            customerPaymentMethods = listOf(),
            intentDataSource = FakeCustomerSheetIntentDataSource(
                canCreateSetupIntents = false,
            ),
            paymentMethodDataSource = FakeCustomerSheetPaymentMethodDataSource(
                onAttachPaymentMethod = {
                    CustomerSheetDataResult.success(CARD_PAYMENT_METHOD)
                }
            ),
            stripeRepository = FakeStripeRepository(
                createPaymentMethodResult = Result.success(CARD_PAYMENT_METHOD),
            )
        )

        viewModel.handleViewAction(CustomerSheetViewAction.OnFormFieldValuesCompleted(TEST_FORM_VALUES))

        viewModel.viewState.test {
            assertThat(awaitItem()).isInstanceOf<AddPaymentMethod>()
            viewModel.handleViewAction(CustomerSheetViewAction.OnPrimaryButtonPressed)
            val viewState = awaitViewState<AddPaymentMethod>()
            assertThat(viewState.isProcessing).isTrue()
            assertThat(viewState.enabled).isFalse()
            assertThat(awaitItem()).isInstanceOf<SelectPaymentMethod>()
        }
    }

    @Test
    fun `When payment method could not be created, error message is visible`() = runTest(testDispatcher) {
        val viewModel = createViewModel(
            workContext = testDispatcher,
            isGooglePayAvailable = false,
            customerPaymentMethods = listOf(),
            stripeRepository = FakeStripeRepository(
                createPaymentMethodResult = Result.failure(
                    APIException(stripeError = StripeError(message = "Could not create payment method."))
                ),
            )
        )

        viewModel.handleViewAction(
            CustomerSheetViewAction.OnFormFieldValuesCompleted(
                formFieldValues = TEST_FORM_VALUES,
            )
        )

        viewModel.viewState.test {
            var viewState = awaitViewState<AddPaymentMethod>()
            assertThat(viewState.errorMessage).isNull()
            viewModel.handleViewAction(CustomerSheetViewAction.OnPrimaryButtonPressed)
            viewState = awaitViewState<AddPaymentMethod>()
            assertThat(viewState.isProcessing).isTrue()
            viewState = awaitViewState<AddPaymentMethod>()
            assertThat(viewState.errorMessage).isEqualTo("Could not create payment method.".resolvableString)
            assertThat(viewState.isProcessing).isFalse()
        }
    }

    @Test
    fun `After attaching payment method with setup intent, methods are refreshed`() = runTest(testDispatcher) {
        val errorReporter = FakeErrorReporter()
        val viewModel = retrieveViewModelForAttaching(
            attachWithSetupIntent = true,
            shouldFailRefresh = false,
            errorReporter = errorReporter,
        )

        viewModel.viewState.test {
            assertThat(awaitViewState<AddPaymentMethod>().errorMessage).isNull()

            viewModel.handleViewAction(CustomerSheetViewAction.OnPrimaryButtonPressed)

            assertThat(awaitViewState<AddPaymentMethod>().isProcessing).isTrue()

            val newViewState = awaitViewState<SelectPaymentMethod>()
            assertThat(newViewState.errorMessage).isNull()
            assertThat(newViewState.isProcessing).isFalse()
            assertThat(newViewState.savedPaymentMethods).contains(CARD_PAYMENT_METHOD)
        }

        assertThat(errorReporter.getLoggedErrors())
            .contains(ErrorReporter.SuccessEvent.CUSTOMER_SHEET_PAYMENT_METHODS_REFRESH_SUCCESS.eventName)
    }

    @Test
    fun `if methods fail to refresh after attaching with setup intent, should dismiss and report event`() =
        runTest(testDispatcher) {
            val errorReporter = FakeErrorReporter()
            val viewModel = retrieveViewModelForAttaching(
                attachWithSetupIntent = true,
                errorReporter = errorReporter,
                shouldFailRefresh = true,
            )

            viewModel.viewState.test {
                assertThat(awaitViewState<AddPaymentMethod>().errorMessage).isNull()

                viewModel.handleViewAction(CustomerSheetViewAction.OnPrimaryButtonPressed)

                assertThat(awaitViewState<AddPaymentMethod>().isProcessing).isTrue()
            }

            viewModel.result.test {
                assertThat(awaitItem()).isInstanceOf<InternalCustomerSheetResult.Canceled>()
            }

            assertThat(errorReporter.getLoggedErrors())
                .contains(ErrorReporter.ExpectedErrorEvent.CUSTOMER_SHEET_PAYMENT_METHODS_REFRESH_FAILURE.eventName)
        }

    @Test
    fun `After attaching payment method without setup intent, methods are refreshed`() = runTest(testDispatcher) {
        val errorReporter = FakeErrorReporter()
        val viewModel = retrieveViewModelForAttaching(
            attachWithSetupIntent = false,
            shouldFailRefresh = false,
            errorReporter = errorReporter,
        )

        viewModel.viewState.test {
            assertThat(awaitViewState<AddPaymentMethod>().errorMessage).isNull()

            viewModel.handleViewAction(CustomerSheetViewAction.OnPrimaryButtonPressed)

            assertThat(awaitViewState<AddPaymentMethod>().isProcessing).isTrue()

            val newViewState = awaitViewState<SelectPaymentMethod>()
            assertThat(newViewState.errorMessage).isNull()
            assertThat(newViewState.isProcessing).isFalse()
            assertThat(newViewState.savedPaymentMethods).contains(CARD_PAYMENT_METHOD)
        }

        assertThat(errorReporter.getLoggedErrors())
            .contains(ErrorReporter.SuccessEvent.CUSTOMER_SHEET_PAYMENT_METHODS_REFRESH_SUCCESS.eventName)
    }

    @Test
    fun `if methods fail to refresh after attaching without setup intent, should dismiss and report event`() =
        runTest(testDispatcher) {
            val errorReporter = FakeErrorReporter()
            val viewModel = retrieveViewModelForAttaching(
                attachWithSetupIntent = false,
                errorReporter = errorReporter,
                shouldFailRefresh = true,
            )

            viewModel.viewState.test {
                assertThat(awaitViewState<AddPaymentMethod>().errorMessage).isNull()

                viewModel.handleViewAction(CustomerSheetViewAction.OnPrimaryButtonPressed)

                assertThat(awaitViewState<AddPaymentMethod>().isProcessing).isTrue()
            }

            viewModel.result.test {
                assertThat(awaitItem()).isInstanceOf<InternalCustomerSheetResult.Canceled>()
            }

            assertThat(errorReporter.getLoggedErrors())
                .contains(ErrorReporter.ExpectedErrorEvent.CUSTOMER_SHEET_PAYMENT_METHODS_REFRESH_FAILURE.eventName)
        }

    @Test
    fun `When payment method cannot be attached with setup intent, error message is visible`() = runTest(testDispatcher) {
        val viewModel = createViewModel(
            workContext = testDispatcher,
            isGooglePayAvailable = false,
            customerPaymentMethods = listOf(),
            intentDataSource = FakeCustomerSheetIntentDataSource(
                canCreateSetupIntents = true,
                onRetrieveSetupIntentClientSecret = {
                    CustomerSheetDataResult.success("invalid setup intent")
                },
            ),
            stripeRepository = FakeStripeRepository(
                createPaymentMethodResult = Result.success(CARD_PAYMENT_METHOD),
                retrieveSetupIntent = Result.failure(
                    IllegalArgumentException("Invalid setup intent")
                ),
            ),
        )

        viewModel.handleViewAction(
            CustomerSheetViewAction.OnFormFieldValuesCompleted(
                formFieldValues = TEST_FORM_VALUES,
            )
        )

        viewModel.viewState.test {
            var viewState = awaitViewState<AddPaymentMethod>()
            assertThat(viewState.errorMessage).isNull()

            viewModel.handleViewAction(CustomerSheetViewAction.OnPrimaryButtonPressed)

            assertThat(awaitViewState<AddPaymentMethod>().isProcessing).isTrue()

            viewState = awaitViewState()
            assertThat(viewState.errorMessage).isEqualTo(R.string.stripe_something_went_wrong.resolvableString)
            assertThat(viewState.enabled).isTrue()
            assertThat(viewState.isProcessing).isFalse()
        }
    }

    @Test
    fun `When setup intent provider error, error message is visible`() = runTest(testDispatcher) {
        val viewModel = createViewModel(
            workContext = testDispatcher,
            isGooglePayAvailable = false,
            customerPaymentMethods = listOf(),
            intentDataSource = FakeCustomerSheetIntentDataSource(
                canCreateSetupIntents = true,
                onRetrieveSetupIntentClientSecret = {
                    CustomerSheetDataResult.failure(
                        displayMessage = "Merchant provided error message",
                        cause = Exception("Some error"),
                    )
                },
            ),
            stripeRepository = FakeStripeRepository(
                createPaymentMethodResult = Result.success(CARD_PAYMENT_METHOD),
            ),
        )

        viewModel.handleViewAction(
            CustomerSheetViewAction.OnFormFieldValuesCompleted(
                formFieldValues = TEST_FORM_VALUES,
            )
        )

        viewModel.viewState.test {
            var viewState = awaitViewState<AddPaymentMethod>()
            assertThat(viewState.errorMessage).isNull()

            viewModel.handleViewAction(CustomerSheetViewAction.OnPrimaryButtonPressed)

            assertThat(awaitViewState<AddPaymentMethod>().isProcessing).isTrue()

            viewState = awaitViewState()
            assertThat(viewState.errorMessage).isEqualTo("Merchant provided error message".resolvableString)
            assertThat(viewState.isProcessing).isFalse()
        }
    }

    @Test
    fun `When payment method cannot be attached, error message is visible`() = runTest(testDispatcher) {
        val viewModel = createViewModel(
            workContext = testDispatcher,
            isGooglePayAvailable = false,
            customerPaymentMethods = listOf(),
            intentDataSource = FakeCustomerSheetIntentDataSource(
                canCreateSetupIntents = false,
            ),
            paymentMethodDataSource = FakeCustomerSheetPaymentMethodDataSource(
                onAttachPaymentMethod = {
                    CustomerSheetDataResult.failure(
                        cause = APIException(
                            stripeError = StripeError(
                                message = "Cannot attach payment method."
                            )
                        ),
                        displayMessage = "We couldn't save this payment method. Please try again."
                    )
                },
            ),
            stripeRepository = FakeStripeRepository(
                createPaymentMethodResult = Result.success(CARD_PAYMENT_METHOD),
            ),
        )

        viewModel.handleViewAction(
            CustomerSheetViewAction.OnFormFieldValuesCompleted(formFieldValues = TEST_FORM_VALUES)
        )

        viewModel.viewState.test {
            var viewState = awaitViewState<AddPaymentMethod>()
            assertThat(viewState.errorMessage).isNull()

            viewModel.handleViewAction(CustomerSheetViewAction.OnPrimaryButtonPressed)

            assertThat(awaitViewState<AddPaymentMethod>().isProcessing).isTrue()
            viewState = awaitViewState()
            assertThat(viewState.errorMessage)
                .isEqualTo("We couldn't save this payment method. Please try again.".resolvableString)
            assertThat(viewState.isProcessing).isFalse()
        }
    }

    @Test
    fun `When card form is complete, primary button should be enabled`() = runTest(testDispatcher) {
        val viewModel = createViewModel(
            workContext = testDispatcher,
            isGooglePayAvailable = false,
            customerPaymentMethods = listOf(),
        )

        viewModel.viewState.test {
            assertThat(awaitViewState<AddPaymentMethod>().primaryButtonEnabled).isFalse()

            viewModel.handleViewAction(
                CustomerSheetViewAction.OnFormFieldValuesCompleted(
                    formFieldValues = FormFieldValues(
                        fieldValuePairs = mapOf(
                            IdentifierSpec.Generic("test") to FormFieldEntry("test", true)
                        ),
                        userRequestedReuse = PaymentSelection.CustomerRequestedSave.NoRequest,
                    )
                )
            )

            assertThat(awaitViewState<AddPaymentMethod>().primaryButtonEnabled).isTrue()
        }
    }

    @Test
    fun `When card form is not complete, primary button should be disabled`() = runTest(testDispatcher) {
        val viewModel = createViewModel(
            workContext = testDispatcher,
            isGooglePayAvailable = false,
            customerPaymentMethods = listOf(),
        )

        viewModel.viewState.test {
            assertThat(awaitViewState<AddPaymentMethod>().primaryButtonEnabled).isFalse()
        }
    }

    @Test
    fun `When editing, primary button is not visible`() = runTest(testDispatcher) {
        val viewModel = createViewModel(
            workContext = testDispatcher,
            customerPaymentMethods = listOf(
                CARD_PAYMENT_METHOD.copy(id = "pm_1"),
                CARD_PAYMENT_METHOD.copy(id = "pm_2")
            ),
            savedPaymentSelection = PaymentSelection.Saved(
                paymentMethod = CARD_PAYMENT_METHOD.copy(id = "pm_2"),
            )
        )

        viewModel.handleViewAction(
            CustomerSheetViewAction.OnItemSelected(
                selection = PaymentSelection.Saved(
                    paymentMethod = CARD_PAYMENT_METHOD.copy(id = "pm_1"),
                ),
            )
        )

        viewModel.viewState.test {
            assertThat(awaitViewState<SelectPaymentMethod>().primaryButtonVisible).isTrue()

            viewModel.handleViewAction(CustomerSheetViewAction.OnEditPressed)

            assertThat(awaitViewState<SelectPaymentMethod>().primaryButtonVisible).isFalse()
        }
    }

    @Test
    fun `When a new payment method is added, the primary button is visible`() = runTest(testDispatcher) {
        val viewModel = createViewModel(
            workContext = testDispatcher,
            customerPaymentMethods = listOf(),
            isGooglePayAvailable = false,
            stripeRepository = FakeStripeRepository(
                createPaymentMethodResult = Result.success(CARD_PAYMENT_METHOD),
                retrieveSetupIntent = Result.success(SetupIntentFixtures.SI_SUCCEEDED),
            ),
            paymentMethodDataSource = FakeCustomerSheetPaymentMethodDataSource(
                paymentMethods = CustomerSheetDataResult.success(listOf(CARD_PAYMENT_METHOD)),
            ),
            intentDataSource = FakeCustomerSheetIntentDataSource(
                onRetrieveSetupIntentClientSecret = {
                    CustomerSheetDataResult.success("seti_123")
                }
            )
        )

        viewModel.handleViewAction(
            CustomerSheetViewAction.OnFormFieldValuesCompleted(
                formFieldValues = TEST_FORM_VALUES,
            )
        )

        viewModel.viewState.test {
            assertThat(awaitItem()).isInstanceOf<AddPaymentMethod>()

            viewModel.handleViewAction(CustomerSheetViewAction.OnPrimaryButtonPressed)

            assertThat(awaitViewState<AddPaymentMethod>().isProcessing)
                .isTrue()

            assertThat(awaitViewState<SelectPaymentMethod>().primaryButtonVisible)
                .isTrue()
        }
    }

    @Test
    fun `When removing the originally selected payment selection, primary button is not visible`() = runTest(testDispatcher) {
        val viewModel = createViewModel(
            workContext = testDispatcher,
            savedPaymentSelection = PaymentSelection.Saved(
                paymentMethod = CARD_PAYMENT_METHOD.copy(id = "pm_2"),
            ),
            paymentMethodDataSource = FakeCustomerSheetPaymentMethodDataSource(
                paymentMethods = CustomerSheetDataResult.success(
                    listOf(
                        CARD_PAYMENT_METHOD.copy(id = "pm_1"),
                        CARD_PAYMENT_METHOD.copy(id = "pm_2"),
                    )
                ),
                onDetachPaymentMethod = {
                    CustomerSheetDataResult.success(
                        CARD_PAYMENT_METHOD.copy(id = "pm_2")
                    )
                }
            )
        )

        viewModel.viewState.test {
            assertThat(awaitViewState<SelectPaymentMethod>().primaryButtonVisible)
                .isFalse()

            viewModel.handleViewAction(
                CustomerSheetViewAction.OnItemRemoved(
                    CARD_PAYMENT_METHOD.copy(id = "pm_2")
                )
            )

            assertThat(awaitViewState<SelectPaymentMethod>().primaryButtonVisible)
                .isFalse()

            viewModel.handleViewAction(
                CustomerSheetViewAction.OnEditPressed
            )

            assertThat(awaitViewState<SelectPaymentMethod>().primaryButtonVisible)
                .isFalse()

            viewModel.handleViewAction(
                CustomerSheetViewAction.OnEditPressed
            )

            viewModel.handleViewAction(
                CustomerSheetViewAction.OnItemSelected(
                    PaymentSelection.Saved(
                        CARD_PAYMENT_METHOD.copy(id = "pm_1")
                    )
                )
            )

            skipItems(1)

            assertThat(awaitViewState<SelectPaymentMethod>().primaryButtonVisible)
                .isTrue()
        }
    }

    @Test
    fun `When removing the newly added payment, original payment selection is selected and primary button is not visible`() = runTest(testDispatcher) {
        val viewModel = createViewModel(
            workContext = testDispatcher,
            savedPaymentSelection = PaymentSelection.Saved(
                CARD_PAYMENT_METHOD.copy(id = "pm_1"),
            ),
            customerPaymentMethods = listOf(CARD_PAYMENT_METHOD.copy(id = "pm_1")),
            paymentMethodDataSource = FakeCustomerSheetPaymentMethodDataSource(
                paymentMethods = CustomerSheetDataResult.success(
                    listOf(
                        CARD_PAYMENT_METHOD.copy(id = "pm_1"),
                        CARD_PAYMENT_METHOD.copy(id = "pm_2"),
                    )
                ),
                onDetachPaymentMethod = {
                    CustomerSheetDataResult.success(CARD_PAYMENT_METHOD.copy(id = "pm_2"))
                },
            ),
            intentDataSource = FakeCustomerSheetIntentDataSource(
                onRetrieveSetupIntentClientSecret = {
                    CustomerSheetDataResult.success("seti_123")
                },
            ),
            stripeRepository = FakeStripeRepository(
                createPaymentMethodResult = Result.success(CARD_PAYMENT_METHOD.copy(id = "pm_2")),
                retrieveSetupIntent = Result.success(SetupIntentFixtures.SI_SUCCEEDED),
            ),
        )

        viewModel.handleViewAction(CustomerSheetViewAction.OnAddCardPressed)
        viewModel.handleViewAction(CustomerSheetViewAction.OnFormFieldValuesCompleted(TEST_FORM_VALUES))

        viewModel.viewState.test {
            assertThat(awaitItem()).isInstanceOf<AddPaymentMethod>()

            viewModel.handleViewAction(CustomerSheetViewAction.OnPrimaryButtonPressed)

            assertThat(awaitViewState<AddPaymentMethod>().isProcessing).isTrue()

            var viewState = awaitViewState<SelectPaymentMethod>()
            assertThat(viewState.primaryButtonVisible).isTrue()

            viewModel.handleViewAction(CustomerSheetViewAction.OnEditPressed)

            viewState = awaitViewState()
            assertThat(viewState.primaryButtonVisible).isFalse()

            viewModel.handleViewAction(
                CustomerSheetViewAction.OnItemRemoved(CARD_PAYMENT_METHOD.copy(id = "pm_2"))
            )

            viewState = awaitViewState()
            assertThat(viewState.primaryButtonVisible).isFalse()

            viewModel.handleViewAction(CustomerSheetViewAction.OnEditPressed)

            viewState = awaitViewState()
            assertThat(viewState.primaryButtonVisible).isFalse()
            assertThat(viewState.paymentSelection)
                .isEqualTo(
                    PaymentSelection.Saved(CARD_PAYMENT_METHOD.copy(id = "pm_1"))
                )

            viewModel.handleViewAction(
                CustomerSheetViewAction.OnItemSelected(
                    PaymentSelection.Saved(CARD_PAYMENT_METHOD.copy(id = "pm_1"))
                )
            )

            expectNoEvents()
        }
    }

    @Test
    fun `Moving from screen to screen preserves state`() = runTest(testDispatcher) {
        val viewModel = createViewModel(
            workContext = testDispatcher,
        )

        viewModel.viewState.test {
            assertThat(awaitItem().asSelectState().isEditing).isFalse()

            viewModel.handleViewAction(CustomerSheetViewAction.OnEditPressed)

            assertThat(awaitItem().asSelectState().isEditing).isTrue()

            viewModel.handleViewAction(CustomerSheetViewAction.OnAddCardPressed)

            assertThat(awaitItem())
                .isInstanceOf<AddPaymentMethod>()

            viewModel.handleViewAction(CustomerSheetViewAction.OnBackPressed)

            assertThat(awaitItem().asSelectState().isEditing).isTrue()
        }
    }

    @Test
    fun `When there is an initially selected PM, selecting another PM and cancelling should keep the original`() = runTest(testDispatcher) {
        val viewModel = createViewModel(
            workContext = testDispatcher,
            customerPaymentMethods = listOf(
                CARD_PAYMENT_METHOD.copy(id = "pm_1"),
                CARD_PAYMENT_METHOD.copy(id = "pm_2"),
            ),
            savedPaymentSelection = PaymentSelection.Saved(
                CARD_PAYMENT_METHOD.copy(id = "pm_2"),
            )
        )

        turbineScope {
            val resultTurbine = viewModel.result.testIn(this)
            val viewStateTurbine = viewModel.viewState.testIn(this)

            assertThat(resultTurbine.awaitItem()).isNull()

            assertThat(viewStateTurbine.awaitViewState<SelectPaymentMethod>().paymentSelection)
                .isEqualTo(
                    PaymentSelection.Saved(
                        CARD_PAYMENT_METHOD.copy(id = "pm_2"),
                    )
                )

            viewModel.handleViewAction(
                CustomerSheetViewAction.OnItemSelected(
                    PaymentSelection.Saved(
                        CARD_PAYMENT_METHOD.copy(id = "pm_1"),
                    )
                )
            )
            assertThat(viewStateTurbine.awaitViewState<SelectPaymentMethod>().paymentSelection)
                .isEqualTo(
                    PaymentSelection.Saved(
                        CARD_PAYMENT_METHOD.copy(id = "pm_1"),
                    )
                )

            viewModel.handleViewAction(
                CustomerSheetViewAction.OnDismissed
            )

            assertThat(resultTurbine.awaitItem())
                .isEqualTo(
                    InternalCustomerSheetResult.Canceled(
                        PaymentSelection.Saved(
                            CARD_PAYMENT_METHOD.copy(id = "pm_2"),
                        )
                    )
                )

            resultTurbine.cancel()
            viewStateTurbine.cancel()
        }
    }

    @Test
    fun `If Google Pay is not available and config enables Google Pay, then Google Pay should not be enabled`() = runTest(testDispatcher) {
        val viewModel = createViewModel(
            workContext = testDispatcher,
            configuration = CustomerSheet.Configuration(
                merchantDisplayName = "Example",
                googlePayEnabled = true,
            ),
            isGooglePayAvailable = false,
        )

        viewModel.viewState.test {
            assertThat(awaitViewState<SelectPaymentMethod>().isGooglePayEnabled).isFalse()
        }
    }

    @Test
    fun `If Google Pay is available and config enables Google Pay, then Google Pay should be enabled`() = runTest(testDispatcher) {
        val viewModel = createViewModel(
            workContext = testDispatcher,
            configuration = CustomerSheet.Configuration(
                merchantDisplayName = "Example",
                googlePayEnabled = true,
            ),
            customerSheetLoader = FakeCustomerSheetLoader(
                isGooglePayAvailable = true,
            ),
        )

        viewModel.viewState.test {
            assertThat(awaitViewState<SelectPaymentMethod>().isGooglePayEnabled).isTrue()
        }
    }

    @Test
    fun `When select payment screen is presented, event is reported`() {
        val eventReporter: CustomerSheetEventReporter = mock()

        createViewModel(
            workContext = testDispatcher,
            eventReporter = eventReporter,
        )

        verify(eventReporter).onScreenPresented(CustomerSheetEventReporter.Screen.SelectPaymentMethod)
    }

    @Test
    fun `When add payment screen is presented, event is reported`() {
        val eventReporter: CustomerSheetEventReporter = mock()

        val viewModel = createViewModel(
            workContext = testDispatcher,
            eventReporter = eventReporter,
        )

        viewModel.handleViewAction(CustomerSheetViewAction.OnAddCardPressed)

        verify(eventReporter).onScreenPresented(CustomerSheetEventReporter.Screen.AddPaymentMethod)
    }

    @Test
    fun `When edit payment screen is presented, no edit menu & event is reported`() = runTest {
        val eventReporter: CustomerSheetEventReporter = mock()

        val viewModel = createViewModel(
            workContext = testDispatcher,
            customerPaymentMethods = listOf(CARD_PAYMENT_METHOD),
            eventReporter = eventReporter,
        )

        viewModel.handleViewAction(
            CustomerSheetViewAction.OnModifyItem(paymentMethod = CARD_PAYMENT_METHOD.toDisplayableSavedPaymentMethod())
        )

        viewModel.viewState.test {
            val state = awaitItem()

            assertThat(state).isInstanceOf<CustomerSheetViewState.UpdatePaymentMethod>()
            assertThat(state.topBarState {}.showEditMenu).isFalse()
        }

        verify(eventReporter).onScreenPresented(CustomerSheetEventReporter.Screen.EditPaymentMethod)
    }

    @Test
    fun `When update payment screen is presented, no edit menu & event is reported`() = runTest {
        val eventReporter: CustomerSheetEventReporter = mock()

        val viewModel = createViewModel(
            workContext = testDispatcher,
            customerPaymentMethods = listOf(CARD_PAYMENT_METHOD),
            eventReporter = eventReporter,
        )

        viewModel.handleViewAction(
            CustomerSheetViewAction.OnModifyItem(paymentMethod = CARD_PAYMENT_METHOD.toDisplayableSavedPaymentMethod())
        )

        viewModel.viewState.test {
            val state = awaitItem()

            assertThat(state).isInstanceOf<CustomerSheetViewState.UpdatePaymentMethod>()
            assertThat(state.topBarState {}.showEditMenu).isFalse()
        }

        verify(eventReporter).onScreenPresented(CustomerSheetEventReporter.Screen.EditPaymentMethod)
    }

    @Test
    fun `When edit payment screen is hidden, event is reported`() {
        val eventReporter: CustomerSheetEventReporter = mock()

        val viewModel = createViewModel(
            workContext = testDispatcher,
            eventReporter = eventReporter,
        )

        viewModel.handleViewAction(
            CustomerSheetViewAction.OnModifyItem(paymentMethod = CARD_PAYMENT_METHOD.toDisplayableSavedPaymentMethod())
        )

        viewModel.handleViewAction(CustomerSheetViewAction.OnBackPressed)

        verify(eventReporter).onScreenHidden(CustomerSheetEventReporter.Screen.EditPaymentMethod)
    }

    @Test
    fun `When edit is tapped, event is reported`() = runTest(testDispatcher) {
        val eventReporter: CustomerSheetEventReporter = mock()

        val viewModel = createViewModel(
            workContext = testDispatcher,
            eventReporter = eventReporter,
        )

        viewModel.viewState.test {
            viewModel.handleViewAction(CustomerSheetViewAction.OnEditPressed)
            verify(eventReporter).onEditTapped()
            viewModel.handleViewAction(CustomerSheetViewAction.OnEditPressed)
            verify(eventReporter).onEditCompleted()
            cancelAndIgnoreRemainingEvents()
        }
    }

    @Test
    fun `When remove payment method succeeds, event is reported`() = runTest(testDispatcher) {
        val eventReporter: CustomerSheetEventReporter = mock()

        val viewModel = createViewModel(
            workContext = testDispatcher,
            paymentMethodDataSource = FakeCustomerSheetPaymentMethodDataSource(
                onDetachPaymentMethod = {
                    CustomerSheetDataResult.success(CARD_PAYMENT_METHOD)
                }
            ),
            eventReporter = eventReporter,
        )

        viewModel.viewState.test {
            viewModel.handleViewAction(
                CustomerSheetViewAction.OnItemRemoved(
                    CARD_PAYMENT_METHOD
                )
            )
            verify(eventReporter).onRemovePaymentMethodSucceeded()
            cancelAndIgnoreRemainingEvents()
        }
    }

    @Test
    fun `When remove payment method failed, event is reported`() = runTest(testDispatcher) {
        val eventReporter: CustomerSheetEventReporter = mock()

        val viewModel = createViewModel(
            workContext = testDispatcher,
            paymentMethodDataSource = FakeCustomerSheetPaymentMethodDataSource(
                onDetachPaymentMethod = {
                    CustomerSheetDataResult.failure(
                        cause = Exception("Unable to detach payment option"),
                        displayMessage = "Something went wrong"
                    )
                }
            ),
            eventReporter = eventReporter,
        )

        viewModel.viewState.test {
            viewModel.handleViewAction(
                CustomerSheetViewAction.OnItemRemoved(
                    CARD_PAYMENT_METHOD
                )
            )
            verify(eventReporter).onRemovePaymentMethodFailed()
            cancelAndIgnoreRemainingEvents()
        }
    }

    @Test
    fun `When google pay is confirmed, event is reported`() = runTest(testDispatcher) {
        val eventReporter: CustomerSheetEventReporter = mock()

        val viewModel = createViewModel(
            workContext = testDispatcher,
            isGooglePayAvailable = true,
            eventReporter = eventReporter,
        )

        viewModel.viewState.test {
            viewModel.handleViewAction(CustomerSheetViewAction.OnItemSelected(PaymentSelection.GooglePay))
            viewModel.handleViewAction(CustomerSheetViewAction.OnPrimaryButtonPressed)
            verify(eventReporter).onConfirmPaymentMethodSucceeded("google_pay")
            cancelAndIgnoreRemainingEvents()
        }
    }

    @Test
    fun `When google pay selection errors, event is reported`() = runTest(testDispatcher) {
        val eventReporter: CustomerSheetEventReporter = mock()

        val viewModel = createViewModel(
            workContext = testDispatcher,
            isGooglePayAvailable = true,
            savedSelectionDataSource = FakeCustomerSheetSavedSelectionDataSource(
                onSetSavedSelection = {
                    CustomerSheetDataResult.failure(
                        cause = Exception("Unable to set payment option"),
                        displayMessage = "Something went wrong"
                    )
                }
            ),
            eventReporter = eventReporter,
        )

        viewModel.viewState.test {
            viewModel.handleViewAction(CustomerSheetViewAction.OnItemSelected(PaymentSelection.GooglePay))
            viewModel.handleViewAction(CustomerSheetViewAction.OnPrimaryButtonPressed)
            verify(eventReporter).onConfirmPaymentMethodFailed("google_pay")
            cancelAndIgnoreRemainingEvents()
        }
    }

    @Test
    fun `When payment selection is confirmed, event is reported`() = runTest(testDispatcher) {
        val eventReporter: CustomerSheetEventReporter = mock()

        val viewModel = createViewModel(
            workContext = testDispatcher,
            eventReporter = eventReporter,
        )

        viewModel.viewState.test {
            viewModel.handleViewAction(
                CustomerSheetViewAction.OnItemSelected(
                    PaymentSelection.Saved(
                        CARD_PAYMENT_METHOD,
                    )
                )
            )
            viewModel.handleViewAction(CustomerSheetViewAction.OnPrimaryButtonPressed)
            verify(eventReporter).onConfirmPaymentMethodSucceeded("card")
            cancelAndIgnoreRemainingEvents()
        }
    }

    @Test
    fun `When payment selection errors, event is reported`() = runTest(testDispatcher) {
        val eventReporter: CustomerSheetEventReporter = mock()

        val viewModel = createViewModel(
            workContext = testDispatcher,
            savedSelectionDataSource = FakeCustomerSheetSavedSelectionDataSource(
                onSetSavedSelection = {
                    CustomerSheetDataResult.failure(
                        cause = Exception("Unable to set payment option"),
                        displayMessage = "Something went wrong"
                    )
                }
            ),
            eventReporter = eventReporter,
        )

        viewModel.viewState.test {
            viewModel.handleViewAction(
                CustomerSheetViewAction.OnItemSelected(
                    PaymentSelection.Saved(
                        CARD_PAYMENT_METHOD,
                    )
                )
            )
            viewModel.handleViewAction(CustomerSheetViewAction.OnPrimaryButtonPressed)
            verify(eventReporter).onConfirmPaymentMethodFailed("card")
            cancelAndIgnoreRemainingEvents()
        }
    }

    @Test
    fun `When attach without setup intent succeeds, event is reported`() = runTest(testDispatcher) {
        val eventReporter: CustomerSheetEventReporter = mock()

        val viewModel = createViewModel(
            workContext = testDispatcher,
            stripeRepository = FakeStripeRepository(
                createPaymentMethodResult = Result.success(CARD_PAYMENT_METHOD),
                retrieveSetupIntent = Result.success(SetupIntentFixtures.SI_SUCCEEDED),
            ),
            paymentMethodDataSource = FakeCustomerSheetPaymentMethodDataSource(
                onAttachPaymentMethod = {
                    CustomerSheetDataResult.success(CARD_PAYMENT_METHOD)
                },
            ),
            intentDataSource = FakeCustomerSheetIntentDataSource(
                canCreateSetupIntents = false,
            ),
            customerPaymentMethods = listOf(),
            isGooglePayAvailable = false,
            eventReporter = eventReporter,
        )

        viewModel.handleViewAction(
            CustomerSheetViewAction.OnFormFieldValuesCompleted(
                formFieldValues = TEST_FORM_VALUES,
            )
        )

        viewModel.viewState.test {
            viewModel.handleViewAction(CustomerSheetViewAction.OnPrimaryButtonPressed)
            verify(eventReporter).onAttachPaymentMethodSucceeded(
                style = CustomerSheetEventReporter.AddPaymentMethodStyle.CreateAttach
            )
            cancelAndIgnoreRemainingEvents()
        }
    }

    @Test
    fun `When attach without setup intent fails, event is reported`() = runTest(testDispatcher) {
        val eventReporter: CustomerSheetEventReporter = mock()

        val viewModel = createViewModel(
            workContext = testDispatcher,
            stripeRepository = FakeStripeRepository(
                createPaymentMethodResult = Result.success(CARD_PAYMENT_METHOD),
                retrieveSetupIntent = Result.success(SetupIntentFixtures.SI_SUCCEEDED),
            ),
            paymentMethodDataSource = FakeCustomerSheetPaymentMethodDataSource(
                onAttachPaymentMethod = {
                    CustomerSheetDataResult.failure(
                        cause = Exception("Unable to attach payment option"),
                        displayMessage = "Something went wrong"
                    )
                },
            ),
            intentDataSource = FakeCustomerSheetIntentDataSource(
                canCreateSetupIntents = false,
            ),
            customerPaymentMethods = listOf(),
            isGooglePayAvailable = false,
            eventReporter = eventReporter,
        )

        viewModel.handleViewAction(
            CustomerSheetViewAction.OnFormFieldValuesCompleted(
                formFieldValues = TEST_FORM_VALUES,
            )
        )

        viewModel.viewState.test {
            viewModel.handleViewAction(CustomerSheetViewAction.OnPrimaryButtonPressed)
            verify(eventReporter).onAttachPaymentMethodFailed(
                style = CustomerSheetEventReporter.AddPaymentMethodStyle.CreateAttach
            )
            cancelAndIgnoreRemainingEvents()
        }
    }

    @Test
    fun `When attach with setup intent succeeds, event is reported`() = runTest(testDispatcher) {
        val eventReporter: CustomerSheetEventReporter = mock()

        val viewModel = createViewModel(
            workContext = testDispatcher,
            stripeRepository = FakeStripeRepository(
                createPaymentMethodResult = Result.success(CARD_PAYMENT_METHOD),
                retrieveSetupIntent = Result.success(SetupIntentFixtures.SI_SUCCEEDED),
            ),
            intentDataSource = FakeCustomerSheetIntentDataSource(
                onRetrieveSetupIntentClientSecret = {
                    CustomerSheetDataResult.success("seti_123")
                },
                canCreateSetupIntents = true,
            ),
            customerPaymentMethods = listOf(),
            isGooglePayAvailable = false,
            eventReporter = eventReporter,
        )

        viewModel.handleViewAction(
            CustomerSheetViewAction.OnFormFieldValuesCompleted(
                formFieldValues = TEST_FORM_VALUES,
            )
        )

        viewModel.viewState.test {
            viewModel.handleViewAction(CustomerSheetViewAction.OnPrimaryButtonPressed)
            verify(eventReporter).onAttachPaymentMethodSucceeded(
                style = CustomerSheetEventReporter.AddPaymentMethodStyle.SetupIntent
            )
            cancelAndIgnoreRemainingEvents()
        }
    }

    @Test
    fun `When attach with setup intent fails, event is reported`() = runTest(testDispatcher) {
        val eventReporter: CustomerSheetEventReporter = mock()

        val viewModel = createViewModel(
            workContext = testDispatcher,
            stripeRepository = FakeStripeRepository(
                createPaymentMethodResult = Result.success(CARD_PAYMENT_METHOD),
                retrieveSetupIntent = Result.success(SetupIntentFixtures.SI_SUCCEEDED),
            ),
            isGooglePayAvailable = false,
            customerPaymentMethods = listOf(),
            intentDataSource = FakeCustomerSheetIntentDataSource(
                onRetrieveSetupIntentClientSecret = {
                    CustomerSheetDataResult.failure(
                        cause = Exception("Unable to retrieve setup intent"),
                        displayMessage = "Something went wrong"
                    )
                },
                canCreateSetupIntents = true,
            ),
            eventReporter = eventReporter,
        )

        viewModel.handleViewAction(
            CustomerSheetViewAction.OnFormFieldValuesCompleted(formFieldValues = TEST_FORM_VALUES)
        )

        viewModel.viewState.test {
            viewModel.handleViewAction(CustomerSheetViewAction.OnPrimaryButtonPressed)
            verify(eventReporter).onAttachPaymentMethodFailed(
                style = CustomerSheetEventReporter.AddPaymentMethodStyle.SetupIntent
            )
            cancelAndIgnoreRemainingEvents()
        }
    }

    @Test
    fun `When attach with setup intent handle next action fails, event is reported`() = runTest(testDispatcher) {
        val eventReporter: CustomerSheetEventReporter = mock()

        val viewModel = createViewModel(
            workContext = testDispatcher,
            customerPaymentMethods = listOf(),
            isGooglePayAvailable = false,
            stripeRepository = FakeStripeRepository(
                createPaymentMethodResult = Result.success(CARD_PAYMENT_METHOD),
                retrieveSetupIntent = Result.success(SetupIntentFixtures.SI_SUCCEEDED),
            ),
            intentDataSource = FakeCustomerSheetIntentDataSource(
                onRetrieveSetupIntentClientSecret = {
                    CustomerSheetDataResult.success("seti_123")
                },
                canCreateSetupIntents = true,
            ),
            intentConfirmationInterceptor = FakeIntentConfirmationInterceptor().apply {
                enqueueFailureStep(
                    cause = Exception("Unable to confirm setup intent"),
                    message = "Something went wrong"
                )
            },
            eventReporter = eventReporter,
        )

        viewModel.handleViewAction(CustomerSheetViewAction.OnFormFieldValuesCompleted(TEST_FORM_VALUES))

        viewModel.viewState.test {
            viewModel.handleViewAction(CustomerSheetViewAction.OnPrimaryButtonPressed)
            verify(eventReporter).onAttachPaymentMethodFailed(
                style = CustomerSheetEventReporter.AddPaymentMethodStyle.SetupIntent
            )
            cancelAndIgnoreRemainingEvents()
        }
    }

    @Test
    fun `Payment method form changes on user selection`() = runTest(testDispatcher) {
        val viewModel = createViewModel(
            workContext = testDispatcher,
            customerPaymentMethods = listOf(),
            isGooglePayAvailable = false,
        )

        viewModel.viewState.test {
            var viewState = awaitViewState<AddPaymentMethod>()
            assertThat(viewState.paymentMethodCode)
                .isEqualTo("card")

            viewModel.handleViewAction(
                CustomerSheetViewAction.OnAddPaymentMethodItemChanged(
                    LpmRepositoryTestHelpers.usBankAccount
                )
            )

            viewState = awaitViewState()
            assertThat(viewState.paymentMethodCode)
                .isEqualTo("us_bank_account")
        }
    }

    @Test
    fun `On payment method selection, should report event`() = runTest(testDispatcher) {
        val eventReporter = mock<CustomerSheetEventReporter>()

        val viewModel = createViewModel(
            workContext = testDispatcher,
            customerPaymentMethods = listOf(),
            eventReporter = eventReporter,
        )

        viewModel.handleViewAction(
            CustomerSheetViewAction.OnAddPaymentMethodItemChanged(
                LpmRepositoryTestHelpers.usBankAccount
            )
        )

        verify(eventReporter).onPaymentMethodSelected(PaymentMethod.Type.USBankAccount.code)
    }

    @Test
    fun `Payment method form elements are populated when switching payment method types`() = runTest(testDispatcher) {
        val viewModel = createViewModel(
            workContext = testDispatcher,
            customerPaymentMethods = listOf(),
        )

        viewModel.viewState.test {
            awaitViewState<SelectPaymentMethod>()

            viewModel.handleViewAction(CustomerSheetViewAction.OnAddCardPressed)

            var viewState = awaitViewState<AddPaymentMethod>()
            assertThat(viewState.paymentMethodCode)
                .isEqualTo("card")

            viewModel.handleViewAction(
                CustomerSheetViewAction.OnAddPaymentMethodItemChanged(
                    LpmRepositoryTestHelpers.usBankAccount
                )
            )

            viewState = awaitViewState()
            assertThat(viewState.paymentMethodCode)
                .isEqualTo("us_bank_account")

            viewModel.handleViewAction(CustomerSheetViewAction.OnBackPressed)

            awaitViewState<SelectPaymentMethod>()

            viewModel.handleViewAction(CustomerSheetViewAction.OnAddCardPressed)

            viewState = awaitViewState()
            assertThat(viewState.paymentMethodCode)
                .isEqualTo("us_bank_account")

            viewModel.handleViewAction(
                CustomerSheetViewAction.OnAddPaymentMethodItemChanged(
                    LpmRepositoryTestHelpers.card
                )
            )

            viewState = awaitViewState()
            assertThat(viewState.paymentMethodCode)
                .isEqualTo("card")
            assertThat(viewState.formElements).isNotEmpty()
        }
    }

    @Test
    fun `Payment method user selection saved after returning to add screen`() = runTest(testDispatcher) {
        val viewModel = createViewModel(
            workContext = testDispatcher,
        )

        viewModel.handleViewAction(CustomerSheetViewAction.OnAddCardPressed)

        viewModel.viewState.test {
            assertThat(
                awaitViewState<AddPaymentMethod>().paymentMethodCode
            ).isEqualTo("card")

            viewModel.handleViewAction(
                CustomerSheetViewAction.OnAddPaymentMethodItemChanged(
                    LpmRepositoryTestHelpers.usBankAccount
                )
            )

            assertThat(
                awaitViewState<AddPaymentMethod>().paymentMethodCode
            ).isEqualTo("us_bank_account")

            viewModel.handleViewAction(CustomerSheetViewAction.OnBackPressed)

            assertThat(
                awaitViewState<SelectPaymentMethod>()
            ).isInstanceOf<SelectPaymentMethod>()

            viewModel.handleViewAction(CustomerSheetViewAction.OnAddCardPressed)

            assertThat(
                awaitViewState<AddPaymentMethod>().paymentMethodCode
            ).isEqualTo("us_bank_account")
        }
    }

    @Test
    fun `When the payment method form is us bank account, the primary button label is continue`() = runTest(testDispatcher) {
        val viewModel = createViewModel(
            workContext = testDispatcher,
            isGooglePayAvailable = false,
            customerPaymentMethods = listOf(),
        )

        viewModel.viewState.test {
            var viewState = awaitViewState<AddPaymentMethod>()
            assertThat(viewState.primaryButtonLabel)
                .isEqualTo(R.string.stripe_paymentsheet_save.resolvableString)

            viewModel.handleViewAction(
                CustomerSheetViewAction.OnAddPaymentMethodItemChanged(
                    LpmRepositoryTestHelpers.usBankAccount
                )
            )

            viewState = awaitViewState()
            assertThat(viewState.primaryButtonLabel)
                .isEqualTo(UiCoreR.string.stripe_continue_button_label.resolvableString)
        }
    }

    @Test
    fun `When 'paymentMethodOrder' is defined, initial shown payment method should be first from 'paymentMethodOrder'`() =
        runTest(testDispatcher) {
            val viewModel = createViewModel(
                workContext = testDispatcher,
                customerSheetLoader = FakeCustomerSheetLoader(
                    customerPaymentMethods = listOf(),
                    isGooglePayAvailable = false,
                    stripeIntent = SetupIntentFixtures.SI_REQUIRES_PAYMENT_METHOD_WITH_US_BANK_ACCOUNT,
                    financialConnectionsAvailable = true,
                ),
                configuration = CustomerSheet.Configuration(
                    merchantDisplayName = "Merchant, Inc.",
                    paymentMethodOrder = listOf("us_bank_account", "card")
                )
            )

            viewModel.viewState.test {
                val viewState = awaitViewState<AddPaymentMethod>()

                assertThat(viewState.paymentMethodCode).isEqualTo("us_bank_account")
            }
        }

    @Test
    fun `The custom primary button can be updated`() = runTest(testDispatcher) {
        val viewModel = createViewModel(
            workContext = testDispatcher,
            isGooglePayAvailable = false,
            customerPaymentMethods = listOf(),
        )

        viewModel.viewState.test {
            var viewState = awaitViewState<AddPaymentMethod>()
            assertThat(viewState.customPrimaryButtonUiState)
                .isNull()

            viewModel.handleViewAction(
                CustomerSheetViewAction.OnUpdateCustomButtonUIState(
                    callback = {
                        PrimaryButton.UIState(
                            label = "Continue".resolvableString,
                            enabled = true,
                            lockVisible = false,
                            onClick = {}
                        )
                    }
                )
            )

            viewState = awaitViewState()
            assertThat(viewState.customPrimaryButtonUiState)
                .isNotNull()
        }
    }

    @Test
    fun `The mandate text can be updated`() = runTest(testDispatcher) {
        val viewModel = createViewModel(
            workContext = testDispatcher,
            isGooglePayAvailable = false,
            customerPaymentMethods = listOf(),
        )

        viewModel.viewState.test {
            var viewState = awaitViewState<AddPaymentMethod>()
            assertThat(viewState.mandateText)
                .isNull()
            assertThat(viewState.showMandateAbovePrimaryButton)
                .isFalse()

            viewModel.handleViewAction(
                CustomerSheetViewAction.OnUpdateMandateText(
                    mandateText = "This is a mandate.".resolvableString,
                    showAbovePrimaryButton = true,
                )
            )

            viewState = awaitViewState()
            assertThat(viewState.mandateText)
                .isNotNull()
            assertThat(viewState.showMandateAbovePrimaryButton)
                .isTrue()
        }
    }

    @Test
    fun `US Bank Account can be created and attached`() = runTest(testDispatcher) {
        val usBankAccount = mockUSBankAccountPaymentSelection()
        val viewModel = createViewModel(
            workContext = testDispatcher,
            stripeRepository = FakeStripeRepository(
                createPaymentMethodResult = Result.success(US_BANK_ACCOUNT_VERIFIED),
                retrieveSetupIntent = Result.success(SetupIntentFixtures.SI_SUCCEEDED),
            ),
            isGooglePayAvailable = false,
            customerPaymentMethods = listOf(),
            paymentMethodDataSource = FakeCustomerSheetPaymentMethodDataSource(
                paymentMethods = CustomerSheetDataResult.success(listOf(US_BANK_ACCOUNT_VERIFIED)),
            ),
            intentDataSource = FakeCustomerSheetIntentDataSource(
                onRetrieveSetupIntentClientSecret = {
                    CustomerSheetDataResult.success("seti_123")
                },
                canCreateSetupIntents = true,
            ),
        )

        viewModel.viewState.test {
            assertThat(awaitItem()).isInstanceOf<AddPaymentMethod>()

            viewModel.handleViewAction(
                CustomerSheetViewAction.OnAddPaymentMethodItemChanged(
                    LpmRepositoryTestHelpers.usBankAccount,
                )
            )

            assertThat(awaitItem()).isInstanceOf<AddPaymentMethod>()

            viewModel.handleViewAction(CustomerSheetViewAction.OnBankAccountSelectionChanged(usBankAccount))

            val viewStateAfterAdding = awaitViewState<AddPaymentMethod>()
            assertThat(viewStateAfterAdding.bankAccountSelection).isEqualTo(usBankAccount)

            viewModel.handleViewAction(CustomerSheetViewAction.OnPrimaryButtonPressed)
            assertThat(awaitItem()).isInstanceOf<AddPaymentMethod>()

            val viewStateAfterConfirming = awaitViewState<SelectPaymentMethod>()

            assertThat(viewStateAfterConfirming.paymentSelection).isEqualTo(
                PaymentSelection.Saved(US_BANK_ACCOUNT_VERIFIED)
            )

            cancelAndIgnoreRemainingEvents()
        }
    }

    @Test
    fun `When a form error is emitted, screen state is updated`() = runTest(testDispatcher) {
        val viewModel = createViewModel(
            workContext = testDispatcher,
            customerPaymentMethods = listOf(),
            isGooglePayAvailable = false,
        )

        viewModel.viewState.test {
            var viewState = awaitViewState<AddPaymentMethod>()
            assertThat(viewState.errorMessage)
                .isNull()

            viewModel.handleViewAction(
                CustomerSheetViewAction.OnFormError(
                    error = "This is an error.".resolvableString
                )
            )

            viewState = awaitViewState()
            assertThat(viewState.errorMessage)
                .isEqualTo("This is an error.".resolvableString)
        }
    }

    @Test
    fun `When adding a US Bank account and user taps on scrim, a confirmation dialog should be visible`() = runTest(testDispatcher) {
        val viewModel = createViewModel(
            workContext = testDispatcher,
            isGooglePayAvailable = false,
            customerPaymentMethods = listOf(),
        )

        viewModel.handleViewAction(
            CustomerSheetViewAction.OnAddPaymentMethodItemChanged(
                LpmRepositoryTestHelpers.usBankAccount,
            )
        )

        viewModel.viewState.test {
            var viewState = awaitViewState<AddPaymentMethod>()
            assertThat(viewState.displayDismissConfirmationModal)
                .isFalse()

            viewModel.handleViewAction(
                CustomerSheetViewAction.OnBankAccountSelectionChanged(
                    paymentSelection = mockUSBankAccountPaymentSelection(),
                )
            )

            viewState = awaitViewState()
            assertThat(viewState.displayDismissConfirmationModal)
                .isFalse()

            viewModel.bottomSheetConfirmStateChange()

            viewState = awaitViewState()
            assertThat(viewState.displayDismissConfirmationModal)
                .isTrue()
        }
    }

    @Test
    fun `When adding a Card and user taps on scrim, a confirmation dialog should not be visible`() = runTest(testDispatcher) {
        val viewModel = createViewModel(
            workContext = testDispatcher,
            isGooglePayAvailable = false,
            customerPaymentMethods = listOf(),
        )

        viewModel.viewState.test {
            val viewState = awaitViewState<AddPaymentMethod>()
            assertThat(viewState.displayDismissConfirmationModal)
                .isFalse()

            viewModel.handleViewAction(
                CustomerSheetViewAction.OnAddPaymentMethodItemChanged(
                    LpmRepositoryTestHelpers.card,
                )
            )

            assertThat(viewState.displayDismissConfirmationModal)
                .isFalse()

            viewModel.bottomSheetConfirmStateChange()

            expectNoEvents()
        }
    }

    @Test
    fun `When user dismisses the confirmation dialog, the dialog should not be visible`() = runTest(testDispatcher) {
        val viewModel = createViewModel(
            workContext = testDispatcher,
            isGooglePayAvailable = false,
            customerPaymentMethods = listOf(),
            supportedPaymentMethods = listOf(LpmRepositoryTestHelpers.usBankAccount),
        )

        viewModel.handleViewAction(
            CustomerSheetViewAction.OnAddPaymentMethodItemChanged(
                LpmRepositoryTestHelpers.usBankAccount,
            )
        )

        viewModel.viewState.test {
            var viewState = awaitViewState<AddPaymentMethod>()
            assertThat(viewState.displayDismissConfirmationModal)
                .isFalse()

            viewModel.handleViewAction(
                CustomerSheetViewAction.OnBankAccountSelectionChanged(mockUSBankAccountPaymentSelection())
            )

            viewState = awaitViewState()
            assertThat(viewState.displayDismissConfirmationModal)
                .isFalse()

            viewModel.bottomSheetConfirmStateChange()

            viewState = awaitViewState()
            assertThat(viewState.displayDismissConfirmationModal)
                .isTrue()

            viewModel.handleViewAction(
                CustomerSheetViewAction.OnCancelClose
            )

            viewState = awaitViewState()
            assertThat(viewState.displayDismissConfirmationModal)
                .isFalse()
        }
    }

    @Test
    fun `When user confirms the confirmation dialog, the sheet should close`() = runTest(testDispatcher) {
        val viewModel = createViewModel(
            workContext = testDispatcher,
            isGooglePayAvailable = false,
            customerPaymentMethods = listOf(),
        )

        viewModel.handleViewAction(
            CustomerSheetViewAction.OnAddPaymentMethodItemChanged(
                LpmRepositoryTestHelpers.usBankAccount,
            )
        )

        turbineScope {
            val viewStateTurbine = viewModel.viewState.testIn(backgroundScope)
            val resultTurbine = viewModel.result.testIn(backgroundScope)

            assertThat(resultTurbine.awaitItem()).isNull()

            var viewState = viewStateTurbine.awaitViewState<AddPaymentMethod>()
            assertThat(viewState.displayDismissConfirmationModal)
                .isFalse()

            viewModel.handleViewAction(
                CustomerSheetViewAction.OnBankAccountSelectionChanged(mockUSBankAccountPaymentSelection())
            )

            viewState = viewStateTurbine.awaitViewState()
            assertThat(viewState.displayDismissConfirmationModal)
                .isFalse()

            viewModel.bottomSheetConfirmStateChange()

            viewState = viewStateTurbine.awaitViewState()
            assertThat(viewState.displayDismissConfirmationModal)
                .isTrue()

            viewModel.handleViewAction(
                CustomerSheetViewAction.OnDismissed
            )

            viewStateTurbine.expectNoEvents()

            assertThat(resultTurbine.awaitItem())
                .isEqualTo(
                    InternalCustomerSheetResult.Canceled(null)
                )

            resultTurbine.cancel()
            viewStateTurbine.cancel()
        }
    }

    @Test
    fun `When in add flow and us bank account is retrieved, then shouldDisplayConfirmationDialog should be true`() = runTest(testDispatcher) {
        val viewModel = createViewModel(
            workContext = testDispatcher,
            isGooglePayAvailable = false,
            customerPaymentMethods = listOf(),
        )

        viewModel.handleViewAction(
            CustomerSheetViewAction.OnAddPaymentMethodItemChanged(
                LpmRepositoryTestHelpers.usBankAccount,
            )
        )

        viewModel.handleViewAction(
            CustomerSheetViewAction.OnBankAccountSelectionChanged(mockUSBankAccountPaymentSelection())
        )

        viewModel.viewState.test {
            val viewState = awaitViewState<AddPaymentMethod>()
            assertThat(
                viewState.shouldDisplayDismissConfirmationModal()
            ).isTrue()
        }
    }

    @Test
    fun `Selecting the already selected payment method in add flow does nothing`() = runTest(testDispatcher) {
        val viewModel = createViewModel(
            workContext = testDispatcher,
            isGooglePayAvailable = false,
            customerPaymentMethods = listOf(),
        )

        viewModel.handleViewAction(
            CustomerSheetViewAction.OnAddPaymentMethodItemChanged(
                LpmRepositoryTestHelpers.usBankAccount
            )
        )

        viewModel.viewState.test {
            val viewState = awaitViewState<AddPaymentMethod>()

            assertThat(viewState.paymentMethodCode)
                .isEqualTo(LpmRepositoryTestHelpers.usBankAccount.code)

            viewModel.handleViewAction(
                CustomerSheetViewAction.OnAddPaymentMethodItemChanged(
                    LpmRepositoryTestHelpers.usBankAccount
                )
            )

            expectNoEvents()
        }
    }

    @Test
    fun `When adding a us bank account and the account is retrieved, the primary button should say save`() = runTest(testDispatcher) {
        val viewModel = createViewModel(
            workContext = testDispatcher,
            isGooglePayAvailable = false,
            customerPaymentMethods = listOf(),
            supportedPaymentMethods = listOf(LpmRepositoryTestHelpers.usBankAccount),
        )

        viewModel.viewState.test {
            val viewState = awaitViewState<AddPaymentMethod>()
            assertThat(viewState.primaryButtonLabel)
                .isEqualTo(R.string.stripe_paymentsheet_save.resolvableString)
        }
    }

    @Test
    fun `When adding us bank and primary button says save, it should stay as save`() = runTest(testDispatcher) {
        val viewModel = createViewModel(
            workContext = testDispatcher,
            isGooglePayAvailable = false,
            customerPaymentMethods = listOf(),
        )

        viewModel.handleViewAction(
            CustomerSheetViewAction.OnAddPaymentMethodItemChanged(
                LpmRepositoryTestHelpers.usBankAccount,
            )
        )

        viewModel.handleViewAction(
            CustomerSheetViewAction.OnBankAccountSelectionChanged(mockUSBankAccountPaymentSelection())
        )

        viewModel.viewState.test {
            var viewState = awaitViewState<AddPaymentMethod>()
            assertThat(viewState.primaryButtonLabel)
                .isEqualTo(R.string.stripe_paymentsheet_save.resolvableString)

            viewModel.handleViewAction(
                CustomerSheetViewAction.OnAddPaymentMethodItemChanged(
                    LpmRepositoryTestHelpers.card
                )
            )

            viewState = awaitViewState()
            assertThat(viewState.primaryButtonLabel)
                .isEqualTo(R.string.stripe_paymentsheet_save.resolvableString)

            viewModel.handleViewAction(
                CustomerSheetViewAction.OnAddPaymentMethodItemChanged(
                    LpmRepositoryTestHelpers.usBankAccount
                )
            )

            viewState = awaitViewState()
            assertThat(viewState.primaryButtonLabel)
                .isEqualTo(R.string.stripe_paymentsheet_save.resolvableString)
        }
    }

    @Test
    fun `Mandate is required depending on payment method`() = runTest(testDispatcher) {
        val viewModel = createViewModel(
            workContext = testDispatcher,
            isGooglePayAvailable = false,
            customerPaymentMethods = listOf(),
        )

        viewModel.viewState.test {
            var viewState = awaitViewState<AddPaymentMethod>()
            assertThat(viewState.mandateText)
                .isNull()

            viewModel.handleViewAction(
                CustomerSheetViewAction.OnAddPaymentMethodItemChanged(
                    LpmRepositoryTestHelpers.usBankAccount
                )
            )

            viewState = awaitViewState()
            assertThat(viewState.mandateText)
                .isNull()

            viewModel.handleViewAction(
                CustomerSheetViewAction.OnUpdateMandateText(
                    mandateText = "Mandate".resolvableString,
                    showAbovePrimaryButton = false
                )
            )

            viewState = awaitViewState()
            assertThat(viewState.mandateText)
                .isNotNull()

            viewModel.handleViewAction(
                CustomerSheetViewAction.OnAddPaymentMethodItemChanged(
                    LpmRepositoryTestHelpers.card
                )
            )

            viewState = awaitViewState()
            assertThat(viewState.mandateText)
                .isNull()
        }
    }

    @Test
    fun `When confirming a US Bank Account, mandate text should be visible in select payment method screen`() = runTest(testDispatcher) {
        val viewModel = createViewModel(
            workContext = testDispatcher,
            customerPaymentMethods = listOf(CARD_PAYMENT_METHOD, US_BANK_ACCOUNT),
        )

        viewModel.viewState.test {
            var viewState = awaitViewState<SelectPaymentMethod>()
            assertThat(viewState.mandateText)
                .isNull()

            viewModel.handleViewAction(
                CustomerSheetViewAction.OnItemSelected(
                    selection = PaymentSelection.Saved(
                        paymentMethod = US_BANK_ACCOUNT
                    )
                )
            )

            viewState = awaitViewState()
            assertThat(viewState.mandateText)
                .isNotNull()
        }
    }

    @Test
    fun `A confirmed US Bank Account shouldn't show mandate when selected in select payment method screen`() = runTest(testDispatcher) {
        val viewModel = createViewModel(
            workContext = testDispatcher,
            savedPaymentSelection = PaymentSelection.Saved(
                paymentMethod = US_BANK_ACCOUNT
            ),
            customerPaymentMethods = listOf(CARD_PAYMENT_METHOD, US_BANK_ACCOUNT),
        )

        viewModel.viewState.test {
            val viewState = awaitViewState<SelectPaymentMethod>()
            assertThat(viewState.mandateText).isNull()

            viewModel.handleViewAction(
                CustomerSheetViewAction.OnItemSelected(
                    selection = PaymentSelection.Saved(
                        paymentMethod = US_BANK_ACCOUNT
                    )
                )
            )

            expectNoEvents()
        }
    }

    @Test
    fun `When confirming a card, the card form should be reset when trying to add another card`() = runTest(testDispatcher) {
        val viewModel = createViewModel(
            workContext = testDispatcher,
            intentDataSource = FakeCustomerSheetIntentDataSource(
                canCreateSetupIntents = false,
            ),
            paymentMethodDataSource = FakeCustomerSheetPaymentMethodDataSource(
                onAttachPaymentMethod = {
                    CustomerSheetDataResult.success(CARD_PAYMENT_METHOD)
                }
            ),
            stripeRepository = FakeStripeRepository(
                createPaymentMethodResult = Result.success(CARD_PAYMENT_METHOD),
            )
        )

        viewModel.handleViewAction(CustomerSheetViewAction.OnAddCardPressed)

        viewModel.viewState.test {
            assertThat(awaitItem()).isInstanceOf<AddPaymentMethod>()

            viewModel.handleViewAction(
                CustomerSheetViewAction.OnFormFieldValuesCompleted(
                    formFieldValues = FormFieldValues(
                        fieldValuePairs = mapOf(
                            IdentifierSpec.Generic("test") to FormFieldEntry("test", true)
                        ),
                        userRequestedReuse = PaymentSelection.CustomerRequestedSave.NoRequest,
                    )
                )
            )
            assertThat(awaitViewState<AddPaymentMethod>().formFieldValues).isNotNull()

            viewModel.handleViewAction(CustomerSheetViewAction.OnPrimaryButtonPressed)
            assertThat(awaitItem()).isInstanceOf<AddPaymentMethod>()
            assertThat(awaitItem()).isInstanceOf<SelectPaymentMethod>()

            viewModel.handleViewAction(CustomerSheetViewAction.OnAddCardPressed)

            val newViewState = awaitViewState<AddPaymentMethod>()
            assertThat(newViewState.formFieldValues).isNull()
        }
    }

    @Test
    fun `When attaching a non-verified bank account, the sheet closes and returns the account`() = runTest(testDispatcher) {
        val viewModel = createViewModel(
            workContext = testDispatcher,
            isGooglePayAvailable = false,
            customerPaymentMethods = listOf(),
            stripeRepository = FakeStripeRepository(
                createPaymentMethodResult = Result.success(US_BANK_ACCOUNT),
                retrieveSetupIntent = Result.success(SetupIntentFixtures.SI_SUCCEEDED),
            ),
            intentDataSource = FakeCustomerSheetIntentDataSource(
                onRetrieveSetupIntentClientSecret = {
                    CustomerSheetDataResult.success("seti_123")
                },
                canCreateSetupIntents = true,
            ),
        )

        viewModel.handleViewAction(CustomerSheetViewAction.OnFormFieldValuesCompleted(TEST_FORM_VALUES))

        viewModel.result.test {
            assertThat(awaitItem()).isNull()

            viewModel.handleViewAction(
                CustomerSheetViewAction.OnBankAccountSelectionChanged(mockUSBankAccountPaymentSelection())
            )

            viewModel.handleViewAction(
                CustomerSheetViewAction.OnPrimaryButtonPressed
            )

            assertThat(awaitItem())
                .isEqualTo(
                    InternalCustomerSheetResult.Selected(
                        PaymentSelection.Saved(US_BANK_ACCOUNT)
                    )
                )
        }
    }

    @Test
    fun `Removing payment method in edit screen goes through expected states when removing only payment method`() = runTest(testDispatcher) {
        val paymentMethods = PaymentMethodFactory.cards(size = 1)

        val viewModel = createViewModel(
            workContext = testDispatcher,
            isGooglePayAvailable = false,
            customerPaymentMethods = paymentMethods,
        )

        viewModel.viewState.test {
            assertThat(awaitItem()).isInstanceOf<SelectPaymentMethod>()
            viewModel.handleViewAction(
                CustomerSheetViewAction.OnModifyItem(paymentMethods.single().toDisplayableSavedPaymentMethod())
            )

            val editViewState = awaitViewState<CustomerSheetViewState.UpdatePaymentMethod>()
            editViewState.updatePaymentMethodInteractor.handleViewAction(
                UpdatePaymentMethodInteractor.ViewAction.RemovePaymentMethod
            )

            // Confirm that nothing has changed yet. We're waiting to remove the payment method
            // once we return to the SPM screen.
            val updatedViewState = awaitViewState<SelectPaymentMethod>()
            assertThat(updatedViewState.savedPaymentMethods).containsExactlyElementsIn(paymentMethods)

            // Show users that the payment method was removed briefly
            assertThat(awaitItem()).isInstanceOf<SelectPaymentMethod>()
            assertThat(awaitItem()).isInstanceOf<AddPaymentMethod>()
        }
    }

    @Test
    fun `Removing payment method in edit screen goes through expected states when removing one of multiple payment methods`() = runTest(testDispatcher) {
        val paymentMethods = PaymentMethodFactory.cards(size = 2)

        val viewModel = createViewModel(
            workContext = testDispatcher,
            customerPaymentMethods = paymentMethods,
        )

        viewModel.viewState.test {
            assertThat(awaitItem()).isInstanceOf<SelectPaymentMethod>()
            viewModel.handleViewAction(
                CustomerSheetViewAction.OnModifyItem(paymentMethods.first().toDisplayableSavedPaymentMethod())
            )

            val editViewState = awaitViewState<CustomerSheetViewState.UpdatePaymentMethod>()
            editViewState.updatePaymentMethodInteractor.handleViewAction(
                UpdatePaymentMethodInteractor.ViewAction.RemovePaymentMethod
            )

            // Confirm that nothing has changed yet. We're waiting to remove the payment method
            // once we return to the SPM screen.
            val updatedViewState = awaitViewState<SelectPaymentMethod>()
            assertThat(updatedViewState.savedPaymentMethods).containsExactlyElementsIn(paymentMethods)

            val finalViewState = awaitViewState<SelectPaymentMethod>()
            assertThat(finalViewState.savedPaymentMethods).containsExactly(paymentMethods.last())
        }
    }

    @Test
    fun `Updating payment method in edit screen goes through expected states & reports event`() =
        runTest(testDispatcher) {
            val eventReporter: CustomerSheetEventReporter = mock()
            val paymentMethods = PaymentMethodFactory.cards(size = 1)

            val firstMethod = paymentMethods.single()

            val updatedMethod = firstMethod.copy(
                card = firstMethod.card?.copy(
                    networks = PaymentMethod.Card.Networks(
                        available = setOf("visa", "cartes_bancaires"),
                        preferred = "visa"
                    )
                )
            )

            val paymentMethodDataSource = FakeCustomerSheetPaymentMethodDataSource(
                paymentMethods = CustomerSheetDataResult.Success(paymentMethods),
                onUpdatePaymentMethod = { _, _ ->
                    CustomerSheetDataResult.Success(updatedMethod)
                }
            )

            val viewModel = createViewModel(
                workContext = testDispatcher,
                eventReporter = eventReporter,
                customerPaymentMethods = paymentMethods,
                paymentMethodDataSource = paymentMethodDataSource,
            )

            viewModel.viewState.test {
                assertThat(awaitItem()).isInstanceOf<SelectPaymentMethod>()
                viewModel.handleViewAction(
                    CustomerSheetViewAction.OnModifyItem(firstMethod.toDisplayableSavedPaymentMethod())
                )

                val editViewState = awaitViewState<CustomerSheetViewState.UpdatePaymentMethod>()
                editViewState.updatePaymentMethodInteractor.handleViewAction(
                    UpdatePaymentMethodInteractor.ViewAction.BrandChoiceChanged(
                        CardBrandChoice(
                            brand = CardBrand.Visa
                        )
                    )
                )

                editViewState.updatePaymentMethodInteractor.handleViewAction(
                    UpdatePaymentMethodInteractor.ViewAction.SaveButtonPressed
                )

                // Confirm that nothing has changed yet. We're waiting to update the payment method
                // once we return to the SPM screen.
                val updatedViewState = awaitViewState<SelectPaymentMethod>()
                assertThat(updatedViewState.savedPaymentMethods).containsExactlyElementsIn(paymentMethods)

                verify(eventReporter).onUpdatePaymentMethodSucceeded(CardBrand.Visa)

                val finalViewState = awaitViewState<SelectPaymentMethod>()
                assertThat(finalViewState.savedPaymentMethods).containsExactlyElementsIn(listOf(updatedMethod))
            }
        }

    @Test
    fun `Card Brand Choice should be enabled in 'SelectPaymentMethod' after attaching first payment method`() =
        runTest(testDispatcher) {
            val viewModel = createViewModel(
                workContext = testDispatcher,
                stripeRepository = FakeStripeRepository(
                    createPaymentMethodResult = Result.success(CARD_WITH_NETWORKS_PAYMENT_METHOD)
                ),
                customerSheetLoader = FakeCustomerSheetLoader(
                    customerPaymentMethods = listOf(),
                    paymentSelection = null,
                    isGooglePayAvailable = false,
                    cbcEligibility = CardBrandChoiceEligibility.Eligible(
                        preferredNetworks = listOf(CardBrand.CartesBancaires)
                    ),
                ),
                intentDataSource = FakeCustomerSheetIntentDataSource(
                    canCreateSetupIntents = false,
                ),
                paymentMethodDataSource = FakeCustomerSheetPaymentMethodDataSource(
                    onAttachPaymentMethod = {
                        CustomerSheetDataResult.success(CARD_WITH_NETWORKS_PAYMENT_METHOD)
                    }
                )
            )

            viewModel.viewState.test {
                // Skip initial add state
                awaitViewState<AddPaymentMethod>()

                viewModel.handleViewAction(
                    CustomerSheetViewAction.OnFormFieldValuesCompleted(
                        formFieldValues = FormFieldValues(
                            fieldValuePairs = mapOf(
                                IdentifierSpec.Generic("test") to FormFieldEntry("test", true)
                            ),
                            userRequestedReuse = PaymentSelection.CustomerRequestedSave.NoRequest,
                        )
                    )
                )

                // Skip updated add state
                awaitViewState<AddPaymentMethod>()

                viewModel.handleViewAction(CustomerSheetViewAction.OnPrimaryButtonPressed)

                // Skip updated add state
                awaitViewState<AddPaymentMethod>()

                val selectPaymentMethodState = awaitViewState<SelectPaymentMethod>()

                assertThat(selectPaymentMethodState.isCbcEligible).isTrue()
            }
        }

    @Test
    fun `Updating original selection then dismissing 'CustomerSheet' should have updated PM in Canceled result`() =
        runTest(testDispatcher) {
            val paymentMethods = PaymentMethodFactory.cards(size = 4)

            val originalPaymentMethod = paymentMethods.first()

            val updatedPaymentMethod = originalPaymentMethod.copy(
                card = originalPaymentMethod.card?.copy(
                    networks = PaymentMethod.Card.Networks(
                        available = setOf("visa", "cartes_bancaires"),
                        preferred = "visa"
                    )
                )
            )

            val viewModel = retrieveViewModelForUpdating(
                savedPaymentMethods = paymentMethods,
                originalSelection = PaymentSelection.Saved(originalPaymentMethod),
                updatedPaymentMethod = updatedPaymentMethod,
            )

            viewModel.updatePaymentMethod(
                originalPaymentMethod = originalPaymentMethod,
                updatedPaymentMethod = updatedPaymentMethod
            )

            viewModel.result.test {
                // Skip the initial null item
                skipItems(1)

                viewModel.handleViewAction(CustomerSheetViewAction.OnBackPressed)

                val savedPaymentSelection = awaitItem().retrieveCanceledPaymentSelection()

                assertThat(savedPaymentSelection.paymentMethod).isEqualTo(updatedPaymentMethod)
            }
        }

    @Test
    fun `Updating current selection should have updated PM in view state`() =
        runTest(testDispatcher) {
            val paymentMethods = PaymentMethodFactory.cards(size = 4)

            val originalPaymentMethod = paymentMethods.last()
            val updatedPaymentMethod = originalPaymentMethod.copy(
                card = originalPaymentMethod.card?.copy(
                    networks = PaymentMethod.Card.Networks(
                        available = setOf("visa", "cartes_bancaires"),
                        preferred = "visa"
                    )
                )
            )

            val viewModel = retrieveViewModelForUpdating(
                savedPaymentMethods = paymentMethods,
                originalSelection = PaymentSelection.Saved(paymentMethods.first()),
                updatedPaymentMethod = updatedPaymentMethod,
            )

            viewModel.handleViewAction(
                CustomerSheetViewAction.OnItemSelected(
                    selection = PaymentSelection.Saved(originalPaymentMethod)
                )
            )

            viewModel.updatePaymentMethod(
                originalPaymentMethod = originalPaymentMethod,
                updatedPaymentMethod = updatedPaymentMethod
            )

            viewModel.viewState.test {
                val viewState = awaitViewState<SelectPaymentMethod>()

                assertThat(viewState.paymentSelection).isEqualTo(PaymentSelection.Saved(updatedPaymentMethod))
            }
        }

    @Test
    fun `Failed update payment method in edit screen reports event`() = runTest(testDispatcher) {
        val eventReporter: CustomerSheetEventReporter = mock()
        val paymentMethods = PaymentMethodFactory.cards(size = 1)

        val firstMethod = paymentMethods.single()

        val paymentMethodDataSource = FakeCustomerSheetPaymentMethodDataSource(
            paymentMethods = CustomerSheetDataResult.Success(paymentMethods),
            onUpdatePaymentMethod = { _, _ ->
                CustomerSheetDataResult.failure(
                    Exception("No network found!"),
                    "No network found!"
                )
            }
        )

        val viewModel = createViewModel(
            workContext = testDispatcher,
            eventReporter = eventReporter,
            customerPaymentMethods = paymentMethods,
            paymentMethodDataSource = paymentMethodDataSource,
        )

        viewModel.viewState.test {
            assertThat(awaitItem()).isInstanceOf<SelectPaymentMethod>()
            viewModel.handleViewAction(
                CustomerSheetViewAction.OnModifyItem(firstMethod.toDisplayableSavedPaymentMethod())
            )

            val editViewState = awaitViewState<CustomerSheetViewState.UpdatePaymentMethod>()
            editViewState.updatePaymentMethodInteractor.handleViewAction(
                UpdatePaymentMethodInteractor.ViewAction.BrandChoiceChanged(
                    CardBrandChoice(
                        brand = CardBrand.Visa
                    )
                )
            )
            editViewState.updatePaymentMethodInteractor.handleViewAction(
                UpdatePaymentMethodInteractor.ViewAction.SaveButtonPressed
            )

            verify(eventReporter).onUpdatePaymentMethodFailed(
                eq(CardBrand.Visa),
                argThat {
                    message == "No network found!"
                }
            )
        }
    }

    @Test
    fun `Showing payment option brands in edit screen reports event`() = runTest(testDispatcher) {
        val eventReporter: CustomerSheetEventReporter = mock()
        val paymentMethods = listOf(CARD_WITH_NETWORKS_PAYMENT_METHOD)

        val viewModel = createViewModel(
            workContext = testDispatcher,
            eventReporter = eventReporter,
            customerPaymentMethods = paymentMethods
        )

        viewModel.viewState.test {
            assertThat(awaitItem()).isInstanceOf<SelectPaymentMethod>()
            viewModel.handleViewAction(
                CustomerSheetViewAction.OnModifyItem(paymentMethods.single().toDisplayableSavedPaymentMethod())
            )

            val editViewState = awaitViewState<CustomerSheetViewState.UpdatePaymentMethod>()
            editViewState.updatePaymentMethodInteractor.handleViewAction(
                UpdatePaymentMethodInteractor.ViewAction.BrandChoiceOptionsShown
            )

            verify(eventReporter).onShowPaymentOptionBrands(
                source = CustomerSheetEventReporter.CardBrandChoiceEventSource.Edit,
                selectedBrand = CardBrand.CartesBancaires
            )
        }
    }

    @Test
    fun `Hiding payment option brands in edit screen reports event`() = runTest(testDispatcher) {
        val eventReporter: CustomerSheetEventReporter = mock()
        val paymentMethods = listOf(CARD_WITH_NETWORKS_PAYMENT_METHOD)

        val viewModel = createViewModel(
            workContext = testDispatcher,
            eventReporter = eventReporter,
            customerPaymentMethods = paymentMethods,
        )

        viewModel.viewState.test {
            assertThat(awaitItem()).isInstanceOf<SelectPaymentMethod>()
            viewModel.handleViewAction(
                CustomerSheetViewAction.OnModifyItem(paymentMethods.single().toDisplayableSavedPaymentMethod())
            )

            val editViewState = awaitViewState<CustomerSheetViewState.UpdatePaymentMethod>()
            editViewState.updatePaymentMethodInteractor.handleViewAction(
                UpdatePaymentMethodInteractor.ViewAction.BrandChoiceOptionsDismissed
            )

            verify(eventReporter).onHidePaymentOptionBrands(
                source = CustomerSheetEventReporter.CardBrandChoiceEventSource.Edit,
                selectedBrand = CardBrand.CartesBancaires
            )
        }
    }

    @Test
    fun `Changing payment option brand in edit screen reports event`() = runTest(testDispatcher) {
        val eventReporter: CustomerSheetEventReporter = mock()
        val paymentMethods = listOf(CARD_WITH_NETWORKS_PAYMENT_METHOD)

        val viewModel = createViewModel(
            workContext = testDispatcher,
            eventReporter = eventReporter,
            customerPaymentMethods = paymentMethods,
        )

        viewModel.viewState.test {
            assertThat(awaitItem()).isInstanceOf<SelectPaymentMethod>()
            viewModel.handleViewAction(
                CustomerSheetViewAction.OnModifyItem(paymentMethods.single().toDisplayableSavedPaymentMethod())
            )

            val editViewState = awaitViewState<CustomerSheetViewState.UpdatePaymentMethod>()
            editViewState.updatePaymentMethodInteractor.handleViewAction(
                UpdatePaymentMethodInteractor.ViewAction.BrandChoiceChanged(
                    CardBrandChoice(brand = CardBrand.Visa)
                )
            )

            verify(eventReporter).onHidePaymentOptionBrands(
                source = CustomerSheetEventReporter.CardBrandChoiceEventSource.Edit,
                selectedBrand = CardBrand.Visa
            )
        }
    }

    @Test
    fun `Modifying a payment method does not show remove`() = runTest(testDispatcher) {
        val eventReporter: CustomerSheetEventReporter = mock()
        val paymentMethod = CARD_WITH_NETWORKS_PAYMENT_METHOD

        val viewModel = createViewModel(
            workContext = testDispatcher,
            eventReporter = eventReporter,
            customerPaymentMethods = listOf(paymentMethod),
        )

        viewModel.viewState.test {
            assertThat(awaitItem()).isInstanceOf<SelectPaymentMethod>()
            viewModel.handleViewAction(
                CustomerSheetViewAction.OnModifyItem(paymentMethod.toDisplayableSavedPaymentMethod())
            )

            val editViewState = awaitViewState<CustomerSheetViewState.UpdatePaymentMethod>()
            editViewState.updatePaymentMethodInteractor.handleViewAction(
                UpdatePaymentMethodInteractor.ViewAction.BrandChoiceChanged(
                    CardBrandChoice(brand = CardBrand.Visa)
                )
            )

            verify(eventReporter).onHidePaymentOptionBrands(
                source = CustomerSheetEventReporter.CardBrandChoiceEventSource.Edit,
                selectedBrand = CardBrand.Visa
            )
        }
    }

    @Test
    fun `Removing the current and original payment selection results in the selection being null`() = runTest(testDispatcher) {
        val viewModel = createViewModel(
            workContext = testDispatcher,
            customerPaymentMethods = listOf(CARD_PAYMENT_METHOD, US_BANK_ACCOUNT),
            savedPaymentSelection = PaymentSelection.Saved(CARD_PAYMENT_METHOD),
        )

        viewModel.viewState.test {
            val initialViewState = awaitViewState<SelectPaymentMethod>()
            assertThat(initialViewState.savedPaymentMethods)
                .containsExactly(CARD_PAYMENT_METHOD, US_BANK_ACCOUNT).inOrder()
            assertThat(initialViewState.paymentSelection)
                .isEqualTo(PaymentSelection.Saved(CARD_PAYMENT_METHOD))

            viewModel.handleViewAction(CustomerSheetViewAction.OnItemRemoved(CARD_PAYMENT_METHOD))

            val finalViewState = awaitViewState<SelectPaymentMethod>()
            assertThat(finalViewState.savedPaymentMethods).containsExactly(US_BANK_ACCOUNT).inOrder()
            assertThat(finalViewState.paymentSelection).isNull()
        }
    }

    @Test
    fun `Removing original selection from edit screen then dismissing 'CustomerSheet' should have null Canceled result`() =
        runTest(testDispatcher) {
            val paymentMethods = PaymentMethodFactory.cards(size = 4)
            val paymentMethodToRemove = paymentMethods.first()

            val viewModel = retrieveViewModelForRemoving(
                savedPaymentMethods = paymentMethods,
                originalSelection = PaymentSelection.Saved(paymentMethodToRemove),
                paymentMethodToRemove = paymentMethodToRemove
            )

            viewModel.removePaymentMethodFromEditScreen(paymentMethodToRemove)

            viewModel.result.test {
                // Skip the initial null item
                skipItems(1)

                viewModel.handleViewAction(CustomerSheetViewAction.OnBackPressed)

                val canceledResult = awaitItem().asCanceled()

                assertThat(canceledResult.paymentSelection).isNull()
            }
        }

    @Test
    fun `Removing current selection from edit screen should update editable state if last PM cannot be removed`() =
        runTest(testDispatcher) {
            val paymentMethods = PaymentMethodFactory.cards(size = 2)
            val paymentMethodToRemove = paymentMethods.last()

            val viewModel = retrieveViewModelForRemoving(
                savedPaymentMethods = paymentMethods,
                originalSelection = PaymentSelection.Saved(paymentMethodToRemove),
                paymentMethodToRemove = paymentMethodToRemove,
                permissions = CustomerPermissions(
                    canRemovePaymentMethods = true,
                    canRemoveLastPaymentMethod = false,
                )
            )

            viewModel.viewState.test {
                val viewState = awaitViewState<SelectPaymentMethod>()

                assertThat(viewState.topBarState {}.showEditMenu).isTrue()

                viewModel.handleViewAction(CustomerSheetViewAction.OnEditPressed)

                val viewStateAfterClickingEdit = awaitViewState<SelectPaymentMethod>()

                assertThat(viewStateAfterClickingEdit.isEditing).isTrue()
                assertThat(viewStateAfterClickingEdit.topBarState {}.showEditMenu).isTrue()
            }

            viewModel.removePaymentMethodFromEditScreen(paymentMethodToRemove)

            viewModel.viewState.test {
                val viewStateAfterRemoval = awaitViewState<SelectPaymentMethod>()

                assertThat(viewStateAfterRemoval.isEditing).isFalse()
                assertThat(viewStateAfterRemoval.topBarState {}.showEditMenu).isFalse()
            }
        }

    @Test
    fun `When card number input is completed, should report event`() = runTest(testDispatcher) {
        val eventReporter = mock<CustomerSheetEventReporter>()

        val viewModel = createViewModel(
            workContext = testDispatcher,
            eventReporter = eventReporter,
        )

        viewModel.handleViewAction(CustomerSheetViewAction.OnCardNumberInputCompleted)

        verify(eventReporter).onCardNumberCompleted()
    }

    @Test
    fun `When disallowed brand entered, should report event`() = runTest(testDispatcher) {
        val eventReporter = mock<CustomerSheetEventReporter>()

        val viewModel = createViewModel(
            workContext = testDispatcher,
            eventReporter = eventReporter,
        )

        viewModel.handleViewAction(CustomerSheetViewAction.OnDisallowedCardBrandEntered(CardBrand.AmericanExpress))

        verify(eventReporter).onDisallowedCardBrandEntered(CardBrand.AmericanExpress)
    }

    @Test
    fun `When setting up with intent, should call 'IntentConfirmationInterceptor' with expected params`() =
        runTest(testDispatcher) {
            val intentConfirmationInterceptor = FakeIntentConfirmationInterceptor()

            val viewModel = createViewModel(
                workContext = testDispatcher,
                customerPaymentMethods = listOf(),
                isGooglePayAvailable = false,
                stripeRepository = FakeStripeRepository(
                    createPaymentMethodResult = Result.success(CARD_PAYMENT_METHOD),
                    retrieveSetupIntent = Result.success(SetupIntentFixtures.SI_SUCCEEDED),
                ),
                intentDataSource = FakeCustomerSheetIntentDataSource(
                    onRetrieveSetupIntentClientSecret = {
                        CustomerSheetDataResult.success("seti_123")
                    },
                    canCreateSetupIntents = true,
                ),
                intentConfirmationInterceptor = intentConfirmationInterceptor,
            )

            viewModel.handleViewAction(
                CustomerSheetViewAction.OnFormFieldValuesCompleted(
                    formFieldValues = TEST_FORM_VALUES,
                )
            )

            viewModel.handleViewAction(CustomerSheetViewAction.OnPrimaryButtonPressed)

            val call = intentConfirmationInterceptor.calls.awaitItem()

            assertThat(call).isEqualTo(
                FakeIntentConfirmationInterceptor.InterceptCall.WithExistingPaymentMethod(
                    initializationMode = PaymentElementLoader.InitializationMode.SetupIntent(
                        clientSecret = "seti_123"
                    ),
                    paymentMethod = CARD_PAYMENT_METHOD,
                    shippingValues = null,
                    paymentMethodOptionsParams = null,
                )
            )

            intentConfirmationInterceptor.calls.ensureAllEventsConsumed()
        }

    @Test
    fun `If has remove permissions, can remove should be true in state`() = runTest(testDispatcher) {
        val viewModel = createViewModel(
            workContext = testDispatcher,
            customerPaymentMethods = listOf(CARD_PAYMENT_METHOD),
            customerPermissions = CustomerPermissions(
                canRemovePaymentMethods = true,
                canRemoveLastPaymentMethod = true,
            ),
        )

        val selectState = viewModel.viewState.value.asSelectState()

        assertThat(selectState.canRemovePaymentMethods).isTrue()
        assertThat(selectState.canEdit).isTrue()
        assertThat(selectState.topBarState {}.showEditMenu).isTrue()
    }

    @Test
    fun `If has no remove permissions, can remove should be false in state`() = runTest(testDispatcher) {
        val viewModel = createViewModel(
            workContext = testDispatcher,
            customerPaymentMethods = listOf(CARD_PAYMENT_METHOD),
            customerPermissions = CustomerPermissions(
                canRemovePaymentMethods = false,
                canRemoveLastPaymentMethod = false,
            ),
        )

        val selectState = viewModel.viewState.value.asSelectState()

        assertThat(selectState.canRemovePaymentMethods).isFalse()
        assertThat(selectState.canEdit).isFalse()
        assertThat(selectState.topBarState {}.showEditMenu).isFalse()
    }

    @Test
    fun `If has no remove permissions but is CBC eligible, can remove is false but can edit is true`() =
        runTest(testDispatcher) {
            val viewModel = createViewModel(
                workContext = testDispatcher,
                customerPaymentMethods = listOf(CARD_WITH_NETWORKS_PAYMENT_METHOD),
                cbcEligibility = CardBrandChoiceEligibility.Eligible(
                    preferredNetworks = listOf(CardBrand.CartesBancaires),
                ),
                customerPermissions = CustomerPermissions(
                    canRemovePaymentMethods = false,
                    canRemoveLastPaymentMethod = false,
                ),
            )

            val selectState = viewModel.viewState.value.asSelectState()

            assertThat(selectState.canRemovePaymentMethods).isFalse()
            assertThat(selectState.canEdit).isTrue()
            assertThat(selectState.topBarState {}.showEditMenu).isTrue()
        }

    @Test
    fun `If has remove permissions but cannot remove last PM, can remove is false`() =
        runTest(testDispatcher) {
            val viewModel = createViewModel(
                workContext = testDispatcher,
                customerPaymentMethods = listOf(CARD_PAYMENT_METHOD),
                customerPermissions = CustomerPermissions(
                    canRemovePaymentMethods = true,
                    canRemoveLastPaymentMethod = false,
                ),
            )

            val selectState = viewModel.viewState.value.asSelectState()

            assertThat(selectState.canRemovePaymentMethods).isFalse()
            assertThat(selectState.canEdit).isFalse()
            assertThat(selectState.topBarState {}.showEditMenu).isFalse()
        }

    @Test
    fun `If cannot remove last PM but is CBC eligible, can remove is false but can edit is true`() =
        runTest(testDispatcher) {
            val viewModel = createViewModel(
                workContext = testDispatcher,
                customerPaymentMethods = listOf(CARD_WITH_NETWORKS_PAYMENT_METHOD),
                cbcEligibility = CardBrandChoiceEligibility.Eligible(
                    preferredNetworks = listOf(CardBrand.CartesBancaires),
                ),
                customerPermissions = CustomerPermissions(
                    canRemovePaymentMethods = true,
                    canRemoveLastPaymentMethod = false,
                ),
            )

            val selectState = viewModel.viewState.value.asSelectState()

            assertThat(selectState.canRemovePaymentMethods).isFalse()
            assertThat(selectState.canEdit).isTrue()
            assertThat(selectState.topBarState {}.showEditMenu).isTrue()
        }

    @Test
    fun `If refreshed payment methods does not contain newly added payment method, keep original selection`() =
        runTest(testDispatcher) {
            val attachedPaymentMethod = PaymentMethodFactory.card(random = true)
            val paymentMethods = PaymentMethodFactory.cards(size = 4)
            val originalSelection = PaymentSelection.Saved(paymentMethods[0])

            val viewModel = retrieveViewModelForAttaching(
                attachWithSetupIntent = true,
                shouldFailRefresh = false,
                originalSelection = originalSelection,
                originalPaymentMethods = paymentMethods,
                attachedPaymentMethod = attachedPaymentMethod,
                refreshedPaymentMethods = paymentMethods,
            )

            viewModel.viewState.test {
                assertThat(awaitViewState<AddPaymentMethod>().isProcessing).isFalse()

                viewModel.handleViewAction(CustomerSheetViewAction.OnPrimaryButtonPressed)

                assertThat(awaitViewState<AddPaymentMethod>().isProcessing).isTrue()

                val newViewState = awaitViewState<SelectPaymentMethod>()

                assertThat(newViewState.savedPaymentMethods).containsExactlyElementsIn(paymentMethods)
                assertThat(newViewState.paymentSelection).isEqualTo(originalSelection)
            }
        }

    @Test
    fun `If refreshed payment methods does contain newly added payment method, use new selection & sort PMs`() =
        runTest(testDispatcher) {
            val attachedPaymentMethod = PaymentMethodFactory.card(random = true)
            val paymentMethods = PaymentMethodFactory.cards(size = 4)
            val originalSelection = PaymentSelection.Saved(paymentMethods[0])
            val newSelection = PaymentSelection.Saved(attachedPaymentMethod)

            val viewModel = retrieveViewModelForAttaching(
                attachWithSetupIntent = true,
                shouldFailRefresh = false,
                originalSelection = originalSelection,
                originalPaymentMethods = paymentMethods,
                attachedPaymentMethod = attachedPaymentMethod,
                refreshedPaymentMethods = paymentMethods + listOf(attachedPaymentMethod),
            )

            viewModel.viewState.test {
                assertThat(awaitViewState<AddPaymentMethod>().isProcessing).isFalse()

                viewModel.handleViewAction(CustomerSheetViewAction.OnPrimaryButtonPressed)

                assertThat(awaitViewState<AddPaymentMethod>().isProcessing).isTrue()

                val newViewState = awaitViewState<SelectPaymentMethod>()

                assertThat(newViewState.savedPaymentMethods)
                    .containsExactlyElementsIn(listOf(attachedPaymentMethod) + paymentMethods)
                    .inOrder()
                assertThat(newViewState.paymentSelection).isEqualTo(newSelection)
            }
        }

    @Test
    fun `When removing an un-selected card, selection should be maintained & primary button should not visible`() =
        runTest(testDispatcher) {
            val paymentMethods = PaymentMethodFactory.cards(size = 3)
            val paymentMethodToRemove = paymentMethods.last()
            val originalSelection = PaymentSelection.Saved(paymentMethods.first())

            val viewModel = retrieveViewModelForRemoving(
                savedPaymentMethods = paymentMethods,
                originalSelection = originalSelection,
                paymentMethodToRemove = paymentMethodToRemove
            )

            viewModel.handleViewAction(CustomerSheetViewAction.OnItemRemoved(paymentMethodToRemove))

            viewModel.viewState.test {
                val currentState = awaitViewState<SelectPaymentMethod>()

                assertThat(currentState.isEditing).isFalse()
                assertThat(currentState.savedPaymentMethods).containsExactlyElementsIn(paymentMethods.dropLast(1))
                assertThat(currentState.paymentSelection).isEqualTo(originalSelection)
                assertThat(currentState.primaryButtonVisible).isFalse()
            }
        }

    @Test
    fun `When updating the original selection, original selection should be updated even if current selection is not the original`() =
        runTest(testDispatcher) {
            val paymentMethods = PaymentMethodFactory.cards(size = 3)

            val paymentMethodToUpdate = paymentMethods.first()
            val updatedPaymentMethod = paymentMethodToUpdate.copy(
                card = paymentMethodToUpdate.card?.copy(
                    expiryYear = 2030,
                    expiryMonth = 4
                )
            )

            val originalSelection = PaymentSelection.Saved(paymentMethodToUpdate)

            val viewModel = retrieveViewModelForUpdating(
                savedPaymentMethods = paymentMethods,
                originalSelection = originalSelection,
                updatedPaymentMethod = updatedPaymentMethod,
            )

            viewModel.updatePaymentMethod(
                originalPaymentMethod = paymentMethodToUpdate,
                updatedPaymentMethod = updatedPaymentMethod
            )

            viewModel.viewState.test {
                val currentState = awaitViewState<SelectPaymentMethod>()

                assertThat(currentState.isEditing).isFalse()
                assertThat(currentState.savedPaymentMethods)
                    .containsExactlyElementsIn(listOf(updatedPaymentMethod) + paymentMethods.drop(1))
                assertThat(currentState.primaryButtonVisible).isFalse()
            }

            viewModel.handleViewAction(CustomerSheetViewAction.OnDismissed)

            viewModel.result.test {
                val result = awaitItem()

                assertThat(result).isInstanceOf<InternalCustomerSheetResult.Canceled>()

                val canceledResult = result.asCanceled()

                assertThat(canceledResult.paymentSelection).isInstanceOf<PaymentSelection.Saved>()

                val savedSelection = canceledResult.paymentSelection.asSaved()

                assertThat(savedSelection.paymentMethod).isEqualTo(updatedPaymentMethod)
            }
        }

    private fun mockUSBankAccountPaymentSelection(): PaymentSelection.New.USBankAccount {
        return PaymentSelection.New.USBankAccount(
            label = "Test",
            iconResource = 0,
            paymentMethodCreateParams = mock(),
            customerRequestedSave = mock(),
            input = PaymentSelection.New.USBankAccount.Input(
                name = "",
                email = null,
                phone = null,
                address = null,
                saveForFutureUse = false,
            ),
            instantDebits = null,
            screenState = BankFormScreenStateFactory.createWithSession("session_1234"),
        )
    }

    private fun retrieveViewModelForAttaching(
        attachWithSetupIntent: Boolean,
        shouldFailRefresh: Boolean,
        originalPaymentMethods: List<PaymentMethod> = listOf(),
        originalSelection: PaymentSelection.Saved? = null,
        attachedPaymentMethod: PaymentMethod = CARD_PAYMENT_METHOD,
        refreshedPaymentMethods: List<PaymentMethod> = listOf(CARD_PAYMENT_METHOD),
        errorReporter: ErrorReporter = FakeErrorReporter()
    ): CustomerSheetViewModel {
        return createViewModel(
            workContext = testDispatcher,
            customerPaymentMethods = originalPaymentMethods,
            isGooglePayAvailable = false,
            errorReporter = errorReporter,
            savedPaymentSelection = originalSelection,
            intentDataSource = FakeCustomerSheetIntentDataSource(
                canCreateSetupIntents = attachWithSetupIntent,
                onRetrieveSetupIntentClientSecret = {
                    CustomerSheetDataResult.success("seti_123")
                }
            ),
            paymentMethodDataSource = FakeCustomerSheetPaymentMethodDataSource(
                paymentMethods = if (shouldFailRefresh) {
                    CustomerSheetDataResult.failure(
                        cause = IllegalStateException("An error occurred!"),
                        displayMessage = null
                    )
                } else {
                    CustomerSheetDataResult.success(refreshedPaymentMethods)
                },
                onAttachPaymentMethod = {
                    CustomerSheetDataResult.success(attachedPaymentMethod)
                },
            ),
            stripeRepository = FakeStripeRepository(
                createPaymentMethodResult = Result.success(attachedPaymentMethod),
                retrieveSetupIntent = Result.success(SetupIntentFixtures.SI_SUCCEEDED),
            ),
        ).apply {
            if (originalPaymentMethods.isNotEmpty()) {
                handleViewAction(CustomerSheetViewAction.OnAddCardPressed)
            }

            handleViewAction(
                CustomerSheetViewAction.OnFormFieldValuesCompleted(
                    formFieldValues = TEST_FORM_VALUES,
                )
            )
        }
    }

    private suspend fun retrieveViewModelForUpdating(
        savedPaymentMethods: List<PaymentMethod>,
        originalSelection: PaymentSelection.Saved,
        updatedPaymentMethod: PaymentMethod
    ): CustomerSheetViewModel {
        return createViewModel(
            workContext = coroutineContext,
            savedPaymentSelection = originalSelection,
            customerPaymentMethods = savedPaymentMethods,
            paymentMethodDataSource = FakeCustomerSheetPaymentMethodDataSource(
                paymentMethods = CustomerSheetDataResult.success(savedPaymentMethods),
                onUpdatePaymentMethod = { _, _ ->
                    CustomerSheetDataResult.success(updatedPaymentMethod)
                }
            ),
        )
    }

    private suspend fun retrieveViewModelForRemoving(
        savedPaymentMethods: List<PaymentMethod>,
        originalSelection: PaymentSelection.Saved,
        paymentMethodToRemove: PaymentMethod,
        permissions: CustomerPermissions = CustomerPermissions(
            canRemovePaymentMethods = true,
            canRemoveLastPaymentMethod = true,
        )
    ): CustomerSheetViewModel {
        return createViewModel(
            workContext = coroutineContext,
            configuration = CustomerSheet.Configuration(
                merchantDisplayName = "Example",
                googlePayEnabled = true,
            ),
            savedPaymentSelection = originalSelection,
            customerPaymentMethods = savedPaymentMethods,
            paymentMethodDataSource = FakeCustomerSheetPaymentMethodDataSource(
                paymentMethods = CustomerSheetDataResult.success(savedPaymentMethods),
                onDetachPaymentMethod = { _ ->
                    CustomerSheetDataResult.success(paymentMethodToRemove)
                },
            ),
<<<<<<< HEAD
=======
            editInteractorFactory = createModifiableEditPaymentMethodViewInteractorFactory(
                workContext = testDispatcher
            ),
            customerPermissions = permissions,
>>>>>>> 3d66b3cb
        )
    }

    private suspend fun CustomerSheetViewModel.updatePaymentMethod(
        originalPaymentMethod: PaymentMethod,
        updatedPaymentMethod: PaymentMethod
    ) {
        viewState.test {
            assertThat(awaitItem()).isInstanceOf<SelectPaymentMethod>()

            handleViewAction(
                CustomerSheetViewAction.OnModifyItem(originalPaymentMethod.toDisplayableSavedPaymentMethod())
            )

            val editViewState = awaitViewState<CustomerSheetViewState.UpdatePaymentMethod>()
            editViewState.updatePaymentMethodInteractor.handleViewAction(
                UpdatePaymentMethodInteractor.ViewAction.BrandChoiceChanged(
                    CardBrandChoice(
                        brand = CardBrand.Visa
                    )
                )
            )
            editViewState.updatePaymentMethodInteractor.handleViewAction(
                UpdatePaymentMethodInteractor.ViewAction.SaveButtonPressed
            )

            val updatedViewState = awaitViewState<SelectPaymentMethod>()
            assertThat(updatedViewState.savedPaymentMethods).contains(originalPaymentMethod)

            val finalViewState = awaitViewState<SelectPaymentMethod>()
            assertThat(finalViewState.savedPaymentMethods).contains(updatedPaymentMethod)
        }
    }

    private suspend fun CustomerSheetViewModel.removePaymentMethodFromEditScreen(
        paymentMethodToRemove: PaymentMethod,
    ) {
        viewState.test {
            assertThat(awaitItem()).isInstanceOf<SelectPaymentMethod>()

            handleViewAction(
                CustomerSheetViewAction.OnModifyItem(paymentMethodToRemove.toDisplayableSavedPaymentMethod())
            )

            val editViewState = awaitViewState<CustomerSheetViewState.UpdatePaymentMethod>()
            editViewState.updatePaymentMethodInteractor.handleViewAction(
                UpdatePaymentMethodInteractor.ViewAction.RemovePaymentMethod
            )

            val updatedViewState = awaitViewState<SelectPaymentMethod>()
            assertThat(updatedViewState.savedPaymentMethods).contains(paymentMethodToRemove)

            val finalViewState = awaitViewState<SelectPaymentMethod>()
            assertThat(finalViewState.savedPaymentMethods).doesNotContain(paymentMethodToRemove)
        }
    }

    private fun InternalCustomerSheetResult?.retrieveCanceledPaymentSelection(): PaymentSelection.Saved {
        assertThat(this).isInstanceOf<InternalCustomerSheetResult.Canceled>()

        val cancelled = asCanceled()

        assertThat(cancelled.paymentSelection).isInstanceOf<PaymentSelection>()

        return cancelled.paymentSelection.asSaved()
    }

    private fun InternalCustomerSheetResult?.asCanceled(): InternalCustomerSheetResult.Canceled {
        return this as InternalCustomerSheetResult.Canceled
    }

    private fun PaymentSelection?.asSaved(): PaymentSelection.Saved {
        return this as PaymentSelection.Saved
    }

    private fun CustomerSheetViewState.asSelectState(): SelectPaymentMethod {
        return this as SelectPaymentMethod
    }

    private fun CustomerSheetViewState.asAddState(): AddPaymentMethod {
        return this as AddPaymentMethod
    }

    private fun FormElement.asSectionElement(): SectionElement {
        return this as SectionElement
    }

    @Suppress("UNCHECKED_CAST")
    private suspend inline fun <R> ReceiveTurbine<*>.awaitViewState(): R {
        return awaitItem() as R
    }

    private companion object {
        val TEST_FORM_VALUES = FormFieldValues(
            fieldValuePairs = mapOf(
                IdentifierSpec.Generic("test") to FormFieldEntry("test", true)
            ),
            userRequestedReuse = PaymentSelection.CustomerRequestedSave.NoRequest,
        )
    }
}<|MERGE_RESOLUTION|>--- conflicted
+++ resolved
@@ -519,19 +519,15 @@
     fun `When CustomerSheetViewAction#OnItemRemoved with canRemoveLastPaymentMethod=false, view state isEditing should be updated`() = runTest(testDispatcher) {
         val viewModel = createViewModel(
             workContext = testDispatcher,
-            customerPaymentMethods = listOf(CARD_PAYMENT_METHOD, CARD_PAYMENT_METHOD.copy(id = "pm_543")),
             configuration = CustomerSheet.Configuration(
                 merchantDisplayName = "Example",
                 googlePayEnabled = true,
             ),
-<<<<<<< HEAD
-=======
             customerPaymentMethods = listOf(CARD_PAYMENT_METHOD, CARD_PAYMENT_METHOD.copy(id = "pm_543")),
             customerPermissions = CustomerPermissions(
                 canRemovePaymentMethods = true,
                 canRemoveLastPaymentMethod = false,
             )
->>>>>>> 3d66b3cb
         )
         viewModel.viewState.test {
             var viewState = awaitViewState<SelectPaymentMethod>()
@@ -3535,13 +3531,7 @@
                     CustomerSheetDataResult.success(paymentMethodToRemove)
                 },
             ),
-<<<<<<< HEAD
-=======
-            editInteractorFactory = createModifiableEditPaymentMethodViewInteractorFactory(
-                workContext = testDispatcher
-            ),
             customerPermissions = permissions,
->>>>>>> 3d66b3cb
         )
     }
 
