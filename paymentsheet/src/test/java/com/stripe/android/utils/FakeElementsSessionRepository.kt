package com.stripe.android.utils

import com.stripe.android.model.ElementsSession
import com.stripe.android.model.StripeIntent
import com.stripe.android.paymentsheet.PaymentSheet
import com.stripe.android.paymentsheet.repositories.ElementsSessionRepository
import com.stripe.android.paymentsheet.state.PaymentElementLoader

internal class FakeElementsSessionRepository(
    private val stripeIntent: StripeIntent,
    private val error: Throwable?,
    private val sessionsError: Throwable? = null,
    private val linkSettings: ElementsSession.LinkSettings?,
    private val sessionsCustomer: ElementsSession.Customer? = null,
    private val isGooglePayEnabled: Boolean = true,
    private val customPaymentMethods: List<ElementsSession.CustomPaymentMethod> = emptyList(),
    private val cardBrandChoice: ElementsSession.CardBrandChoice? = null,
    private val externalPaymentMethodData: String? = null,
) : ElementsSessionRepository {
    data class Params(
        val initializationMode: PaymentElementLoader.InitializationMode,
        val customer: PaymentSheet.CustomerConfiguration?,
        val customPaymentMethods: List<PaymentSheet.CustomPaymentMethod>,
        val externalPaymentMethods: List<String>,
        val savedPaymentMethodSelectionId: String?
    )

    var lastParams: Params? = null

    override suspend fun get(
        initializationMode: PaymentElementLoader.InitializationMode,
        customer: PaymentSheet.CustomerConfiguration?,
        customPaymentMethods: List<PaymentSheet.CustomPaymentMethod>,
        externalPaymentMethods: List<String>,
        savedPaymentMethodSelectionId: String?,
    ): Result<ElementsSession> {
        lastParams = Params(
            initializationMode = initializationMode,
            customer = customer,
            externalPaymentMethods = externalPaymentMethods,
            customPaymentMethods = customPaymentMethods,
            savedPaymentMethodSelectionId = savedPaymentMethodSelectionId,
        )
        return if (error != null) {
            Result.failure(error)
        } else {
            Result.success(
                ElementsSession(
                    linkSettings = linkSettings,
                    paymentMethodSpecs = null,
                    stripeIntent = stripeIntent,
                    merchantCountry = null,
                    isGooglePayEnabled = isGooglePayEnabled,
                    sessionsError = sessionsError,
                    externalPaymentMethodData = externalPaymentMethodData,
                    customer = sessionsCustomer,
                    cardBrandChoice = cardBrandChoice,
<<<<<<< HEAD
                    elementsSessionId = "session_1234",
                    flags = emptyMap()
=======
                    customPaymentMethods = this.customPaymentMethods,
                    elementsSessionId = "session_1234"
>>>>>>> 922f07cc
                )
            )
        }
    }
}<|MERGE_RESOLUTION|>--- conflicted
+++ resolved
@@ -55,13 +55,9 @@
                     externalPaymentMethodData = externalPaymentMethodData,
                     customer = sessionsCustomer,
                     cardBrandChoice = cardBrandChoice,
-<<<<<<< HEAD
+                    customPaymentMethods = this.customPaymentMethods,
                     elementsSessionId = "session_1234",
                     flags = emptyMap()
-=======
-                    customPaymentMethods = this.customPaymentMethods,
-                    elementsSessionId = "session_1234"
->>>>>>> 922f07cc
                 )
             )
         }
