package com.stripe.android.link

import android.content.Context
import android.content.Intent
import android.net.Uri
import androidx.test.core.app.ApplicationProvider
import com.google.common.truth.Truth.assertThat
import com.stripe.android.link.gate.FakeLinkGate
import com.stripe.android.link.gate.LinkGate
import org.junit.Test
import org.junit.runner.RunWith
import org.mockito.Mockito.mock
import org.mockito.kotlin.eq
import org.mockito.kotlin.verify
import org.mockito.kotlin.whenever
import org.robolectric.RobolectricTestRunner

@RunWith(RobolectricTestRunner::class)
class LinkActivityContractTest {

    private val context: Context = ApplicationProvider.getApplicationContext()
    private val args = LinkActivityContract.Args(
        configuration = TestFactory.LINK_CONFIGURATION,
        startWithVerificationDialog = false,
        linkAccount = null,
<<<<<<< HEAD
        launchMode = LinkLaunchMode.Payment
=======
        launchMode = LinkLaunchMode.Full
>>>>>>> 5291f00c
    )

    @Test
    fun `creates intent with WebLinkActivityContract when native link disabled`() {
        val linkGate = FakeLinkGate()
        linkGate.setUseNativeLink(false)

        val (webLinkActivityContract, expectedIntent) = mockWebLinkContract()

        val contract = linkActivityContract(
            webLinkActivityContract = webLinkActivityContract,
            linkGate = linkGate
        )

        val actualIntent = contract.createIntent(context, args)

        verify(webLinkActivityContract).createIntent(eq(context), eq(args))
        assertThat(expectedIntent).isEqualTo(actualIntent)
    }

    @Test
    fun `parses result with WebLinkActivityContract when result code is not LinkActivity_RESULT_COMPLETE`() {
        val (webLinkActivityContract, _) = mockWebLinkContract()
        val resultIntent = Intent().apply {
            data = Uri.parse("https://stripe.com")
        }

        val contract = linkActivityContract(webLinkActivityContract = webLinkActivityContract)

        contract.parseResult(0, resultIntent)

        verify(webLinkActivityContract).parseResult(0, resultIntent)
    }

    @Test
    fun `LinkActivityContract creates intent with with NativeLinkActivityContract when native link is enabled`() {
        val linkGate = FakeLinkGate()
        linkGate.setUseNativeLink(true)

        val (nativeLinkActivityContract, expectedIntent) = mockNativeLinkContract()

        val contract = linkActivityContract(nativeLinkActivityContract = nativeLinkActivityContract)

        val actualIntent = contract.createIntent(context, args)

        verify(nativeLinkActivityContract).createIntent(context, args)
        assertThat(expectedIntent).isEqualTo(actualIntent)
    }

    @Test
    fun `parses result with NativeLinkActivityContract when result code is LinkActivity_RESULT_COMPLETE`() {
        val resultIntent = Intent()
        val (nativeLinkActivityContract, _) = mockNativeLinkContract()

        val contract = linkActivityContract(nativeLinkActivityContract = nativeLinkActivityContract)

        contract.parseResult(LinkActivity.RESULT_COMPLETE, resultIntent)

        verify(nativeLinkActivityContract).parseResult(eq(LinkActivity.RESULT_COMPLETE), eq(resultIntent))
    }

    private fun mockWebLinkContract(): Pair<WebLinkActivityContract, Intent> {
        val expectedIntent = Intent()
        val webLinkActivityContract = mock<WebLinkActivityContract>()
        whenever(webLinkActivityContract.createIntent(context, args))
            .thenReturn(expectedIntent)
        return webLinkActivityContract to expectedIntent
    }

    private fun mockNativeLinkContract(): Pair<NativeLinkActivityContract, Intent> {
        val expectedIntent = Intent()
        val nativeLinkActivityContract = mock<NativeLinkActivityContract>()
        whenever(nativeLinkActivityContract.createIntent(context, args))
            .thenReturn(expectedIntent)
        return nativeLinkActivityContract to expectedIntent
    }

    private fun linkActivityContract(
        webLinkActivityContract: WebLinkActivityContract = mock(),
        nativeLinkActivityContract: NativeLinkActivityContract = mock(),
        linkGate: LinkGate = FakeLinkGate()
    ): LinkActivityContract {
        return LinkActivityContract(
            nativeLinkActivityContract = nativeLinkActivityContract,
            webLinkActivityContract = webLinkActivityContract,
            linkGateFactory = {
                linkGate
            }
        )
    }
}<|MERGE_RESOLUTION|>--- conflicted
+++ resolved
@@ -23,11 +23,7 @@
         configuration = TestFactory.LINK_CONFIGURATION,
         startWithVerificationDialog = false,
         linkAccount = null,
-<<<<<<< HEAD
-        launchMode = LinkLaunchMode.Payment
-=======
         launchMode = LinkLaunchMode.Full
->>>>>>> 5291f00c
     )
 
     @Test
