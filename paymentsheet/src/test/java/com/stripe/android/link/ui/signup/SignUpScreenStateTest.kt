--- conflicted
+++ resolved
@@ -84,6 +84,7 @@
             stripeIntent = PaymentIntentFactory.create(),
             merchantName = "Merchant, Inc.",
             merchantCountryCode = "US",
+            merchantLogoUrl = null,
             customerInfo = customerInfo,
             shippingDetails = null,
             passthroughModeEnabled = true,
@@ -108,11 +109,7 @@
             linkSignUpOptInInitialValue = false,
             skipWalletInFlowController = false,
             customerId = null,
-<<<<<<< HEAD
-            merchantLogoUrl = null
-=======
             saveConsentBehavior = PaymentMethodSaveConsentBehavior.Legacy,
->>>>>>> f9389ec6
         )
     }
 
