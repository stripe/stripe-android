--- conflicted
+++ resolved
@@ -238,11 +238,7 @@
             logger = logger,
             dismissalCoordinator = dismissalCoordinator,
             linkAccountManager = linkAccountManager,
-<<<<<<< HEAD
-            linkLaunchMode = LinkLaunchMode.Payment
-=======
             linkLaunchMode = LinkLaunchMode.Full
->>>>>>> 5291f00c
         )
     }
 }