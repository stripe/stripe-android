--- conflicted
+++ resolved
@@ -91,11 +91,7 @@
                 configuration = TestFactory.LINK_CONFIGURATION,
                 linkAccount = TestFactory.LINK_ACCOUNT,
                 useLinkExpress = true,
-<<<<<<< HEAD
-                launchMode = LinkLaunchMode.Payment
-=======
                 launchMode = LinkLaunchMode.Full
->>>>>>> 5291f00c
             )
 
             val launchCall = awaitLaunchCall()
@@ -106,11 +102,7 @@
                         configuration = TestFactory.LINK_CONFIGURATION,
                         startWithVerificationDialog = true,
                         linkAccount = TestFactory.LINK_ACCOUNT,
-<<<<<<< HEAD
-                        launchMode = LinkLaunchMode.Payment
-=======
                         launchMode = LinkLaunchMode.Full
->>>>>>> 5291f00c
                     )
                 )
 
@@ -132,11 +124,7 @@
                 configuration = TestFactory.LINK_CONFIGURATION,
                 linkAccount = TestFactory.LINK_ACCOUNT,
                 useLinkExpress = false,
-<<<<<<< HEAD
-                launchMode = LinkLaunchMode.Payment
-=======
                 launchMode = LinkLaunchMode.Full
->>>>>>> 5291f00c
             )
 
             val launchCall = awaitLaunchCall() as? LinkActivityContract.Args
@@ -243,11 +231,7 @@
                 configuration = TestFactory.LINK_CONFIGURATION,
                 linkAccount = TestFactory.LINK_ACCOUNT,
                 useLinkExpress = true,
-<<<<<<< HEAD
-                launchMode = LinkLaunchMode.Payment
-=======
                 launchMode = LinkLaunchMode.Full
->>>>>>> 5291f00c
             )
 
             verifyActivityResultCallback(
@@ -279,11 +263,7 @@
                     configuration = TestFactory.LINK_CONFIGURATION,
                     linkAccount = TestFactory.LINK_ACCOUNT,
                     useLinkExpress = true,
-<<<<<<< HEAD
-                    launchMode = LinkLaunchMode.Payment
-=======
                     launchMode = LinkLaunchMode.Full
->>>>>>> 5291f00c
                 )
 
                 val registerCall = awaitRegisterCall()
