package com.stripe.android.link.ui.wallet

import androidx.activity.ComponentActivity
import androidx.compose.foundation.layout.Box
import androidx.compose.foundation.layout.Column
import androidx.compose.runtime.Composable
import androidx.compose.runtime.getValue
import androidx.compose.runtime.mutableStateOf
import androidx.compose.runtime.remember
import androidx.compose.runtime.setValue
import androidx.compose.ui.test.SemanticsNodeInteraction
import androidx.compose.ui.test.assertCountEquals
import androidx.compose.ui.test.assertHasClickAction
import androidx.compose.ui.test.assertIsDisplayed
import androidx.compose.ui.test.assertIsEnabled
import androidx.compose.ui.test.assertIsNotEnabled
import androidx.compose.ui.test.hasTestTag
import androidx.compose.ui.test.junit4.createAndroidComposeRule
import androidx.compose.ui.test.onFirst
import androidx.compose.ui.test.onLast
import androidx.compose.ui.test.onNodeWithTag
import androidx.compose.ui.test.performClick
import androidx.compose.ui.test.performScrollTo
import androidx.test.ext.junit.runners.AndroidJUnit4
import com.google.common.truth.Truth.assertThat
import com.stripe.android.DefaultCardBrandFilter
import com.stripe.android.core.strings.resolvableString
import com.stripe.android.link.LinkDismissalCoordinator
import com.stripe.android.link.LinkLaunchMode
import com.stripe.android.link.RealLinkDismissalCoordinator
import com.stripe.android.link.TestFactory
import com.stripe.android.link.account.FakeLinkAccountManager
import com.stripe.android.link.account.LinkAccountManager
import com.stripe.android.link.confirmation.FakeLinkConfirmationHandler
import com.stripe.android.link.confirmation.LinkConfirmationHandler
import com.stripe.android.link.theme.DefaultLinkTheme
import com.stripe.android.link.ui.BottomSheetContent
import com.stripe.android.link.ui.PrimaryButtonState
import com.stripe.android.link.ui.PrimaryButtonTag
import com.stripe.android.link.utils.TestNavigationManager
import com.stripe.android.model.CardBrand
import com.stripe.android.model.ConsumerPaymentDetails
import com.stripe.android.model.ConsumerPaymentDetailsUpdateParams
import com.stripe.android.model.CvcCheck
import com.stripe.android.testing.CoroutineTestRule
import com.stripe.android.testing.FakeLogger
import com.stripe.android.ui.core.elements.CvcController
import com.stripe.android.uicore.elements.DateConfig
import com.stripe.android.uicore.elements.SimpleTextFieldController
import com.stripe.android.uicore.utils.stateFlowOf
import kotlinx.coroutines.delay
import kotlinx.coroutines.test.UnconfinedTestDispatcher
import kotlinx.coroutines.test.runTest
import org.junit.Rule
import org.junit.Test
import org.junit.runner.RunWith
import kotlin.time.Duration.Companion.seconds
import com.stripe.android.link.confirmation.Result as LinkConfirmationResult

@RunWith(AndroidJUnit4::class)
internal class WalletScreenTest {
    private val dispatcher = UnconfinedTestDispatcher()

    @get:Rule
    val composeTestRule = createAndroidComposeRule<ComponentActivity>()

    @get:Rule
    val coroutineTestRule = CoroutineTestRule(dispatcher)

    @Test
    fun `wallet list is collapsed on start`() = runTest(dispatcher) {
        val linkAccountManager = FakeLinkAccountManager()
        linkAccountManager.listPaymentDetailsResult = Result.success(
            ConsumerPaymentDetails(
                paymentDetails = listOf(
                    TestFactory.CONSUMER_PAYMENT_DETAILS_CARD,
                    TestFactory.CONSUMER_PAYMENT_DETAILS_BANK_ACCOUNT,
                )
            )
        )
        val viewModel = createViewModel(linkAccountManager)
        composeTestRule.setContent {
            DefaultLinkTheme {
                WalletScreen(
                    viewModel = viewModel,
                    showBottomSheetContent = {},
                    hideBottomSheetContent = {}
                )
            }
        }
        composeTestRule.waitForIdle()

        onWalletCollapsedHeader().assertIsDisplayed()
        onWalletCollapsedChevron().assertIsDisplayed()
        onWalletCollapsedPaymentDetails().assertIsDisplayed()
        onCollapsedWalletRow().assertIsDisplayed().assertHasClickAction()
        onWalletPayButton().assertIsDisplayed().assertIsEnabled().assertHasClickAction()
        onWalletPayAnotherWayButton().assertIsDisplayed().assertIsEnabled().assertHasClickAction()
    }

    @Test
    fun `wallet list is collapsed and pay button is disabled for expired card`() = runTest(dispatcher) {
        val linkAccountManager = FakeLinkAccountManager()
        linkAccountManager.listPaymentDetailsResult = Result.success(
            ConsumerPaymentDetails(
                paymentDetails = listOf(
                    TestFactory.CONSUMER_PAYMENT_DETAILS_CARD.copy(
                        expiryYear = 1999
                    ),
                    TestFactory.CONSUMER_PAYMENT_DETAILS_BANK_ACCOUNT,
                )
            )
        )
        val viewModel = createViewModel(linkAccountManager)
        composeTestRule.setContent {
            DefaultLinkTheme {
                WalletScreen(
                    viewModel = viewModel,
                    showBottomSheetContent = {},
                    hideBottomSheetContent = {}
                )
            }
        }
        composeTestRule.waitForIdle()

        onWalletCollapsedHeader().assertIsDisplayed()
        onWalletCollapsedChevron().assertIsDisplayed()
        onWalletCollapsedPaymentDetails().assertIsDisplayed()
        onCollapsedWalletRow().assertIsDisplayed().assertHasClickAction()

        onWalletPayButton()
            .performScrollTo()
            .assertIsDisplayed()
            .assertIsNotEnabled()
            .assertHasClickAction()

        onWalletPayAnotherWayButton()
            .performScrollTo()
            .assertIsDisplayed()
            .assertIsEnabled()
            .assertHasClickAction()
    }

    @Test
    fun `wallet list is expanded on expand clicked`() = runTest(dispatcher) {
        val linkAccountManager = FakeLinkAccountManager()
        linkAccountManager.listPaymentDetailsResult = Result.success(
            ConsumerPaymentDetails(
                paymentDetails = listOf(
                    TestFactory.CONSUMER_PAYMENT_DETAILS_CARD,
                    TestFactory.CONSUMER_PAYMENT_DETAILS_BANK_ACCOUNT
                )
            )
        )
        val viewModel = createViewModel(linkAccountManager)
        composeTestRule.setContent {
            DefaultLinkTheme {
                WalletScreen(
                    viewModel = viewModel,
                    showBottomSheetContent = {},
                    hideBottomSheetContent = {}
                )
            }
        }

        composeTestRule.waitForIdle()

        onCollapsedWalletRow().performClick()

        composeTestRule.waitForIdle()

        onWalletAddPaymentMethodRow().assertIsDisplayed().assertHasClickAction()
        onExpandedWalletHeader().assertIsDisplayed()
        onPaymentMethodList().assertCountEquals(2)

        onWalletPayButton()
            .performScrollTo()
            .assertIsDisplayed()
            .assertIsEnabled()
            .assertHasClickAction()

        onWalletPayAnotherWayButton()
            .performScrollTo()
            .assertIsDisplayed()
            .assertIsEnabled()
            .assertHasClickAction()
    }

    @Test
    fun `wallet list is expanded and pay button should be disabled for expired card`() = runTest(dispatcher) {
        val linkAccountManager = FakeLinkAccountManager()
        linkAccountManager.listPaymentDetailsResult = Result.success(
            ConsumerPaymentDetails(
                paymentDetails = listOf(
                    TestFactory.CONSUMER_PAYMENT_DETAILS_CARD.copy(
                        expiryYear = 1999
                    ),
                    TestFactory.CONSUMER_PAYMENT_DETAILS_BANK_ACCOUNT
                )
            )
        )
        val viewModel = createViewModel(linkAccountManager)
        composeTestRule.setContent {
            DefaultLinkTheme {
                WalletScreen(
                    viewModel = viewModel,
                    showBottomSheetContent = {},
                    hideBottomSheetContent = {}
                )
            }
        }

        composeTestRule.waitForIdle()

        onWalletPayButton()
            .performScrollTo()
            .assertIsDisplayed()
            .assertIsNotEnabled()
            .assertHasClickAction()

        onWalletPayAnotherWayButton()
            .performScrollTo()
            .assertIsDisplayed()
            .assertIsEnabled()
            .assertHasClickAction()
    }

    @Test
    fun `wallet loader should be displayed when no payment method is available`() = runTest(dispatcher) {
        val linkAccountManager = FakeLinkAccountManager()
        linkAccountManager.listPaymentDetailsResult = Result.success(ConsumerPaymentDetails(emptyList()))

        val viewModel = createViewModel(linkAccountManager)
        composeTestRule.setContent {
            DefaultLinkTheme {
                WalletScreen(
                    viewModel = viewModel,
                    showBottomSheetContent = {},
                    hideBottomSheetContent = {}
                )
            }
        }

        composeTestRule.waitForIdle()

        onLoader().assertIsDisplayed()
        onPaymentMethodList().assertCountEquals(0)
    }

    @Test
    fun `recollection form is displayed for expired card`() = runTest(dispatcher) {
        val expiredCard = TestFactory.CONSUMER_PAYMENT_DETAILS_CARD.copy(expiryYear = 1999)
        val linkAccountManager = FakeLinkAccountManager()
        linkAccountManager.listPaymentDetailsResult = Result.success(
            ConsumerPaymentDetails(paymentDetails = listOf(expiredCard))
        )
        val viewModel = createViewModel(linkAccountManager)
        composeTestRule.setContent {
            DefaultLinkTheme {
                WalletScreen(
                    viewModel = viewModel,
                    showBottomSheetContent = {},
                    hideBottomSheetContent = {}
                )
            }
        }
        composeTestRule.waitForIdle()

        onWalletPayButton().assertIsNotEnabled()
        onWalletFormError().assertIsDisplayed()
        onWalletFormFields().assertIsDisplayed()
        onWalletPayButton().assertIsNotEnabled()
    }

    @Test
    fun `recollection form is displayed for card requiring CVC`() = runTest(dispatcher) {
        val cardRequiringCvc = TestFactory.CONSUMER_PAYMENT_DETAILS_CARD.copy(
            cvcCheck = CvcCheck.Unchecked
        )
        val linkAccountManager = FakeLinkAccountManager()
        linkAccountManager.listPaymentDetailsResult = Result.success(
            ConsumerPaymentDetails(paymentDetails = listOf(cardRequiringCvc))
        )
        val viewModel = createViewModel(linkAccountManager)
        composeTestRule.setContent {
            DefaultLinkTheme {
                WalletScreen(
                    viewModel = viewModel,
                    showBottomSheetContent = {},
                    hideBottomSheetContent = {}
                )
            }
        }
        composeTestRule.waitForIdle()

        onWalletPayButton().assertIsNotEnabled()
        onWalletFormError().assertIsDisplayed()
        onWalletFormFields().assertIsDisplayed()
        onWalletPayButton().assertIsNotEnabled()
    }

    @Test
    fun `pay button is enabled after filling recollection form for expired card`() = runTest(dispatcher) {
        val expiredCard = TestFactory.CONSUMER_PAYMENT_DETAILS_CARD.copy(expiryYear = 1999)
        val linkAccountManager = FakeLinkAccountManager()
        linkAccountManager.listPaymentDetailsResult = Result.success(
            ConsumerPaymentDetails(paymentDetails = listOf(expiredCard))
        )
        val viewModel = createViewModel(linkAccountManager)
        composeTestRule.setContent {
            DefaultLinkTheme {
                WalletScreen(
                    viewModel = viewModel,
                    showBottomSheetContent = {},
                    hideBottomSheetContent = {}
                )
            }
        }
        composeTestRule.waitForIdle()

        onWalletPayButton().assertIsNotEnabled()

        viewModel.expiryDateController.onRawValueChange("1225")
        viewModel.cvcController.onRawValueChange("123")

        composeTestRule.waitForIdle()

        onWalletPayButton().assertIsEnabled()
        onWalletDialogTag().assertDoesNotExist()
    }

    @Test
    fun `alert is displayed after expiry update failure`() = runTest(dispatcher) {
        val error = Throwable("oops")
        val expiredCard = TestFactory.CONSUMER_PAYMENT_DETAILS_CARD.copy(expiryYear = 1999)
        val linkAccountManager = FakeLinkAccountManager()
        linkAccountManager.listPaymentDetailsResult = Result.success(
            ConsumerPaymentDetails(paymentDetails = listOf(expiredCard))
        )
        linkAccountManager.updatePaymentDetailsResult = Result.failure(error)
        val viewModel = createViewModel(linkAccountManager)
        composeTestRule.setContent {
            DefaultLinkTheme {
                WalletScreen(
                    viewModel = viewModel,
                    showBottomSheetContent = {},
                    hideBottomSheetContent = {}
                )
            }
        }
        composeTestRule.waitForIdle()

        onWalletPayButton().assertIsNotEnabled()

        viewModel.expiryDateController.onRawValueChange("1225")
        viewModel.cvcController.onRawValueChange("123")

        composeTestRule.waitForIdle()

        onWalletPayButton()
            .performScrollTo()
            .assertIsEnabled()
            .performClick()

        composeTestRule.waitForIdle()

        onWalletDialogTag()
            .assertIsDisplayed()

        onWalletDialogButtonTag()
            .assertIsDisplayed()
            .performClick()

        composeTestRule.waitForIdle()

        onWalletDialogTag().assertDoesNotExist()
    }

    @Test
    fun `pay button is enabled after filling CVC for card requiring CVC`() = runTest(dispatcher) {
        val cardRequiringCvc = TestFactory.CONSUMER_PAYMENT_DETAILS_CARD.copy(
            cvcCheck = CvcCheck.Unchecked
        )
        val linkAccountManager = FakeLinkAccountManager()
        linkAccountManager.listPaymentDetailsResult = Result.success(
            ConsumerPaymentDetails(paymentDetails = listOf(cardRequiringCvc))
        )
        val viewModel = createViewModel(linkAccountManager)
        composeTestRule.setContent {
            DefaultLinkTheme {
                WalletScreen(
                    viewModel = viewModel,
                    showBottomSheetContent = {},
                    hideBottomSheetContent = {}
                )
            }
        }
        composeTestRule.waitForIdle()

        onWalletPayButton().assertIsNotEnabled()

        viewModel.cvcController.onRawValueChange("123")

        composeTestRule.waitForIdle()

        onWalletPayButton().assertIsEnabled()
    }

    @Test
    fun `pay button state switches to processing state during payment`() = runTest(dispatcher) {
        val cardRequiringCvc = TestFactory.CONSUMER_PAYMENT_DETAILS_CARD.copy(
            expiryYear = 2999,
            cvcCheck = CvcCheck.Pass
        )
        val linkAccountManager = FakeLinkAccountManager()
        linkAccountManager.listPaymentDetailsResult = Result.success(
            ConsumerPaymentDetails(paymentDetails = listOf(cardRequiringCvc))
        )
        val linkConfirmationHandler = FakeLinkConfirmationHandler()
        linkConfirmationHandler.confirmResult = com.stripe.android.link.confirmation.Result.Succeeded

        val viewModel = createViewModel(
            linkAccountManager = linkAccountManager,
            linkConfirmationHandler = linkConfirmationHandler,
            navigationManager = TestNavigationManager()
        )
        composeTestRule.setContent {
            DefaultLinkTheme {
                WalletScreen(
                    viewModel = viewModel,
                    showBottomSheetContent = {},
                    hideBottomSheetContent = {}
                )
            }
        }
        composeTestRule.waitForIdle()

        onWalletPayButton().assertIsEnabled()

        onWalletPayButton().performClick()

        composeTestRule.waitForIdle()

        onWalletErrorTag().assertDoesNotExist()

        assertThat(viewModel.uiState.value.primaryButtonState).isEqualTo(PrimaryButtonState.Processing)
    }

    @Test
    fun `error message is displayed when payment confirmation fails`() = runTest(dispatcher) {
        val cardRequiringCvc = TestFactory.CONSUMER_PAYMENT_DETAILS_CARD.copy(
            expiryYear = 2999,
            cvcCheck = CvcCheck.Pass
        )
        val linkAccountManager = FakeLinkAccountManager()
        linkAccountManager.listPaymentDetailsResult = Result.success(
            ConsumerPaymentDetails(paymentDetails = listOf(cardRequiringCvc))
        )
        val linkConfirmationHandler = FakeLinkConfirmationHandler()
        linkConfirmationHandler.confirmResult = LinkConfirmationResult.Failed("oops".resolvableString)

        val viewModel = createViewModel(
            linkAccountManager = linkAccountManager,
            linkConfirmationHandler = linkConfirmationHandler,
            navigationManager = TestNavigationManager()
        )
        composeTestRule.setContent {
            DefaultLinkTheme {
                WalletScreen(
                    viewModel = viewModel,
                    showBottomSheetContent = {},
                    hideBottomSheetContent = {}
                )
            }
        }
        composeTestRule.waitForIdle()

        onWalletPayButton().assertIsEnabled()

        onWalletPayButton().performClick()

        composeTestRule.waitForIdle()

        onWalletErrorTag().assertIsDisplayed()

        assertThat(viewModel.uiState.value.primaryButtonState).isEqualTo(PrimaryButtonState.Enabled)
    }

    @Test
    fun `recollection form is not displayed for valid card`() = runTest(dispatcher) {
        val validCard = TestFactory.CONSUMER_PAYMENT_DETAILS_CARD.copy(
            expiryYear = 2099,
            cvcCheck = CvcCheck.Pass
        )
        val linkAccountManager = FakeLinkAccountManager()
        linkAccountManager.listPaymentDetailsResult = Result.success(
            ConsumerPaymentDetails(paymentDetails = listOf(validCard))
        )
        val viewModel = createViewModel(linkAccountManager)
        composeTestRule.setContent {
            DefaultLinkTheme {
                WalletScreen(
                    viewModel = viewModel,
                    showBottomSheetContent = {},
                    hideBottomSheetContent = {}
                )
            }
        }
        composeTestRule.waitForIdle()

        onWalletFormError().assertDoesNotExist()
        onWalletFormFields().assertDoesNotExist()
        onWalletPayButton().assertIsEnabled()
    }

    @Test
    fun `wallet menu is displayed on payment method menu clicked`() = runTest(dispatcher) {
        val linkAccountManager = FakeLinkAccountManager()
        linkAccountManager.listPaymentDetailsResult = Result.success(TestFactory.CONSUMER_PAYMENT_DETAILS)
        val viewModel = createViewModel(
            linkAccountManager = linkAccountManager,
            navigationManager = TestNavigationManager()
        )

        composeTestRule.setContent {
            DefaultLinkTheme {
                var sheetContent by remember { mutableStateOf<BottomSheetContent?>(null) }
                Box {
                    WalletScreen(
                        viewModel = viewModel,
                        showBottomSheetContent = {
                            sheetContent = it
                        },
                        hideBottomSheetContent = {
                            sheetContent = null
                        }
                    )

                    sheetContent?.let {
                        Column { it() }
                    }
                }
            }
        }

        composeTestRule.waitForIdle()

        onCollapsedWalletRow().performClick()

        composeTestRule.waitForIdle()

        onWalletPaymentMethodMenu().assertDoesNotExist()
        onWalletPaymentMethodRowMenuButton().onFirst().performClick()

        composeTestRule.waitForIdle()
        onWalletPaymentMethodMenu().assertIsDisplayed()
    }

    @Test
    fun `pay method row is loading when card is being updated`() = runTest(dispatcher) {
        val linkAccountManager = object : FakeLinkAccountManager() {
            override suspend fun updatePaymentDetails(
                updateParams: ConsumerPaymentDetailsUpdateParams
            ): Result<ConsumerPaymentDetails> {
                delay(1.seconds)
                return super.updatePaymentDetails(updateParams)
            }
        }
        val card1 = TestFactory.CONSUMER_PAYMENT_DETAILS_CARD.copy(id = "card1", isDefault = false)
        val card2 = TestFactory.CONSUMER_PAYMENT_DETAILS_CARD.copy(id = "card2", isDefault = true)
        linkAccountManager.listPaymentDetailsResult = Result.success(
            ConsumerPaymentDetails(paymentDetails = listOf(card1, card2))
        )

        val viewModel = createViewModel(linkAccountManager)
        composeTestRule.setContent {
            DefaultLinkTheme {
                WalletScreen(
                    viewModel = viewModel,
                    showBottomSheetContent = {},
                    hideBottomSheetContent = {}
                )
            }
        }
        composeTestRule.waitForIdle()

        onCollapsedWalletRow()
            .performClick()
        composeTestRule.waitForIdle()

        viewModel.onSetDefaultClicked(card1)

        composeTestRule.waitForIdle()

        onWalletPaymentMethodRowLoadingIndicator().assertIsDisplayed()
        onWalletPayButton().assertIsNotEnabled()

        dispatcher.scheduler.advanceTimeBy(1.1.seconds)

        onWalletPaymentMethodRowLoadingIndicator().assertDoesNotExist()
        onWalletPayButton()
            .assertExists()
            .assertIsEnabled()
    }

    @Test
    fun `wallet menu is dismissed on cancel clicked`() = runTest(dispatcher) {
        testMenu(
            nodeTag = onWalletPaymentMethodMenuCancelTag()
        )
    }

    @Test
    fun `wallet menu is dismissed on remove clicked`() = runTest(dispatcher) {
        testMenu(
            nodeTag = onWalletPaymentMethodMenuRemoveTag(),
            expectedRemovedCounter = 1
        )
    }

    @Test
    fun `wallet menu is dismissed on setAsDefault clicked`() = runTest(dispatcher) {
        testMenu(
            nodeTag = onWalletPaymentMethodMenuSetAsDefaultTag(),
            expectedSetAsDefaultCounter = 1
        )
    }

    private fun testMenu(
        nodeTag: SemanticsNodeInteraction,
        expectedRemovedCounter: Int = 0,
        expectedSetAsDefaultCounter: Int = 0,
    ) {
        var onSetDefaultCounter = 0
        var onRemoveClickedCounter = 0
        composeTestRule.setContent {
            DefaultLinkTheme {
                var sheetContent by remember { mutableStateOf<BottomSheetContent?>(null) }
                Box {
                    TestWalletBody(
                        onSetDefaultClicked = {
                            onSetDefaultCounter += 1
                        },
                        onRemoveClicked = {
                            onRemoveClickedCounter += 1
                        },
                        showBottomSheetContent = {
                            sheetContent = it
                        },
                        hideBottomSheetContent = {
                            sheetContent = null
                        }
                    )

                    sheetContent?.let {
                        Column { it() }
                    }
                }
            }
        }

        composeTestRule.waitForIdle()

        onWalletPaymentMethodRowMenuButton().onLast().performClick()

        composeTestRule.waitForIdle()

        onWalletPaymentMethodMenu().assertIsDisplayed()

        nodeTag.performClick()

        composeTestRule.waitForIdle()

        onWalletPaymentMethodMenu().assertDoesNotExist()
        assertThat(onSetDefaultCounter).isEqualTo(expectedSetAsDefaultCounter)
        assertThat(onRemoveClickedCounter).isEqualTo(expectedRemovedCounter)
    }

    @Composable
    private fun TestWalletBody(
        onRemoveClicked: (ConsumerPaymentDetails.PaymentDetails) -> Unit = {},
        onSetDefaultClicked: (ConsumerPaymentDetails.PaymentDetails) -> Unit = {},
        showBottomSheetContent: (BottomSheetContent?) -> Unit,
        hideBottomSheetContent: () -> Unit
    ) {
        val paymentDetails = TestFactory.CONSUMER_PAYMENT_DETAILS.paymentDetails
            .filterIsInstance<ConsumerPaymentDetails.Card>()
            .map { it.copy(isDefault = false) }
        WalletBody(
            state = WalletUiState(
                paymentDetailsList = paymentDetails,
                email = "email@email.com",
                selectedItemId = paymentDetails.firstOrNull()?.id,
                cardBrandFilter = DefaultCardBrandFilter,
                isProcessing = false,
                hasCompleted = false,
                primaryButtonLabel = "Buy".resolvableString,
                secondaryButtonLabel = "Pay another way".resolvableString,
                canAddNewPaymentMethod = true,
                userSetIsExpanded = true,
                isSettingUp = false,
                merchantName = "Example Inc.",
            ),
            onItemSelected = {},
            onExpandedChanged = {},
            onPrimaryButtonClick = {},
            onPayAnotherWayClicked = {},
            onRemoveClicked = onRemoveClicked,
            onSetDefaultClicked = onSetDefaultClicked,
            showBottomSheetContent = showBottomSheetContent,
            hideBottomSheetContent = hideBottomSheetContent,
            onAddNewPaymentMethodClicked = {},
            onDismissAlert = {},
            onUpdateClicked = {},
            expiryDateController = SimpleTextFieldController(DateConfig()),
            cvcController = CvcController(cardBrandFlow = stateFlowOf(CardBrand.Visa))
        )
    }

    private fun createViewModel(
        linkAccountManager: LinkAccountManager = FakeLinkAccountManager(),
        linkConfirmationHandler: LinkConfirmationHandler = FakeLinkConfirmationHandler(),
        navigationManager: TestNavigationManager = TestNavigationManager(),
        dismissalCoordinator: LinkDismissalCoordinator = RealLinkDismissalCoordinator(),
    ): WalletViewModel {
        return WalletViewModel(
            configuration = TestFactory.LINK_CONFIGURATION,
            linkAccount = TestFactory.LINK_ACCOUNT,
            linkAccountManager = linkAccountManager,
            linkConfirmationHandler = linkConfirmationHandler,
            logger = FakeLogger(),
            navigateAndClearStack = {},
            dismissWithResult = {},
            navigationManager = navigationManager,
            dismissalCoordinator = dismissalCoordinator,
<<<<<<< HEAD
            linkLaunchMode = LinkLaunchMode.Payment
=======
            linkLaunchMode = LinkLaunchMode.Full
>>>>>>> 5291f00c
        )
    }

    private fun onWalletCollapsedHeader() =
        composeTestRule.onNodeWithTag(COLLAPSED_WALLET_HEADER_TAG, useUnmergedTree = true)

    private fun onWalletCollapsedChevron() =
        composeTestRule.onNodeWithTag(COLLAPSED_WALLET_CHEVRON_ICON_TAG, useUnmergedTree = true)

    private fun onWalletCollapsedPaymentDetails() =
        composeTestRule.onNodeWithTag(COLLAPSED_WALLET_PAYMENT_DETAILS_TAG, useUnmergedTree = true)

    private fun onCollapsedWalletRow() = composeTestRule.onNodeWithTag(COLLAPSED_WALLET_ROW, useUnmergedTree = true)

    private fun onWalletAddPaymentMethodRow() =
        composeTestRule.onNodeWithTag(WALLET_ADD_PAYMENT_METHOD_ROW, useUnmergedTree = true)

    private fun onPaymentMethodList() = composeTestRule.onAllNodes(hasTestTag(WALLET_SCREEN_PAYMENT_METHODS_LIST))

    private fun onExpandedWalletHeader() =
        composeTestRule.onNodeWithTag(WALLET_SCREEN_EXPANDED_ROW_HEADER, useUnmergedTree = true)

    private fun onWalletPayButton() =
        composeTestRule.onNodeWithTag(PrimaryButtonTag, useUnmergedTree = true)

    private fun onWalletPayAnotherWayButton() =
        composeTestRule.onNodeWithTag(WALLET_SCREEN_PAY_ANOTHER_WAY_BUTTON, useUnmergedTree = true)

    private fun onWalletFormError() =
        composeTestRule.onNodeWithTag(WALLET_SCREEN_RECOLLECTION_FORM_ERROR, useUnmergedTree = true)

    private fun onWalletFormFields() =
        composeTestRule.onNodeWithTag(WALLET_SCREEN_RECOLLECTION_FORM_FIELDS, useUnmergedTree = true)

    private fun onLoader() = composeTestRule.onNodeWithTag(WALLET_LOADER_TAG)

    private fun onWalletPaymentMethodRowMenuButton() =
        composeTestRule.onAllNodes(hasTestTag(WALLET_PAYMENT_DETAIL_ITEM_MENU_BUTTON), useUnmergedTree = true)

    private fun onWalletPaymentMethodRowLoadingIndicator() =
        composeTestRule.onNodeWithTag(WALLET_PAYMENT_DETAIL_ITEM_LOADING_INDICATOR, useUnmergedTree = true)

    private fun onWalletPaymentMethodMenu() =
        composeTestRule.onNodeWithTag(WALLET_SCREEN_MENU_SHEET_TAG, useUnmergedTree = true)

    private fun onWalletPaymentMethodMenuCancelTag() =
        composeTestRule.onNodeWithTag(WALLET_MENU_CANCEL_TAG, useUnmergedTree = true)

    private fun onWalletPaymentMethodMenuRemoveTag() =
        composeTestRule.onNodeWithTag(WALLET_MENU_REMOVE_ITEM_TAG, useUnmergedTree = true)

    private fun onWalletPaymentMethodMenuSetAsDefaultTag() =
        composeTestRule.onNodeWithTag(WALLET_MENU_SET_AS_DEFAULT_TAG, useUnmergedTree = true)

    private fun onWalletDialogTag() = composeTestRule.onNodeWithTag(WALLET_SCREEN_DIALOG_TAG, useUnmergedTree = true)

    private fun onWalletDialogButtonTag() = composeTestRule
        .onNodeWithTag(WALLET_SCREEN_DIALOG_BUTTON_TAG, useUnmergedTree = true)

    private fun onWalletErrorTag() = composeTestRule.onNodeWithTag(WALLET_SCREEN_ERROR_TAG, useUnmergedTree = true)
}<|MERGE_RESOLUTION|>--- conflicted
+++ resolved
@@ -733,11 +733,7 @@
             dismissWithResult = {},
             navigationManager = navigationManager,
             dismissalCoordinator = dismissalCoordinator,
-<<<<<<< HEAD
-            linkLaunchMode = LinkLaunchMode.Payment
-=======
             linkLaunchMode = LinkLaunchMode.Full
->>>>>>> 5291f00c
         )
     }
 
