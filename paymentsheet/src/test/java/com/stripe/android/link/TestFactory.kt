--- conflicted
+++ resolved
@@ -207,6 +207,7 @@
         stripeIntent = PaymentIntentFixtures.PI_SUCCEEDED,
         merchantName = MERCHANT_NAME,
         merchantCountryCode = "",
+        merchantLogoUrl = null,
         customerInfo = LINK_CUSTOMER_INFO,
         shippingDetails = null,
         flags = emptyMap(),
@@ -231,11 +232,7 @@
         linkSignUpOptInFeatureEnabled = false,
         linkSignUpOptInInitialValue = false,
         customerId = null,
-<<<<<<< HEAD
-        merchantLogoUrl = null
-=======
         saveConsentBehavior = PaymentMethodSaveConsentBehavior.Disabled(null),
->>>>>>> f9389ec6
     )
 
     val LINK_WALLET_PRIMARY_BUTTON_LABEL = Amount(
