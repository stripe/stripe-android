--- conflicted
+++ resolved
@@ -234,12 +234,8 @@
         linkSignUpOptInInitialValue = false,
         linkMobileDisableLinkOnAttestationFailure = false,
         customerId = null,
-<<<<<<< HEAD
-        saveConsentBehavior = PaymentMethodSaveConsentBehavior.Disabled(null)
-=======
         saveConsentBehavior = PaymentMethodSaveConsentBehavior.Disabled(null),
         forceSetupFutureUseBehaviorAndNewMandate = false,
->>>>>>> 732f4a86
     )
 
     val LINK_WALLET_PRIMARY_BUTTON_LABEL = Amount(
