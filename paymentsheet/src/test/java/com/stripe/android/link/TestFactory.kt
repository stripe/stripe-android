package com.stripe.android.link

import com.stripe.android.DefaultCardBrandFilter
import com.stripe.android.core.model.CountryCode
import com.stripe.android.core.strings.resolvableString
import com.stripe.android.link.model.LinkAccount
import com.stripe.android.lpmfoundations.paymentmethod.PaymentMethodSaveConsentBehavior
import com.stripe.android.lpmfoundations.paymentmethod.definitions.CardDefinition
import com.stripe.android.lpmfoundations.paymentmethod.formElements
import com.stripe.android.model.CardBrand
import com.stripe.android.model.CardParams
import com.stripe.android.model.ConsumerPaymentDetails
import com.stripe.android.model.ConsumerSession
import com.stripe.android.model.ConsumerSessionLookup
import com.stripe.android.model.ConsumerSessionSignup
import com.stripe.android.model.ConsumerSignUpConsentAction
import com.stripe.android.model.CvcCheck
import com.stripe.android.model.EmailSource
import com.stripe.android.model.IncentiveEligibilitySession
import com.stripe.android.model.LinkMode
import com.stripe.android.model.PaymentIntentFixtures
import com.stripe.android.model.PaymentMethod
import com.stripe.android.model.PaymentMethodCreateParams
import com.stripe.android.model.SharePaymentDetails
import com.stripe.android.paymentsheet.PaymentSheet
import com.stripe.android.paymentsheet.PaymentSheetFixtures
import com.stripe.android.paymentsheet.R
import com.stripe.android.paymentsheet.paymentdatacollection.FormArguments
import com.stripe.android.ui.core.Amount
import com.stripe.android.ui.core.cbc.CardBrandChoiceEligibility
import org.mockito.kotlin.mock

internal object TestFactory {

    fun consumerSessionLookUp(
        publishableKey: String,
        exists: Boolean
    ): ConsumerSessionLookup {
        return CONSUMER_SESSION_LOOKUP.copy(
            publishableKey = publishableKey,
            exists = exists
        )
    }

    const val EMAIL = "email@stripe.com"
    const val CLIENT_SECRET = "client_secret"
    const val PUBLISHABLE_KEY = "publishable_key"
    const val MERCHANT_NAME = "merchantName"
    const val CUSTOMER_EMAIL = "customer@email.com"
    const val CUSTOMER_PHONE = "1234567890"
    const val CUSTOMER_BILLING_COUNTRY_CODE = "US"
    const val CUSTOMER_NAME = "Customer"
    const val AMOUNT = 100L
    const val CURRENCY = "USD"
    const val COUNTRY = "US"

    val VERIFIED_SESSION = ConsumerSession.VerificationSession(
        type = ConsumerSession.VerificationSession.SessionType.Sms,
        state = ConsumerSession.VerificationSession.SessionState.Verified
    )

    val CONSUMER_SESSION = ConsumerSession(
        emailAddress = EMAIL,
        clientSecret = CLIENT_SECRET,
        verificationSessions = listOf(VERIFIED_SESSION),
        redactedPhoneNumber = "+1********42",
        redactedFormattedPhoneNumber = "+1 (***) ***-**42",
    )

    val CONSUMER_SESSION_LOOKUP = ConsumerSessionLookup(
        exists = true,
        consumerSession = CONSUMER_SESSION,
        errorMessage = null,
        publishableKey = PUBLISHABLE_KEY
    )

    val CONSUMER_SESSION_SIGN_UP = ConsumerSessionSignup(
        consumerSession = CONSUMER_SESSION,
        publishableKey = PUBLISHABLE_KEY
    )

    val PAYMENT_METHOD_CREATE_PARAMS = PaymentMethodCreateParams.createCard(
        CardParams(
            number = "4242424242424242",
            expMonth = 1,
            expYear = 27,
            cvc = "123",
        )
    )

    val CONSUMER_PAYMENT_DETAILS_CARD = ConsumerPaymentDetails.Card(
        id = "pm_123",
        last4 = "4242",
        expiryYear = 2999,
        expiryMonth = 12,
        brand = CardBrand.Visa,
        cvcCheck = CvcCheck.Pass,
        isDefault = true,
        networks = emptyList(),
        funding = "CREDIT",
        nickname = null,
        billingAddress = ConsumerPaymentDetails.BillingAddress(
            name = null,
            line1 = null,
            line2 = null,
            locality = null,
            administrativeArea = null,
            countryCode = CountryCode.US,
            postalCode = "12312"
        )
    )

    val CONSUMER_PAYMENT_DETAILS_BANK_ACCOUNT = ConsumerPaymentDetails.BankAccount(
        id = "pm_124",
        last4 = "4242",
        isDefault = false,
        bankName = "Stripe Test Bank",
        bankIconCode = null,
        nickname = null,
    )

    val CONSUMER_PAYMENT_DETAILS_PASSTHROUGH = ConsumerPaymentDetails.Passthrough(
        id = "pm_125",
        last4 = "4242",
    )

    val LINK_NEW_PAYMENT_DETAILS = LinkPaymentDetails.New(
        paymentDetails = CONSUMER_PAYMENT_DETAILS_CARD,
        paymentMethodCreateParams = PAYMENT_METHOD_CREATE_PARAMS,
        originalParams = mock()
    )

    val LINK_SHARE_PAYMENT_DETAILS = SharePaymentDetails(
        paymentMethodId = "pm_123",
        encodedPaymentMethod = "{\"id\": \"pm_123\"}",
    )

    val LINK_SAVED_PAYMENT_DETAILS = LinkPaymentDetails.Saved(
        paymentDetails = CONSUMER_PAYMENT_DETAILS_CARD,
        paymentMethodCreateParams = PAYMENT_METHOD_CREATE_PARAMS,
    )

    val LINK_ACCOUNT = LinkAccount(CONSUMER_SESSION)

    val CONSUMER_PAYMENT_DETAILS: ConsumerPaymentDetails = ConsumerPaymentDetails(
        paymentDetails = listOf(
            CONSUMER_PAYMENT_DETAILS_CARD,
            CONSUMER_PAYMENT_DETAILS_BANK_ACCOUNT,
            CONSUMER_PAYMENT_DETAILS_PASSTHROUGH,
        )
    )

    val LINK_CUSTOMER_INFO = LinkConfiguration.CustomerInfo(
        name = CUSTOMER_NAME,
        email = CUSTOMER_EMAIL,
        phone = CUSTOMER_PHONE,
        billingCountryCode = CUSTOMER_BILLING_COUNTRY_CODE
    )

    val LINK_CONFIGURATION = LinkConfiguration(
        stripeIntent = PaymentIntentFixtures.PI_SUCCEEDED,
        merchantName = MERCHANT_NAME,
        merchantCountryCode = "",
        customerInfo = LINK_CUSTOMER_INFO,
        shippingDetails = null,
        flags = emptyMap(),
        cardBrandChoice = null,
        cardBrandFilter = DefaultCardBrandFilter,
        passthroughModeEnabled = false,
        useAttestationEndpointsForLink = false,
        suppress2faModal = false,
        initializationMode = PaymentSheetFixtures.INITIALIZATION_MODE_PAYMENT_INTENT,
        elementsSessionId = "session_1234",
        linkMode = LinkMode.LinkPaymentMethod,
    )

    val LINK_WALLET_PRIMARY_BUTTON_LABEL = Amount(
        requireNotNull(PaymentIntentFixtures.PI_SUCCEEDED.amount),
        requireNotNull(PaymentIntentFixtures.PI_SUCCEEDED.currency)
    ).buildPayButtonLabel()

    val LINK_WALLET_SECONDARY_BUTTON_LABEL = resolvableString(R.string.stripe_wallet_pay_another_way)

    val CARD_FORM_ARGS = FormArguments(
        paymentMethodCode = PaymentMethod.Type.Card.code,
        cbcEligibility = CardBrandChoiceEligibility.Ineligible,
        merchantName = "Example, Inc.",
        amount = Amount(1000, "USD"),
        billingDetails = null,
        shippingDetails = null,
        billingDetailsCollectionConfiguration = PaymentSheet.BillingDetailsCollectionConfiguration(),
        hasIntentToSetup = false,
        paymentMethodSaveConsentBehavior = PaymentMethodSaveConsentBehavior.Legacy,
    )

    val CARD_FORM_ELEMENTS = CardDefinition.formElements()

    const val VERIFICATION_TOKEN = "12356edtyf6esrte6r6dtd67"
    val INCENTIVE_ELIGIBILITY_SESSION = IncentiveEligibilitySession.PaymentIntent("pi_12345")
    const val APP_ID = "com.stripe.app"
    const val SESSION_ID = "element_sessions_123"
    val EMAIL_SOURCE = EmailSource.CUSTOMER_OBJECT
    val CONSENT_ACTION = ConsumerSignUpConsentAction.Checkbox

    val NATIVE_LINK_ARGS = NativeLinkArgs(
        configuration = LINK_CONFIGURATION,
        publishableKey = "",
        stripeAccountId = "",
        startWithVerificationDialog = false,
        linkAccount = LINK_ACCOUNT,
        paymentElementCallbackIdentifier = "LinkNativeTestIdentifier",
<<<<<<< HEAD
        launchMode = LinkLaunchMode.Payment
=======
        launchMode = LinkLaunchMode.Full
>>>>>>> 5291f00c
    )
}<|MERGE_RESOLUTION|>--- conflicted
+++ resolved
@@ -209,10 +209,6 @@
         startWithVerificationDialog = false,
         linkAccount = LINK_ACCOUNT,
         paymentElementCallbackIdentifier = "LinkNativeTestIdentifier",
-<<<<<<< HEAD
-        launchMode = LinkLaunchMode.Payment
-=======
         launchMode = LinkLaunchMode.Full
->>>>>>> 5291f00c
     )
 }