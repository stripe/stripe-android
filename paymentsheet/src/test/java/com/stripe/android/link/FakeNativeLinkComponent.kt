--- conflicted
+++ resolved
@@ -40,9 +40,5 @@
     override val eventReporter: EventReporter = FakeEventReporter(),
     override val navigationManager: NavigationManager = TestNavigationManager(),
     override val dismissalCoordinator: LinkDismissalCoordinator = RealLinkDismissalCoordinator(),
-<<<<<<< HEAD
-    override val linkLaunchMode: LinkLaunchMode = LinkLaunchMode.Payment,
-=======
     override val linkLaunchMode: LinkLaunchMode = LinkLaunchMode.Full,
->>>>>>> 5291f00c
 ) : NativeLinkComponent