--- conflicted
+++ resolved
@@ -37,11 +37,7 @@
             configuration = TestFactory.LINK_CONFIGURATION,
             startWithVerificationDialog = false,
             linkAccount = TestFactory.LINK_ACCOUNT,
-<<<<<<< HEAD
-            launchMode = LinkLaunchMode.Payment
-=======
             launchMode = LinkLaunchMode.Full
->>>>>>> 5291f00c
         )
 
         val intent = contract.createIntent(ApplicationProvider.getApplicationContext(), args)
@@ -59,11 +55,7 @@
                 startWithVerificationDialog = false,
                 linkAccount = TestFactory.LINK_ACCOUNT,
                 paymentElementCallbackIdentifier = LINK_CALLBACK_TEST_IDENTIFIER,
-<<<<<<< HEAD
-                launchMode = LinkLaunchMode.Payment
-=======
                 launchMode = LinkLaunchMode.Full
->>>>>>> 5291f00c
             )
         )
     }
