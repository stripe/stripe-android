--- conflicted
+++ resolved
@@ -5,6 +5,7 @@
 import com.stripe.android.elements.CustomerConfiguration
 import com.stripe.android.elements.payment.CreateIntentCallback
 import com.stripe.android.elements.payment.EmbeddedPaymentElement
+import com.stripe.android.elements.payment.IntentConfiguration
 import com.stripe.android.networktesting.NetworkRule
 import com.stripe.android.networktesting.RequestMatchers.host
 import com.stripe.android.networktesting.RequestMatchers.method
@@ -33,11 +34,11 @@
     private val card1 = CardPaymentMethodDetails("pm_12345", "4242")
     private val card2 = CardPaymentMethodDetails("pm_67890", "5544")
 
-    private val paymentWithSetupFutureUsageIntentConfiguration = PaymentSheet.IntentConfiguration(
-        mode = PaymentSheet.IntentConfiguration.Mode.Payment(
+    private val paymentWithSetupFutureUsageIntentConfiguration = IntentConfiguration(
+        mode = IntentConfiguration.Mode.Payment(
             amount = 5000,
             currency = "USD",
-            setupFutureUse = PaymentSheet.IntentConfiguration.SetupFutureUse.OffSession
+            setupFutureUse = IntentConfiguration.SetupFutureUse.OffSession
         )
     )
 
@@ -201,15 +202,10 @@
         runEmbeddedPaymentElementRowSelectionTest(
             responseTestBodyFileName = "elements-sessions-deferred_payment_intent_no_link.json",
             shouldSetupV1PaymentMethodsResponse = true,
-<<<<<<< HEAD
-            configureBlock = {
-                customer(CustomerConfiguration("cus_123", "ek_test"))
-=======
-        ) { testContext ->
-            testContext.configure {
-                embeddedViewDisplaysMandateText(false)
-                customer(PaymentSheet.CustomerConfiguration("cus_123", "ek_test"))
->>>>>>> 3085d939
+        ) { testContext ->
+            testContext.configure {
+                embeddedViewDisplaysMandateText(false)
+                customer(CustomerConfiguration("cus_123", "ek_test"))
                 formSheetAction(EmbeddedPaymentElement.FormSheetAction.Continue)
             }
             embeddedContentPage.clickViewMore()
@@ -227,15 +223,10 @@
         runEmbeddedPaymentElementRowSelectionTest(
             responseTestBodyFileName = "elements-sessions-deferred_payment_intent_no_link.json",
             shouldSetupV1PaymentMethodsResponse = true,
-<<<<<<< HEAD
-            configureBlock = {
-                customer(CustomerConfiguration("cus_123", "ek_test"))
-=======
-        ) { testContext ->
-            testContext.configure {
-                embeddedViewDisplaysMandateText(false)
-                customer(PaymentSheet.CustomerConfiguration("cus_123", "ek_test"))
->>>>>>> 3085d939
+        ) { testContext ->
+            testContext.configure {
+                embeddedViewDisplaysMandateText(false)
+                customer(CustomerConfiguration("cus_123", "ek_test"))
                 formSheetAction(EmbeddedPaymentElement.FormSheetAction.Continue)
             }
             embeddedContentPage.clickViewMore()
@@ -259,15 +250,10 @@
         runEmbeddedPaymentElementRowSelectionTest(
             responseTestBodyFileName = "elements-sessions-deferred_payment_intent_no_link.json",
             shouldSetupV1PaymentMethodsResponse = true,
-<<<<<<< HEAD
-            configureBlock = {
-                customer(CustomerConfiguration("cus_123", "ek_test"))
-=======
-        ) { testContext ->
-            testContext.configure {
-                embeddedViewDisplaysMandateText(false)
-                customer(PaymentSheet.CustomerConfiguration("cus_123", "ek_test"))
->>>>>>> 3085d939
+        ) { testContext ->
+            testContext.configure {
+                embeddedViewDisplaysMandateText(false)
+                customer(CustomerConfiguration("cus_123", "ek_test"))
                 formSheetAction(EmbeddedPaymentElement.FormSheetAction.Continue)
             }
             embeddedContentPage.clickViewMore()
@@ -291,16 +277,11 @@
         runEmbeddedPaymentElementRowSelectionTest(
             responseTestBodyFileName = "elements-sessions-deferred_payment_intent_no_link.json",
             shouldSetupV1PaymentMethodsResponse = true,
-<<<<<<< HEAD
-            configureBlock = {
-                customer(CustomerConfiguration("cus_123", "ek_test"))
-=======
-        ) { testContext ->
-            testContext.configure {
-                embeddedViewDisplaysMandateText(false)
->>>>>>> 3085d939
-                formSheetAction(EmbeddedPaymentElement.FormSheetAction.Continue)
-                customer(PaymentSheet.CustomerConfiguration("cus_123", "ek_test"))
+        ) { testContext ->
+            testContext.configure {
+                embeddedViewDisplaysMandateText(false)
+                formSheetAction(EmbeddedPaymentElement.FormSheetAction.Continue)
+                customer(CustomerConfiguration("cus_123", "ek_test"))
             }
             embeddedContentPage.clickOnSavedPM(card1.id)
             testContext.assertNextCardRowSelectionItem("4242")
@@ -315,16 +296,11 @@
         runEmbeddedPaymentElementRowSelectionTest(
             responseTestBodyFileName = "elements-sessions-deferred_payment_intent_no_link.json",
             shouldSetupV1PaymentMethodsResponse = true,
-<<<<<<< HEAD
-            configureBlock = {
-                customer(CustomerConfiguration("cus_123", "ek_test"))
-=======
-        ) { testContext ->
-            testContext.configure {
-                embeddedViewDisplaysMandateText(false)
->>>>>>> 3085d939
-                formSheetAction(EmbeddedPaymentElement.FormSheetAction.Continue)
-                customer(PaymentSheet.CustomerConfiguration("cus_123", "ek_test"))
+        ) { testContext ->
+            testContext.configure {
+                embeddedViewDisplaysMandateText(false)
+                formSheetAction(EmbeddedPaymentElement.FormSheetAction.Continue)
+                customer(CustomerConfiguration("cus_123", "ek_test"))
             }
             embeddedContentPage.clickOnSavedPM(card1.id)
             testContext.assertNextCardRowSelectionItem("4242")
@@ -342,15 +318,10 @@
         runEmbeddedPaymentElementRowSelectionTest(
             responseTestBodyFileName = "elements-sessions-deferred_payment_intent_no_link.json",
             shouldSetupV1PaymentMethodsResponse = true,
-<<<<<<< HEAD
-            configureBlock = {
-                customer(CustomerConfiguration("cus_123", "ek_test"))
-=======
-        ) { testContext ->
-            testContext.configure {
-                embeddedViewDisplaysMandateText(false)
-                customer(PaymentSheet.CustomerConfiguration("cus_123", "ek_test"))
->>>>>>> 3085d939
+        ) { testContext ->
+            testContext.configure {
+                embeddedViewDisplaysMandateText(false)
+                customer(CustomerConfiguration("cus_123", "ek_test"))
             }
             embeddedContentPage.clickViewMore()
             managePage.waitUntilVisible()
