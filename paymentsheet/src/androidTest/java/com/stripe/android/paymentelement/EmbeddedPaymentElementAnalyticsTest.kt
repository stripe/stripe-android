package com.stripe.android.paymentelement

import android.net.Uri
import androidx.test.espresso.Espresso
import com.google.common.truth.Truth.assertThat
import com.stripe.android.core.networking.AnalyticsRequest
import com.stripe.android.core.networking.ApiRequest
import com.stripe.android.core.utils.urlEncode
import com.stripe.android.networktesting.NetworkRule
import com.stripe.android.networktesting.RequestMatcher
import com.stripe.android.networktesting.RequestMatchers.bodyPart
import com.stripe.android.networktesting.RequestMatchers.host
import com.stripe.android.networktesting.RequestMatchers.method
import com.stripe.android.networktesting.RequestMatchers.path
import com.stripe.android.networktesting.RequestMatchers.query
import com.stripe.android.networktesting.testBodyFromFile
import com.stripe.android.paymentsheet.CreateIntentResult
import com.stripe.android.paymentsheet.PaymentSheet
import com.stripe.android.paymentsheet.clientAttributionMetadataParamsForDeferredIntent
import com.stripe.android.paymentsheet.utils.AdvancedFraudSignalsTestRule
import com.stripe.android.paymentsheet.utils.GooglePayRepositoryTestRule
import com.stripe.android.paymentsheet.utils.TestRules
import com.stripe.android.paymentsheet.validateAnalyticsRequest
import com.stripe.paymentelementnetwork.CardPaymentMethodDetails
import com.stripe.paymentelementnetwork.setupPaymentMethodDetachResponse
import com.stripe.paymentelementnetwork.setupV1PaymentMethodsResponse
import com.stripe.paymentelementtestpages.EditPage
import com.stripe.paymentelementtestpages.ManagePage
import org.junit.Rule
import org.junit.Test
import kotlin.time.Duration.Companion.seconds

@OptIn(ExperimentalAnalyticEventCallbackApi::class)
internal class EmbeddedPaymentElementAnalyticsTest {
    private val networkRule = NetworkRule(
        hostsToTrack = listOf(ApiRequest.API_HOST, AnalyticsRequest.HOST),
        validationTimeout = 1.seconds, // Analytics requests happen async.
    )
    private val analyticEventRule = AnalyticEventRule()

    @get:Rule
    val testRules: TestRules = TestRules.create(networkRule = networkRule) {
        around(analyticEventRule)
            .around(AdvancedFraudSignalsTestRule())
            .around(GooglePayRepositoryTestRule())
    }

    private val embeddedContentPage = EmbeddedContentPage(testRules.compose)
    private val formPage = EmbeddedFormPage(testRules.compose)
    private val managePage = ManagePage(testRules.compose)
    private val editPage = EditPage(testRules.compose)

    private val card1 = CardPaymentMethodDetails("pm_12345", "4242")
    private val card2 = CardPaymentMethodDetails("pm_67890", "5544")

    @Test
    fun testSuccessfulCardPayment() = runEmbeddedPaymentElementTest(
        networkRule = networkRule,
        createIntentCallback = { _, shouldSavePaymentMethod ->
            assertThat(shouldSavePaymentMethod).isFalse()
            CreateIntentResult.Success("pi_example_secret_12345")
        },
        resultCallback = ::assertCompleted,
        builder = {
            analyticEventCallback(analyticEventRule)
        },
    ) { testContext ->
        networkRule.enqueue(
            host("api.stripe.com"),
            method("GET"),
            path("/v1/elements/sessions"),
        ) { response ->
            response.testBodyFromFile("elements-sessions-requires_payment_method.json")
        }

        validateAnalyticsRequest(
            eventName = "mc_embedded_init",
            query(Uri.encode("mpe_config[analytic_callback_set]"), "true"),
        )
        validateAnalyticsRequest(eventName = "mc_load_started")
        validateAnalyticsRequest(eventName = "mc_load_succeeded")
        validateAnalyticsRequest(eventName = "mc_embedded_sheet_newpm_show")
        validateAnalyticsRequest(eventName = "mc_carousel_payment_method_tapped")
        validateAnalyticsRequest(eventName = "mc_form_shown")
        validateAnalyticsRequest(eventName = "mc_cardscan_api_check_succeeded")
        validateAnalyticsRequest(
            eventName = "mc_initial_displayed_payment_methods",
            query("hidden_payment_methods", ""),
            query(
                "visible_payment_methods",
                Uri.encode("link,card,afterpay_clearpay,klarna,cashapp,affirm,alipay")
            ),
        )

        validateAnalyticsRequest(eventName = "stripe_android.card_metadata_pk_available")
        validateAnalyticsRequest(eventName = "stripe_android.card_metadata_pk_available")
        validateAnalyticsRequest(eventName = "mc_form_interacted")
        validateAnalyticsRequest(eventName = "mc_card_number_completed")

        testContext.configure {
            formSheetAction(EmbeddedPaymentElement.FormSheetAction.Confirm)
        }
        analyticEventRule.assertMatchesExpectedEvent(AnalyticEvent.PresentedSheet())

        embeddedContentPage.clickOnLpm("card")
        analyticEventRule.assertMatchesExpectedEvent(AnalyticEvent.SelectedPaymentMethodType("card"))
        analyticEventRule.assertMatchesExpectedEvent(AnalyticEvent.DisplayedPaymentMethodForm("card"))

        validateAnalyticsRequest(eventName = "mc_form_completed")
        formPage.fillOutCardDetails()
        analyticEventRule.assertMatchesExpectedEvent(AnalyticEvent.StartedInteractionWithPaymentMethodForm("card"))
        analyticEventRule.assertMatchesExpectedEvent(AnalyticEvent.CompletedPaymentMethodForm("card"))

        networkRule.enqueue(
            method("POST"),
            path("/v1/payment_methods"),
        ) { response ->
            response.testBodyFromFile("payment-methods-create.json")
        }

        networkRule.enqueue(
            method("GET"),
            path("/v1/payment_intents/pi_example"),
        ) { response ->
            response.testBodyFromFile("payment-intent-get-requires_payment_method.json")
        }

        networkRule.enqueue(
            host("api.stripe.com"),
            method("POST"),
            path("/v1/payment_intents/pi_example/confirm"),
        ) { response ->
            response.testBodyFromFile("payment-intent-confirm.json")
        }

        validateAnalyticsRequest(
            eventName = "stripe_android.payment_method_creation",
            additionalProductUsage = setOf("deferred-intent", "autopm"),
        )
        validateAnalyticsRequest(eventName = "stripe_android.payment_intent_retrieval")
        validateAnalyticsRequest(
            eventName = "stripe_android.paymenthandler.confirm.started",
            query("intent_id", "pi_example"),
            query("payment_method_type", "card"),
        )
        validateAnalyticsRequest(eventName = "stripe_android.confirm_returnurl_null")
        validateAnalyticsRequest(eventName = "stripe_android.payment_intent_confirmation")
        validateAnalyticsRequest(
            eventName = "stripe_android.paymenthandler.confirm.finished",
            query("intent_id", "pi_example"),
            query("payment_method_type", "card"),
        )
        validateAnalyticsRequest(eventName = "mc_confirm_button_tapped")
<<<<<<< HEAD
        validateAnalyticsRequest(eventName = "mc_cardscan_api_check_succeeded")
=======
>>>>>>> 6762b7be
        validateAnalyticsRequest(eventName = "mc_embedded_payment_success")

        formPage.clickPrimaryButton()
        analyticEventRule.assertMatchesExpectedEvent(AnalyticEvent.TappedConfirmButton("card"))

        formPage.waitUntilMissing()
    }

    @Test
    fun testSuccessfulCardPaymentWithConfirmationToken() = runEmbeddedPaymentElementTest(
        networkRule = networkRule,
        builderInstance = EmbeddedPaymentElement.Builder(
            createIntentCallback = { _ ->
                CreateIntentResult.Success("pi_example_secret_example")
            },
            resultCallback = ::assertCompleted,
        ),
        builder = {
            analyticEventCallback(analyticEventRule)
        },
    ) { testContext ->
        networkRule.enqueue(
            host("api.stripe.com"),
            method("GET"),
            path("/v1/elements/sessions"),
        ) { response ->
            response.testBodyFromFile("elements-sessions-deferred_payment_intent_no_link.json")
        }

        validateAnalyticsRequest(
            eventName = "mc_embedded_init",
            query(Uri.encode("mpe_config[analytic_callback_set]"), "true"),
        )
        validateAnalyticsRequest(eventName = "mc_load_started")
        validateAnalyticsRequest(eventName = "mc_load_succeeded")
        validateAnalyticsRequest(eventName = "mc_embedded_sheet_newpm_show")
        validateAnalyticsRequest(eventName = "mc_carousel_payment_method_tapped")
        validateAnalyticsRequest(eventName = "mc_form_shown")
        validateAnalyticsRequest(eventName = "mc_cardscan_api_check_succeeded")
        validateAnalyticsRequest(eventName = "mc_initial_displayed_payment_methods")

        validateAnalyticsRequest(eventName = "stripe_android.card_metadata_pk_available")
        validateAnalyticsRequest(eventName = "stripe_android.card_metadata_pk_available")
        validateAnalyticsRequest(eventName = "mc_form_interacted")
        validateAnalyticsRequest(eventName = "mc_card_number_completed")

        testContext.configure {
            formSheetAction(EmbeddedPaymentElement.FormSheetAction.Confirm)
        }
        analyticEventRule.assertMatchesExpectedEvent(AnalyticEvent.PresentedSheet())

        embeddedContentPage.clickOnLpm("card")
        analyticEventRule.assertMatchesExpectedEvent(AnalyticEvent.SelectedPaymentMethodType("card"))
        analyticEventRule.assertMatchesExpectedEvent(AnalyticEvent.DisplayedPaymentMethodForm("card"))

        validateAnalyticsRequest(eventName = "mc_form_completed")
        formPage.fillOutCardDetails()
        analyticEventRule.assertMatchesExpectedEvent(AnalyticEvent.StartedInteractionWithPaymentMethodForm("card"))
        analyticEventRule.assertMatchesExpectedEvent(AnalyticEvent.CompletedPaymentMethodForm("card"))

        networkRule.enqueue(
            method("POST"),
            path("/v1/confirmation_tokens"),
            clientAttributionMetadataParamsForDeferredIntent(),
        ) { response ->
            response.testBodyFromFile("confirmation-token-create-with-new-card.json")
        }
        networkRule.enqueue(
            method("GET"),
            path("/v1/payment_intents/pi_example"),
        ) { response ->
            response.testBodyFromFile("payment-intent-get-requires_payment_method.json")
        }

        networkRule.enqueue(
            host("api.stripe.com"),
            method("POST"),
            path("/v1/payment_intents/pi_example/confirm"),
            bodyPart("confirmation_token", "ctoken_example"),
            bodyPart("return_url", urlEncode("stripesdk://payment_return_url/com.stripe.android.paymentsheet.example")),
        ) { response ->
            response.testBodyFromFile("payment-intent-confirm.json")
        }

        validateAnalyticsRequest(
            eventName = "stripe_android.confirmation_token_creation",
            additionalProductUsage = setOf("deferred-intent", "autopm")
        )
        validateAnalyticsRequest(eventName = "stripe_android.payment_intent_retrieval")
        validateAnalyticsRequest(
            eventName = "stripe_android.paymenthandler.confirm.started",
            query("intent_id", "pi_example"),
        )
        validateAnalyticsRequest(eventName = "stripe_android.confirm_returnurl_null")
        validateAnalyticsRequest(eventName = "stripe_android.payment_intent_confirmation")
        validateAnalyticsRequest(
            eventName = "stripe_android.paymenthandler.confirm.finished",
            query("intent_id", "pi_example"),
            query("payment_method_type", "card"),
        )
        validateAnalyticsRequest(eventName = "mc_confirm_button_tapped")
<<<<<<< HEAD
        validateAnalyticsRequest(eventName = "mc_cardscan_api_check_succeeded")
=======
>>>>>>> 6762b7be
        validateAnalyticsRequest(
            eventName = "mc_embedded_payment_success",
            query("is_confirmation_tokens", "true")
        )

        formPage.clickPrimaryButton()
        analyticEventRule.assertMatchesExpectedEvent(AnalyticEvent.TappedConfirmButton("card"))

        formPage.waitUntilMissing()
    }

    @Test
    fun testCheckoutWithSavedCard() = runEmbeddedPaymentElementTest(
        networkRule = networkRule,
        createIntentCallback = { _, shouldSavePaymentMethod ->
            assertThat(shouldSavePaymentMethod).isFalse()
            CreateIntentResult.Success("pi_example_secret_12345")
        },
        resultCallback = ::assertCompleted,
        builder = {
            analyticEventCallback(analyticEventRule)
        },
    ) { testContext ->
        networkRule.enqueue(
            host("api.stripe.com"),
            method("GET"),
            path("/v1/elements/sessions"),
        ) { response ->
            response.testBodyFromFile("elements-sessions-deferred_payment_intent_no_link.json")
        }
        networkRule.setupV1PaymentMethodsResponse(card1, card2)

        validateAnalyticsRequest(eventName = "mc_embedded_init")
        validateAnalyticsRequest(eventName = "mc_load_started")
        validateAnalyticsRequest(eventName = "mc_load_succeeded")
        validateAnalyticsRequest(eventName = "stripe_android.retrieve_payment_methods")
        validateAnalyticsRequest(eventName = "elements.customer_repository.get_saved_payment_methods_success")
        validateAnalyticsRequest(eventName = "mc_embedded_sheet_newpm_show")
        validateAnalyticsRequest(
            eventName = "mc_initial_displayed_payment_methods",
            query("hidden_payment_methods", ""),
            query("visible_payment_methods", Uri.encode("saved,card,cashapp")),
        )

        testContext.configure {
            customer(PaymentSheet.CustomerConfiguration("cus_123", "ek_test"))
        }

        analyticEventRule.assertMatchesExpectedEvent(AnalyticEvent.PresentedSheet())

        embeddedContentPage.assertHasSelectedSavedPaymentMethod("pm_12345")

        networkRule.enqueue(
            method("GET"),
            path("/v1/payment_intents/pi_example"),
        ) { response ->
            response.testBodyFromFile("payment-intent-get-requires_payment_method.json")
        }

        networkRule.enqueue(
            host("api.stripe.com"),
            method("POST"),
            path("/v1/payment_intents/pi_example/confirm"),
        ) { response ->
            response.testBodyFromFile("payment-intent-confirm.json")
        }

        validateAnalyticsRequest(eventName = "stripe_android.payment_intent_retrieval")
        validateAnalyticsRequest(
            eventName = "stripe_android.paymenthandler.confirm.started",
            query("intent_id", "pi_example"),
            query("payment_method_type", "card"),
        )
        validateAnalyticsRequest(eventName = "stripe_android.confirm_returnurl_null")
        validateAnalyticsRequest(eventName = "stripe_android.payment_intent_confirmation")
        validateAnalyticsRequest(
            eventName = "stripe_android.paymenthandler.confirm.finished",
            query("intent_id", "pi_example"),
            query("payment_method_type", "card"),
        )
        validateAnalyticsRequest(eventName = "mc_embedded_payment_success")

        testContext.confirm()
    }

    @Test
    fun testEditCard() = runEmbeddedPaymentElementTest(
        networkRule = networkRule,
        createIntentCallback = { _, shouldSavePaymentMethod ->
            assertThat(shouldSavePaymentMethod).isFalse()
            CreateIntentResult.Success("pi_example_secret_12345")
        },
        resultCallback = ::assertCompleted,
        builder = {
            analyticEventCallback(analyticEventRule)
        },
    ) { testContext ->
        networkRule.enqueue(
            host("api.stripe.com"),
            method("GET"),
            path("/v1/elements/sessions"),
        ) { response ->
            response.testBodyFromFile("elements-sessions-deferred_payment_intent_no_link.json")
        }
        networkRule.setupV1PaymentMethodsResponse(card1, card2)

        validateAnalyticsRequest(eventName = "mc_embedded_init")
        validateAnalyticsRequest(eventName = "mc_load_started")
        validateAnalyticsRequest(eventName = "mc_load_succeeded")
        validateAnalyticsRequest(eventName = "stripe_android.retrieve_payment_methods")
        validateAnalyticsRequest(eventName = "elements.customer_repository.get_saved_payment_methods_success")
        validateAnalyticsRequest(eventName = "mc_embedded_sheet_newpm_show")
        validateAnalyticsRequest(
            eventName = "mc_initial_displayed_payment_methods",
            query("hidden_payment_methods", ""),
            query("visible_payment_methods", Uri.encode("saved,card,cashapp")),
        )

        testContext.configure {
            customer(PaymentSheet.CustomerConfiguration("cus_123", "ek_test"))
        }

        analyticEventRule.assertMatchesExpectedEvent(AnalyticEvent.PresentedSheet())

        validateAnalyticsRequest(eventName = "mc_embedded_manage_savedpm_show")
        embeddedContentPage.clickViewMore()

        managePage.waitUntilVisible()
        managePage.clickEdit()
        validateAnalyticsRequest(eventName = "mc_open_edit_screen")
        managePage.clickEdit(card1.id)
        editPage.waitUntilVisible()
        validateAnalyticsRequest(eventName = "mc_cancel_edit_screen")
        Espresso.pressBack()
        managePage.waitUntilVisible()
        managePage.clickDone()
        Espresso.pressBack()

        testContext.markTestSucceeded()
    }

    @Test
    fun testRemoveCard() = runEmbeddedPaymentElementTest(
        networkRule = networkRule,
        createIntentCallback = { _, shouldSavePaymentMethod ->
            assertThat(shouldSavePaymentMethod).isFalse()
            CreateIntentResult.Success("pi_example_secret_12345")
        },
        builder = {
            analyticEventCallback(analyticEventRule)
        },
        resultCallback = ::assertCompleted,
    ) { testContext ->
        networkRule.enqueue(
            host("api.stripe.com"),
            method("GET"),
            path("/v1/elements/sessions"),
        ) { response ->
            response.testBodyFromFile("elements-sessions-deferred_payment_intent_no_link.json")
        }
        networkRule.setupV1PaymentMethodsResponse(card1, card2)

        validateAnalyticsRequest(eventName = "mc_embedded_init")
        validateAnalyticsRequest(eventName = "mc_load_started")
        validateAnalyticsRequest(eventName = "mc_load_succeeded")
        validateAnalyticsRequest(eventName = "stripe_android.retrieve_payment_methods")
        validateAnalyticsRequest(eventName = "elements.customer_repository.get_saved_payment_methods_success")
        validateAnalyticsRequest(eventName = "mc_embedded_sheet_newpm_show")
        validateAnalyticsRequest(
            eventName = "mc_initial_displayed_payment_methods",
            query("hidden_payment_methods", ""),
            query("visible_payment_methods", Uri.encode("saved,card,cashapp")),
        )

        testContext.configure {
            customer(PaymentSheet.CustomerConfiguration("cus_123", "ek_test"))
        }
        analyticEventRule.assertMatchesExpectedEvent(AnalyticEvent.PresentedSheet())

        validateAnalyticsRequest(eventName = "mc_embedded_manage_savedpm_show")
        embeddedContentPage.clickViewMore()

        managePage.waitUntilVisible()
        managePage.clickEdit()
        validateAnalyticsRequest(eventName = "mc_open_edit_screen")
        managePage.clickEdit(card1.id)
        editPage.waitUntilVisible()

        networkRule.setupPaymentMethodDetachResponse(card1.id)
        validateAnalyticsRequest(eventName = "stripe_android.detach_payment_method")
        validateAnalyticsRequest(eventName = "mc_cancel_edit_screen")

        validateAnalyticsRequest(eventName = "mc_embedded_paymentoption_removed")
        editPage.clickRemove()
        analyticEventRule.assertMatchesExpectedEvent(AnalyticEvent.RemovedSavedPaymentMethod("card"))

        managePage.waitUntilVisible()
        managePage.waitUntilGone(card1.id)
        managePage.clickDone()

        testContext.markTestSucceeded()
    }

    private fun validateAnalyticsRequest(
        eventName: String,
        vararg requestMatchers: RequestMatcher,
        additionalProductUsage: Set<String> = emptySet(),
    ) {
        networkRule.validateAnalyticsRequest(
            eventName = eventName,
            productUsage = setOf("EmbeddedPaymentElement").plus(additionalProductUsage),
            *requestMatchers
        )
    }
}<|MERGE_RESOLUTION|>--- conflicted
+++ resolved
@@ -151,10 +151,6 @@
             query("payment_method_type", "card"),
         )
         validateAnalyticsRequest(eventName = "mc_confirm_button_tapped")
-<<<<<<< HEAD
-        validateAnalyticsRequest(eventName = "mc_cardscan_api_check_succeeded")
-=======
->>>>>>> 6762b7be
         validateAnalyticsRequest(eventName = "mc_embedded_payment_success")
 
         formPage.clickPrimaryButton()
@@ -256,10 +252,6 @@
             query("payment_method_type", "card"),
         )
         validateAnalyticsRequest(eventName = "mc_confirm_button_tapped")
-<<<<<<< HEAD
-        validateAnalyticsRequest(eventName = "mc_cardscan_api_check_succeeded")
-=======
->>>>>>> 6762b7be
         validateAnalyticsRequest(
             eventName = "mc_embedded_payment_success",
             query("is_confirmation_tokens", "true")
