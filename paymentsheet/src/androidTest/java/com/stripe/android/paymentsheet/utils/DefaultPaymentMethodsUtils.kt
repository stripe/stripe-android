--- conflicted
+++ resolved
@@ -84,201 +84,4 @@
             }
         }
     }
-<<<<<<< HEAD
-=======
-
-    private fun createElementsSessionResponse(
-        cards: List<PaymentMethod>,
-        defaultPaymentMethod: String?,
-        isDeferredIntent: Boolean,
-    ): String {
-        val cardsArray = JSONArray()
-
-        cards.forEach { card ->
-            cardsArray.put(PaymentMethodFactory.convertCardToJson(card))
-        }
-
-        val cardsStringified = cardsArray.toString(2)
-
-        return if (isDeferredIntent) {
-            deferredIntentElementsSessionResponse(
-                paymentMethods = cardsStringified,
-                defaultPaymentMethod = defaultPaymentMethod,
-            )
-        } else {
-            intentFirstElementsSessionResponse(
-                paymentMethods = cardsStringified,
-                defaultPaymentMethod = defaultPaymentMethod,
-            )
-        }
-    }
-
-    private fun intentFirstElementsSessionResponse(
-        paymentMethods: String,
-        defaultPaymentMethod: String?,
-    ): String {
-        return """
-                {
-                  "business_name": "Mobile Example Account",
-                  "google_pay_preference": "enabled",
-                  "merchant_country": "US",
-                  "merchant_currency": "usd",
-                  "merchant_id": "acct_1HvTI7Lu5o3P18Zp",
-                  "meta_pay_signed_container_context": null,
-                  "order": null,
-                  "ordered_payment_method_types_and_wallets": [
-                    "card",
-                    "us_bank_account"
-                  ],
-                  "customer": {
-                    "payment_methods": $paymentMethods,
-                    "customer_session": {
-                      "id": "cuss_654321",
-                      "livemode": false,
-                      "api_key": "ek_12345",
-                      "api_key_expiry": 1899787184,
-                      "customer": "cus_1",
-                      "components": {
-                        "mobile_payment_element": {
-                          "enabled": true,
-                          "features": {
-                            "payment_method_save": "enabled",
-                            "payment_method_remove": "enabled",
-                            "payment_method_remove_last": "enabled",
-                            "payment_method_save_allow_redisplay_override": null,
-                            "payment_method_set_as_default": "enabled"
-                          }
-                        },
-                        "customer_sheet": {
-                          "enabled": false,
-                          "features": null
-                        }
-                      }
-                    },
-                    "default_payment_method": $defaultPaymentMethod
-                  },
-                  "payment_method_preference": {
-                    "object": "payment_method_preference",
-                    "country_code": "US",
-                    "ordered_payment_method_types": [
-                      "card",
-                       "us_bank_account"
-                    ],
-                    "payment_intent": {
-                      "id": "pi_example",
-                      "object": "payment_intent",
-                      "amount": 5099,
-                      "amount_details": {
-                        "tip": {}
-                      },
-                      "automatic_payment_methods": {
-                        "enabled": true
-                      },
-                      "canceled_at": null,
-                      "cancellation_reason": null,
-                      "capture_method": "automatic",
-                      "client_secret": "pi_example_secret_example",
-                      "confirmation_method": "automatic",
-                      "created": 1674750417,
-                      "currency": "usd",
-                      "description": null,
-                      "last_payment_error": null,
-                      "livemode": false,
-                      "next_action": null,
-                      "payment_method": null,
-                      "payment_method_options": {
-                        "us_bank_account": {
-                          "verification_method": "automatic"
-                        }
-                      },
-                      "payment_method_types": [
-                        "card",
-                        "us_bank_account"
-                      ],
-                      "processing": null,
-                      "receipt_email": null,
-                      "setup_future_usage": null,
-                      "shipping": null,
-                      "source": null,
-                      "status": "requires_payment_method"
-                    }, 
-                    "type": "payment_intent"
-                  },
-                  "paypal_express_config": {
-                    "client_id": null,
-                    "paypal_merchant_id": null
-                  },
-                  "shipping_address_settings": {
-                    "autocomplete_allowed": true
-                  },
-                  "unactivated_payment_method_types": []
-                }
-            """.trimIndent()
-    }
-
-    private fun deferredIntentElementsSessionResponse(
-        paymentMethods: String,
-        defaultPaymentMethod: String?,
-    ): String {
-        return """
-                {
-                  "business_name": "Mobile Example Account",
-                  "google_pay_preference": "enabled",
-                  "merchant_country": "US",
-                  "merchant_currency": "usd",
-                  "merchant_id": "acct_1HvTI7Lu5o3P18Zp",
-                  "meta_pay_signed_container_context": null,
-                  "order": null,
-                  "ordered_payment_method_types_and_wallets": [
-                    "card",
-                    "us_bank_account"
-                  ],
-                  "customer": {
-                    "payment_methods": $paymentMethods,
-                    "customer_session": {
-                      "id": "cuss_654321",
-                      "livemode": false,
-                      "api_key": "ek_12345",
-                      "api_key_expiry": 1899787184,
-                      "customer": "cus_1",
-                      "components": {
-                        "mobile_payment_element": {
-                          "enabled": true,
-                          "features": {
-                            "payment_method_save": "enabled",
-                            "payment_method_remove": "enabled",
-                            "payment_method_remove_last": "enabled",
-                            "payment_method_save_allow_redisplay_override": null,
-                            "payment_method_set_as_default": "enabled"
-                          }
-                        },
-                        "customer_sheet": {
-                          "enabled": false,
-                          "features": null
-                        }
-                      }
-                    },
-                    "default_payment_method": $defaultPaymentMethod
-                  },
-                  "payment_method_preference": {
-                    "object": "payment_method_preference",
-                    "country_code": "US",
-                    "ordered_payment_method_types": [
-                      "card",
-                      "us_bank_account"
-                    ],
-                    "type": "deferred_intent"
-                  },
-                  "paypal_express_config": {
-                    "client_id": null,
-                    "paypal_merchant_id": null
-                  },
-                  "shipping_address_settings": {
-                    "autocomplete_allowed": true
-                  },
-                  "unactivated_payment_method_types": []
-                }
-            """.trimIndent()
-    }
->>>>>>> 978291bb
 }