package com.stripe.android.paymentsheet

import android.content.Context
import androidx.compose.ui.test.hasTestTag
import androidx.test.core.app.ApplicationProvider
import com.google.testing.junit.testparameterinjector.TestParameter
import com.google.testing.junit.testparameterinjector.TestParameterInjector
import com.stripe.android.core.utils.urlEncode
import com.stripe.android.model.PaymentMethod
import com.stripe.android.networktesting.RequestMatchers
import com.stripe.android.networktesting.RequestMatchers.bodyPart
import com.stripe.android.networktesting.RequestMatchers.method
import com.stripe.android.networktesting.RequestMatchers.path
import com.stripe.android.networktesting.testBodyFromFile
import com.stripe.android.paymentsheet.ui.SAVED_PAYMENT_OPTION_TAB_LAYOUT_TEST_TAG
import com.stripe.android.paymentsheet.utils.PaymentSheetLayoutType
import com.stripe.android.paymentsheet.utils.PaymentSheetLayoutTypeProvider
import com.stripe.android.paymentsheet.utils.ProductIntegrationTestRunnerContext
import com.stripe.android.paymentsheet.utils.ProductIntegrationType
import com.stripe.android.paymentsheet.utils.ProductIntegrationTypeProvider
import com.stripe.android.paymentsheet.utils.TestRules
import com.stripe.android.paymentsheet.utils.assertCompleted
import com.stripe.android.paymentsheet.utils.runProductIntegrationTest
import com.stripe.android.testing.PaymentMethodFactory
import org.json.JSONArray
import org.junit.Rule
import org.junit.Test
import org.junit.runner.RunWith

@OptIn(ExperimentalCustomerSessionApi::class)
@RunWith(TestParameterInjector::class)
internal class DefaultPaymentMethodsTest {

    private val context = ApplicationProvider.getApplicationContext<Context>()

    @get:Rule
    val testRules: TestRules = TestRules.create()

    private val composeTestRule = testRules.compose
    private val networkRule = testRules.networkRule

    @TestParameter(valuesProvider = ProductIntegrationTypeProvider::class)
    lateinit var integrationType: ProductIntegrationType

    @TestParameter(valuesProvider = PaymentSheetLayoutTypeProvider::class)
    lateinit var layoutType: PaymentSheetLayoutType

    @Test
    fun setDefaultCard_selectsCard() = runProductIntegrationTest(
        networkRule = networkRule,
        integrationType = integrationType,
        resultCallback = {},
    ) { testContext ->
        val cards = listOf(
            PaymentMethodFactory.card(last4 = "4242", id = "pm_1"),
            PaymentMethodFactory.card(last4 = "1001", id = "pm_2")
        )

        enqueueElementsSessionResponse(
            cards = cards,
        )

        launch(
            testContext = testContext,
            paymentMethodLayout = layoutType.paymentMethodLayout,
        )

        val originallySelectedPaymentMethod = cards[0]
        val newDefaultPaymentMethod = cards[1]

        layoutType.assertHasSelectedPaymentMethod(
            composeTestRule = composeTestRule,
            context = context,
            paymentMethod = originallySelectedPaymentMethod,
        )

        enqueueSetDefaultPaymentMethodRequest()

        layoutType.setDefaultPaymentMethod(
            composeTestRule = composeTestRule,
            newDefaultPaymentMethod = newDefaultPaymentMethod,
        )

        layoutType.assertHasSelectedPaymentMethod(
            composeTestRule = composeTestRule,
            context = context,
            paymentMethod = newDefaultPaymentMethod,
        )

        testContext.markTestSucceeded()
    }

    private fun enqueueSetDefaultPaymentMethodRequest() {
        networkRule.enqueue(
            RequestMatchers.host("api.stripe.com"),
            RequestMatchers.method("POST"),
            RequestMatchers.path("/v1/elements/customers/cus_1/set_default_payment_method"),
        ) { response ->
            response.setResponseCode(200)
            response.setBody(
                """{
                          "id": "cus_1",
                          "object": "customer",
                          "created": 1739227546,
                          "default_source": null,
                          "description": null,
                          "email": null,
                          "livemode": false,
                          "shipping": null
                        }
                    """.trimIndent()
            )
        }
    }

    @Test
    fun defaultPaymentMethod_displayedWithDefaultBadge() = runProductIntegrationTest(
        networkRule = networkRule,
        integrationType = integrationType,
        resultCallback = {},
    ) { testContext ->
        val cards = listOf(
            PaymentMethodFactory.card(last4 = "4242", id = "pm_1"),
            PaymentMethodFactory.card(last4 = "1001", id = "pm_2")
        )

        enqueueElementsSessionResponse(
            cards = cards,
            defaultPaymentMethod = cards.first().id
        )

        launch(
            testContext = testContext,
            paymentMethodLayout = layoutType.paymentMethodLayout,
        )

        layoutType.assertDefaultPaymentMethodBadgeDisplayed(composeTestRule)

        testContext.markTestSucceeded()
    }

    @Test
<<<<<<< HEAD
    fun setNewCardAsDefault_sendsSetAsDefaultParamInConfirmCall() = runProductIntegrationTest(
        networkRule = networkRule,
        integrationType = integrationType,
        resultCallback = ::assertCompleted,
    ) { testContext ->
        val paymentSheetPage = PaymentSheetPage(composeTestRule)

        enqueueElementsSessionResponse()

        launch(
            testContext = testContext,
            paymentMethodLayout = layoutType.paymentMethodLayout,
            hasSavedPaymentMethods = false,
        )

        enqueueGetCardMetadata()

        paymentSheetPage.fillOutCardDetails()
        paymentSheetPage.checkSaveForFuture()
        paymentSheetPage.checkSetAsDefaultCheckbox()

        enqueuePaymentIntentConfirmWithExpectedSetAsDefault(setAsDefaultValue = true)

        paymentSheetPage.clickPrimaryButton()
    }

    @Test
    fun payWithNewCard_dontCheckSetAsDefault_sendsSetAsDefaultAsFalseParamInConfirmCall() = runProductIntegrationTest(
        networkRule = networkRule,
        integrationType = integrationType,
        resultCallback = ::assertCompleted,
    ) { testContext ->
        val paymentSheetPage = PaymentSheetPage(composeTestRule)

        enqueueElementsSessionResponse()

        launch(
            testContext = testContext,
            paymentMethodLayout = layoutType.paymentMethodLayout,
            hasSavedPaymentMethods = false,
        )

        enqueueGetCardMetadata()

        paymentSheetPage.fillOutCardDetails()
        paymentSheetPage.checkSaveForFuture()

        enqueuePaymentIntentConfirmWithExpectedSetAsDefault(setAsDefaultValue = false)

        paymentSheetPage.clickPrimaryButton()
    }

    @Test
    fun payWithNewCard_uncheckSaveForFuture_doesNotSendSetAsDefaultInConfirmCall() = runProductIntegrationTest(
        networkRule = networkRule,
        integrationType = integrationType,
        resultCallback = ::assertCompleted,
    ) { testContext ->
        val paymentSheetPage = PaymentSheetPage(composeTestRule)

        enqueueElementsSessionResponse()

        launch(
            testContext = testContext,
            paymentMethodLayout = layoutType.paymentMethodLayout,
            hasSavedPaymentMethods = false,
        )

        enqueueGetCardMetadata()

        paymentSheetPage.fillOutCardDetails()
        paymentSheetPage.checkSaveForFuture()
        paymentSheetPage.checkSetAsDefaultCheckbox()

        // Un-check save for future -- this will hide the set as default checkbox
        paymentSheetPage.checkSaveForFuture()

        enqueuePaymentIntentConfirmWithoutSetAsDefault()

        paymentSheetPage.clickPrimaryButton()
    }

    private fun enqueueGetCardMetadata() {
        networkRule.enqueue(
            method("GET"),
            path("edge-internal/card-metadata")
        ) { response ->
            response.testBodyFromFile("card-metadata-get.json")
        }
    }

    private fun enqueuePaymentIntentConfirmWithoutSetAsDefault() {
        return networkRule.enqueue(
            method("POST"),
            path("/v1/payment_intents/pi_example/confirm"),
            bodyPart(urlEncode("payment_method_data[allow_redisplay]"), "unspecified"),
        ) { response ->
            response.testBodyFromFile("payment-intent-confirm.json")
        }
    }

    private fun enqueuePaymentIntentConfirmWithExpectedSetAsDefault(setAsDefaultValue: Boolean) {
        return networkRule.enqueue(
            method("POST"),
            path("/v1/payment_intents/pi_example/confirm"),
            bodyPart(urlEncode("payment_method_data[allow_redisplay]"), "always"),
            bodyPart(urlEncode("set_as_default_payment_method"), setAsDefaultValue.toString())
        ) { response ->
            response.testBodyFromFile("payment-intent-confirm.json")
        }
=======
    fun defaultPaymentMethod_isSelected() = runProductIntegrationTest(
        networkRule = networkRule,
        integrationType = integrationType,
        resultCallback = {},
    ) { testContext ->
        val cards = listOf(
            PaymentMethodFactory.card(last4 = "4242", id = "pm_1"),
            PaymentMethodFactory.card(last4 = "1001", id = "pm_2")
        )
        val defaultPaymentMethod = cards[1]

        enqueueElementsSessionResponse(
            cards = cards,
            defaultPaymentMethod = defaultPaymentMethod.id
        )

        launch(
            testContext = testContext,
            paymentMethodLayout = layoutType.paymentMethodLayout,
        )

        layoutType.assertHasSelectedPaymentMethod(
            composeTestRule = composeTestRule,
            context = context,
            paymentMethod = defaultPaymentMethod,
        )

        testContext.markTestSucceeded()
>>>>>>> 8e124ad6
    }

    private fun enqueueElementsSessionResponse(
        cards: List<PaymentMethod> = emptyList(),
        setAsDefaultFeatureEnabled: Boolean = true,
        defaultPaymentMethod: String? = null,
    ) {
        networkRule.enqueue(
            RequestMatchers.host("api.stripe.com"),
            RequestMatchers.method("GET"),
            RequestMatchers.path("/v1/elements/sessions"),
        ) { response ->
            response.setBody(
                createElementsSessionResponse(
                    cards = cards,
                    setAsDefaultFeatureEnabled = setAsDefaultFeatureEnabled,
                    defaultPaymentMethod = defaultPaymentMethod,
                )
            )
        }
    }

    private fun launch(
        testContext: ProductIntegrationTestRunnerContext,
        paymentMethodLayout: PaymentSheet.PaymentMethodLayout,
        hasSavedPaymentMethods: Boolean = true,
    ) {
        testContext.launch(
            configuration = PaymentSheet.Configuration(
                merchantDisplayName = "Example, Inc.",
                paymentMethodLayout = paymentMethodLayout,
                customer = PaymentSheet.CustomerConfiguration.createWithCustomerSession(
                    id = "cus_1",
                    clientSecret = "cuss_1",
                )
            ),
        )

        if (
            paymentMethodLayout == PaymentSheet.PaymentMethodLayout.Horizontal &&
            hasSavedPaymentMethods
        ) {
            composeTestRule.waitUntil(timeoutMillis = 5_000) {
                composeTestRule
                    .onAllNodes(hasTestTag(SAVED_PAYMENT_OPTION_TAB_LAYOUT_TEST_TAG))
                    .fetchSemanticsNodes()
                    .isNotEmpty()
            }
        }
    }

    private companion object {
        @Suppress("LongMethod")
        fun createElementsSessionResponse(
            cards: List<PaymentMethod>,
            setAsDefaultFeatureEnabled: Boolean,
            defaultPaymentMethod: String?,
        ): String {
            val cardsArray = JSONArray()

            cards.forEach { card ->
                cardsArray.put(PaymentMethodFactory.convertCardToJson(card))
            }

            val cardsStringified = cardsArray.toString(2)

            val setAsDefaultFeatureEnabledStringified = setAsDefaultFeatureEnabled.toFeatureState()

            return """
                {
                  "business_name": "Mobile Example Account",
                  "google_pay_preference": "enabled",
                  "merchant_country": "US",
                  "merchant_currency": "usd",
                  "merchant_id": "acct_1HvTI7Lu5o3P18Zp",
                  "meta_pay_signed_container_context": null,
                  "order": null,
                  "ordered_payment_method_types_and_wallets": [
                    "card"
                  ],
                  "card_brand_choice": {
                    "eligible": true,
                    "preferred_networks": ["cartes_bancaires"]
                  },
                  "customer": {
                    "payment_methods": $cardsStringified,
                    "customer_session": {
                      "id": "cuss_654321",
                      "livemode": false,
                      "api_key": "ek_12345",
                      "api_key_expiry": 1899787184,
                      "customer": "cus_1",
                      "components": {
                        "mobile_payment_element": {
                          "enabled": true,
                          "features": {
                            "payment_method_save": "enabled",
                            "payment_method_remove": "enabled",
                            "payment_method_remove_last": "enabled",
                            "payment_method_save_allow_redisplay_override": null,
                            "payment_method_set_as_default": $setAsDefaultFeatureEnabledStringified
                          }
                        },
                        "customer_sheet": {
                          "enabled": false,
                          "features": null
                        }
                      }
                    },
                    "default_payment_method": $defaultPaymentMethod
                  },
                  "payment_method_preference": {
                    "object": "payment_method_preference",
                    "country_code": "US",
                    "ordered_payment_method_types": [
                      "card"
                    ],
                    "payment_intent": {
                      "id": "pi_example",
                      "object": "payment_intent",
                      "amount": 5099,
                      "amount_details": {
                        "tip": {}
                      },
                      "automatic_payment_methods": {
                        "enabled": true
                      },
                      "canceled_at": null,
                      "cancellation_reason": null,
                      "capture_method": "automatic",
                      "client_secret": "pi_example_secret_example",
                      "confirmation_method": "automatic",
                      "created": 1674750417,
                      "currency": "usd",
                      "description": null,
                      "last_payment_error": null,
                      "livemode": false,
                      "next_action": null,
                      "payment_method": null,
                      "payment_method_options": {
                        "us_bank_account": {
                          "verification_method": "automatic"
                        }
                      },
                      "payment_method_types": [
                        "card"
                      ],
                      "processing": null,
                      "receipt_email": null,
                      "setup_future_usage": null,
                      "shipping": null,
                      "source": null,
                      "status": "requires_payment_method"
                    },
                    "type": "payment_intent"
                  },
                  "payment_method_specs": [
                    {
                      "async": false,
                      "fields": [],
                      "type": "card"
                    }
                  ],
                  "paypal_express_config": {
                    "client_id": null,
                    "paypal_merchant_id": null
                  },
                  "shipping_address_settings": {
                    "autocomplete_allowed": true
                  },
                  "unactivated_payment_method_types": []
                }
            """.trimIndent()
        }

        private fun Boolean.toFeatureState(): String {
            return if (this) {
                "enabled"
            } else {
                "disabled"
            }
        }
    }
}<|MERGE_RESOLUTION|>--- conflicted
+++ resolved
@@ -138,9 +138,39 @@
 
         testContext.markTestSucceeded()
     }
-
-    @Test
-<<<<<<< HEAD
+    
+    @Test
+    fun defaultPaymentMethod_isSelected() = runProductIntegrationTest(
+        networkRule = networkRule,
+        integrationType = integrationType,
+        resultCallback = {},
+    ) { testContext ->
+        val cards = listOf(
+            PaymentMethodFactory.card(last4 = "4242", id = "pm_1"),
+            PaymentMethodFactory.card(last4 = "1001", id = "pm_2")
+        )
+        val defaultPaymentMethod = cards[1]
+
+        enqueueElementsSessionResponse(
+            cards = cards,
+            defaultPaymentMethod = defaultPaymentMethod.id
+        )
+
+        launch(
+            testContext = testContext,
+            paymentMethodLayout = layoutType.paymentMethodLayout,
+        )
+
+        layoutType.assertHasSelectedPaymentMethod(
+            composeTestRule = composeTestRule,
+            context = context,
+            paymentMethod = defaultPaymentMethod,
+        )
+
+        testContext.markTestSucceeded()
+    }
+
+    @Test
     fun setNewCardAsDefault_sendsSetAsDefaultParamInConfirmCall() = runProductIntegrationTest(
         networkRule = networkRule,
         integrationType = integrationType,
@@ -251,37 +281,6 @@
         ) { response ->
             response.testBodyFromFile("payment-intent-confirm.json")
         }
-=======
-    fun defaultPaymentMethod_isSelected() = runProductIntegrationTest(
-        networkRule = networkRule,
-        integrationType = integrationType,
-        resultCallback = {},
-    ) { testContext ->
-        val cards = listOf(
-            PaymentMethodFactory.card(last4 = "4242", id = "pm_1"),
-            PaymentMethodFactory.card(last4 = "1001", id = "pm_2")
-        )
-        val defaultPaymentMethod = cards[1]
-
-        enqueueElementsSessionResponse(
-            cards = cards,
-            defaultPaymentMethod = defaultPaymentMethod.id
-        )
-
-        launch(
-            testContext = testContext,
-            paymentMethodLayout = layoutType.paymentMethodLayout,
-        )
-
-        layoutType.assertHasSelectedPaymentMethod(
-            composeTestRule = composeTestRule,
-            context = context,
-            paymentMethod = defaultPaymentMethod,
-        )
-
-        testContext.markTestSucceeded()
->>>>>>> 8e124ad6
-    }
 
     private fun enqueueElementsSessionResponse(
         cards: List<PaymentMethod> = emptyList(),
