package com.stripe.android.paymentsheet

import android.net.Uri
import androidx.test.ext.junit.runners.AndroidJUnit4
import com.stripe.android.core.networking.AnalyticsRequest
import com.stripe.android.core.networking.ApiRequest
import com.stripe.android.core.utils.urlEncode
import com.stripe.android.networktesting.AdvancedFraudSignalsTestRule
import com.stripe.android.networktesting.NetworkRule
import com.stripe.android.networktesting.RequestMatcher
import com.stripe.android.networktesting.RequestMatchers.bodyPart
import com.stripe.android.networktesting.RequestMatchers.hasQueryParam
import com.stripe.android.networktesting.RequestMatchers.host
import com.stripe.android.networktesting.RequestMatchers.method
import com.stripe.android.networktesting.RequestMatchers.path
import com.stripe.android.networktesting.RequestMatchers.query
import com.stripe.android.networktesting.testBodyFromFile
import com.stripe.android.paymentelement.AnalyticEvent
import com.stripe.android.paymentelement.AnalyticEventRule
import com.stripe.android.paymentelement.ExperimentalAnalyticEventCallbackApi
import com.stripe.android.paymentsheet.utils.GooglePayRepositoryTestRule
import com.stripe.android.paymentsheet.utils.TestRules
import com.stripe.android.paymentsheet.utils.assertCompleted
import com.stripe.android.paymentsheet.utils.runPaymentSheetTest
import com.stripe.paymentelementnetwork.CardPaymentMethodDetails
import com.stripe.paymentelementnetwork.setupPaymentMethodDetachResponse
import com.stripe.paymentelementnetwork.setupV1PaymentMethodsResponse
import com.stripe.paymentelementtestpages.EditPage
import org.junit.Rule
import org.junit.Test
import org.junit.runner.RunWith
import kotlin.time.Duration.Companion.seconds

@OptIn(ExperimentalAnalyticEventCallbackApi::class)
@RunWith(AndroidJUnit4::class)
internal class PaymentSheetAnalyticsTest {
    private val networkRule = NetworkRule(
        hostsToTrack = listOf(ApiRequest.API_HOST, AnalyticsRequest.HOST),
        validationTimeout = 5.seconds, // Analytics requests happen async.
    )
    private val analyticEventRule = AnalyticEventRule()

    @get:Rule
    val testRules: TestRules = TestRules.create(networkRule = networkRule) {
        around(analyticEventRule)
            .around(AdvancedFraudSignalsTestRule())
            .around(GooglePayRepositoryTestRule())
    }

    private val composeTestRule = testRules.compose

    private val page: PaymentSheetPage = PaymentSheetPage(composeTestRule)
    private val editPage = EditPage(testRules.compose)

    private val card1 = CardPaymentMethodDetails("pm_12345", "4242")
    private val card2 = CardPaymentMethodDetails("pm_67890", "5544")

    private val verticalModeConfiguration = PaymentSheet.Configuration.Builder("Example, Inc.")
        .paymentMethodLayout(PaymentSheet.PaymentMethodLayout.Vertical)
        .build()

    private val horizontalModeConfiguration = PaymentSheet.Configuration(
        merchantDisplayName = "Example, Inc.",
        paymentMethodLayout = PaymentSheet.PaymentMethodLayout.Horizontal,
    )

    @Test
    fun testSuccessfulCardPayment() = runPaymentSheetTest(
        networkRule = networkRule,
        builder = {
            analyticEventCallback(analyticEventRule)
        },
        resultCallback = ::assertCompleted,
    ) { testContext ->
        networkRule.enqueue(
            host("api.stripe.com"),
            method("GET"),
            path("/v1/elements/sessions"),
        ) { response ->
            response.testBodyFromFile("elements-sessions-requires_payment_method.json")
        }

        validateAnalyticsRequest(
            eventName = "mc_complete_init_default",
            query(Uri.encode("mpe_config[analytic_callback_set]"), "true"),
        )
<<<<<<< HEAD
        testContext.validateAnalyticsRequest(eventName = "mc_load_started")
        testContext.validateAnalyticsRequest(eventName = "mc_load_succeeded")
        testContext.validateAnalyticsRequest(eventName = "mc_complete_sheet_newpm_show")
        testContext.validateAnalyticsRequest(eventName = "mc_form_shown")
        testContext.validateAnalyticsRequest(eventName = "mc_cardscan_api_check_succeeded")
        testContext.validateAnalyticsRequest(
=======
        validateAnalyticsRequest(eventName = "mc_load_started")
        validateAnalyticsRequest(eventName = "mc_load_succeeded")
        validateAnalyticsRequest(eventName = "mc_complete_sheet_newpm_show")
        validateAnalyticsRequest(eventName = "mc_form_shown")
        // cardscan is not available in test mode
        validateAnalyticsRequest(eventName = "mc_cardscan_api_check_failed")
        validateAnalyticsRequest(
>>>>>>> 61431031
            eventName = "mc_initial_displayed_payment_methods",
            query("hidden_payment_methods", Uri.encode("cashapp,affirm,alipay")),
            query("visible_payment_methods", Uri.encode("link,card,afterpay_clearpay,klarna")),
            query("payment_method_layout", "horizontal"),
        )
        validateAnalyticsRequest(eventName = "stripe_android.card_metadata_pk_available")

        testContext.presentPaymentSheet {
            presentWithPaymentIntent(
                paymentIntentClientSecret = "pi_example_secret_example",
                configuration = horizontalModeConfiguration,
            )
        }

        analyticEventRule.assertMatchesExpectedEvent(AnalyticEvent.DisplayedPaymentMethodForm("card"))
        analyticEventRule.assertMatchesExpectedEvent(AnalyticEvent.PresentedSheet())

        validateAnalyticsRequest(eventName = "mc_form_interacted")
        validateAnalyticsRequest(eventName = "mc_card_number_completed")

        validateAnalyticsRequest(eventName = "mc_form_completed")
        page.fillOutCardDetails()
        analyticEventRule.assertMatchesExpectedEvent(AnalyticEvent.StartedInteractionWithPaymentMethodForm("card"))
        analyticEventRule.assertMatchesExpectedEvent(AnalyticEvent.CompletedPaymentMethodForm("card"))

        networkRule.enqueue(
            host("api.stripe.com"),
            method("POST"),
            path("/v1/payment_intents/pi_example/confirm"),
        ) { response ->
            response.testBodyFromFile("payment-intent-confirm.json")
        }

        validateAnalyticsRequest(eventName = "mc_confirm_button_tapped")
        validateAnalyticsRequest(
            eventName = "stripe_android.paymenthandler.confirm.started",
            query("intent_id", "pi_example"),
            query("payment_method_type", "card"),
        )
        validateAnalyticsRequest(eventName = "stripe_android.confirm_returnurl_null")
        validateAnalyticsRequest(eventName = "stripe_android.payment_intent_confirmation")
        validateAnalyticsRequest(
            eventName = "stripe_android.paymenthandler.confirm.finished",
            query("intent_id", "pi_example"),
            query("payment_method_type", "card"),
        )
        validateAnalyticsRequest(
            eventName = "mc_complete_payment_newpm_success",
            hasQueryParam("duration")
        )

        page.clickPrimaryButton()
        analyticEventRule.assertMatchesExpectedEvent(AnalyticEvent.TappedConfirmButton("card"))
    }

    @Test
    fun testSuccessfulCardPaymentInVerticalMode() = runPaymentSheetTest(
        networkRule = networkRule,
        builder = {
            analyticEventCallback(analyticEventRule)
        },
        resultCallback = ::assertCompleted,
    ) { testContext ->
        networkRule.enqueue(
            host("api.stripe.com"),
            method("GET"),
            path("/v1/elements/sessions"),
        ) { response ->
            response.testBodyFromFile("elements-sessions-requires_payment_method.json")
        }

<<<<<<< HEAD
        testContext.validateAnalyticsRequest(
            eventName = "mc_custom_init_default",
            query(Uri.encode("mpe_config[analytic_callback_set]"), "true"),
        )
        testContext.validateAnalyticsRequest(eventName = "mc_load_started")
        testContext.validateAnalyticsRequest(eventName = "mc_load_succeeded")
        testContext.validateAnalyticsRequest(eventName = "mc_custom_sheet_newpm_show")
        testContext.validateAnalyticsRequest(eventName = "mc_form_shown")
        testContext.validateAnalyticsRequest(eventName = "mc_cardscan_api_check_succeeded")
        testContext.validateAnalyticsRequest(
=======
        validateAnalyticsRequest(eventName = "mc_complete_init_default")
        validateAnalyticsRequest(eventName = "mc_load_started")
        validateAnalyticsRequest(eventName = "mc_load_succeeded")
        validateAnalyticsRequest(eventName = "mc_complete_sheet_newpm_show")
        validateAnalyticsRequest(eventName = "mc_carousel_payment_method_tapped")
        validateAnalyticsRequest(eventName = "mc_form_shown")
        // cardscan is not available in test mode
        validateAnalyticsRequest(eventName = "mc_cardscan_api_check_failed")
        validateAnalyticsRequest(eventName = "stripe_android.card_metadata_pk_available")
        validateAnalyticsRequest(
>>>>>>> 61431031
            eventName = "mc_initial_displayed_payment_methods",
            query("visible_payment_methods", Uri.encode("link,card,afterpay_clearpay,klarna,cashapp,affirm,alipay")),
            query("payment_method_layout", "vertical"),
        )
<<<<<<< HEAD
        testContext.validateAnalyticsRequest(eventName = "stripe_android.confirm_returnurl_null")
        testContext.validateAnalyticsRequest(eventName = "stripe_android.payment_intent_confirmation")
        testContext.validateAnalyticsRequest(
            eventName = "stripe_android.paymenthandler.confirm.finished",
            query("intent_id", "pi_example"),
            query("payment_method_type", "card"),
        )
        testContext.validateAnalyticsRequest(
            eventName = "mc_custom_payment_newpm_success",
            hasQueryParam("duration")
        )

        page.clickPrimaryButton()
        testContext.consumePaymentOptionEventForFlowController("card", "4242")
        analyticEventRule.assertMatchesExpectedEvent(AnalyticEvent.TappedConfirmButton("card"))
    }

    @Test
    fun testSuccessfulCardPaymentInVerticalMode() = runPaymentSheetTest(
        networkRule = networkRule,
        builder = {
            analyticEventCallback(analyticEventRule)
        },
        resultCallback = ::assertCompleted,
    ) { testContext ->
        networkRule.enqueue(
            host("api.stripe.com"),
            method("GET"),
            path("/v1/elements/sessions"),
        ) { response ->
            response.testBodyFromFile("elements-sessions-requires_payment_method.json")
        }

        testContext.validateAnalyticsRequest(eventName = "mc_complete_init_default")
        testContext.validateAnalyticsRequest(eventName = "mc_load_started")
        testContext.validateAnalyticsRequest(eventName = "mc_load_succeeded")
        testContext.validateAnalyticsRequest(eventName = "mc_complete_sheet_newpm_show")
        testContext.validateAnalyticsRequest(eventName = "mc_carousel_payment_method_tapped")
        testContext.validateAnalyticsRequest(eventName = "mc_form_shown")
        testContext.validateAnalyticsRequest(eventName = "mc_cardscan_api_check_succeeded")
        testContext.validateAnalyticsRequest(eventName = "stripe_android.card_metadata_pk_available")
=======
>>>>>>> 61431031

        testContext.presentPaymentSheet {
            presentWithPaymentIntent(
                paymentIntentClientSecret = "pi_example_secret_example",
                configuration = verticalModeConfiguration,
            )
        }

        analyticEventRule.assertMatchesExpectedEvent(AnalyticEvent.PresentedSheet())

        validateAnalyticsRequest(eventName = "mc_form_interacted")
        validateAnalyticsRequest(eventName = "mc_card_number_completed")
        page.clickOnLpm("card", forVerticalMode = true)
        analyticEventRule.assertMatchesExpectedEvent(AnalyticEvent.SelectedPaymentMethodType("card"))
        analyticEventRule.assertMatchesExpectedEvent(AnalyticEvent.DisplayedPaymentMethodForm("card"))

        validateAnalyticsRequest(eventName = "mc_form_completed")
        page.fillOutCardDetails()
        analyticEventRule.assertMatchesExpectedEvent(AnalyticEvent.StartedInteractionWithPaymentMethodForm("card"))
        analyticEventRule.assertMatchesExpectedEvent(AnalyticEvent.CompletedPaymentMethodForm("card"))

        networkRule.enqueue(
            host("api.stripe.com"),
            method("POST"),
            path("/v1/payment_intents/pi_example/confirm"),
        ) { response ->
            response.testBodyFromFile("payment-intent-confirm.json")
        }

        validateAnalyticsRequest(eventName = "mc_confirm_button_tapped")
        validateAnalyticsRequest(
            eventName = "stripe_android.paymenthandler.confirm.started",
            query("intent_id", "pi_example"),
            query("payment_method_type", "card"),
        )
        validateAnalyticsRequest(eventName = "stripe_android.confirm_returnurl_null")
        validateAnalyticsRequest(eventName = "stripe_android.payment_intent_confirmation")
        validateAnalyticsRequest(
            eventName = "stripe_android.paymenthandler.confirm.finished",
            query("intent_id", "pi_example"),
            query("payment_method_type", "card"),
        )
        validateAnalyticsRequest(
            eventName = "mc_complete_payment_newpm_success",
            hasQueryParam("duration")
        )

        page.clickPrimaryButton()
        analyticEventRule.assertMatchesExpectedEvent(AnalyticEvent.TappedConfirmButton("card"))
    }

    @Test
<<<<<<< HEAD
    fun testSuccessfulCardPaymentInFlowControllerInVerticalMode() = runFlowControllerTest(
        networkRule = networkRule,
        builder = {
            analyticEventCallback(analyticEventRule)
        },
        resultCallback = ::assertCompleted,
    ) { testContext ->
        networkRule.enqueue(
            host("api.stripe.com"),
            method("GET"),
            path("/v1/elements/sessions"),
        ) { response ->
            response.testBodyFromFile("elements-sessions-requires_payment_method.json")
        }

        testContext.validateAnalyticsRequest(eventName = "mc_custom_init_default")
        testContext.validateAnalyticsRequest(eventName = "mc_load_started")
        testContext.validateAnalyticsRequest(eventName = "mc_load_succeeded")
        testContext.validateAnalyticsRequest(eventName = "mc_custom_sheet_newpm_show")
        testContext.validateAnalyticsRequest(eventName = "mc_form_shown")
        testContext.validateAnalyticsRequest(eventName = "mc_cardscan_api_check_succeeded")
        testContext.validateAnalyticsRequest(eventName = "stripe_android.card_metadata_pk_available")

        testContext.configureFlowController {
            configureWithPaymentIntent(
                paymentIntentClientSecret = "pi_example_secret_example",
                configuration = verticalModeConfiguration,
                callback = { success, error ->
                    assertThat(success).isTrue()
                    assertThat(error).isNull()
                    presentPaymentOptions()
                }
            )
        }
        analyticEventRule.assertMatchesExpectedEvent(AnalyticEvent.PresentedSheet())

        testContext.validateAnalyticsRequest(eventName = "mc_carousel_payment_method_tapped")
        testContext.validateAnalyticsRequest(eventName = "mc_custom_paymentoption_newpm_select")
        testContext.validateAnalyticsRequest(eventName = "mc_form_interacted")
        testContext.validateAnalyticsRequest(eventName = "mc_card_number_completed")

        page.clickOnLpm("card", forVerticalMode = true)
        analyticEventRule.assertMatchesExpectedEvent(AnalyticEvent.SelectedPaymentMethodType("card"))
        analyticEventRule.assertMatchesExpectedEvent(AnalyticEvent.DisplayedPaymentMethodForm("card"))

        testContext.validateAnalyticsRequest(eventName = "mc_form_completed")
        page.fillOutCardDetails()
        analyticEventRule.assertMatchesExpectedEvent(AnalyticEvent.StartedInteractionWithPaymentMethodForm("card"))
        analyticEventRule.assertMatchesExpectedEvent(AnalyticEvent.CompletedPaymentMethodForm("card"))

        networkRule.enqueue(
            host("api.stripe.com"),
            method("POST"),
            path("/v1/payment_intents/pi_example/confirm"),
        ) { response ->
            response.testBodyFromFile("payment-intent-confirm.json")
        }

        testContext.validateAnalyticsRequest(eventName = "mc_confirm_button_tapped")
        testContext.validateAnalyticsRequest(
            eventName = "stripe_android.paymenthandler.confirm.started",
            query("intent_id", "pi_example"),
            query("payment_method_type", "card"),
        )
        testContext.validateAnalyticsRequest(eventName = "stripe_android.confirm_returnurl_null")
        testContext.validateAnalyticsRequest(eventName = "stripe_android.payment_intent_confirmation")
        testContext.validateAnalyticsRequest(
            eventName = "stripe_android.paymenthandler.confirm.finished",
            query("intent_id", "pi_example"),
            query("payment_method_type", "card"),
        )
        testContext.validateAnalyticsRequest(
            eventName = "mc_custom_payment_newpm_success",
            hasQueryParam("duration")
        )

        page.clickPrimaryButton()
        testContext.consumePaymentOptionEventForFlowController("card", "4242")
        analyticEventRule.assertMatchesExpectedEvent(AnalyticEvent.TappedConfirmButton("card"))
    }

    @Test
=======
>>>>>>> 61431031
    fun testSuccessfulCardPaymentWithConfirmationToken() = runPaymentSheetTest(
        networkRule = networkRule,
        builder = {
            createIntentCallback { _ ->
                CreateIntentResult.Success("pi_example_secret_example")
            }
            analyticEventCallback(analyticEventRule)
        },
        resultCallback = ::assertCompleted,
    ) { testContext ->

        validateAnalyticsRequest(eventName = "mc_load_started")
        networkRule.enqueue(
            method("GET"),
            path("/v1/elements/sessions"),
        ) { response ->
            response.testBodyFromFile("elements-sessions-deferred_payment_intent_no_link.json")
        }
        validateAnalyticsRequest(eventName = "mc_load_succeeded")
        validateAnalyticsRequest(
            eventName = "mc_complete_init_default",
            query(Uri.encode("mpe_config[analytic_callback_set]"), "true"),
        )

<<<<<<< HEAD
        testContext.validateAnalyticsRequest(eventName = "stripe_android.card_metadata_pk_available")
        testContext.validateAnalyticsRequest(eventName = "mc_complete_sheet_newpm_show")
        testContext.validateAnalyticsRequest(eventName = "mc_form_shown")
        testContext.validateAnalyticsRequest(eventName = "mc_cardscan_api_check_succeeded")
        testContext.validateAnalyticsRequest(eventName = "mc_initial_displayed_payment_methods")
=======
        validateAnalyticsRequest(eventName = "stripe_android.card_metadata_pk_available")
        validateAnalyticsRequest(eventName = "mc_complete_sheet_newpm_show")
        validateAnalyticsRequest(eventName = "mc_form_shown")
        // cardscan is not available in test mode
        validateAnalyticsRequest(eventName = "mc_cardscan_api_check_failed")
        validateAnalyticsRequest(eventName = "mc_initial_displayed_payment_methods")
>>>>>>> 61431031

        testContext.presentPaymentSheet {
            presentWithIntentConfiguration(
                intentConfiguration = PaymentSheet.IntentConfiguration(
                    mode = PaymentSheet.IntentConfiguration.Mode.Payment(
                        amount = 5099,
                        currency = "usd"
                    )
                ),
                configuration = horizontalModeConfiguration
            )
        }

        analyticEventRule.assertMatchesExpectedEvent(AnalyticEvent.DisplayedPaymentMethodForm("card"))
        analyticEventRule.assertMatchesExpectedEvent(AnalyticEvent.PresentedSheet())

        validateAnalyticsRequest(eventName = "mc_form_interacted")
        validateAnalyticsRequest(eventName = "mc_card_number_completed")
        validateAnalyticsRequest(eventName = "mc_form_completed")
        page.fillOutCardDetails()
        analyticEventRule.assertMatchesExpectedEvent(AnalyticEvent.StartedInteractionWithPaymentMethodForm("card"))
        analyticEventRule.assertMatchesExpectedEvent(AnalyticEvent.CompletedPaymentMethodForm("card"))

        networkRule.enqueue(
            method("POST"),
            path("/v1/confirmation_tokens"),
            clientAttributionMetadataParamsForDeferredIntent(),
        ) { response ->
            response.testBodyFromFile("confirmation-token-create-with-new-card.json")
        }
        networkRule.enqueue(
            path("/v1/payment_intents/pi_example"),
        ) { response ->
            response.testBodyFromFile("payment-intent-get-requires_payment_method.json")
        }
        networkRule.enqueue(
            method("POST"),
            path("/v1/payment_intents/pi_example/confirm"),
            bodyPart("confirmation_token", "ctoken_example"),
            bodyPart("return_url", urlEncode("stripesdk://payment_return_url/com.stripe.android.paymentsheet.example")),
        ) { response ->
            response.testBodyFromFile("payment-intent-confirm.json")
        }
        validateAnalyticsRequest(eventName = "mc_confirm_button_tapped")
        networkRule.validateAnalyticsRequest(
            eventName = "stripe_android.confirmation_token_creation",
            productUsage = setOf("PaymentSheet", "deferred-intent", "autopm")
        )
        validateAnalyticsRequest(eventName = "stripe_android.payment_intent_retrieval")
        validateAnalyticsRequest(
            eventName = "stripe_android.paymenthandler.confirm.started",
            query("intent_id", "pi_example"),
        )
        validateAnalyticsRequest(eventName = "stripe_android.confirm_returnurl_null")
        validateAnalyticsRequest(eventName = "stripe_android.payment_intent_confirmation")
        validateAnalyticsRequest(
            eventName = "stripe_android.paymenthandler.confirm.finished",
            query("intent_id", "pi_example"),
            query("payment_method_type", "card"),
        )
        validateAnalyticsRequest(
            eventName = "mc_complete_payment_newpm_success",
            query("is_confirmation_tokens", "true")
        )
        page.clickPrimaryButton()
        analyticEventRule.assertMatchesExpectedEvent(AnalyticEvent.TappedConfirmButton("card"))
    }

    @Test
<<<<<<< HEAD
    fun testSuccessfulCardPaymentInFlowControllerWithConfirmationToken() = runFlowControllerTest(
        networkRule = networkRule,
        builder = {
            createIntentCallback { _ ->
                CreateIntentResult.Success("pi_example_secret_example")
            }
            analyticEventCallback(analyticEventRule)
        },
        resultCallback = ::assertCompleted,
    ) { testContext ->

        testContext.validateAnalyticsRequest(eventName = "mc_load_started")
        networkRule.enqueue(
            method("GET"),
            path("/v1/elements/sessions"),
        ) { response ->
            response.testBodyFromFile("elements-sessions-deferred_payment_intent_no_link.json")
        }
        testContext.validateAnalyticsRequest(eventName = "mc_load_succeeded")
        testContext.validateAnalyticsRequest(
            eventName = "mc_custom_init_default",
            query(Uri.encode("mpe_config[analytic_callback_set]"), "true"),
        )
        testContext.validateAnalyticsRequest(eventName = "stripe_android.card_metadata_pk_available")
        testContext.validateAnalyticsRequest(eventName = "mc_custom_paymentoption_newpm_select")
        testContext.validateAnalyticsRequest(eventName = "mc_custom_sheet_newpm_show")
        testContext.validateAnalyticsRequest(eventName = "mc_form_shown")
        testContext.validateAnalyticsRequest(eventName = "mc_cardscan_api_check_succeeded")
        testContext.validateAnalyticsRequest(eventName = "mc_initial_displayed_payment_methods")

        testContext.configureFlowController {
            configureWithIntentConfiguration(
                intentConfiguration = PaymentSheet.IntentConfiguration(
                    mode = PaymentSheet.IntentConfiguration.Mode.Payment(
                        amount = 5099,
                        currency = "usd"
                    )
                ),
                configuration = horizontalModeConfiguration,
                callback = { success, error ->
                    assertThat(success).isTrue()
                    assertThat(error).isNull()
                    presentPaymentOptions()
                }
            )
        }

        analyticEventRule.assertMatchesExpectedEvent(AnalyticEvent.DisplayedPaymentMethodForm("card"))
        analyticEventRule.assertMatchesExpectedEvent(AnalyticEvent.PresentedSheet())

        testContext.validateAnalyticsRequest(eventName = "mc_form_interacted")
        testContext.validateAnalyticsRequest(eventName = "mc_card_number_completed")
        testContext.validateAnalyticsRequest(eventName = "mc_form_completed")
        page.fillOutCardDetails()
        analyticEventRule.assertMatchesExpectedEvent(AnalyticEvent.StartedInteractionWithPaymentMethodForm("card"))
        analyticEventRule.assertMatchesExpectedEvent(AnalyticEvent.CompletedPaymentMethodForm("card"))

        networkRule.enqueue(
            method("POST"),
            path("/v1/confirmation_tokens"),
            clientAttributionMetadataParamsForDeferredIntent(),
        ) { response ->
            response.testBodyFromFile("confirmation-token-create-with-new-card.json")
        }
        networkRule.enqueue(
            path("/v1/payment_intents/pi_example"),
        ) { response ->
            response.testBodyFromFile("payment-intent-get-requires_payment_method.json")
        }
        networkRule.enqueue(
            method("POST"),
            path("/v1/payment_intents/pi_example/confirm"),
            bodyPart("confirmation_token", "ctoken_example"),
            bodyPart("return_url", urlEncode("stripesdk://payment_return_url/com.stripe.android.paymentsheet.example")),
        ) { response ->
            response.testBodyFromFile("payment-intent-confirm.json")
        }
        testContext.validateAnalyticsRequest(eventName = "mc_confirm_button_tapped")
        networkRule.validateAnalyticsRequest(
            eventName = "stripe_android.confirmation_token_creation",
            productUsage = setOf("PaymentSheet.FlowController", "deferred-intent", "autopm")
        )
        testContext.validateAnalyticsRequest(eventName = "stripe_android.payment_intent_retrieval")
        testContext.validateAnalyticsRequest(
            eventName = "stripe_android.paymenthandler.confirm.started",
            query("intent_id", "pi_example"),
        )
        testContext.validateAnalyticsRequest(eventName = "stripe_android.confirm_returnurl_null")
        testContext.validateAnalyticsRequest(eventName = "stripe_android.payment_intent_confirmation")
        testContext.validateAnalyticsRequest(
            eventName = "stripe_android.paymenthandler.confirm.finished",
            query("intent_id", "pi_example"),
            query("payment_method_type", "card"),
        )
        testContext.validateAnalyticsRequest(
            eventName = "mc_custom_payment_newpm_success",
            query("is_confirmation_tokens", "true")
        )
        page.clickPrimaryButton()
        testContext.consumePaymentOptionEventForFlowController("card", "4242")
        analyticEventRule.assertMatchesExpectedEvent(AnalyticEvent.TappedConfirmButton("card"))
    }

    @Test
=======
>>>>>>> 61431031
    fun testSavedPaymentMethod() = runPaymentSheetTest(
        networkRule = networkRule,
        builder = {
            analyticEventCallback(analyticEventRule)
        },
        resultCallback = ::assertCompleted,
    ) { testContext ->
        networkRule.enqueue(
            host("api.stripe.com"),
            method("GET"),
            path("/v1/elements/sessions"),
        ) { response ->
            response.testBodyFromFile("elements-sessions-requires_cvc_recollection.json")
        }
        networkRule.setupV1PaymentMethodsResponse(card1, card2)
        validateAnalyticsRequest(eventName = "mc_complete_init_customer")
        validateAnalyticsRequest(eventName = "mc_load_started")
        validateAnalyticsRequest(eventName = "stripe_android.retrieve_payment_methods")
        validateAnalyticsRequest(eventName = "elements.customer_repository.get_saved_payment_methods_success")
        validateAnalyticsRequest(eventName = "mc_load_succeeded")
        validateAnalyticsRequest(eventName = "mc_complete_sheet_savedpm_show")

        testContext.presentPaymentSheet {
            presentWithPaymentIntent(
                paymentIntentClientSecret = "pi_example_secret_example",
                configuration = horizontalModeConfiguration.newBuilder()
                    .customer(
                        PaymentSheet.CustomerConfiguration(
                            id = "cus_1",
                            ephemeralKeySecret = "ek_123",
                        )
                    )
                    .build()
            )
        }
        analyticEventRule.assertMatchesExpectedEvent(AnalyticEvent.PresentedSheet())

        validateAnalyticsRequest(eventName = "mc_open_edit_screen")
        page.clickEditButton()
        page.clickSavedCardEditBadge(card1.last4)
        editPage.waitUntilVisible()

        networkRule.setupPaymentMethodDetachResponse(card1.id)
        validateAnalyticsRequest(eventName = "stripe_android.detach_payment_method")
        validateAnalyticsRequest(eventName = "mc_cancel_edit_screen")

        validateAnalyticsRequest(eventName = "mc_complete_paymentoption_removed")
        editPage.clickRemove()
        analyticEventRule.assertMatchesExpectedEvent(AnalyticEvent.RemovedSavedPaymentMethod("card"))

        validateAnalyticsRequest(eventName = "mc_complete_paymentoption_savedpm_select")
        page.clickDoneButton()
        page.clickSavedCard(card2.last4)
        analyticEventRule.assertMatchesExpectedEvent(AnalyticEvent.SelectedSavedPaymentMethod("card"))
        testContext.markTestSucceeded()
    }

    private fun validateAnalyticsRequest(
        eventName: String,
        vararg requestMatchers: RequestMatcher,
    ) {
        networkRule.validateAnalyticsRequest(
            eventName = eventName,
            productUsage = setOf("PaymentSheet"),
            *requestMatchers
        )
    }
}<|MERGE_RESOLUTION|>--- conflicted
+++ resolved
@@ -84,22 +84,12 @@
             eventName = "mc_complete_init_default",
             query(Uri.encode("mpe_config[analytic_callback_set]"), "true"),
         )
-<<<<<<< HEAD
-        testContext.validateAnalyticsRequest(eventName = "mc_load_started")
-        testContext.validateAnalyticsRequest(eventName = "mc_load_succeeded")
-        testContext.validateAnalyticsRequest(eventName = "mc_complete_sheet_newpm_show")
-        testContext.validateAnalyticsRequest(eventName = "mc_form_shown")
-        testContext.validateAnalyticsRequest(eventName = "mc_cardscan_api_check_succeeded")
-        testContext.validateAnalyticsRequest(
-=======
         validateAnalyticsRequest(eventName = "mc_load_started")
         validateAnalyticsRequest(eventName = "mc_load_succeeded")
         validateAnalyticsRequest(eventName = "mc_complete_sheet_newpm_show")
         validateAnalyticsRequest(eventName = "mc_form_shown")
-        // cardscan is not available in test mode
-        validateAnalyticsRequest(eventName = "mc_cardscan_api_check_failed")
-        validateAnalyticsRequest(
->>>>>>> 61431031
+        validateAnalyticsRequest(eventName = "mc_cardscan_api_check_succeeded")
+        validateAnalyticsRequest(
             eventName = "mc_initial_displayed_payment_methods",
             query("hidden_payment_methods", Uri.encode("cashapp,affirm,alipay")),
             query("visible_payment_methods", Uri.encode("link,card,afterpay_clearpay,klarna")),
@@ -171,18 +161,6 @@
             response.testBodyFromFile("elements-sessions-requires_payment_method.json")
         }
 
-<<<<<<< HEAD
-        testContext.validateAnalyticsRequest(
-            eventName = "mc_custom_init_default",
-            query(Uri.encode("mpe_config[analytic_callback_set]"), "true"),
-        )
-        testContext.validateAnalyticsRequest(eventName = "mc_load_started")
-        testContext.validateAnalyticsRequest(eventName = "mc_load_succeeded")
-        testContext.validateAnalyticsRequest(eventName = "mc_custom_sheet_newpm_show")
-        testContext.validateAnalyticsRequest(eventName = "mc_form_shown")
-        testContext.validateAnalyticsRequest(eventName = "mc_cardscan_api_check_succeeded")
-        testContext.validateAnalyticsRequest(
-=======
         validateAnalyticsRequest(eventName = "mc_complete_init_default")
         validateAnalyticsRequest(eventName = "mc_load_started")
         validateAnalyticsRequest(eventName = "mc_load_succeeded")
@@ -190,58 +168,13 @@
         validateAnalyticsRequest(eventName = "mc_carousel_payment_method_tapped")
         validateAnalyticsRequest(eventName = "mc_form_shown")
         // cardscan is not available in test mode
-        validateAnalyticsRequest(eventName = "mc_cardscan_api_check_failed")
+        validateAnalyticsRequest(eventName = "mc_cardscan_api_check_succeeded")
         validateAnalyticsRequest(eventName = "stripe_android.card_metadata_pk_available")
         validateAnalyticsRequest(
->>>>>>> 61431031
             eventName = "mc_initial_displayed_payment_methods",
             query("visible_payment_methods", Uri.encode("link,card,afterpay_clearpay,klarna,cashapp,affirm,alipay")),
             query("payment_method_layout", "vertical"),
         )
-<<<<<<< HEAD
-        testContext.validateAnalyticsRequest(eventName = "stripe_android.confirm_returnurl_null")
-        testContext.validateAnalyticsRequest(eventName = "stripe_android.payment_intent_confirmation")
-        testContext.validateAnalyticsRequest(
-            eventName = "stripe_android.paymenthandler.confirm.finished",
-            query("intent_id", "pi_example"),
-            query("payment_method_type", "card"),
-        )
-        testContext.validateAnalyticsRequest(
-            eventName = "mc_custom_payment_newpm_success",
-            hasQueryParam("duration")
-        )
-
-        page.clickPrimaryButton()
-        testContext.consumePaymentOptionEventForFlowController("card", "4242")
-        analyticEventRule.assertMatchesExpectedEvent(AnalyticEvent.TappedConfirmButton("card"))
-    }
-
-    @Test
-    fun testSuccessfulCardPaymentInVerticalMode() = runPaymentSheetTest(
-        networkRule = networkRule,
-        builder = {
-            analyticEventCallback(analyticEventRule)
-        },
-        resultCallback = ::assertCompleted,
-    ) { testContext ->
-        networkRule.enqueue(
-            host("api.stripe.com"),
-            method("GET"),
-            path("/v1/elements/sessions"),
-        ) { response ->
-            response.testBodyFromFile("elements-sessions-requires_payment_method.json")
-        }
-
-        testContext.validateAnalyticsRequest(eventName = "mc_complete_init_default")
-        testContext.validateAnalyticsRequest(eventName = "mc_load_started")
-        testContext.validateAnalyticsRequest(eventName = "mc_load_succeeded")
-        testContext.validateAnalyticsRequest(eventName = "mc_complete_sheet_newpm_show")
-        testContext.validateAnalyticsRequest(eventName = "mc_carousel_payment_method_tapped")
-        testContext.validateAnalyticsRequest(eventName = "mc_form_shown")
-        testContext.validateAnalyticsRequest(eventName = "mc_cardscan_api_check_succeeded")
-        testContext.validateAnalyticsRequest(eventName = "stripe_android.card_metadata_pk_available")
-=======
->>>>>>> 61431031
 
         testContext.presentPaymentSheet {
             presentWithPaymentIntent(
@@ -294,91 +227,6 @@
     }
 
     @Test
-<<<<<<< HEAD
-    fun testSuccessfulCardPaymentInFlowControllerInVerticalMode() = runFlowControllerTest(
-        networkRule = networkRule,
-        builder = {
-            analyticEventCallback(analyticEventRule)
-        },
-        resultCallback = ::assertCompleted,
-    ) { testContext ->
-        networkRule.enqueue(
-            host("api.stripe.com"),
-            method("GET"),
-            path("/v1/elements/sessions"),
-        ) { response ->
-            response.testBodyFromFile("elements-sessions-requires_payment_method.json")
-        }
-
-        testContext.validateAnalyticsRequest(eventName = "mc_custom_init_default")
-        testContext.validateAnalyticsRequest(eventName = "mc_load_started")
-        testContext.validateAnalyticsRequest(eventName = "mc_load_succeeded")
-        testContext.validateAnalyticsRequest(eventName = "mc_custom_sheet_newpm_show")
-        testContext.validateAnalyticsRequest(eventName = "mc_form_shown")
-        testContext.validateAnalyticsRequest(eventName = "mc_cardscan_api_check_succeeded")
-        testContext.validateAnalyticsRequest(eventName = "stripe_android.card_metadata_pk_available")
-
-        testContext.configureFlowController {
-            configureWithPaymentIntent(
-                paymentIntentClientSecret = "pi_example_secret_example",
-                configuration = verticalModeConfiguration,
-                callback = { success, error ->
-                    assertThat(success).isTrue()
-                    assertThat(error).isNull()
-                    presentPaymentOptions()
-                }
-            )
-        }
-        analyticEventRule.assertMatchesExpectedEvent(AnalyticEvent.PresentedSheet())
-
-        testContext.validateAnalyticsRequest(eventName = "mc_carousel_payment_method_tapped")
-        testContext.validateAnalyticsRequest(eventName = "mc_custom_paymentoption_newpm_select")
-        testContext.validateAnalyticsRequest(eventName = "mc_form_interacted")
-        testContext.validateAnalyticsRequest(eventName = "mc_card_number_completed")
-
-        page.clickOnLpm("card", forVerticalMode = true)
-        analyticEventRule.assertMatchesExpectedEvent(AnalyticEvent.SelectedPaymentMethodType("card"))
-        analyticEventRule.assertMatchesExpectedEvent(AnalyticEvent.DisplayedPaymentMethodForm("card"))
-
-        testContext.validateAnalyticsRequest(eventName = "mc_form_completed")
-        page.fillOutCardDetails()
-        analyticEventRule.assertMatchesExpectedEvent(AnalyticEvent.StartedInteractionWithPaymentMethodForm("card"))
-        analyticEventRule.assertMatchesExpectedEvent(AnalyticEvent.CompletedPaymentMethodForm("card"))
-
-        networkRule.enqueue(
-            host("api.stripe.com"),
-            method("POST"),
-            path("/v1/payment_intents/pi_example/confirm"),
-        ) { response ->
-            response.testBodyFromFile("payment-intent-confirm.json")
-        }
-
-        testContext.validateAnalyticsRequest(eventName = "mc_confirm_button_tapped")
-        testContext.validateAnalyticsRequest(
-            eventName = "stripe_android.paymenthandler.confirm.started",
-            query("intent_id", "pi_example"),
-            query("payment_method_type", "card"),
-        )
-        testContext.validateAnalyticsRequest(eventName = "stripe_android.confirm_returnurl_null")
-        testContext.validateAnalyticsRequest(eventName = "stripe_android.payment_intent_confirmation")
-        testContext.validateAnalyticsRequest(
-            eventName = "stripe_android.paymenthandler.confirm.finished",
-            query("intent_id", "pi_example"),
-            query("payment_method_type", "card"),
-        )
-        testContext.validateAnalyticsRequest(
-            eventName = "mc_custom_payment_newpm_success",
-            hasQueryParam("duration")
-        )
-
-        page.clickPrimaryButton()
-        testContext.consumePaymentOptionEventForFlowController("card", "4242")
-        analyticEventRule.assertMatchesExpectedEvent(AnalyticEvent.TappedConfirmButton("card"))
-    }
-
-    @Test
-=======
->>>>>>> 61431031
     fun testSuccessfulCardPaymentWithConfirmationToken() = runPaymentSheetTest(
         networkRule = networkRule,
         builder = {
@@ -403,20 +251,11 @@
             query(Uri.encode("mpe_config[analytic_callback_set]"), "true"),
         )
 
-<<<<<<< HEAD
-        testContext.validateAnalyticsRequest(eventName = "stripe_android.card_metadata_pk_available")
-        testContext.validateAnalyticsRequest(eventName = "mc_complete_sheet_newpm_show")
-        testContext.validateAnalyticsRequest(eventName = "mc_form_shown")
-        testContext.validateAnalyticsRequest(eventName = "mc_cardscan_api_check_succeeded")
-        testContext.validateAnalyticsRequest(eventName = "mc_initial_displayed_payment_methods")
-=======
         validateAnalyticsRequest(eventName = "stripe_android.card_metadata_pk_available")
         validateAnalyticsRequest(eventName = "mc_complete_sheet_newpm_show")
         validateAnalyticsRequest(eventName = "mc_form_shown")
-        // cardscan is not available in test mode
-        validateAnalyticsRequest(eventName = "mc_cardscan_api_check_failed")
+        validateAnalyticsRequest(eventName = "mc_cardscan_api_check_succeeded")
         validateAnalyticsRequest(eventName = "mc_initial_displayed_payment_methods")
->>>>>>> 61431031
 
         testContext.presentPaymentSheet {
             presentWithIntentConfiguration(
@@ -486,113 +325,6 @@
     }
 
     @Test
-<<<<<<< HEAD
-    fun testSuccessfulCardPaymentInFlowControllerWithConfirmationToken() = runFlowControllerTest(
-        networkRule = networkRule,
-        builder = {
-            createIntentCallback { _ ->
-                CreateIntentResult.Success("pi_example_secret_example")
-            }
-            analyticEventCallback(analyticEventRule)
-        },
-        resultCallback = ::assertCompleted,
-    ) { testContext ->
-
-        testContext.validateAnalyticsRequest(eventName = "mc_load_started")
-        networkRule.enqueue(
-            method("GET"),
-            path("/v1/elements/sessions"),
-        ) { response ->
-            response.testBodyFromFile("elements-sessions-deferred_payment_intent_no_link.json")
-        }
-        testContext.validateAnalyticsRequest(eventName = "mc_load_succeeded")
-        testContext.validateAnalyticsRequest(
-            eventName = "mc_custom_init_default",
-            query(Uri.encode("mpe_config[analytic_callback_set]"), "true"),
-        )
-        testContext.validateAnalyticsRequest(eventName = "stripe_android.card_metadata_pk_available")
-        testContext.validateAnalyticsRequest(eventName = "mc_custom_paymentoption_newpm_select")
-        testContext.validateAnalyticsRequest(eventName = "mc_custom_sheet_newpm_show")
-        testContext.validateAnalyticsRequest(eventName = "mc_form_shown")
-        testContext.validateAnalyticsRequest(eventName = "mc_cardscan_api_check_succeeded")
-        testContext.validateAnalyticsRequest(eventName = "mc_initial_displayed_payment_methods")
-
-        testContext.configureFlowController {
-            configureWithIntentConfiguration(
-                intentConfiguration = PaymentSheet.IntentConfiguration(
-                    mode = PaymentSheet.IntentConfiguration.Mode.Payment(
-                        amount = 5099,
-                        currency = "usd"
-                    )
-                ),
-                configuration = horizontalModeConfiguration,
-                callback = { success, error ->
-                    assertThat(success).isTrue()
-                    assertThat(error).isNull()
-                    presentPaymentOptions()
-                }
-            )
-        }
-
-        analyticEventRule.assertMatchesExpectedEvent(AnalyticEvent.DisplayedPaymentMethodForm("card"))
-        analyticEventRule.assertMatchesExpectedEvent(AnalyticEvent.PresentedSheet())
-
-        testContext.validateAnalyticsRequest(eventName = "mc_form_interacted")
-        testContext.validateAnalyticsRequest(eventName = "mc_card_number_completed")
-        testContext.validateAnalyticsRequest(eventName = "mc_form_completed")
-        page.fillOutCardDetails()
-        analyticEventRule.assertMatchesExpectedEvent(AnalyticEvent.StartedInteractionWithPaymentMethodForm("card"))
-        analyticEventRule.assertMatchesExpectedEvent(AnalyticEvent.CompletedPaymentMethodForm("card"))
-
-        networkRule.enqueue(
-            method("POST"),
-            path("/v1/confirmation_tokens"),
-            clientAttributionMetadataParamsForDeferredIntent(),
-        ) { response ->
-            response.testBodyFromFile("confirmation-token-create-with-new-card.json")
-        }
-        networkRule.enqueue(
-            path("/v1/payment_intents/pi_example"),
-        ) { response ->
-            response.testBodyFromFile("payment-intent-get-requires_payment_method.json")
-        }
-        networkRule.enqueue(
-            method("POST"),
-            path("/v1/payment_intents/pi_example/confirm"),
-            bodyPart("confirmation_token", "ctoken_example"),
-            bodyPart("return_url", urlEncode("stripesdk://payment_return_url/com.stripe.android.paymentsheet.example")),
-        ) { response ->
-            response.testBodyFromFile("payment-intent-confirm.json")
-        }
-        testContext.validateAnalyticsRequest(eventName = "mc_confirm_button_tapped")
-        networkRule.validateAnalyticsRequest(
-            eventName = "stripe_android.confirmation_token_creation",
-            productUsage = setOf("PaymentSheet.FlowController", "deferred-intent", "autopm")
-        )
-        testContext.validateAnalyticsRequest(eventName = "stripe_android.payment_intent_retrieval")
-        testContext.validateAnalyticsRequest(
-            eventName = "stripe_android.paymenthandler.confirm.started",
-            query("intent_id", "pi_example"),
-        )
-        testContext.validateAnalyticsRequest(eventName = "stripe_android.confirm_returnurl_null")
-        testContext.validateAnalyticsRequest(eventName = "stripe_android.payment_intent_confirmation")
-        testContext.validateAnalyticsRequest(
-            eventName = "stripe_android.paymenthandler.confirm.finished",
-            query("intent_id", "pi_example"),
-            query("payment_method_type", "card"),
-        )
-        testContext.validateAnalyticsRequest(
-            eventName = "mc_custom_payment_newpm_success",
-            query("is_confirmation_tokens", "true")
-        )
-        page.clickPrimaryButton()
-        testContext.consumePaymentOptionEventForFlowController("card", "4242")
-        analyticEventRule.assertMatchesExpectedEvent(AnalyticEvent.TappedConfirmButton("card"))
-    }
-
-    @Test
-=======
->>>>>>> 61431031
     fun testSavedPaymentMethod() = runPaymentSheetTest(
         networkRule = networkRule,
         builder = {
