public final class com/stripe/android/paymentsheet/BuildConfig {
	public static final field BUILD_TYPE Ljava/lang/String;
	public static final field DEBUG Z
	public static final field LIBRARY_PACKAGE_NAME Ljava/lang/String;
	public fun <init> ()V
}

public final class com/stripe/android/paymentsheet/PaymentMethodsUIKt {
	public static final field TEST_TAG_LIST Ljava/lang/String;
}

public abstract interface class com/stripe/android/paymentsheet/PaymentOptionCallback {
	public abstract fun onPaymentOption (Lcom/stripe/android/paymentsheet/model/PaymentOption;)V
}

public final class com/stripe/android/paymentsheet/PaymentOptionsViewModel_Factory : dagger/internal/Factory {
	public fun <init> (Ljavax/inject/Provider;Ljavax/inject/Provider;Ljavax/inject/Provider;Ljavax/inject/Provider;Ljavax/inject/Provider;Ljavax/inject/Provider;Ljavax/inject/Provider;Ljavax/inject/Provider;Ljavax/inject/Provider;Ljavax/inject/Provider;Ljavax/inject/Provider;)V
	public static fun create (Ljavax/inject/Provider;Ljavax/inject/Provider;Ljavax/inject/Provider;Ljavax/inject/Provider;Ljavax/inject/Provider;Ljavax/inject/Provider;Ljavax/inject/Provider;Ljavax/inject/Provider;Ljavax/inject/Provider;Ljavax/inject/Provider;Ljavax/inject/Provider;)Lcom/stripe/android/paymentsheet/PaymentOptionsViewModel_Factory;
	public fun get ()Lcom/stripe/android/paymentsheet/PaymentOptionsViewModel;
	public synthetic fun get ()Ljava/lang/Object;
	public static fun newInstance (Lcom/stripe/android/paymentsheet/PaymentOptionContract$Args;Lkotlin/jvm/functions/Function1;Lcom/stripe/android/paymentsheet/analytics/EventReporter;Lcom/stripe/android/paymentsheet/repositories/CustomerRepository;Lkotlin/coroutines/CoroutineContext;Landroid/app/Application;Lcom/stripe/android/core/Logger;Ljava/lang/String;Lcom/stripe/android/ui/core/forms/resources/ResourceRepository;Landroidx/lifecycle/SavedStateHandle;Lcom/stripe/android/link/injection/LinkPaymentLauncherFactory;)Lcom/stripe/android/paymentsheet/PaymentOptionsViewModel;
}

public final class com/stripe/android/paymentsheet/PaymentOptionsViewModel_Factory_MembersInjector : dagger/MembersInjector {
	public fun <init> (Ljavax/inject/Provider;)V
	public static fun create (Ljavax/inject/Provider;)Ldagger/MembersInjector;
	public fun injectMembers (Lcom/stripe/android/paymentsheet/PaymentOptionsViewModel$Factory;)V
	public synthetic fun injectMembers (Ljava/lang/Object;)V
	public static fun injectSubComponentBuilderProvider (Lcom/stripe/android/paymentsheet/PaymentOptionsViewModel$Factory;Ljavax/inject/Provider;)V
}

public final class com/stripe/android/paymentsheet/PaymentSheet {
	public static final field $stable I
	public fun <init> (Landroidx/activity/ComponentActivity;Lcom/stripe/android/paymentsheet/PaymentSheetResultCallback;)V
	public fun <init> (Landroidx/fragment/app/Fragment;Lcom/stripe/android/paymentsheet/PaymentSheetResultCallback;)V
	public final fun presentWithPaymentIntent (Ljava/lang/String;)V
	public final fun presentWithPaymentIntent (Ljava/lang/String;Lcom/stripe/android/paymentsheet/PaymentSheet$Configuration;)V
	public static synthetic fun presentWithPaymentIntent$default (Lcom/stripe/android/paymentsheet/PaymentSheet;Ljava/lang/String;Lcom/stripe/android/paymentsheet/PaymentSheet$Configuration;ILjava/lang/Object;)V
	public final fun presentWithSetupIntent (Ljava/lang/String;)V
	public final fun presentWithSetupIntent (Ljava/lang/String;Lcom/stripe/android/paymentsheet/PaymentSheet$Configuration;)V
	public static synthetic fun presentWithSetupIntent$default (Lcom/stripe/android/paymentsheet/PaymentSheet;Ljava/lang/String;Lcom/stripe/android/paymentsheet/PaymentSheet$Configuration;ILjava/lang/Object;)V
}

public final class com/stripe/android/paymentsheet/PaymentSheet$Address : android/os/Parcelable {
	public static final field $stable I
	public static final field CREATOR Landroid/os/Parcelable$Creator;
	public fun <init> ()V
	public fun <init> (Ljava/lang/String;Ljava/lang/String;Ljava/lang/String;Ljava/lang/String;Ljava/lang/String;Ljava/lang/String;)V
	public synthetic fun <init> (Ljava/lang/String;Ljava/lang/String;Ljava/lang/String;Ljava/lang/String;Ljava/lang/String;Ljava/lang/String;ILkotlin/jvm/internal/DefaultConstructorMarker;)V
	public final fun component1 ()Ljava/lang/String;
	public final fun component2 ()Ljava/lang/String;
	public final fun component3 ()Ljava/lang/String;
	public final fun component4 ()Ljava/lang/String;
	public final fun component5 ()Ljava/lang/String;
	public final fun component6 ()Ljava/lang/String;
	public final fun copy (Ljava/lang/String;Ljava/lang/String;Ljava/lang/String;Ljava/lang/String;Ljava/lang/String;Ljava/lang/String;)Lcom/stripe/android/paymentsheet/PaymentSheet$Address;
	public static synthetic fun copy$default (Lcom/stripe/android/paymentsheet/PaymentSheet$Address;Ljava/lang/String;Ljava/lang/String;Ljava/lang/String;Ljava/lang/String;Ljava/lang/String;Ljava/lang/String;ILjava/lang/Object;)Lcom/stripe/android/paymentsheet/PaymentSheet$Address;
	public fun describeContents ()I
	public fun equals (Ljava/lang/Object;)Z
	public final fun getCity ()Ljava/lang/String;
	public final fun getCountry ()Ljava/lang/String;
	public final fun getLine1 ()Ljava/lang/String;
	public final fun getLine2 ()Ljava/lang/String;
	public final fun getPostalCode ()Ljava/lang/String;
	public final fun getState ()Ljava/lang/String;
	public fun hashCode ()I
	public fun toString ()Ljava/lang/String;
	public fun writeToParcel (Landroid/os/Parcel;I)V
}

public final class com/stripe/android/paymentsheet/PaymentSheet$Address$Builder {
	public static final field $stable I
	public fun <init> ()V
	public final fun build ()Lcom/stripe/android/paymentsheet/PaymentSheet$Address;
	public final fun city (Ljava/lang/String;)Lcom/stripe/android/paymentsheet/PaymentSheet$Address$Builder;
	public final fun country (Ljava/lang/String;)Lcom/stripe/android/paymentsheet/PaymentSheet$Address$Builder;
	public final fun line1 (Ljava/lang/String;)Lcom/stripe/android/paymentsheet/PaymentSheet$Address$Builder;
	public final fun line2 (Ljava/lang/String;)Lcom/stripe/android/paymentsheet/PaymentSheet$Address$Builder;
	public final fun postalCode (Ljava/lang/String;)Lcom/stripe/android/paymentsheet/PaymentSheet$Address$Builder;
	public final fun state (Ljava/lang/String;)Lcom/stripe/android/paymentsheet/PaymentSheet$Address$Builder;
}

public final class com/stripe/android/paymentsheet/PaymentSheet$Appearance : android/os/Parcelable {
	public static final field $stable I
	public static final field CREATOR Landroid/os/Parcelable$Creator;
	public fun <init> ()V
	public fun <init> (Lcom/stripe/android/paymentsheet/PaymentSheet$Colors;Lcom/stripe/android/paymentsheet/PaymentSheet$Colors;Lcom/stripe/android/paymentsheet/PaymentSheet$Shapes;Lcom/stripe/android/paymentsheet/PaymentSheet$Typography;)V
	public synthetic fun <init> (Lcom/stripe/android/paymentsheet/PaymentSheet$Colors;Lcom/stripe/android/paymentsheet/PaymentSheet$Colors;Lcom/stripe/android/paymentsheet/PaymentSheet$Shapes;Lcom/stripe/android/paymentsheet/PaymentSheet$Typography;ILkotlin/jvm/internal/DefaultConstructorMarker;)V
	public final fun component1 ()Lcom/stripe/android/paymentsheet/PaymentSheet$Colors;
	public final fun component2 ()Lcom/stripe/android/paymentsheet/PaymentSheet$Colors;
	public final fun component3 ()Lcom/stripe/android/paymentsheet/PaymentSheet$Shapes;
	public final fun component4 ()Lcom/stripe/android/paymentsheet/PaymentSheet$Typography;
	public final fun copy (Lcom/stripe/android/paymentsheet/PaymentSheet$Colors;Lcom/stripe/android/paymentsheet/PaymentSheet$Colors;Lcom/stripe/android/paymentsheet/PaymentSheet$Shapes;Lcom/stripe/android/paymentsheet/PaymentSheet$Typography;)Lcom/stripe/android/paymentsheet/PaymentSheet$Appearance;
	public static synthetic fun copy$default (Lcom/stripe/android/paymentsheet/PaymentSheet$Appearance;Lcom/stripe/android/paymentsheet/PaymentSheet$Colors;Lcom/stripe/android/paymentsheet/PaymentSheet$Colors;Lcom/stripe/android/paymentsheet/PaymentSheet$Shapes;Lcom/stripe/android/paymentsheet/PaymentSheet$Typography;ILjava/lang/Object;)Lcom/stripe/android/paymentsheet/PaymentSheet$Appearance;
	public fun describeContents ()I
	public fun equals (Ljava/lang/Object;)Z
	public final fun getColors (Z)Lcom/stripe/android/paymentsheet/PaymentSheet$Colors;
	public final fun getColorsDark ()Lcom/stripe/android/paymentsheet/PaymentSheet$Colors;
	public final fun getColorsLight ()Lcom/stripe/android/paymentsheet/PaymentSheet$Colors;
	public final fun getShapes ()Lcom/stripe/android/paymentsheet/PaymentSheet$Shapes;
	public final fun getTypography ()Lcom/stripe/android/paymentsheet/PaymentSheet$Typography;
	public fun hashCode ()I
	public fun toString ()Ljava/lang/String;
	public fun writeToParcel (Landroid/os/Parcel;I)V
}

public final class com/stripe/android/paymentsheet/PaymentSheet$Appearance$Builder {
	public static final field $stable I
	public fun <init> ()V
	public final fun colorsDark (Lcom/stripe/android/paymentsheet/PaymentSheet$Colors;)Lcom/stripe/android/paymentsheet/PaymentSheet$Appearance$Builder;
	public final fun colorsLight (Lcom/stripe/android/paymentsheet/PaymentSheet$Colors;)Lcom/stripe/android/paymentsheet/PaymentSheet$Appearance$Builder;
	public final fun shapes (Lcom/stripe/android/paymentsheet/PaymentSheet$Shapes;)Lcom/stripe/android/paymentsheet/PaymentSheet$Appearance$Builder;
	public final fun typography (Lcom/stripe/android/paymentsheet/PaymentSheet$Typography;)Lcom/stripe/android/paymentsheet/PaymentSheet$Appearance$Builder;
}

public final class com/stripe/android/paymentsheet/PaymentSheet$BillingDetails : android/os/Parcelable {
	public static final field $stable I
	public static final field CREATOR Landroid/os/Parcelable$Creator;
	public fun <init> ()V
	public fun <init> (Lcom/stripe/android/paymentsheet/PaymentSheet$Address;Ljava/lang/String;Ljava/lang/String;Ljava/lang/String;)V
	public synthetic fun <init> (Lcom/stripe/android/paymentsheet/PaymentSheet$Address;Ljava/lang/String;Ljava/lang/String;Ljava/lang/String;ILkotlin/jvm/internal/DefaultConstructorMarker;)V
	public final fun component1 ()Lcom/stripe/android/paymentsheet/PaymentSheet$Address;
	public final fun component2 ()Ljava/lang/String;
	public final fun component3 ()Ljava/lang/String;
	public final fun component4 ()Ljava/lang/String;
	public final fun copy (Lcom/stripe/android/paymentsheet/PaymentSheet$Address;Ljava/lang/String;Ljava/lang/String;Ljava/lang/String;)Lcom/stripe/android/paymentsheet/PaymentSheet$BillingDetails;
	public static synthetic fun copy$default (Lcom/stripe/android/paymentsheet/PaymentSheet$BillingDetails;Lcom/stripe/android/paymentsheet/PaymentSheet$Address;Ljava/lang/String;Ljava/lang/String;Ljava/lang/String;ILjava/lang/Object;)Lcom/stripe/android/paymentsheet/PaymentSheet$BillingDetails;
	public fun describeContents ()I
	public fun equals (Ljava/lang/Object;)Z
	public final fun getAddress ()Lcom/stripe/android/paymentsheet/PaymentSheet$Address;
	public final fun getEmail ()Ljava/lang/String;
	public final fun getName ()Ljava/lang/String;
	public final fun getPhone ()Ljava/lang/String;
	public fun hashCode ()I
	public fun toString ()Ljava/lang/String;
	public fun writeToParcel (Landroid/os/Parcel;I)V
}

public final class com/stripe/android/paymentsheet/PaymentSheet$BillingDetails$Builder {
	public static final field $stable I
	public fun <init> ()V
	public final fun address (Lcom/stripe/android/paymentsheet/PaymentSheet$Address$Builder;)Lcom/stripe/android/paymentsheet/PaymentSheet$BillingDetails$Builder;
	public final fun address (Lcom/stripe/android/paymentsheet/PaymentSheet$Address;)Lcom/stripe/android/paymentsheet/PaymentSheet$BillingDetails$Builder;
	public final fun build ()Lcom/stripe/android/paymentsheet/PaymentSheet$BillingDetails;
	public final fun email (Ljava/lang/String;)Lcom/stripe/android/paymentsheet/PaymentSheet$BillingDetails$Builder;
	public final fun name (Ljava/lang/String;)Lcom/stripe/android/paymentsheet/PaymentSheet$BillingDetails$Builder;
	public final fun phone (Ljava/lang/String;)Lcom/stripe/android/paymentsheet/PaymentSheet$BillingDetails$Builder;
}

public final class com/stripe/android/paymentsheet/PaymentSheet$Colors : android/os/Parcelable {
	public static final field $stable I
	public static final field CREATOR Landroid/os/Parcelable$Creator;
	public static final field Companion Lcom/stripe/android/paymentsheet/PaymentSheet$Colors$Companion;
	public fun <init> (IIIIIIIIIII)V
	public final fun component1 ()I
	public final fun component10 ()I
	public final fun component11 ()I
	public final fun component2 ()I
	public final fun component3 ()I
	public final fun component4 ()I
	public final fun component5 ()I
	public final fun component6 ()I
	public final fun component7 ()I
	public final fun component8 ()I
	public final fun component9 ()I
	public final fun copy (IIIIIIIIIII)Lcom/stripe/android/paymentsheet/PaymentSheet$Colors;
	public static synthetic fun copy$default (Lcom/stripe/android/paymentsheet/PaymentSheet$Colors;IIIIIIIIIIIILjava/lang/Object;)Lcom/stripe/android/paymentsheet/PaymentSheet$Colors;
	public fun describeContents ()I
	public fun equals (Ljava/lang/Object;)Z
	public final fun getAppBarIcon ()I
	public final fun getComponent ()I
	public final fun getComponentBorder ()I
	public final fun getComponentDivider ()I
	public final fun getError ()I
	public final fun getOnComponent ()I
	public final fun getOnSurface ()I
	public final fun getPlaceholderText ()I
	public final fun getPrimary ()I
	public final fun getSubtitle ()I
	public final fun getSurface ()I
	public fun hashCode ()I
	public fun toString ()Ljava/lang/String;
	public fun writeToParcel (Landroid/os/Parcel;I)V
}

public final class com/stripe/android/paymentsheet/PaymentSheet$Colors$Companion {
	public final fun getDefaultDark ()Lcom/stripe/android/paymentsheet/PaymentSheet$Colors;
	public final fun getDefaultLight ()Lcom/stripe/android/paymentsheet/PaymentSheet$Colors;
}

public final class com/stripe/android/paymentsheet/PaymentSheet$Configuration : android/os/Parcelable {
	public static final field $stable I
	public static final field CREATOR Landroid/os/Parcelable$Creator;
	public fun <init> (Ljava/lang/String;)V
	public fun <init> (Ljava/lang/String;Lcom/stripe/android/paymentsheet/PaymentSheet$CustomerConfiguration;)V
	public fun <init> (Ljava/lang/String;Lcom/stripe/android/paymentsheet/PaymentSheet$CustomerConfiguration;Lcom/stripe/android/paymentsheet/PaymentSheet$GooglePayConfiguration;)V
	public fun <init> (Ljava/lang/String;Lcom/stripe/android/paymentsheet/PaymentSheet$CustomerConfiguration;Lcom/stripe/android/paymentsheet/PaymentSheet$GooglePayConfiguration;Landroid/content/res/ColorStateList;)V
	public fun <init> (Ljava/lang/String;Lcom/stripe/android/paymentsheet/PaymentSheet$CustomerConfiguration;Lcom/stripe/android/paymentsheet/PaymentSheet$GooglePayConfiguration;Landroid/content/res/ColorStateList;Lcom/stripe/android/paymentsheet/PaymentSheet$BillingDetails;)V
	public fun <init> (Ljava/lang/String;Lcom/stripe/android/paymentsheet/PaymentSheet$CustomerConfiguration;Lcom/stripe/android/paymentsheet/PaymentSheet$GooglePayConfiguration;Landroid/content/res/ColorStateList;Lcom/stripe/android/paymentsheet/PaymentSheet$BillingDetails;Z)V
	public fun <init> (Ljava/lang/String;Lcom/stripe/android/paymentsheet/PaymentSheet$CustomerConfiguration;Lcom/stripe/android/paymentsheet/PaymentSheet$GooglePayConfiguration;Landroid/content/res/ColorStateList;Lcom/stripe/android/paymentsheet/PaymentSheet$BillingDetails;ZLcom/stripe/android/paymentsheet/PaymentSheet$Appearance;)V
	public synthetic fun <init> (Ljava/lang/String;Lcom/stripe/android/paymentsheet/PaymentSheet$CustomerConfiguration;Lcom/stripe/android/paymentsheet/PaymentSheet$GooglePayConfiguration;Landroid/content/res/ColorStateList;Lcom/stripe/android/paymentsheet/PaymentSheet$BillingDetails;ZLcom/stripe/android/paymentsheet/PaymentSheet$Appearance;ILkotlin/jvm/internal/DefaultConstructorMarker;)V
	public final fun component1 ()Ljava/lang/String;
	public final fun component2 ()Lcom/stripe/android/paymentsheet/PaymentSheet$CustomerConfiguration;
	public final fun component3 ()Lcom/stripe/android/paymentsheet/PaymentSheet$GooglePayConfiguration;
	public final fun component4 ()Landroid/content/res/ColorStateList;
	public final fun component5 ()Lcom/stripe/android/paymentsheet/PaymentSheet$BillingDetails;
	public final fun component6 ()Z
	public final fun component7 ()Lcom/stripe/android/paymentsheet/PaymentSheet$Appearance;
	public final fun copy (Ljava/lang/String;Lcom/stripe/android/paymentsheet/PaymentSheet$CustomerConfiguration;Lcom/stripe/android/paymentsheet/PaymentSheet$GooglePayConfiguration;Landroid/content/res/ColorStateList;Lcom/stripe/android/paymentsheet/PaymentSheet$BillingDetails;ZLcom/stripe/android/paymentsheet/PaymentSheet$Appearance;)Lcom/stripe/android/paymentsheet/PaymentSheet$Configuration;
	public static synthetic fun copy$default (Lcom/stripe/android/paymentsheet/PaymentSheet$Configuration;Ljava/lang/String;Lcom/stripe/android/paymentsheet/PaymentSheet$CustomerConfiguration;Lcom/stripe/android/paymentsheet/PaymentSheet$GooglePayConfiguration;Landroid/content/res/ColorStateList;Lcom/stripe/android/paymentsheet/PaymentSheet$BillingDetails;ZLcom/stripe/android/paymentsheet/PaymentSheet$Appearance;ILjava/lang/Object;)Lcom/stripe/android/paymentsheet/PaymentSheet$Configuration;
	public fun describeContents ()I
	public fun equals (Ljava/lang/Object;)Z
	public final fun getAllowsDelayedPaymentMethods ()Z
	public final fun getAppearance ()Lcom/stripe/android/paymentsheet/PaymentSheet$Appearance;
	public final fun getCustomer ()Lcom/stripe/android/paymentsheet/PaymentSheet$CustomerConfiguration;
	public final fun getDefaultBillingDetails ()Lcom/stripe/android/paymentsheet/PaymentSheet$BillingDetails;
	public final fun getGooglePay ()Lcom/stripe/android/paymentsheet/PaymentSheet$GooglePayConfiguration;
	public final fun getMerchantDisplayName ()Ljava/lang/String;
	public final fun getPrimaryButtonColor ()Landroid/content/res/ColorStateList;
	public fun hashCode ()I
	public fun toString ()Ljava/lang/String;
	public fun writeToParcel (Landroid/os/Parcel;I)V
}

public final class com/stripe/android/paymentsheet/PaymentSheet$Configuration$Builder {
	public static final field $stable I
	public fun <init> (Ljava/lang/String;)V
	public final fun allowsDelayedPaymentMethods (Z)Lcom/stripe/android/paymentsheet/PaymentSheet$Configuration$Builder;
	public final fun appearance (Lcom/stripe/android/paymentsheet/PaymentSheet$Appearance;)Lcom/stripe/android/paymentsheet/PaymentSheet$Configuration$Builder;
	public final fun build ()Lcom/stripe/android/paymentsheet/PaymentSheet$Configuration;
	public final fun customer (Lcom/stripe/android/paymentsheet/PaymentSheet$CustomerConfiguration;)Lcom/stripe/android/paymentsheet/PaymentSheet$Configuration$Builder;
	public final fun defaultBillingDetails (Lcom/stripe/android/paymentsheet/PaymentSheet$BillingDetails;)Lcom/stripe/android/paymentsheet/PaymentSheet$Configuration$Builder;
	public final fun googlePay (Lcom/stripe/android/paymentsheet/PaymentSheet$GooglePayConfiguration;)Lcom/stripe/android/paymentsheet/PaymentSheet$Configuration$Builder;
	public final fun merchantDisplayName (Ljava/lang/String;)Lcom/stripe/android/paymentsheet/PaymentSheet$Configuration$Builder;
	public final fun primaryButtonColor (Landroid/content/res/ColorStateList;)Lcom/stripe/android/paymentsheet/PaymentSheet$Configuration$Builder;
}

public final class com/stripe/android/paymentsheet/PaymentSheet$CustomerConfiguration : android/os/Parcelable {
	public static final field $stable I
	public static final field CREATOR Landroid/os/Parcelable$Creator;
	public fun <init> (Ljava/lang/String;Ljava/lang/String;)V
	public final fun component1 ()Ljava/lang/String;
	public final fun component2 ()Ljava/lang/String;
	public final fun copy (Ljava/lang/String;Ljava/lang/String;)Lcom/stripe/android/paymentsheet/PaymentSheet$CustomerConfiguration;
	public static synthetic fun copy$default (Lcom/stripe/android/paymentsheet/PaymentSheet$CustomerConfiguration;Ljava/lang/String;Ljava/lang/String;ILjava/lang/Object;)Lcom/stripe/android/paymentsheet/PaymentSheet$CustomerConfiguration;
	public fun describeContents ()I
	public fun equals (Ljava/lang/Object;)Z
	public final fun getEphemeralKeySecret ()Ljava/lang/String;
	public final fun getId ()Ljava/lang/String;
	public fun hashCode ()I
	public fun toString ()Ljava/lang/String;
	public fun writeToParcel (Landroid/os/Parcel;I)V
}

public abstract interface class com/stripe/android/paymentsheet/PaymentSheet$FlowController {
	public static final field Companion Lcom/stripe/android/paymentsheet/PaymentSheet$FlowController$Companion;
	public abstract fun configureWithPaymentIntent (Ljava/lang/String;Lcom/stripe/android/paymentsheet/PaymentSheet$Configuration;Lcom/stripe/android/paymentsheet/PaymentSheet$FlowController$ConfigCallback;)V
	public abstract fun configureWithSetupIntent (Ljava/lang/String;Lcom/stripe/android/paymentsheet/PaymentSheet$Configuration;Lcom/stripe/android/paymentsheet/PaymentSheet$FlowController$ConfigCallback;)V
	public abstract fun confirm ()V
	public static fun create (Landroidx/activity/ComponentActivity;Lcom/stripe/android/paymentsheet/PaymentOptionCallback;Lcom/stripe/android/paymentsheet/PaymentSheetResultCallback;)Lcom/stripe/android/paymentsheet/PaymentSheet$FlowController;
	public static fun create (Landroidx/fragment/app/Fragment;Lcom/stripe/android/paymentsheet/PaymentOptionCallback;Lcom/stripe/android/paymentsheet/PaymentSheetResultCallback;)Lcom/stripe/android/paymentsheet/PaymentSheet$FlowController;
	public abstract fun getPaymentOption ()Lcom/stripe/android/paymentsheet/model/PaymentOption;
	public abstract fun presentPaymentOptions ()V
}

public final class com/stripe/android/paymentsheet/PaymentSheet$FlowController$Companion {
	public final fun create (Landroidx/activity/ComponentActivity;Lcom/stripe/android/paymentsheet/PaymentOptionCallback;Lcom/stripe/android/paymentsheet/PaymentSheetResultCallback;)Lcom/stripe/android/paymentsheet/PaymentSheet$FlowController;
	public final fun create (Landroidx/fragment/app/Fragment;Lcom/stripe/android/paymentsheet/PaymentOptionCallback;Lcom/stripe/android/paymentsheet/PaymentSheetResultCallback;)Lcom/stripe/android/paymentsheet/PaymentSheet$FlowController;
}

public abstract interface class com/stripe/android/paymentsheet/PaymentSheet$FlowController$ConfigCallback {
	public abstract fun onConfigured (ZLjava/lang/Throwable;)V
}

public final class com/stripe/android/paymentsheet/PaymentSheet$FlowController$DefaultImpls {
	public static synthetic fun configureWithPaymentIntent$default (Lcom/stripe/android/paymentsheet/PaymentSheet$FlowController;Ljava/lang/String;Lcom/stripe/android/paymentsheet/PaymentSheet$Configuration;Lcom/stripe/android/paymentsheet/PaymentSheet$FlowController$ConfigCallback;ILjava/lang/Object;)V
	public static synthetic fun configureWithSetupIntent$default (Lcom/stripe/android/paymentsheet/PaymentSheet$FlowController;Ljava/lang/String;Lcom/stripe/android/paymentsheet/PaymentSheet$Configuration;Lcom/stripe/android/paymentsheet/PaymentSheet$FlowController$ConfigCallback;ILjava/lang/Object;)V
}

public abstract class com/stripe/android/paymentsheet/PaymentSheet$FlowController$Result {
	public static final field $stable I
}

public final class com/stripe/android/paymentsheet/PaymentSheet$FlowController$Result$Failure : com/stripe/android/paymentsheet/PaymentSheet$FlowController$Result {
	public static final field $stable I
	public fun <init> (Ljava/lang/Throwable;)V
	public final fun getError ()Ljava/lang/Throwable;
}

public final class com/stripe/android/paymentsheet/PaymentSheet$FlowController$Result$Success : com/stripe/android/paymentsheet/PaymentSheet$FlowController$Result {
	public static final field $stable I
	public static final field INSTANCE Lcom/stripe/android/paymentsheet/PaymentSheet$FlowController$Result$Success;
}

public final class com/stripe/android/paymentsheet/PaymentSheet$GooglePayConfiguration : android/os/Parcelable {
	public static final field $stable I
	public static final field CREATOR Landroid/os/Parcelable$Creator;
	public fun <init> (Lcom/stripe/android/paymentsheet/PaymentSheet$GooglePayConfiguration$Environment;Ljava/lang/String;)V
	public fun <init> (Lcom/stripe/android/paymentsheet/PaymentSheet$GooglePayConfiguration$Environment;Ljava/lang/String;Ljava/lang/String;)V
	public synthetic fun <init> (Lcom/stripe/android/paymentsheet/PaymentSheet$GooglePayConfiguration$Environment;Ljava/lang/String;Ljava/lang/String;ILkotlin/jvm/internal/DefaultConstructorMarker;)V
	public final fun component1 ()Lcom/stripe/android/paymentsheet/PaymentSheet$GooglePayConfiguration$Environment;
	public final fun component2 ()Ljava/lang/String;
	public final fun component3 ()Ljava/lang/String;
	public final fun copy (Lcom/stripe/android/paymentsheet/PaymentSheet$GooglePayConfiguration$Environment;Ljava/lang/String;Ljava/lang/String;)Lcom/stripe/android/paymentsheet/PaymentSheet$GooglePayConfiguration;
	public static synthetic fun copy$default (Lcom/stripe/android/paymentsheet/PaymentSheet$GooglePayConfiguration;Lcom/stripe/android/paymentsheet/PaymentSheet$GooglePayConfiguration$Environment;Ljava/lang/String;Ljava/lang/String;ILjava/lang/Object;)Lcom/stripe/android/paymentsheet/PaymentSheet$GooglePayConfiguration;
	public fun describeContents ()I
	public fun equals (Ljava/lang/Object;)Z
	public final fun getCountryCode ()Ljava/lang/String;
	public final fun getCurrencyCode ()Ljava/lang/String;
	public final fun getEnvironment ()Lcom/stripe/android/paymentsheet/PaymentSheet$GooglePayConfiguration$Environment;
	public fun hashCode ()I
	public fun toString ()Ljava/lang/String;
	public fun writeToParcel (Landroid/os/Parcel;I)V
}

public final class com/stripe/android/paymentsheet/PaymentSheet$GooglePayConfiguration$Environment : java/lang/Enum {
	public static final field Production Lcom/stripe/android/paymentsheet/PaymentSheet$GooglePayConfiguration$Environment;
	public static final field Test Lcom/stripe/android/paymentsheet/PaymentSheet$GooglePayConfiguration$Environment;
	public static fun valueOf (Ljava/lang/String;)Lcom/stripe/android/paymentsheet/PaymentSheet$GooglePayConfiguration$Environment;
	public static fun values ()[Lcom/stripe/android/paymentsheet/PaymentSheet$GooglePayConfiguration$Environment;
}

public final class com/stripe/android/paymentsheet/PaymentSheet$Shapes : android/os/Parcelable {
	public static final field $stable I
	public static final field CREATOR Landroid/os/Parcelable$Creator;
	public static final field Companion Lcom/stripe/android/paymentsheet/PaymentSheet$Shapes$Companion;
	public fun <init> (FF)V
	public final fun component1 ()F
	public final fun component2 ()F
	public final fun copy (FF)Lcom/stripe/android/paymentsheet/PaymentSheet$Shapes;
	public static synthetic fun copy$default (Lcom/stripe/android/paymentsheet/PaymentSheet$Shapes;FFILjava/lang/Object;)Lcom/stripe/android/paymentsheet/PaymentSheet$Shapes;
	public fun describeContents ()I
	public fun equals (Ljava/lang/Object;)Z
	public final fun getBorderStrokeWidthDp ()F
	public final fun getCornerRadiusDp ()F
	public fun hashCode ()I
	public fun toString ()Ljava/lang/String;
	public fun writeToParcel (Landroid/os/Parcel;I)V
}

public final class com/stripe/android/paymentsheet/PaymentSheet$Shapes$Companion {
	public final fun getDefault ()Lcom/stripe/android/paymentsheet/PaymentSheet$Shapes;
}

public final class com/stripe/android/paymentsheet/PaymentSheet$Typography : android/os/Parcelable {
	public static final field $stable I
	public static final field CREATOR Landroid/os/Parcelable$Creator;
	public static final field Companion Lcom/stripe/android/paymentsheet/PaymentSheet$Typography$Companion;
<<<<<<< HEAD
	public fun <init> (FIIII)V
=======
	public fun <init> (FIIILjava/lang/Integer;)V
>>>>>>> 2602a0d7
	public final fun component1 ()F
	public final fun component2 ()I
	public final fun component3 ()I
	public final fun component4 ()I
<<<<<<< HEAD
	public final fun component5 ()I
	public final fun copy (FIIII)Lcom/stripe/android/paymentsheet/PaymentSheet$Typography;
	public static synthetic fun copy$default (Lcom/stripe/android/paymentsheet/PaymentSheet$Typography;FIIIIILjava/lang/Object;)Lcom/stripe/android/paymentsheet/PaymentSheet$Typography;
	public fun describeContents ()I
	public fun equals (Ljava/lang/Object;)Z
	public final fun getBoldWeight ()I
	public final fun getFontResId ()I
=======
	public final fun component5 ()Ljava/lang/Integer;
	public final fun copy (FIIILjava/lang/Integer;)Lcom/stripe/android/paymentsheet/PaymentSheet$Typography;
	public static synthetic fun copy$default (Lcom/stripe/android/paymentsheet/PaymentSheet$Typography;FIIILjava/lang/Integer;ILjava/lang/Object;)Lcom/stripe/android/paymentsheet/PaymentSheet$Typography;
	public fun describeContents ()I
	public fun equals (Ljava/lang/Object;)Z
	public final fun getBoldWeight ()I
	public final fun getFontResId ()Ljava/lang/Integer;
>>>>>>> 2602a0d7
	public final fun getMediumWeight ()I
	public final fun getNormalWeight ()I
	public final fun getSizeScaleFactor ()F
	public fun hashCode ()I
	public fun toString ()Ljava/lang/String;
	public fun writeToParcel (Landroid/os/Parcel;I)V
}

public final class com/stripe/android/paymentsheet/PaymentSheet$Typography$Companion {
	public final fun getDefault ()Lcom/stripe/android/paymentsheet/PaymentSheet$Typography;
}

public final class com/stripe/android/paymentsheet/PaymentSheetContract : androidx/activity/result/contract/ActivityResultContract {
	public static final field $stable I
	public static final field EXTRA_ARGS Ljava/lang/String;
	public fun <init> ()V
	public fun createIntent (Landroid/content/Context;Lcom/stripe/android/paymentsheet/PaymentSheetContract$Args;)Landroid/content/Intent;
	public synthetic fun createIntent (Landroid/content/Context;Ljava/lang/Object;)Landroid/content/Intent;
	public fun parseResult (ILandroid/content/Intent;)Lcom/stripe/android/paymentsheet/PaymentSheetResult;
	public synthetic fun parseResult (ILandroid/content/Intent;)Ljava/lang/Object;
}

public final class com/stripe/android/paymentsheet/PaymentSheetContract$Args : com/stripe/android/view/ActivityStarter$Args {
	public static final field $stable I
	public static final field CREATOR Landroid/os/Parcelable$Creator;
	public static final field Companion Lcom/stripe/android/paymentsheet/PaymentSheetContract$Args$Companion;
	public final fun copy (Lcom/stripe/android/paymentsheet/model/ClientSecret;Lcom/stripe/android/paymentsheet/PaymentSheet$Configuration;Ljava/lang/Integer;Ljava/lang/String;)Lcom/stripe/android/paymentsheet/PaymentSheetContract$Args;
	public static synthetic fun copy$default (Lcom/stripe/android/paymentsheet/PaymentSheetContract$Args;Lcom/stripe/android/paymentsheet/model/ClientSecret;Lcom/stripe/android/paymentsheet/PaymentSheet$Configuration;Ljava/lang/Integer;Ljava/lang/String;ILjava/lang/Object;)Lcom/stripe/android/paymentsheet/PaymentSheetContract$Args;
	public fun describeContents ()I
	public fun equals (Ljava/lang/Object;)Z
	public final fun getGooglePayConfig ()Lcom/stripe/android/paymentsheet/PaymentSheet$GooglePayConfiguration;
	public fun hashCode ()I
	public fun toString ()Ljava/lang/String;
	public fun writeToParcel (Landroid/os/Parcel;I)V
}

public final class com/stripe/android/paymentsheet/PaymentSheetContract$Args$Companion {
	public final fun createPaymentIntentArgs (Ljava/lang/String;Lcom/stripe/android/paymentsheet/PaymentSheet$Configuration;)Lcom/stripe/android/paymentsheet/PaymentSheetContract$Args;
	public static synthetic fun createPaymentIntentArgs$default (Lcom/stripe/android/paymentsheet/PaymentSheetContract$Args$Companion;Ljava/lang/String;Lcom/stripe/android/paymentsheet/PaymentSheet$Configuration;ILjava/lang/Object;)Lcom/stripe/android/paymentsheet/PaymentSheetContract$Args;
	public final fun createSetupIntentArgs (Ljava/lang/String;Lcom/stripe/android/paymentsheet/PaymentSheet$Configuration;)Lcom/stripe/android/paymentsheet/PaymentSheetContract$Args;
	public static synthetic fun createSetupIntentArgs$default (Lcom/stripe/android/paymentsheet/PaymentSheetContract$Args$Companion;Ljava/lang/String;Lcom/stripe/android/paymentsheet/PaymentSheet$Configuration;ILjava/lang/Object;)Lcom/stripe/android/paymentsheet/PaymentSheetContract$Args;
}

public abstract class com/stripe/android/paymentsheet/PaymentSheetResult : android/os/Parcelable {
	public static final field $stable I
}

public final class com/stripe/android/paymentsheet/PaymentSheetResult$Canceled : com/stripe/android/paymentsheet/PaymentSheetResult {
	public static final field $stable I
	public static final field CREATOR Landroid/os/Parcelable$Creator;
	public static final field INSTANCE Lcom/stripe/android/paymentsheet/PaymentSheetResult$Canceled;
	public fun describeContents ()I
	public fun writeToParcel (Landroid/os/Parcel;I)V
}

public final class com/stripe/android/paymentsheet/PaymentSheetResult$Completed : com/stripe/android/paymentsheet/PaymentSheetResult {
	public static final field $stable I
	public static final field CREATOR Landroid/os/Parcelable$Creator;
	public static final field INSTANCE Lcom/stripe/android/paymentsheet/PaymentSheetResult$Completed;
	public fun describeContents ()I
	public fun writeToParcel (Landroid/os/Parcel;I)V
}

public final class com/stripe/android/paymentsheet/PaymentSheetResult$Failed : com/stripe/android/paymentsheet/PaymentSheetResult {
	public static final field $stable I
	public static final field CREATOR Landroid/os/Parcelable$Creator;
	public fun <init> (Ljava/lang/Throwable;)V
	public final fun component1 ()Ljava/lang/Throwable;
	public final fun copy (Ljava/lang/Throwable;)Lcom/stripe/android/paymentsheet/PaymentSheetResult$Failed;
	public static synthetic fun copy$default (Lcom/stripe/android/paymentsheet/PaymentSheetResult$Failed;Ljava/lang/Throwable;ILjava/lang/Object;)Lcom/stripe/android/paymentsheet/PaymentSheetResult$Failed;
	public fun describeContents ()I
	public fun equals (Ljava/lang/Object;)Z
	public final fun getError ()Ljava/lang/Throwable;
	public fun hashCode ()I
	public fun toString ()Ljava/lang/String;
	public fun writeToParcel (Landroid/os/Parcel;I)V
}

public abstract interface class com/stripe/android/paymentsheet/PaymentSheetResultCallback {
	public abstract fun onPaymentSheetResult (Lcom/stripe/android/paymentsheet/PaymentSheetResult;)V
}

public final class com/stripe/android/paymentsheet/PaymentSheetViewModel_Factory : dagger/internal/Factory {
	public fun <init> (Ljavax/inject/Provider;Ljavax/inject/Provider;Ljavax/inject/Provider;Ljavax/inject/Provider;Ljavax/inject/Provider;Ljavax/inject/Provider;Ljavax/inject/Provider;Ljavax/inject/Provider;Ljavax/inject/Provider;Ljavax/inject/Provider;Ljavax/inject/Provider;Ljavax/inject/Provider;Ljavax/inject/Provider;Ljavax/inject/Provider;Ljavax/inject/Provider;Ljavax/inject/Provider;)V
	public static fun create (Ljavax/inject/Provider;Ljavax/inject/Provider;Ljavax/inject/Provider;Ljavax/inject/Provider;Ljavax/inject/Provider;Ljavax/inject/Provider;Ljavax/inject/Provider;Ljavax/inject/Provider;Ljavax/inject/Provider;Ljavax/inject/Provider;Ljavax/inject/Provider;Ljavax/inject/Provider;Ljavax/inject/Provider;Ljavax/inject/Provider;Ljavax/inject/Provider;Ljavax/inject/Provider;)Lcom/stripe/android/paymentsheet/PaymentSheetViewModel_Factory;
	public fun get ()Lcom/stripe/android/paymentsheet/PaymentSheetViewModel;
	public synthetic fun get ()Ljava/lang/Object;
	public static fun newInstance (Landroid/app/Application;Lcom/stripe/android/paymentsheet/PaymentSheetContract$Args;Lcom/stripe/android/paymentsheet/analytics/EventReporter;Ldagger/Lazy;Lcom/stripe/android/paymentsheet/repositories/StripeIntentRepository;Lcom/stripe/android/paymentsheet/model/StripeIntentValidator;Lcom/stripe/android/paymentsheet/repositories/CustomerRepository;Lcom/stripe/android/paymentsheet/PrefsRepository;Lcom/stripe/android/ui/core/forms/resources/ResourceRepository;Lcom/stripe/android/payments/paymentlauncher/StripePaymentLauncherAssistedFactory;Lcom/stripe/android/googlepaylauncher/injection/GooglePayPaymentMethodLauncherFactory;Lcom/stripe/android/core/Logger;Lkotlin/coroutines/CoroutineContext;Ljava/lang/String;Landroidx/lifecycle/SavedStateHandle;Lcom/stripe/android/link/injection/LinkPaymentLauncherFactory;)Lcom/stripe/android/paymentsheet/PaymentSheetViewModel;
}

public final class com/stripe/android/paymentsheet/PaymentSheetViewModel_Factory_MembersInjector : dagger/MembersInjector {
	public fun <init> (Ljavax/inject/Provider;)V
	public static fun create (Ljavax/inject/Provider;)Ldagger/MembersInjector;
	public fun injectMembers (Lcom/stripe/android/paymentsheet/PaymentSheetViewModel$Factory;)V
	public synthetic fun injectMembers (Ljava/lang/Object;)V
	public static fun injectSubComponentBuilderProvider (Lcom/stripe/android/paymentsheet/PaymentSheetViewModel$Factory;Ljavax/inject/Provider;)V
}

public final class com/stripe/android/paymentsheet/analytics/DefaultDeviceIdRepository_Factory : dagger/internal/Factory {
	public fun <init> (Ljavax/inject/Provider;Ljavax/inject/Provider;)V
	public static fun create (Ljavax/inject/Provider;Ljavax/inject/Provider;)Lcom/stripe/android/paymentsheet/analytics/DefaultDeviceIdRepository_Factory;
	public fun get ()Lcom/stripe/android/paymentsheet/analytics/DefaultDeviceIdRepository;
	public synthetic fun get ()Ljava/lang/Object;
	public static fun newInstance (Landroid/content/Context;Lkotlin/coroutines/CoroutineContext;)Lcom/stripe/android/paymentsheet/analytics/DefaultDeviceIdRepository;
}

public final class com/stripe/android/paymentsheet/analytics/DefaultEventReporter_Factory : dagger/internal/Factory {
	public fun <init> (Ljavax/inject/Provider;Ljavax/inject/Provider;Ljavax/inject/Provider;Ljavax/inject/Provider;Ljavax/inject/Provider;)V
	public static fun create (Ljavax/inject/Provider;Ljavax/inject/Provider;Ljavax/inject/Provider;Ljavax/inject/Provider;Ljavax/inject/Provider;)Lcom/stripe/android/paymentsheet/analytics/DefaultEventReporter_Factory;
	public fun get ()Lcom/stripe/android/paymentsheet/analytics/DefaultEventReporter;
	public synthetic fun get ()Ljava/lang/Object;
	public static fun newInstance (Lcom/stripe/android/paymentsheet/analytics/EventReporter$Mode;Lcom/stripe/android/paymentsheet/analytics/DeviceIdRepository;Lcom/stripe/android/core/networking/AnalyticsRequestExecutor;Lcom/stripe/android/networking/PaymentAnalyticsRequestFactory;Lkotlin/coroutines/CoroutineContext;)Lcom/stripe/android/paymentsheet/analytics/DefaultEventReporter;
}

public final class com/stripe/android/paymentsheet/databinding/ActivityPaymentOptionsBinding : androidx/viewbinding/ViewBinding {
	public final field appbar Lcom/google/android/material/appbar/AppBarLayout;
	public final field bottomSheet Landroid/widget/LinearLayout;
	public final field continueButton Lcom/stripe/android/paymentsheet/ui/PrimaryButton;
	public final field coordinator Landroidx/coordinatorlayout/widget/CoordinatorLayout;
	public final field fragmentContainer Landroidx/fragment/app/FragmentContainerView;
	public final field fragmentContainerParent Landroid/widget/LinearLayout;
	public final field header Landroidx/compose/ui/platform/ComposeView;
	public final field message Landroid/widget/TextView;
	public final field scrollView Landroid/widget/ScrollView;
	public final field testmode Landroid/widget/TextView;
	public final field toolbar Lcom/google/android/material/appbar/MaterialToolbar;
	public static fun bind (Landroid/view/View;)Lcom/stripe/android/paymentsheet/databinding/ActivityPaymentOptionsBinding;
	public synthetic fun getRoot ()Landroid/view/View;
	public fun getRoot ()Landroidx/coordinatorlayout/widget/CoordinatorLayout;
	public static fun inflate (Landroid/view/LayoutInflater;)Lcom/stripe/android/paymentsheet/databinding/ActivityPaymentOptionsBinding;
	public static fun inflate (Landroid/view/LayoutInflater;Landroid/view/ViewGroup;Z)Lcom/stripe/android/paymentsheet/databinding/ActivityPaymentOptionsBinding;
}

public final class com/stripe/android/paymentsheet/databinding/ActivityPaymentSheetBinding : androidx/viewbinding/ViewBinding {
	public final field appbar Lcom/google/android/material/appbar/AppBarLayout;
	public final field bottomSheet Landroid/widget/LinearLayout;
	public final field buttonContainer Landroid/widget/FrameLayout;
	public final field buyButton Lcom/stripe/android/paymentsheet/ui/PrimaryButton;
	public final field coordinator Landroidx/coordinatorlayout/widget/CoordinatorLayout;
	public final field fragmentContainer Landroidx/fragment/app/FragmentContainerView;
	public final field fragmentContainerParent Landroid/widget/LinearLayout;
	public final field googlePayButton Lcom/stripe/android/paymentsheet/ui/GooglePayButton;
	public final field googlePayDivider Landroidx/compose/ui/platform/ComposeView;
	public final field header Landroidx/compose/ui/platform/ComposeView;
	public final field linkButton Lcom/stripe/android/link/ui/LinkViewButton;
	public final field message Landroid/widget/TextView;
	public final field scrollView Landroid/widget/ScrollView;
	public final field testmode Landroid/widget/TextView;
	public final field toolbar Lcom/google/android/material/appbar/MaterialToolbar;
	public final field topContainer Landroid/widget/LinearLayout;
	public final field topMessage Landroid/widget/TextView;
	public static fun bind (Landroid/view/View;)Lcom/stripe/android/paymentsheet/databinding/ActivityPaymentSheetBinding;
	public synthetic fun getRoot ()Landroid/view/View;
	public fun getRoot ()Landroidx/coordinatorlayout/widget/CoordinatorLayout;
	public static fun inflate (Landroid/view/LayoutInflater;)Lcom/stripe/android/paymentsheet/databinding/ActivityPaymentSheetBinding;
	public static fun inflate (Landroid/view/LayoutInflater;Landroid/view/ViewGroup;Z)Lcom/stripe/android/paymentsheet/databinding/ActivityPaymentSheetBinding;
}

public final class com/stripe/android/paymentsheet/databinding/FragmentPaymentsheetAddCardBinding : androidx/viewbinding/ViewBinding {
	public final field billingAddress Lcom/stripe/android/paymentsheet/ui/BillingAddressView;
	public final field billingAddressLabel Landroid/widget/TextView;
	public final field billingErrors Landroid/widget/TextView;
	public final field bottomSpace Landroid/widget/Space;
	public final field cardErrors Landroid/widget/TextView;
	public final field cardInfoLabel Landroid/widget/TextView;
	public final field cardMultilineWidget Lcom/stripe/android/view/CardMultilineWidget;
	public final field cardMultilineWidgetContainer Lcom/google/android/material/card/MaterialCardView;
	public final field saveCardCheckbox Lcom/google/android/material/checkbox/MaterialCheckBox;
	public static fun bind (Landroid/view/View;)Lcom/stripe/android/paymentsheet/databinding/FragmentPaymentsheetAddCardBinding;
	public synthetic fun getRoot ()Landroid/view/View;
	public fun getRoot ()Landroidx/constraintlayout/widget/ConstraintLayout;
	public static fun inflate (Landroid/view/LayoutInflater;)Lcom/stripe/android/paymentsheet/databinding/FragmentPaymentsheetAddCardBinding;
	public static fun inflate (Landroid/view/LayoutInflater;Landroid/view/ViewGroup;Z)Lcom/stripe/android/paymentsheet/databinding/FragmentPaymentsheetAddCardBinding;
}

public final class com/stripe/android/paymentsheet/databinding/FragmentPaymentsheetAddPaymentMethodBinding : androidx/viewbinding/ViewBinding {
	public final field paymentMethodFragmentContainer Landroidx/fragment/app/FragmentContainerView;
	public final field paymentMethodsRecycler Landroidx/compose/ui/platform/ComposeView;
	public static fun bind (Landroid/view/View;)Lcom/stripe/android/paymentsheet/databinding/FragmentPaymentsheetAddPaymentMethodBinding;
	public synthetic fun getRoot ()Landroid/view/View;
	public fun getRoot ()Landroid/widget/LinearLayout;
	public static fun inflate (Landroid/view/LayoutInflater;)Lcom/stripe/android/paymentsheet/databinding/FragmentPaymentsheetAddPaymentMethodBinding;
	public static fun inflate (Landroid/view/LayoutInflater;Landroid/view/ViewGroup;Z)Lcom/stripe/android/paymentsheet/databinding/FragmentPaymentsheetAddPaymentMethodBinding;
}

public final class com/stripe/android/paymentsheet/databinding/FragmentPaymentsheetLoadingBinding : androidx/viewbinding/ViewBinding {
	public static fun bind (Landroid/view/View;)Lcom/stripe/android/paymentsheet/databinding/FragmentPaymentsheetLoadingBinding;
	public synthetic fun getRoot ()Landroid/view/View;
	public fun getRoot ()Landroid/widget/FrameLayout;
	public static fun inflate (Landroid/view/LayoutInflater;)Lcom/stripe/android/paymentsheet/databinding/FragmentPaymentsheetLoadingBinding;
	public static fun inflate (Landroid/view/LayoutInflater;Landroid/view/ViewGroup;Z)Lcom/stripe/android/paymentsheet/databinding/FragmentPaymentsheetLoadingBinding;
}

public final class com/stripe/android/paymentsheet/databinding/FragmentPaymentsheetPaymentMethodsListBinding : androidx/viewbinding/ViewBinding {
	public final field recycler Landroidx/recyclerview/widget/RecyclerView;
	public static fun bind (Landroid/view/View;)Lcom/stripe/android/paymentsheet/databinding/FragmentPaymentsheetPaymentMethodsListBinding;
	public synthetic fun getRoot ()Landroid/view/View;
	public fun getRoot ()Landroid/widget/LinearLayout;
	public static fun inflate (Landroid/view/LayoutInflater;)Lcom/stripe/android/paymentsheet/databinding/FragmentPaymentsheetPaymentMethodsListBinding;
	public static fun inflate (Landroid/view/LayoutInflater;Landroid/view/ViewGroup;Z)Lcom/stripe/android/paymentsheet/databinding/FragmentPaymentsheetPaymentMethodsListBinding;
}

public final class com/stripe/android/paymentsheet/databinding/PrimaryButtonBinding : androidx/viewbinding/ViewBinding {
	public final field confirmedIcon Landroid/widget/ImageView;
	public final field confirmingIcon Lcom/google/android/material/progressindicator/CircularProgressIndicator;
	public final field label Landroidx/compose/ui/platform/ComposeView;
	public final field lockIcon Landroid/widget/ImageView;
	public static fun bind (Landroid/view/View;)Lcom/stripe/android/paymentsheet/databinding/PrimaryButtonBinding;
	public fun getRoot ()Landroid/view/View;
	public static fun inflate (Landroid/view/LayoutInflater;Landroid/view/ViewGroup;)Lcom/stripe/android/paymentsheet/databinding/PrimaryButtonBinding;
}

public final class com/stripe/android/paymentsheet/databinding/StripeBillingAddressLayoutBinding : androidx/viewbinding/ViewBinding {
	public final field address1 Lcom/google/android/material/textfield/TextInputEditText;
	public final field address1Divider Landroid/view/View;
	public final field address1Layout Lcom/google/android/material/textfield/TextInputLayout;
	public final field address2 Lcom/google/android/material/textfield/TextInputEditText;
	public final field address2Divider Landroid/view/View;
	public final field address2Layout Lcom/google/android/material/textfield/TextInputLayout;
	public final field city Lcom/google/android/material/textfield/TextInputEditText;
	public final field cityLayout Lcom/google/android/material/textfield/TextInputLayout;
	public final field cityPostalContainer Landroid/widget/LinearLayout;
	public final field cityPostalDivider Landroid/view/View;
	public final field countryLayout Lcom/stripe/android/view/CountryTextInputLayout;
	public final field postalCode Lcom/stripe/android/view/StripeEditText;
	public final field postalCodeLayout Lcom/google/android/material/textfield/TextInputLayout;
	public final field state Lcom/google/android/material/textfield/TextInputEditText;
	public final field stateDivider Landroid/view/View;
	public final field stateLayout Lcom/google/android/material/textfield/TextInputLayout;
	public static fun bind (Landroid/view/View;)Lcom/stripe/android/paymentsheet/databinding/StripeBillingAddressLayoutBinding;
	public fun getRoot ()Landroid/view/View;
	public static fun inflate (Landroid/view/LayoutInflater;Landroid/view/ViewGroup;)Lcom/stripe/android/paymentsheet/databinding/StripeBillingAddressLayoutBinding;
}

public final class com/stripe/android/paymentsheet/databinding/StripeCountryDropdownItemBinding : androidx/viewbinding/ViewBinding {
	public final field text1 Landroid/widget/TextView;
	public static fun bind (Landroid/view/View;)Lcom/stripe/android/paymentsheet/databinding/StripeCountryDropdownItemBinding;
	public synthetic fun getRoot ()Landroid/view/View;
	public fun getRoot ()Landroid/widget/TextView;
	public static fun inflate (Landroid/view/LayoutInflater;)Lcom/stripe/android/paymentsheet/databinding/StripeCountryDropdownItemBinding;
	public static fun inflate (Landroid/view/LayoutInflater;Landroid/view/ViewGroup;Z)Lcom/stripe/android/paymentsheet/databinding/StripeCountryDropdownItemBinding;
}

public final class com/stripe/android/paymentsheet/databinding/StripeGooglePayButtonBinding : androidx/viewbinding/ViewBinding {
	public final field googlePayButtonContent Landroid/widget/ImageView;
	public final field googlePayButtonIcon Landroid/widget/RelativeLayout;
	public final field primaryButton Lcom/stripe/android/paymentsheet/ui/PrimaryButton;
	public static fun bind (Landroid/view/View;)Lcom/stripe/android/paymentsheet/databinding/StripeGooglePayButtonBinding;
	public fun getRoot ()Landroid/view/View;
	public static fun inflate (Landroid/view/LayoutInflater;Landroid/view/ViewGroup;)Lcom/stripe/android/paymentsheet/databinding/StripeGooglePayButtonBinding;
}

public final class com/stripe/android/paymentsheet/databinding/StripeHorizontalDividerBinding : androidx/viewbinding/ViewBinding {
	public static fun bind (Landroid/view/View;)Lcom/stripe/android/paymentsheet/databinding/StripeHorizontalDividerBinding;
	public fun getRoot ()Landroid/view/View;
	public static fun inflate (Landroid/view/LayoutInflater;)Lcom/stripe/android/paymentsheet/databinding/StripeHorizontalDividerBinding;
	public static fun inflate (Landroid/view/LayoutInflater;Landroid/view/ViewGroup;Z)Lcom/stripe/android/paymentsheet/databinding/StripeHorizontalDividerBinding;
}

public final class com/stripe/android/paymentsheet/databinding/StripeVerticalDividerBinding : androidx/viewbinding/ViewBinding {
	public static fun bind (Landroid/view/View;)Lcom/stripe/android/paymentsheet/databinding/StripeVerticalDividerBinding;
	public fun getRoot ()Landroid/view/View;
	public static fun inflate (Landroid/view/LayoutInflater;)Lcom/stripe/android/paymentsheet/databinding/StripeVerticalDividerBinding;
	public static fun inflate (Landroid/view/LayoutInflater;Landroid/view/ViewGroup;Z)Lcom/stripe/android/paymentsheet/databinding/StripeVerticalDividerBinding;
}

public final class com/stripe/android/paymentsheet/flowcontroller/DefaultFlowControllerInitializer_Factory : dagger/internal/Factory {
	public fun <init> (Ljavax/inject/Provider;Ljavax/inject/Provider;Ljavax/inject/Provider;Ljavax/inject/Provider;Ljavax/inject/Provider;Ljavax/inject/Provider;Ljavax/inject/Provider;)V
	public static fun create (Ljavax/inject/Provider;Ljavax/inject/Provider;Ljavax/inject/Provider;Ljavax/inject/Provider;Ljavax/inject/Provider;Ljavax/inject/Provider;Ljavax/inject/Provider;)Lcom/stripe/android/paymentsheet/flowcontroller/DefaultFlowControllerInitializer_Factory;
	public fun get ()Lcom/stripe/android/paymentsheet/flowcontroller/DefaultFlowControllerInitializer;
	public synthetic fun get ()Ljava/lang/Object;
	public static fun newInstance (Lkotlin/jvm/functions/Function1;Lkotlin/jvm/functions/Function1;Lcom/stripe/android/paymentsheet/repositories/StripeIntentRepository;Lcom/stripe/android/paymentsheet/model/StripeIntentValidator;Lcom/stripe/android/paymentsheet/repositories/CustomerRepository;Lcom/stripe/android/core/Logger;Lkotlin/coroutines/CoroutineContext;)Lcom/stripe/android/paymentsheet/flowcontroller/DefaultFlowControllerInitializer;
}

public final class com/stripe/android/paymentsheet/flowcontroller/DefaultFlowController_Factory : dagger/internal/Factory {
	public fun <init> (Ljavax/inject/Provider;Ljavax/inject/Provider;Ljavax/inject/Provider;Ljavax/inject/Provider;Ljavax/inject/Provider;Ljavax/inject/Provider;Ljavax/inject/Provider;Ljavax/inject/Provider;Ljavax/inject/Provider;Ljavax/inject/Provider;Ljavax/inject/Provider;Ljavax/inject/Provider;Ljavax/inject/Provider;Ljavax/inject/Provider;Ljavax/inject/Provider;Ljavax/inject/Provider;Ljavax/inject/Provider;Ljavax/inject/Provider;)V
	public static fun create (Ljavax/inject/Provider;Ljavax/inject/Provider;Ljavax/inject/Provider;Ljavax/inject/Provider;Ljavax/inject/Provider;Ljavax/inject/Provider;Ljavax/inject/Provider;Ljavax/inject/Provider;Ljavax/inject/Provider;Ljavax/inject/Provider;Ljavax/inject/Provider;Ljavax/inject/Provider;Ljavax/inject/Provider;Ljavax/inject/Provider;Ljavax/inject/Provider;Ljavax/inject/Provider;Ljavax/inject/Provider;Ljavax/inject/Provider;)Lcom/stripe/android/paymentsheet/flowcontroller/DefaultFlowController_Factory;
	public fun get ()Lcom/stripe/android/paymentsheet/flowcontroller/DefaultFlowController;
	public synthetic fun get ()Ljava/lang/Object;
	public static fun newInstance (Lkotlinx/coroutines/CoroutineScope;Landroidx/lifecycle/LifecycleOwner;Lkotlin/jvm/functions/Function0;Lcom/stripe/android/paymentsheet/model/PaymentOptionFactory;Lcom/stripe/android/paymentsheet/PaymentOptionCallback;Lcom/stripe/android/paymentsheet/PaymentSheetResultCallback;Landroidx/activity/result/ActivityResultCaller;Ljava/lang/String;Lcom/stripe/android/paymentsheet/flowcontroller/FlowControllerInitializer;Lcom/stripe/android/paymentsheet/analytics/EventReporter;Lcom/stripe/android/paymentsheet/flowcontroller/FlowControllerViewModel;Lcom/stripe/android/payments/paymentlauncher/StripePaymentLauncherAssistedFactory;Lcom/stripe/android/ui/core/forms/resources/ResourceRepository;Ldagger/Lazy;Lkotlin/coroutines/CoroutineContext;ZLjava/util/Set;Lcom/stripe/android/googlepaylauncher/injection/GooglePayPaymentMethodLauncherFactory;)Lcom/stripe/android/paymentsheet/flowcontroller/DefaultFlowController;
}

public final class com/stripe/android/paymentsheet/forms/FormViewModel_Factory : dagger/internal/Factory {
	public fun <init> (Ljavax/inject/Provider;Ljavax/inject/Provider;Ljavax/inject/Provider;Ljavax/inject/Provider;)V
	public static fun create (Ljavax/inject/Provider;Ljavax/inject/Provider;Ljavax/inject/Provider;Ljavax/inject/Provider;)Lcom/stripe/android/paymentsheet/forms/FormViewModel_Factory;
	public fun get ()Lcom/stripe/android/paymentsheet/forms/FormViewModel;
	public synthetic fun get ()Ljava/lang/Object;
	public static fun newInstance (Lcom/stripe/android/ui/core/elements/LayoutSpec;Lcom/stripe/android/paymentsheet/paymentdatacollection/FormFragmentArguments;Lcom/stripe/android/ui/core/forms/resources/ResourceRepository;Lcom/stripe/android/paymentsheet/forms/TransformSpecToElement;)Lcom/stripe/android/paymentsheet/forms/FormViewModel;
}

public final class com/stripe/android/paymentsheet/forms/FormViewModel_Factory_MembersInjector : dagger/MembersInjector {
	public fun <init> (Ljavax/inject/Provider;)V
	public static fun create (Ljavax/inject/Provider;)Ldagger/MembersInjector;
	public fun injectMembers (Lcom/stripe/android/paymentsheet/forms/FormViewModel$Factory;)V
	public synthetic fun injectMembers (Ljava/lang/Object;)V
	public static fun injectSubComponentBuilderProvider (Lcom/stripe/android/paymentsheet/forms/FormViewModel$Factory;Ljavax/inject/Provider;)V
}

public final class com/stripe/android/paymentsheet/forms/TransformSpecToElement_Factory : dagger/internal/Factory {
	public fun <init> (Ljavax/inject/Provider;Ljavax/inject/Provider;Ljavax/inject/Provider;)V
	public static fun create (Ljavax/inject/Provider;Ljavax/inject/Provider;Ljavax/inject/Provider;)Lcom/stripe/android/paymentsheet/forms/TransformSpecToElement_Factory;
	public fun get ()Lcom/stripe/android/paymentsheet/forms/TransformSpecToElement;
	public synthetic fun get ()Ljava/lang/Object;
	public static fun newInstance (Lcom/stripe/android/ui/core/forms/resources/ResourceRepository;Lcom/stripe/android/paymentsheet/paymentdatacollection/FormFragmentArguments;Landroid/content/Context;)Lcom/stripe/android/paymentsheet/forms/TransformSpecToElement;
}

public final class com/stripe/android/paymentsheet/injection/DaggerFlowControllerComponent : com/stripe/android/paymentsheet/injection/FlowControllerComponent {
	public static fun builder ()Lcom/stripe/android/paymentsheet/injection/FlowControllerComponent$Builder;
	public fun getFlowController ()Lcom/stripe/android/paymentsheet/flowcontroller/DefaultFlowController;
	public fun inject (Lcom/stripe/android/paymentsheet/PaymentOptionsViewModel$Factory;)V
	public fun inject (Lcom/stripe/android/paymentsheet/forms/FormViewModel$Factory;)V
}

public final class com/stripe/android/paymentsheet/injection/DaggerFormViewModelComponent : com/stripe/android/paymentsheet/injection/FormViewModelComponent {
	public static fun builder ()Lcom/stripe/android/paymentsheet/injection/FormViewModelComponent$Builder;
	public fun inject (Lcom/stripe/android/paymentsheet/forms/FormViewModel$Factory;)V
}

public final class com/stripe/android/paymentsheet/injection/DaggerPaymentOptionsViewModelFactoryComponent : com/stripe/android/paymentsheet/injection/PaymentOptionsViewModelFactoryComponent {
	public static fun builder ()Lcom/stripe/android/paymentsheet/injection/PaymentOptionsViewModelFactoryComponent$Builder;
	public fun inject (Lcom/stripe/android/paymentsheet/PaymentOptionsViewModel$Factory;)V
}

public final class com/stripe/android/paymentsheet/injection/DaggerPaymentSheetLauncherComponent : com/stripe/android/paymentsheet/injection/PaymentSheetLauncherComponent {
	public static fun builder ()Lcom/stripe/android/paymentsheet/injection/PaymentSheetLauncherComponent$Builder;
	public fun inject (Lcom/stripe/android/paymentsheet/PaymentSheetViewModel$Factory;)V
	public fun inject (Lcom/stripe/android/paymentsheet/forms/FormViewModel$Factory;)V
}

public final class com/stripe/android/paymentsheet/injection/FlowControllerModule_Companion_ProvideClientSecretFactory : dagger/internal/Factory {
	public fun <init> (Ljavax/inject/Provider;)V
	public static fun create (Ljavax/inject/Provider;)Lcom/stripe/android/paymentsheet/injection/FlowControllerModule_Companion_ProvideClientSecretFactory;
	public fun get ()Lcom/stripe/android/paymentsheet/model/ClientSecret;
	public synthetic fun get ()Ljava/lang/Object;
	public static fun provideClientSecret (Lcom/stripe/android/paymentsheet/flowcontroller/FlowControllerViewModel;)Lcom/stripe/android/paymentsheet/model/ClientSecret;
}

public final class com/stripe/android/paymentsheet/injection/FlowControllerModule_Companion_ProvideEventReporterModeFactory : dagger/internal/Factory {
	public fun <init> ()V
	public static fun create ()Lcom/stripe/android/paymentsheet/injection/FlowControllerModule_Companion_ProvideEventReporterModeFactory;
	public fun get ()Lcom/stripe/android/paymentsheet/analytics/EventReporter$Mode;
	public synthetic fun get ()Ljava/lang/Object;
	public static fun provideEventReporterMode ()Lcom/stripe/android/paymentsheet/analytics/EventReporter$Mode;
}

public final class com/stripe/android/paymentsheet/injection/FlowControllerModule_Companion_ProvidePrefsRepositoryFactoryFactory : dagger/internal/Factory {
	public fun <init> (Ljavax/inject/Provider;Ljavax/inject/Provider;)V
	public static fun create (Ljavax/inject/Provider;Ljavax/inject/Provider;)Lcom/stripe/android/paymentsheet/injection/FlowControllerModule_Companion_ProvidePrefsRepositoryFactoryFactory;
	public synthetic fun get ()Ljava/lang/Object;
	public fun get ()Lkotlin/jvm/functions/Function1;
	public static fun providePrefsRepositoryFactory (Landroid/content/Context;Lkotlin/coroutines/CoroutineContext;)Lkotlin/jvm/functions/Function1;
}

public final class com/stripe/android/paymentsheet/injection/FlowControllerModule_Companion_ProvideProductUsageTokensFactory : dagger/internal/Factory {
	public fun <init> ()V
	public static fun create ()Lcom/stripe/android/paymentsheet/injection/FlowControllerModule_Companion_ProvideProductUsageTokensFactory;
	public synthetic fun get ()Ljava/lang/Object;
	public fun get ()Ljava/util/Set;
	public static fun provideProductUsageTokens ()Ljava/util/Set;
}

public final class com/stripe/android/paymentsheet/injection/FlowControllerModule_Companion_ProvideViewModelFactory : dagger/internal/Factory {
	public fun <init> (Ljavax/inject/Provider;)V
	public static fun create (Ljavax/inject/Provider;)Lcom/stripe/android/paymentsheet/injection/FlowControllerModule_Companion_ProvideViewModelFactory;
	public fun get ()Lcom/stripe/android/paymentsheet/flowcontroller/FlowControllerViewModel;
	public synthetic fun get ()Ljava/lang/Object;
	public static fun provideViewModel (Landroidx/lifecycle/ViewModelStoreOwner;)Lcom/stripe/android/paymentsheet/flowcontroller/FlowControllerViewModel;
}

public final class com/stripe/android/paymentsheet/injection/FormViewModelModule_Companion_ProvideLocaleFactory : dagger/internal/Factory {
	public fun <init> ()V
	public static fun create ()Lcom/stripe/android/paymentsheet/injection/FormViewModelModule_Companion_ProvideLocaleFactory;
	public synthetic fun get ()Ljava/lang/Object;
	public fun get ()Ljava/util/Locale;
	public static fun provideLocale ()Ljava/util/Locale;
}

public final class com/stripe/android/paymentsheet/injection/PaymentOptionsViewModelModule_ProvideDummyInjectorKeyFactory : dagger/internal/Factory {
	public fun <init> (Lcom/stripe/android/paymentsheet/injection/PaymentOptionsViewModelModule;)V
	public static fun create (Lcom/stripe/android/paymentsheet/injection/PaymentOptionsViewModelModule;)Lcom/stripe/android/paymentsheet/injection/PaymentOptionsViewModelModule_ProvideDummyInjectorKeyFactory;
	public synthetic fun get ()Ljava/lang/Object;
	public fun get ()Ljava/lang/String;
	public static fun provideDummyInjectorKey (Lcom/stripe/android/paymentsheet/injection/PaymentOptionsViewModelModule;)Ljava/lang/String;
}

public final class com/stripe/android/paymentsheet/injection/PaymentOptionsViewModelModule_ProvideEventReporterModeFactory : dagger/internal/Factory {
	public fun <init> (Lcom/stripe/android/paymentsheet/injection/PaymentOptionsViewModelModule;)V
	public static fun create (Lcom/stripe/android/paymentsheet/injection/PaymentOptionsViewModelModule;)Lcom/stripe/android/paymentsheet/injection/PaymentOptionsViewModelModule_ProvideEventReporterModeFactory;
	public fun get ()Lcom/stripe/android/paymentsheet/analytics/EventReporter$Mode;
	public synthetic fun get ()Ljava/lang/Object;
	public static fun provideEventReporterMode (Lcom/stripe/android/paymentsheet/injection/PaymentOptionsViewModelModule;)Lcom/stripe/android/paymentsheet/analytics/EventReporter$Mode;
}

public final class com/stripe/android/paymentsheet/injection/PaymentOptionsViewModelModule_ProvidePrefsRepositoryFactoryFactory : dagger/internal/Factory {
	public fun <init> (Lcom/stripe/android/paymentsheet/injection/PaymentOptionsViewModelModule;Ljavax/inject/Provider;Ljavax/inject/Provider;)V
	public static fun create (Lcom/stripe/android/paymentsheet/injection/PaymentOptionsViewModelModule;Ljavax/inject/Provider;Ljavax/inject/Provider;)Lcom/stripe/android/paymentsheet/injection/PaymentOptionsViewModelModule_ProvidePrefsRepositoryFactoryFactory;
	public synthetic fun get ()Ljava/lang/Object;
	public fun get ()Lkotlin/jvm/functions/Function1;
	public static fun providePrefsRepositoryFactory (Lcom/stripe/android/paymentsheet/injection/PaymentOptionsViewModelModule;Landroid/content/Context;Lkotlin/coroutines/CoroutineContext;)Lkotlin/jvm/functions/Function1;
}

public final class com/stripe/android/paymentsheet/injection/PaymentSheetCommonModule_Companion_ProvideEnabledLoggingFactory : dagger/internal/Factory {
	public fun <init> ()V
	public static fun create ()Lcom/stripe/android/paymentsheet/injection/PaymentSheetCommonModule_Companion_ProvideEnabledLoggingFactory;
	public fun get ()Ljava/lang/Boolean;
	public synthetic fun get ()Ljava/lang/Object;
	public static fun provideEnabledLogging ()Z
}

public final class com/stripe/android/paymentsheet/injection/PaymentSheetCommonModule_Companion_ProvideLocaleFactory : dagger/internal/Factory {
	public fun <init> ()V
	public static fun create ()Lcom/stripe/android/paymentsheet/injection/PaymentSheetCommonModule_Companion_ProvideLocaleFactory;
	public synthetic fun get ()Ljava/lang/Object;
	public fun get ()Ljava/util/Locale;
	public static fun provideLocale ()Ljava/util/Locale;
}

public final class com/stripe/android/paymentsheet/injection/PaymentSheetCommonModule_Companion_ProvidePaymentConfigurationFactory : dagger/internal/Factory {
	public fun <init> (Ljavax/inject/Provider;)V
	public static fun create (Ljavax/inject/Provider;)Lcom/stripe/android/paymentsheet/injection/PaymentSheetCommonModule_Companion_ProvidePaymentConfigurationFactory;
	public fun get ()Lcom/stripe/android/PaymentConfiguration;
	public synthetic fun get ()Ljava/lang/Object;
	public static fun providePaymentConfiguration (Landroid/content/Context;)Lcom/stripe/android/PaymentConfiguration;
}

public final class com/stripe/android/paymentsheet/injection/PaymentSheetCommonModule_Companion_ProvidePublishableKeyFactory : dagger/internal/Factory {
	public fun <init> (Ljavax/inject/Provider;)V
	public static fun create (Ljavax/inject/Provider;)Lcom/stripe/android/paymentsheet/injection/PaymentSheetCommonModule_Companion_ProvidePublishableKeyFactory;
	public synthetic fun get ()Ljava/lang/Object;
	public fun get ()Lkotlin/jvm/functions/Function0;
	public static fun providePublishableKey (Ldagger/Lazy;)Lkotlin/jvm/functions/Function0;
}

public final class com/stripe/android/paymentsheet/injection/PaymentSheetCommonModule_Companion_ProvideResourcesFactory : dagger/internal/Factory {
	public fun <init> (Ljavax/inject/Provider;)V
	public static fun create (Ljavax/inject/Provider;)Lcom/stripe/android/paymentsheet/injection/PaymentSheetCommonModule_Companion_ProvideResourcesFactory;
	public fun get ()Landroid/content/res/Resources;
	public synthetic fun get ()Ljava/lang/Object;
	public static fun provideResources (Landroid/content/Context;)Landroid/content/res/Resources;
}

public final class com/stripe/android/paymentsheet/injection/PaymentSheetCommonModule_Companion_ProvideStripeAccountIdFactory : dagger/internal/Factory {
	public fun <init> (Ljavax/inject/Provider;)V
	public static fun create (Ljavax/inject/Provider;)Lcom/stripe/android/paymentsheet/injection/PaymentSheetCommonModule_Companion_ProvideStripeAccountIdFactory;
	public synthetic fun get ()Ljava/lang/Object;
	public fun get ()Lkotlin/jvm/functions/Function0;
	public static fun provideStripeAccountId (Ldagger/Lazy;)Lkotlin/jvm/functions/Function0;
}

public final class com/stripe/android/paymentsheet/injection/PaymentSheetLauncherModule_Companion_ProvideEventReporterModeFactory : dagger/internal/Factory {
	public fun <init> ()V
	public static fun create ()Lcom/stripe/android/paymentsheet/injection/PaymentSheetLauncherModule_Companion_ProvideEventReporterModeFactory;
	public fun get ()Lcom/stripe/android/paymentsheet/analytics/EventReporter$Mode;
	public synthetic fun get ()Ljava/lang/Object;
	public static fun provideEventReporterMode ()Lcom/stripe/android/paymentsheet/analytics/EventReporter$Mode;
}

public final class com/stripe/android/paymentsheet/injection/PaymentSheetLauncherModule_Companion_ProvideProductUsageTokensFactory : dagger/internal/Factory {
	public fun <init> ()V
	public static fun create ()Lcom/stripe/android/paymentsheet/injection/PaymentSheetLauncherModule_Companion_ProvideProductUsageTokensFactory;
	public synthetic fun get ()Ljava/lang/Object;
	public fun get ()Ljava/util/Set;
	public static fun provideProductUsageTokens ()Ljava/util/Set;
}

public final class com/stripe/android/paymentsheet/injection/PaymentSheetViewModelModule_ProvideArgsFactory : dagger/internal/Factory {
	public fun <init> (Lcom/stripe/android/paymentsheet/injection/PaymentSheetViewModelModule;)V
	public static fun create (Lcom/stripe/android/paymentsheet/injection/PaymentSheetViewModelModule;)Lcom/stripe/android/paymentsheet/injection/PaymentSheetViewModelModule_ProvideArgsFactory;
	public fun get ()Lcom/stripe/android/paymentsheet/PaymentSheetContract$Args;
	public synthetic fun get ()Ljava/lang/Object;
	public static fun provideArgs (Lcom/stripe/android/paymentsheet/injection/PaymentSheetViewModelModule;)Lcom/stripe/android/paymentsheet/PaymentSheetContract$Args;
}

public final class com/stripe/android/paymentsheet/injection/PaymentSheetViewModelModule_ProvidePrefsRepositoryFactory : dagger/internal/Factory {
	public fun <init> (Lcom/stripe/android/paymentsheet/injection/PaymentSheetViewModelModule;Ljavax/inject/Provider;Ljavax/inject/Provider;)V
	public static fun create (Lcom/stripe/android/paymentsheet/injection/PaymentSheetViewModelModule;Ljavax/inject/Provider;Ljavax/inject/Provider;)Lcom/stripe/android/paymentsheet/injection/PaymentSheetViewModelModule_ProvidePrefsRepositoryFactory;
	public fun get ()Lcom/stripe/android/paymentsheet/PrefsRepository;
	public synthetic fun get ()Ljava/lang/Object;
	public static fun providePrefsRepository (Lcom/stripe/android/paymentsheet/injection/PaymentSheetViewModelModule;Landroid/content/Context;Lkotlin/coroutines/CoroutineContext;)Lcom/stripe/android/paymentsheet/PrefsRepository;
}

public final class com/stripe/android/paymentsheet/model/PaymentOption {
	public static final field $stable I
	public fun <init> (ILjava/lang/String;)V
	public final fun component1 ()I
	public final fun component2 ()Ljava/lang/String;
	public final fun copy (ILjava/lang/String;)Lcom/stripe/android/paymentsheet/model/PaymentOption;
	public static synthetic fun copy$default (Lcom/stripe/android/paymentsheet/model/PaymentOption;ILjava/lang/String;ILjava/lang/Object;)Lcom/stripe/android/paymentsheet/model/PaymentOption;
	public fun equals (Ljava/lang/Object;)Z
	public final fun getDrawableResourceId ()I
	public final fun getLabel ()Ljava/lang/String;
	public fun hashCode ()I
	public fun toString ()Ljava/lang/String;
}

public final class com/stripe/android/paymentsheet/model/StripeIntentValidator_Factory : dagger/internal/Factory {
	public fun <init> ()V
	public static fun create ()Lcom/stripe/android/paymentsheet/model/StripeIntentValidator_Factory;
	public fun get ()Lcom/stripe/android/paymentsheet/model/StripeIntentValidator;
	public synthetic fun get ()Ljava/lang/Object;
	public static fun newInstance ()Lcom/stripe/android/paymentsheet/model/StripeIntentValidator;
}

public final class com/stripe/android/paymentsheet/model/SupportedPaymentMethod$Companion {
	public final fun fromCode (Ljava/lang/String;)Lcom/stripe/android/paymentsheet/model/SupportedPaymentMethod;
	public final fun values ()Ljava/util/List;
}

public final class com/stripe/android/paymentsheet/repositories/CustomerApiRepository_Factory : dagger/internal/Factory {
	public fun <init> (Ljavax/inject/Provider;Ljavax/inject/Provider;Ljavax/inject/Provider;Ljavax/inject/Provider;Ljavax/inject/Provider;)V
	public static fun create (Ljavax/inject/Provider;Ljavax/inject/Provider;Ljavax/inject/Provider;Ljavax/inject/Provider;Ljavax/inject/Provider;)Lcom/stripe/android/paymentsheet/repositories/CustomerApiRepository_Factory;
	public fun get ()Lcom/stripe/android/paymentsheet/repositories/CustomerApiRepository;
	public synthetic fun get ()Ljava/lang/Object;
	public static fun newInstance (Lcom/stripe/android/networking/StripeRepository;Ldagger/Lazy;Lcom/stripe/android/core/Logger;Lkotlin/coroutines/CoroutineContext;Ljava/util/Set;)Lcom/stripe/android/paymentsheet/repositories/CustomerApiRepository;
}

public final class com/stripe/android/paymentsheet/repositories/StripeIntentRepository_Api_Factory : dagger/internal/Factory {
	public fun <init> (Ljavax/inject/Provider;Ljavax/inject/Provider;Ljavax/inject/Provider;Ljavax/inject/Provider;)V
	public static fun create (Ljavax/inject/Provider;Ljavax/inject/Provider;Ljavax/inject/Provider;Ljavax/inject/Provider;)Lcom/stripe/android/paymentsheet/repositories/StripeIntentRepository_Api_Factory;
	public fun get ()Lcom/stripe/android/paymentsheet/repositories/StripeIntentRepository$Api;
	public synthetic fun get ()Ljava/lang/Object;
	public static fun newInstance (Lcom/stripe/android/networking/StripeRepository;Ldagger/Lazy;Lkotlin/coroutines/CoroutineContext;Ljava/util/Locale;)Lcom/stripe/android/paymentsheet/repositories/StripeIntentRepository$Api;
}

public final class com/stripe/android/paymentsheet/viewmodels/TransitionFragmentResource {
	public static final field $stable I
	public static final field Companion Lcom/stripe/android/paymentsheet/viewmodels/TransitionFragmentResource$Companion;
	public fun <init> ()V
}

public final class com/stripe/android/paymentsheet/viewmodels/TransitionFragmentResource$Companion {
	public final fun getIdlingResource ()Landroidx/test/espresso/idling/CountingIdlingResource;
	public final fun getSingleStepIdlingResource ()Landroidx/test/espresso/IdlingResource;
	public final fun setIdlingResource (Landroidx/test/espresso/idling/CountingIdlingResource;)V
}
<|MERGE_RESOLUTION|>--- conflicted
+++ resolved
@@ -346,24 +346,11 @@
 	public static final field $stable I
 	public static final field CREATOR Landroid/os/Parcelable$Creator;
 	public static final field Companion Lcom/stripe/android/paymentsheet/PaymentSheet$Typography$Companion;
-<<<<<<< HEAD
-	public fun <init> (FIIII)V
-=======
 	public fun <init> (FIIILjava/lang/Integer;)V
->>>>>>> 2602a0d7
 	public final fun component1 ()F
 	public final fun component2 ()I
 	public final fun component3 ()I
 	public final fun component4 ()I
-<<<<<<< HEAD
-	public final fun component5 ()I
-	public final fun copy (FIIII)Lcom/stripe/android/paymentsheet/PaymentSheet$Typography;
-	public static synthetic fun copy$default (Lcom/stripe/android/paymentsheet/PaymentSheet$Typography;FIIIIILjava/lang/Object;)Lcom/stripe/android/paymentsheet/PaymentSheet$Typography;
-	public fun describeContents ()I
-	public fun equals (Ljava/lang/Object;)Z
-	public final fun getBoldWeight ()I
-	public final fun getFontResId ()I
-=======
 	public final fun component5 ()Ljava/lang/Integer;
 	public final fun copy (FIIILjava/lang/Integer;)Lcom/stripe/android/paymentsheet/PaymentSheet$Typography;
 	public static synthetic fun copy$default (Lcom/stripe/android/paymentsheet/PaymentSheet$Typography;FIIILjava/lang/Integer;ILjava/lang/Object;)Lcom/stripe/android/paymentsheet/PaymentSheet$Typography;
@@ -371,7 +358,6 @@
 	public fun equals (Ljava/lang/Object;)Z
 	public final fun getBoldWeight ()I
 	public final fun getFontResId ()Ljava/lang/Integer;
->>>>>>> 2602a0d7
 	public final fun getMediumWeight ()I
 	public final fun getNormalWeight ()I
 	public final fun getSizeScaleFactor ()F
