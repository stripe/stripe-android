--- conflicted
+++ resolved
@@ -94,17 +94,28 @@
     implementation "com.google.dagger:dagger:$daggerVersion"
     kapt "com.google.dagger:dagger-compiler:$daggerVersion"
 
+    implementation "androidx.compose.ui:ui:$composeVersion"
+    // Foundation (Border, Background, Box, Image, Scroll, shapes, animations, etc.)
+    implementation "androidx.compose.foundation:foundation:$composeVersion"
+    // Material Design
+    implementation "androidx.compose.material:material:$composeVersion"
+    // Material design icons
+    implementation "androidx.compose.material:material-icons-core:$composeVersion"
+    // Integration with activities
+    implementation "androidx.activity:activity-compose:1.3.1"
+    // Integration with observables
+    implementation "androidx.compose.runtime:runtime-livedata:$composeVersion"
+    // Tooling support (Previews, etc.)
+    debugImplementation "androidx.compose.ui:ui-tooling:$composeVersion"
+
     implementation "org.jetbrains.kotlin:kotlin-stdlib-jdk7:$kotlinVersion"
     implementation "org.jetbrains.kotlinx:kotlinx-coroutines-core:$kotlinCoroutinesVersion"
     implementation "org.jetbrains.kotlinx:kotlinx-coroutines-android:$kotlinCoroutinesVersion"
+    implementation "org.jetbrains.kotlin:kotlin-stdlib:$kotlinVersion"
+    implementation "org.jetbrains.kotlinx:kotlinx-serialization-json:1.2.2"
 
-<<<<<<< HEAD
     testImplementation "junit:junit:$junitVersion"
     testImplementation "org.mockito:mockito-core:$mockitoCoreVersion"
-=======
-    testImplementation 'junit:junit:4.13.2'
-    testImplementation "org.mockito:mockito-core:3.12.1"
->>>>>>> 6fe14d31
     testImplementation 'org.robolectric:robolectric:4.6.1'
     testImplementation "androidx.test:core:$androidTestVersion"
     testImplementation 'org.json:json:20210307'
@@ -122,27 +133,6 @@
     androidTestUtil "androidx.test:orchestrator:$androidTestVersion"
 
     ktlint "com.pinterest:ktlint:$ktlintVersion"
-
-
-    implementation "org.jetbrains.kotlin:kotlin-stdlib:$kotlinVersion"
-    implementation "org.jetbrains.kotlinx:kotlinx-serialization-json:1.2.2"
-
-    implementation "androidx.compose.ui:ui:$composeVersion"
-    // Foundation (Border, Background, Box, Image, Scroll, shapes, animations, etc.)
-    implementation "androidx.compose.foundation:foundation:$composeVersion"
-    // Material Design
-    implementation "androidx.compose.material:material:$composeVersion"
-    // Material design icons
-    implementation "androidx.compose.material:material-icons-core:$composeVersion"
-    implementation "androidx.compose.material:material-icons-extended:$composeVersion"
-    // Integration with activities
-    implementation "androidx.activity:activity-compose:1.3.1"
-    // Integration with ViewModels
-    implementation "androidx.lifecycle:lifecycle-viewmodel-compose:1.0.0-alpha07"
-    // Integration with observables
-    implementation "androidx.compose.runtime:runtime-livedata:$composeVersion"
-    // Tooling support (Previews, etc.)
-    debugImplementation "androidx.compose.ui:ui-tooling:$composeVersion"
 }
 
 task ktlint(type: JavaExec, group: "verification") {
