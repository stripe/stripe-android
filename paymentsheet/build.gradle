--- conflicted
+++ resolved
@@ -140,96 +140,6 @@
     }
 }
 
-<<<<<<< HEAD
-assemble.dependsOn('lint')
-check.dependsOn('checkstyle')
-
-configurations {
-    ktlint
-}
-
-dependencies {
-    implementation project(":payments-core")
-
-    implementation libraries.androidx.annotation
-    implementation libraries.androidx.appcompat
-    implementation libraries.androidx.browser
-    implementation libraries.androidx.recyclerview
-    implementation libraries.androidx.lifecycle.livedata.ktx
-    implementation libraries.androidx.lifecycle.viewmodel.ktx
-    implementation libraries.androidx.lifecycle.viewmodel.savedstate
-    implementation libraries.androidx.fragment.ktx
-    implementation libraries.androidx.constraintlayout
-    implementation libraries.androidx.activity.ktx
-    implementation 'com.google.android.gms:play-services-wallet:18.1.3'
-    implementation "com.google.android.material:material:$materialVersion"
-    implementation "com.google.dagger:dagger:$daggerVersion"
-    implementation 'androidx.test.espresso:espresso-idling-resource:3.4.0'
-    implementation 'androidx.test.espresso:espresso-core:3.4.0'
-    implementation 'androidx.appcompat:appcompat:1.3.1'
-    implementation 'androidx.constraintlayout:constraintlayout:2.1.0'
-    kapt "com.google.dagger:dagger-compiler:$daggerVersion"
-
-    implementation "androidx.compose.ui:ui:$composeVersion"
-    // Foundation (Border, Background, Box, Image, Scroll, shapes, animations, etc.)
-    implementation "androidx.compose.foundation:foundation:$composeVersion"
-    // Material Design
-    implementation "androidx.compose.material:material:$composeVersion"
-    // Material design icons
-    implementation "androidx.compose.material:material-icons-core:$composeVersion"
-    // Integration with activities
-    implementation "androidx.activity:activity-compose:$composeActivityVersion"
-    // Integration with observables
-    implementation "androidx.compose.runtime:runtime-livedata:$composeVersion"
-    implementation "com.google.accompanist:accompanist-flowlayout:0.18.0"
-    // Tooling support (Previews, etc.)
-    debugImplementation "androidx.compose.ui:ui-tooling:$composeVersion"
-
-    implementation "org.jetbrains.kotlin:kotlin-stdlib-jdk7:$kotlinVersion"
-    implementation "org.jetbrains.kotlinx:kotlinx-coroutines-core:$kotlinCoroutinesVersion"
-    implementation "org.jetbrains.kotlinx:kotlinx-coroutines-android:$kotlinCoroutinesVersion"
-    implementation "org.jetbrains.kotlin:kotlin-stdlib:$kotlinVersion"
-    implementation "org.jetbrains.kotlinx:kotlinx-serialization-json:1.2.2"
-
-    testImplementation "junit:junit:$junitVersion"
-    testImplementation "org.mockito:mockito-core:$mockitoCoreVersion"
-    testImplementation "org.mockito:mockito-inline:$mockitoCoreVersion"
-    testImplementation 'org.robolectric:robolectric:4.6.1'
-    testImplementation "androidx.test:core:$androidTestVersion"
-    testImplementation 'org.json:json:20210307'
-    testImplementation "org.mockito.kotlin:mockito-kotlin:$mockitoKotlinVersion"
-    testImplementation "org.jetbrains.kotlin:kotlin-test-junit:$kotlinVersion"
-    testImplementation "org.jetbrains.kotlin:kotlin-test-annotations-common:$kotlinVersion"
-    testImplementation "org.jetbrains.kotlinx:kotlinx-coroutines-test:$kotlinCoroutinesVersion"
-    testImplementation 'com.google.truth:truth:1.1.3'
-    testImplementation "androidx.arch.core:core-testing:2.1.0"
-    testImplementation libraries.androidx.fragment.testing
-
-    androidTestImplementation "androidx.test.espresso:espresso-core:$espressoVersion"
-    androidTestImplementation "androidx.test:rules:$androidTestVersion"
-    androidTestImplementation "androidx.test:runner:$androidTestVersion"
-    androidTestUtil "androidx.test:orchestrator:$androidTestVersion"
-
-    ktlint "com.pinterest:ktlint:$ktlintVersion"
-
-    // The following Espresso dependency can be either "implementation"
-    // or "androidTestImplementation", depending on whether you want the
-    // dependency to appear on your APK's compile classpath or the test APK
-    // classpath.
-    implementation 'androidx.test.espresso:espresso-idling-resource:3.4.0'
-
-    // Test rules and transitive dependencies:
-    androidTestImplementation("androidx.compose.ui:ui-test-junit4:$composeVersion")
-    // Needed for createComposeRule, but not createAndroidComposeRule:
-    debugImplementation("androidx.compose.ui:ui-test-manifest:$composeVersion")
-
-    androidTestImplementation 'com.squareup.okhttp3:logging-interceptor:4.9.1'
-    androidTestImplementation "com.jakewharton.retrofit:retrofit2-kotlinx-serialization-converter:0.8.0"
-
-}
-
-=======
->>>>>>> 7843327f
 task ktlint(type: JavaExec, group: "verification") {
     description = "Check Kotlin code style."
     mainClass = "com.pinterest.ktlint.Main"
