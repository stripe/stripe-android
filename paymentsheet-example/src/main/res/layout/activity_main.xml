--- conflicted
+++ resolved
@@ -60,23 +60,10 @@
             android:layout_height="48dp"
             android:layout_marginEnd="16dp"
             android:layout_marginStart="16dp"
-            app:layout_constraintBottom_toTopOf="@+id/appearance_button"
+            app:layout_constraintBottom_toTopOf="@+id/payment_element_button"
             app:layout_constraintEnd_toEndOf="parent"
             app:layout_constraintStart_toStartOf="parent"
             app:layout_constraintTop_toBottomOf="@+id/launch_custom_button" />
-
-<<<<<<< HEAD
-        <Button
-            android:id="@+id/appearance_button"
-            android:text="@string/appearance_playground"
-            android:layout_width="0dp"
-            android:layout_height="48dp"
-            android:layout_marginEnd="16dp"
-            android:layout_marginStart="16dp"
-            app:layout_constraintBottom_toTopOf="@+id/payment_element_button"
-            app:layout_constraintEnd_toEndOf="parent"
-            app:layout_constraintStart_toStartOf="parent"
-            app:layout_constraintTop_toBottomOf="@+id/launch_playground_button" />
 
         <Button
             android:id="@+id/payment_element_button"
@@ -88,10 +75,8 @@
             app:layout_constraintBottom_toBottomOf="parent"
             app:layout_constraintEnd_toEndOf="parent"
             app:layout_constraintStart_toStartOf="parent"
-            app:layout_constraintTop_toBottomOf="@+id/appearance_button" />
+            app:layout_constraintTop_toBottomOf="@+id/launch_playground_button" />
 
-=======
->>>>>>> e62a8133
         <TextView
             android:id="@+id/version"
             android:layout_width="wrap_content"
