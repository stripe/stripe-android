--- conflicted
+++ resolved
@@ -292,28 +292,6 @@
         viewBinding.reloadButton.setOnClickListener {
             val initializationType = viewModel.initializationType.value
 
-<<<<<<< HEAD
-            viewModel.storeToggleState(
-                initializationType = initializationType.value,
-                customer = customer.value,
-                link = linkEnabled,
-                googlePay = googlePayConfig != null,
-                currency = currency.value,
-                merchantCountryCode = merchantCountryCode.value,
-                mode = mode.value,
-                shipping = shipping.value,
-                setDefaultBillingAddress = setDefaultBillingAddress,
-                setAutomaticPaymentMethods = setAutomaticPaymentMethods,
-                setDelayedPaymentMethods = setDelayedPaymentMethods,
-                attachDefaultBillingAddress = attachDefaultBillingAddress,
-                collectName = collectName.value,
-                collectEmail = collectEmail.value,
-                collectPhone = collectPhone.value,
-                collectAddress = collectAddress.value,
-            )
-
-=======
->>>>>>> 524ff374
             lifecycleScope.launch {
                 viewModel.storeToggleState(
                     initializationType = initializationType.value,
@@ -326,7 +304,12 @@
                     shipping = shipping.value,
                     setDefaultBillingAddress = setDefaultBillingAddress,
                     setAutomaticPaymentMethods = setAutomaticPaymentMethods,
-                    setDelayedPaymentMethods = setDelayedPaymentMethods
+                    setDelayedPaymentMethods = setDelayedPaymentMethods,
+                    attachDefaultBillingAddress = attachDefaultBillingAddress,
+                    collectName = collectName.value,
+                    collectEmail = collectEmail.value,
+                    collectPhone = collectPhone.value,
+                    collectAddress = collectAddress.value,
                 )
 
                 viewModel.prepareCheckout(
@@ -418,29 +401,6 @@
 
         addMenuProvider(menuProvider)
 
-<<<<<<< HEAD
-    override fun onResume() {
-        super.onResume()
-        val savedToggles = viewModel.getSavedToggleState()
-        setToggles(
-            initialization = savedToggles.initialization,
-            customer = savedToggles.customer,
-            link = savedToggles.link,
-            googlePay = savedToggles.googlePay,
-            currency = savedToggles.currency,
-            merchantCountryCode = savedToggles.merchantCountryCode,
-            mode = savedToggles.mode,
-            shippingAddress = savedToggles.shippingAddress,
-            setAutomaticPaymentMethods = savedToggles.setAutomaticPaymentMethods,
-            setDelayedPaymentMethods = savedToggles.setDelayedPaymentMethods,
-            setDefaultBillingAddress = savedToggles.setDefaultBillingAddress,
-            attachDefaultBillingAddress = savedToggles.attachDefaults,
-            collectName = savedToggles.collectName,
-            collectEmail = savedToggles.collectEmail,
-            collectPhone = savedToggles.collectPhone,
-            collectAddress = savedToggles.collectAddress,
-        )
-=======
         lifecycleScope.launch {
             val savedToggles = viewModel.getSavedToggleState()
             setToggles(
@@ -454,10 +414,14 @@
                 shippingAddress = savedToggles.shippingAddress,
                 setAutomaticPaymentMethods = savedToggles.setAutomaticPaymentMethods,
                 setDelayedPaymentMethods = savedToggles.setDelayedPaymentMethods,
-                setDefaultBillingAddress = savedToggles.setDefaultBillingAddress
-            )
-        }
->>>>>>> 524ff374
+                setDefaultBillingAddress = savedToggles.setDefaultBillingAddress,
+                attachDefaultBillingAddress = savedToggles.attachDefaults,
+                collectName = savedToggles.collectName,
+                collectEmail = savedToggles.collectEmail,
+                collectPhone = savedToggles.collectPhone,
+                collectAddress = savedToggles.collectAddress,
+            )
+        }
     }
 
     private fun setToggles(
