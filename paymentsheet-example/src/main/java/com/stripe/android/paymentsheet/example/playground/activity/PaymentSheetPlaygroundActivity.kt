package com.stripe.android.paymentsheet.example.playground.activity

import android.os.Bundle
import androidx.annotation.NonNull
import androidx.annotation.Nullable
import androidx.annotation.VisibleForTesting
import androidx.appcompat.app.AppCompatActivity
import androidx.core.view.isInvisible
import androidx.lifecycle.lifecycleScope
import androidx.test.espresso.IdlingResource
import androidx.test.espresso.idling.CountingIdlingResource
import com.google.android.material.snackbar.Snackbar
import com.stripe.android.paymentsheet.PaymentSheet
import com.stripe.android.paymentsheet.PaymentSheetResult
import com.stripe.android.paymentsheet.example.R
import com.stripe.android.paymentsheet.example.Settings
import com.stripe.android.paymentsheet.example.databinding.ActivityPaymentSheetPlaygroundBinding
import com.stripe.android.paymentsheet.example.playground.model.CheckoutCurrency
import com.stripe.android.paymentsheet.example.playground.model.CheckoutCustomer
import com.stripe.android.paymentsheet.example.playground.model.CheckoutMode
import com.stripe.android.paymentsheet.example.playground.model.Toggle
import com.stripe.android.paymentsheet.example.playground.viewmodel.PaymentSheetPlaygroundViewModel
import com.stripe.android.paymentsheet.model.PaymentOption
import com.stripe.android.paymentsheet.viewmodels.MultiStepContinueIdlingResource
import kotlinx.coroutines.launch

class PaymentSheetPlaygroundActivity : AppCompatActivity() {
    private val viewBinding by lazy {
        ActivityPaymentSheetPlaygroundBinding.inflate(layoutInflater)
    }

    @VisibleForTesting
    val viewModel: PaymentSheetPlaygroundViewModel by lazy {
        PaymentSheetPlaygroundViewModel(application)
    }

    private val customer: CheckoutCustomer
        get() = when (viewBinding.customerRadioGroup.checkedRadioButtonId) {
            R.id.guest_customer_button -> CheckoutCustomer.Guest
            R.id.new_customer_button -> {
                viewModel.temporaryCustomerId?.let {
                    CheckoutCustomer.WithId(it)
                } ?: CheckoutCustomer.New
            }
            else -> CheckoutCustomer.Returning
        }

    private val googlePayConfig: PaymentSheet.GooglePayConfiguration?
        get() = when (viewBinding.googlePayRadioGroup.checkedRadioButtonId) {
            R.id.google_pay_on_button -> {
                PaymentSheet.GooglePayConfiguration(
                    environment = PaymentSheet.GooglePayConfiguration.Environment.Test,
                    countryCode = "US",
                    currencyCode = currency.value
                )
            }
            else -> null
        }

    private val currency: CheckoutCurrency
        get() = when (viewBinding.currencyRadioGroup.checkedRadioButtonId) {
            R.id.currency_usd_button -> CheckoutCurrency.USD
            R.id.currency_aud_button -> CheckoutCurrency.AUD
            else -> CheckoutCurrency.EUR
        }

    private val mode: CheckoutMode
        get() = when (viewBinding.modeRadioGroup.checkedRadioButtonId) {
            R.id.mode_payment_button -> CheckoutMode.Payment
            R.id.mode_payment_with_setup_button -> CheckoutMode.PaymentWithSetup
            else -> CheckoutMode.Setup
        }

    private val linkEnabled: Boolean
        get() = viewBinding.linkRadioGroup.checkedRadioButtonId == R.id.link_on_button

    private val setShippingAddress: Boolean
        get() = viewBinding.shippingRadioGroup.checkedRadioButtonId == R.id.shipping_on_button

    private val setDefaultBillingAddress: Boolean
        get() = viewBinding.defaultBillingRadioGroup.checkedRadioButtonId == R.id.default_billing_on_button

    private val setAutomaticPaymentMethods: Boolean
        get() = viewBinding.automaticPmGroup.checkedRadioButtonId == R.id.automatic_pm_on_button

    private val setDelayedPaymentMethods: Boolean
        get() = viewBinding.allowsDelayedPaymentMethodsRadioGroup.checkedRadioButtonId == R.id.allowsDelayedPaymentMethods_on_button

    private lateinit var paymentSheet: PaymentSheet
    private lateinit var flowController: PaymentSheet.FlowController

    @Nullable
    private var multiStepUIReadyIdlingResource: CountingIdlingResource? = null

    @Nullable
    private var singleStepUIReadyIdlingResource: CountingIdlingResource? = null

    override fun onCreate(savedInstanceState: Bundle?) {
        super.onCreate(savedInstanceState)
        setContentView(viewBinding.root)

        paymentSheet = PaymentSheet(this, ::onPaymentSheetResult)
        flowController = PaymentSheet.FlowController.create(
            this,
            ::onPaymentOption,
            ::onPaymentSheetResult
        )
        val backendUrl = Settings(this).playgroundBackendUrl

        viewBinding.resetDefaultsButton.setOnClickListener {
            setToggles(
                Toggle.Customer.default.toString(),
                Toggle.Link.default as Boolean,
                Toggle.GooglePay.default as Boolean,
                Toggle.Currency.default.toString(),
                Toggle.Mode.default.toString(),
                Toggle.SetShippingAddress.default as Boolean,
                Toggle.SetDefaultBillingAddress.default as Boolean,
                Toggle.SetAutomaticPaymentMethods.default as Boolean,
                Toggle.SetDelayedPaymentMethods.default as Boolean,
            )
        }

        viewBinding.reloadButton.setOnClickListener {
            lifecycleScope.launch {
                viewModel.prepareCheckout(
                    customer,
                    currency,
                    mode,
                    linkEnabled,
                    setShippingAddress,
                    setAutomaticPaymentMethods,
                    backendUrl
                )
            }
        }

        viewBinding.completeCheckoutButton.setOnClickListener {
            startCompleteCheckout()
        }

        viewBinding.customCheckoutButton.setOnClickListener {
            flowController.confirm()
        }

        viewBinding.paymentMethod.setOnClickListener {
            flowController.presentPaymentOptions()
        }

        viewModel.status.observe(this) {
            Snackbar.make(
                findViewById(android.R.id.content), it, Snackbar.LENGTH_SHORT
            )
                .setBackgroundTint(resources.getColor(R.color.black))
                .setTextColor(resources.getColor(R.color.white))
                .show()
        }

        viewModel.inProgress.observe(this) {
            viewBinding.progressBar.isInvisible = !it
            if (it) {
                singleStepUIReadyIdlingResource?.increment()
                multiStepUIReadyIdlingResource?.increment()
            } else {
                singleStepUIReadyIdlingResource?.decrement()
            }
        }

        viewModel.readyToCheckout.observe(this) { isReady ->
            if (isReady) {
                viewBinding.completeCheckoutButton.isEnabled = true
                configureCustomCheckout()
            } else {
                disableViews()
            }
        }

        disableViews()
    }

<<<<<<< HEAD
=======
    override fun onResume() {
        super.onResume()
        val (customer, link, googlePay, currency, mode, setShippingAddress, setDefaultBillingAddress, setAutomaticPaymentMethods, setDelayedPaymentMethods) = viewModel.getSavedToggleState()
        setToggles(
            customer,
            link,
            googlePay,
            currency,
            mode,
            setShippingAddress,
            setDefaultBillingAddress,
            setAutomaticPaymentMethods,
            setDelayedPaymentMethods
        )
    }

>>>>>>> e5411d1e
    override fun onPause() {
        super.onPause()
        viewModel.storeToggleState(
            customer.value,
            linkEnabled,
            googlePayConfig != null,
            currency.value,
            mode.value,
            setShippingAddress,
            setDefaultBillingAddress,
            setAutomaticPaymentMethods,
            setDelayedPaymentMethods
        )
    }

    private fun setToggles(
        customer: String?,
        link: Boolean,
        googlePay: Boolean,
        currency: String?,
        mode: String?,
        setShippingAddress: Boolean,
        setDefaultBillingAddress: Boolean,
        setAutomaticPaymentMethods: Boolean,
        setDelayedPaymentMethods: Boolean,
    ) {
        when (customer) {
            CheckoutCustomer.Guest.value -> viewBinding.customerRadioGroup.check(R.id.guest_customer_button)
            CheckoutCustomer.New.value -> viewBinding.customerRadioGroup.check(R.id.new_customer_button)
            else -> viewBinding.customerRadioGroup.check(R.id.returning_customer_button)
        }

        when (link) {
            true -> viewBinding.linkRadioGroup.check(R.id.link_on_button)
            false -> viewBinding.linkRadioGroup.check(R.id.link_off_button)
        }

        when (googlePay) {
            true -> viewBinding.googlePayRadioGroup.check(R.id.google_pay_on_button)
            false -> viewBinding.googlePayRadioGroup.check(R.id.google_pay_off_button)
        }

        when (currency) {
            CheckoutCurrency.USD.value -> viewBinding.currencyRadioGroup.check(R.id.currency_usd_button)
            CheckoutCurrency.AUD.value -> viewBinding.currencyRadioGroup.check(R.id.currency_aud_button)
            else -> viewBinding.currencyRadioGroup.check(R.id.currency_eur_button)
        }

        when (mode) {
            CheckoutMode.Payment.value -> viewBinding.modeRadioGroup.check(R.id.mode_payment_button)
            CheckoutMode.PaymentWithSetup.value -> viewBinding.modeRadioGroup.check(R.id.mode_payment_with_setup_button)
            else -> viewBinding.modeRadioGroup.check(R.id.mode_setup_button)
        }

        when (setShippingAddress) {
            true -> viewBinding.shippingRadioGroup.check(R.id.shipping_on_button)
            false -> viewBinding.shippingRadioGroup.check(R.id.shipping_off_button)
        }

        when (setDefaultBillingAddress) {
            true -> viewBinding.defaultBillingRadioGroup.check(R.id.default_billing_on_button)
            false -> viewBinding.defaultBillingRadioGroup.check(R.id.default_billing_off_button)
        }

        when (setAutomaticPaymentMethods) {
            true -> viewBinding.automaticPmGroup.check(R.id.automatic_pm_on_button)
            false -> viewBinding.automaticPmGroup.check(R.id.automatic_pm_off_button)
        }

        when (setDelayedPaymentMethods) {
            true -> viewBinding.allowsDelayedPaymentMethodsRadioGroup.check(R.id.allowsDelayedPaymentMethods_on_button)
            false -> viewBinding.allowsDelayedPaymentMethodsRadioGroup.check(R.id.allowsDelayedPaymentMethods_off_button)
        }
    }

    private fun disableViews() {
        viewBinding.completeCheckoutButton.isEnabled = false
        viewBinding.customCheckoutButton.isEnabled = false
        viewBinding.paymentMethod.isClickable = false
    }

    private fun startCompleteCheckout() {
        val clientSecret = viewModel.clientSecret.value ?: return

        if (viewModel.checkoutMode == CheckoutMode.Setup) {
            paymentSheet.presentWithSetupIntent(
                clientSecret,
                makeConfiguration()
            )
        } else {
            paymentSheet.presentWithPaymentIntent(
                clientSecret,
                makeConfiguration()
            )
        }
    }

    private fun configureCustomCheckout() {
        val clientSecret = viewModel.clientSecret.value ?: return

        if (viewModel.checkoutMode == CheckoutMode.Setup) {
            flowController.configureWithSetupIntent(
                clientSecret,
                makeConfiguration(),
                ::onConfigured
            )
        } else {
            flowController.configureWithPaymentIntent(
                clientSecret,
                makeConfiguration(),
                ::onConfigured
            )
        }
    }

    private fun makeConfiguration(): PaymentSheet.Configuration {
        val defaultBilling = PaymentSheet.BillingDetails(
            address = PaymentSheet.Address(
                line1 = "123 Main Street",
                line2 = null,
                city = "Blackrock",
                state = "Co. Dublin",
                postalCode = "T37 F8HK",
                country = "IE",
            ),
            email = "email@email.com",
            name = "Jenny Rosen",
            phone = "+18008675309"
        ).takeIf { viewBinding.defaultBillingOnButton.isChecked }

        return PaymentSheet.Configuration(
            merchantDisplayName = merchantName,
            customer = viewModel.customerConfig.value,
            googlePay = googlePayConfig,
            defaultBillingDetails = defaultBilling,
            allowsDelayedPaymentMethods = viewBinding.allowsDelayedPaymentMethodsOnButton.isChecked
        )
    }

    private fun onConfigured(success: Boolean, error: Throwable?) {
        if (success) {
            viewBinding.paymentMethod.isClickable = true
            onPaymentOption(flowController.getPaymentOption())
            multiStepUIReadyIdlingResource?.decrement()
//            multiStepUIConfirmReadyIdlingResource?.increment()
        } else {
            viewModel.status.value =
                "Failed to configure PaymentSheetFlowController: ${error?.message}"
        }
    }

    private fun onPaymentOption(paymentOption: PaymentOption?) {
        if (paymentOption != null) {
            viewBinding.paymentMethod.text = paymentOption.label
            viewBinding.paymentMethod.setCompoundDrawablesRelativeWithIntrinsicBounds(
                paymentOption.drawableResourceId,
                0,
                0,
                0
            )
            viewBinding.customCheckoutButton.isEnabled = true
            if (MultiStepContinueIdlingResource.idlingResource?.isIdleNow == false) {
                MultiStepContinueIdlingResource.idlingResource?.decrement()
            }
        } else {
            viewBinding.paymentMethod.setText(R.string.select)
            viewBinding.paymentMethod.setCompoundDrawables(null, null, null, null)
            viewBinding.customCheckoutButton.isEnabled = false
        }
    }

    private fun onPaymentSheetResult(paymentResult: PaymentSheetResult) {
        if (paymentResult !is PaymentSheetResult.Canceled) {
            disableViews()
        }

        viewModel.status.value = paymentResult.toString()
    }

    /**
     * Only called from test, creates and returns a new [SimpleIdlingResource].
     */
    @VisibleForTesting
    @NonNull
    fun getMultiStepReadyIdlingResource(): IdlingResource? {
        if (multiStepUIReadyIdlingResource == null) {
            multiStepUIReadyIdlingResource =
                CountingIdlingResource("multiStepUIReadyIdlingResource")
        }
        return multiStepUIReadyIdlingResource
    }

    @VisibleForTesting
    @NonNull
    fun getSingleStepReadyIdlingResource(): IdlingResource? {
        if (singleStepUIReadyIdlingResource == null) {
            singleStepUIReadyIdlingResource =
                CountingIdlingResource("singleStepUIReadyIdlingResource")
        }
        return singleStepUIReadyIdlingResource
    }


    companion object {
        private const val merchantName = "Example, Inc."
        private const val sharedPreferencesName = "playgroundToggles"
    }
}<|MERGE_RESOLUTION|>--- conflicted
+++ resolved
@@ -178,25 +178,6 @@
         disableViews()
     }
 
-<<<<<<< HEAD
-=======
-    override fun onResume() {
-        super.onResume()
-        val (customer, link, googlePay, currency, mode, setShippingAddress, setDefaultBillingAddress, setAutomaticPaymentMethods, setDelayedPaymentMethods) = viewModel.getSavedToggleState()
-        setToggles(
-            customer,
-            link,
-            googlePay,
-            currency,
-            mode,
-            setShippingAddress,
-            setDefaultBillingAddress,
-            setAutomaticPaymentMethods,
-            setDelayedPaymentMethods
-        )
-    }
-
->>>>>>> e5411d1e
     override fun onPause() {
         super.onPause()
         viewModel.storeToggleState(
