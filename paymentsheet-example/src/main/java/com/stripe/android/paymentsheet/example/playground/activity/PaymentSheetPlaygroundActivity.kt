package com.stripe.android.paymentsheet.example.playground.activity

import android.os.Bundle
import android.widget.RadioGroup
import androidx.annotation.NonNull
import androidx.annotation.Nullable
import androidx.annotation.VisibleForTesting
import androidx.appcompat.app.AppCompatActivity
import androidx.appcompat.app.AppCompatDelegate
import androidx.core.view.isInvisible
import androidx.lifecycle.lifecycleScope
import androidx.test.espresso.IdlingResource
import androidx.test.espresso.idling.CountingIdlingResource
import com.google.android.material.snackbar.Snackbar
import com.stripe.android.paymentsheet.PaymentSheet
import com.stripe.android.paymentsheet.PaymentSheetResult
import com.stripe.android.paymentsheet.example.R
import com.stripe.android.paymentsheet.example.Settings
import com.stripe.android.paymentsheet.example.databinding.ActivityPaymentSheetPlaygroundBinding
import com.stripe.android.paymentsheet.example.playground.model.CheckoutCurrency
import com.stripe.android.paymentsheet.example.playground.model.CheckoutCustomer
import com.stripe.android.paymentsheet.example.playground.model.CheckoutMode
import com.stripe.android.paymentsheet.example.playground.model.Toggle
import com.stripe.android.paymentsheet.example.playground.viewmodel.PaymentSheetPlaygroundViewModel
import com.stripe.android.paymentsheet.model.PaymentOption
import kotlinx.coroutines.launch

class PaymentSheetPlaygroundActivity : AppCompatActivity() {
    private val viewBinding by lazy {
        ActivityPaymentSheetPlaygroundBinding.inflate(layoutInflater)
    }

    @VisibleForTesting
    val viewModel: PaymentSheetPlaygroundViewModel by lazy {
        PaymentSheetPlaygroundViewModel(application)
    }

    private val customer: CheckoutCustomer
        get() = when (viewBinding.customerRadioGroup.checkedRadioButtonId) {
            R.id.guest_customer_button -> CheckoutCustomer.Guest
            R.id.new_customer_button -> {
                viewModel.temporaryCustomerId?.let {
                    CheckoutCustomer.WithId(it)
                } ?: CheckoutCustomer.New
            }
            else -> {
                val useSnapshotCustomer = intent.extras?.get(
                    USE_SNAPSHOT_RETURNING_CUSTOMER_EXTRA
                ) as Boolean?
                if (useSnapshotCustomer != null && useSnapshotCustomer) {
                    CheckoutCustomer.Snapshot
                } else {
                    CheckoutCustomer.Returning
                }
            }
        }

    private val googlePayConfig: PaymentSheet.GooglePayConfiguration?
        get() = when (viewBinding.googlePayRadioGroup.checkedRadioButtonId) {
            R.id.google_pay_on_button -> {
                PaymentSheet.GooglePayConfiguration(
                    environment = PaymentSheet.GooglePayConfiguration.Environment.Test,
                    countryCode = "US",
                    currencyCode = currency.value
                )
            }
            else -> null
        }

    private val currency: CheckoutCurrency
        get() = when (viewBinding.currencyRadioGroup.checkedRadioButtonId) {
            R.id.currency_usd_button -> CheckoutCurrency.USD
            R.id.currency_aud_button -> CheckoutCurrency.AUD
            R.id.currency_gbp_button -> CheckoutCurrency.GBP
            else -> CheckoutCurrency.EUR
        }

    private val mode: CheckoutMode
        get() = when (viewBinding.modeRadioGroup.checkedRadioButtonId) {
            R.id.mode_payment_button -> CheckoutMode.Payment
            R.id.mode_payment_with_setup_button -> CheckoutMode.PaymentWithSetup
            else -> CheckoutMode.Setup
        }

    private val linkEnabled: Boolean
        get() = viewBinding.linkRadioGroup.checkedRadioButtonId == R.id.link_on_button

    private val setShippingAddress: Boolean
        get() = viewBinding.shippingRadioGroup.checkedRadioButtonId == R.id.shipping_on_button

    private val setDefaultBillingAddress: Boolean
        get() = viewBinding.defaultBillingRadioGroup.checkedRadioButtonId == R.id.default_billing_on_button

    private val setAutomaticPaymentMethods: Boolean
        get() = viewBinding.automaticPmGroup.checkedRadioButtonId == R.id.automatic_pm_on_button

    private val setDelayedPaymentMethods: Boolean
        get() = viewBinding.allowsDelayedPaymentMethodsRadioGroup.checkedRadioButtonId == R.id.allowsDelayedPaymentMethods_on_button

    private lateinit var paymentSheet: PaymentSheet
    private lateinit var flowController: PaymentSheet.FlowController

    @Nullable
    private var multiStepUIReadyIdlingResource: CountingIdlingResource? = null

    @Nullable
    private var singleStepUIReadyIdlingResource: CountingIdlingResource? = null

    override fun onCreate(savedInstanceState: Bundle?) {
        val shouldUseDarkMode = intent.extras?.get(FORCE_DARK_MODE_EXTRA) as Boolean?
        if (shouldUseDarkMode != null) {
            val mode =
<<<<<<< HEAD
                if (shouldUseDarkMode) {
                    AppCompatDelegate.MODE_NIGHT_YES
                } else {
                    AppCompatDelegate.MODE_NIGHT_NO
                }
=======
                if (shouldUseDarkMode) AppCompatDelegate.MODE_NIGHT_YES else AppCompatDelegate.MODE_NIGHT_NO
>>>>>>> fa6c4486
            AppCompatDelegate.setDefaultNightMode(mode)
        }
        super.onCreate(savedInstanceState)
        setContentView(viewBinding.root)

        paymentSheet = PaymentSheet(this, ::onPaymentSheetResult)
        flowController = PaymentSheet.FlowController.create(
            this,
            ::onPaymentOption,
            ::onPaymentSheetResult
        )
        val backendUrl = Settings(this).playgroundBackendUrl

        viewBinding.resetDefaultsButton.setOnClickListener {
            setToggles(
                Toggle.Customer.default.toString(),
                Toggle.Link.default as Boolean,
                Toggle.GooglePay.default as Boolean,
                Toggle.Currency.default.toString(),
                Toggle.Mode.default.toString(),
                Toggle.SetShippingAddress.default as Boolean,
                Toggle.SetDefaultBillingAddress.default as Boolean,
                Toggle.SetAutomaticPaymentMethods.default as Boolean,
                Toggle.SetDelayedPaymentMethods.default as Boolean,
            )
        }

        viewBinding.reloadButton.setOnClickListener {
            lifecycleScope.launch {
                viewModel.prepareCheckout(
                    customer,
                    currency,
                    mode,
                    linkEnabled,
                    setShippingAddress,
                    setAutomaticPaymentMethods,
                    backendUrl
                )
            }
        }

        viewBinding.completeCheckoutButton.setOnClickListener {
            startCompleteCheckout()
        }

        viewBinding.customCheckoutButton.setOnClickListener {
            flowController.confirm()
        }

        viewBinding.paymentMethod.setOnClickListener {
            flowController.presentPaymentOptions()
        }

        viewModel.status.observe(this) {
            Snackbar.make(
                findViewById(android.R.id.content), it, Snackbar.LENGTH_SHORT
            )
                .setBackgroundTint(resources.getColor(R.color.black))
                .setTextColor(resources.getColor(R.color.white))
                .show()
        }

        viewModel.inProgress.observe(this) {
            viewBinding.progressBar.isInvisible = !it
            if (it) {
                singleStepUIReadyIdlingResource?.increment()
                multiStepUIReadyIdlingResource?.increment()
            } else {
                singleStepUIReadyIdlingResource?.decrement()
            }
        }

        viewModel.readyToCheckout.observe(this) { isReady ->
            if (isReady) {
                viewBinding.completeCheckoutButton.isEnabled = true
                configureCustomCheckout()
            } else {
                disableViews()
            }
        }

        viewBinding.currencyRadioGroup.setOnCheckedChangeListener { _, _ ->
            // when the currency changes the merchant may change, so the new customer id
            // created might not match the previous new customer
            viewModel.temporaryCustomerId = null
        }

        disableViews()
    }

    override fun onPause() {
        super.onPause()
        viewModel.storeToggleState(
            customer.value,
            linkEnabled,
            googlePayConfig != null,
            currency.value,
            mode.value,
            setShippingAddress,
            setDefaultBillingAddress,
            setAutomaticPaymentMethods,
            setDelayedPaymentMethods
        )
    }

    private fun setToggles(
        customer: String?,
        link: Boolean,
        googlePay: Boolean,
        currency: String?,
        mode: String?,
        setShippingAddress: Boolean,
        setDefaultBillingAddress: Boolean,
        setAutomaticPaymentMethods: Boolean,
        setDelayedPaymentMethods: Boolean,
    ) {
        when (customer) {
            CheckoutCustomer.Guest.value -> viewBinding.customerRadioGroup.check(R.id.guest_customer_button)
            CheckoutCustomer.New.value -> viewBinding.customerRadioGroup.check(R.id.new_customer_button)
            else -> viewBinding.customerRadioGroup.check(R.id.returning_customer_button)
        }

        when (link) {
            true -> viewBinding.linkRadioGroup.check(R.id.link_on_button)
            false -> viewBinding.linkRadioGroup.check(R.id.link_off_button)
        }

        when (googlePay) {
            true -> viewBinding.googlePayRadioGroup.check(R.id.google_pay_on_button)
            false -> viewBinding.googlePayRadioGroup.check(R.id.google_pay_off_button)
        }

        when (currency) {
            CheckoutCurrency.USD.value -> viewBinding.currencyRadioGroup.check(R.id.currency_usd_button)
            CheckoutCurrency.AUD.value -> viewBinding.currencyRadioGroup.check(R.id.currency_aud_button)
            else -> viewBinding.currencyRadioGroup.check(R.id.currency_eur_button)
        }

        when (mode) {
            CheckoutMode.Payment.value -> viewBinding.modeRadioGroup.check(R.id.mode_payment_button)
            CheckoutMode.PaymentWithSetup.value -> viewBinding.modeRadioGroup.check(R.id.mode_payment_with_setup_button)
            else -> viewBinding.modeRadioGroup.check(R.id.mode_setup_button)
        }

        when (setShippingAddress) {
            true -> viewBinding.shippingRadioGroup.check(R.id.shipping_on_button)
            false -> viewBinding.shippingRadioGroup.check(R.id.shipping_off_button)
        }

        when (setDefaultBillingAddress) {
            true -> viewBinding.defaultBillingRadioGroup.check(R.id.default_billing_on_button)
            false -> viewBinding.defaultBillingRadioGroup.check(R.id.default_billing_off_button)
        }

        when (setAutomaticPaymentMethods) {
            true -> viewBinding.automaticPmGroup.check(R.id.automatic_pm_on_button)
            false -> viewBinding.automaticPmGroup.check(R.id.automatic_pm_off_button)
        }

        when (setDelayedPaymentMethods) {
            true -> viewBinding.allowsDelayedPaymentMethodsRadioGroup.check(R.id.allowsDelayedPaymentMethods_on_button)
            false -> viewBinding.allowsDelayedPaymentMethodsRadioGroup.check(R.id.allowsDelayedPaymentMethods_off_button)
        }
    }

    private fun disableViews() {
        viewBinding.completeCheckoutButton.isEnabled = false
        viewBinding.customCheckoutButton.isEnabled = false
        viewBinding.paymentMethod.isClickable = false
    }

    private fun startCompleteCheckout() {
        val clientSecret = viewModel.clientSecret.value ?: return

        if (viewModel.checkoutMode == CheckoutMode.Setup) {
            paymentSheet.presentWithSetupIntent(
                clientSecret,
                makeConfiguration()
            )
        } else {
            paymentSheet.presentWithPaymentIntent(
                clientSecret,
                makeConfiguration()
            )
        }
    }

    private fun configureCustomCheckout() {
        val clientSecret = viewModel.clientSecret.value ?: return

        if (viewModel.checkoutMode == CheckoutMode.Setup) {
            flowController.configureWithSetupIntent(
                clientSecret,
                makeConfiguration(),
                ::onConfigured
            )
        } else {
            flowController.configureWithPaymentIntent(
                clientSecret,
                makeConfiguration(),
                ::onConfigured
            )
        }
    }

    private fun makeConfiguration(): PaymentSheet.Configuration {
        val defaultBilling = PaymentSheet.BillingDetails(
            address = PaymentSheet.Address(
                line1 = "123 Main Street",
                line2 = null,
                city = "Blackrock",
                state = "Co. Dublin",
                postalCode = "T37 F8HK",
                country = "IE",
            ),
            email = "email@email.com",
            name = "Jenny Rosen",
            phone = "+18008675309"
        ).takeIf { viewBinding.defaultBillingOnButton.isChecked }

        val appearance: PaymentSheet.Appearance = intent.extras?.get(APPEARANCE_EXTRA)?.let {
            it as PaymentSheet.Appearance
        } ?: run {
            PaymentSheet.Appearance()
        }

        return PaymentSheet.Configuration(
            merchantDisplayName = merchantName,
            customer = viewModel.customerConfig.value,
            googlePay = googlePayConfig,
            defaultBillingDetails = defaultBilling,
            allowsDelayedPaymentMethods = viewBinding.allowsDelayedPaymentMethodsOnButton.isChecked,
            appearance = appearance
        )
    }

    private fun onConfigured(success: Boolean, error: Throwable?) {
        if (success) {
            viewBinding.paymentMethod.isClickable = true
            onPaymentOption(flowController.getPaymentOption())
            multiStepUIReadyIdlingResource?.decrement()
        } else {
            viewModel.status.value =
                "Failed to configure PaymentSheetFlowController: ${error?.message}"
        }
    }

    private fun onPaymentOption(paymentOption: PaymentOption?) {
        if (paymentOption != null) {
            viewBinding.paymentMethod.text = paymentOption.label
            viewBinding.paymentMethod.setCompoundDrawablesRelativeWithIntrinsicBounds(
                paymentOption.drawableResourceId,
                0,
                0,
                0
            )
            viewBinding.customCheckoutButton.isEnabled = true
        } else {
            viewBinding.paymentMethod.setText(R.string.select)
            viewBinding.paymentMethod.setCompoundDrawables(null, null, null, null)
            viewBinding.customCheckoutButton.isEnabled = false
        }
    }

    private fun onPaymentSheetResult(paymentResult: PaymentSheetResult) {
        if (paymentResult !is PaymentSheetResult.Canceled) {
            disableViews()
        }

        viewModel.status.value = paymentResult.toString()
    }

    /**
     * Only called from test, creates and returns a [IdlingResource].
     */
    @VisibleForTesting
    @NonNull
    fun getMultiStepReadyIdlingResource(): IdlingResource? {
        if (multiStepUIReadyIdlingResource == null) {
            multiStepUIReadyIdlingResource =
                CountingIdlingResource("multiStepUIReadyIdlingResource")
        }
        return multiStepUIReadyIdlingResource
    }

    @VisibleForTesting
    @NonNull
    fun getSingleStepReadyIdlingResource(): IdlingResource? {
        if (singleStepUIReadyIdlingResource == null) {
            singleStepUIReadyIdlingResource =
                CountingIdlingResource("singleStepUIReadyIdlingResource")
        }
        return singleStepUIReadyIdlingResource
    }


    companion object {
        const val FORCE_DARK_MODE_EXTRA = "ForceDark"
        const val APPEARANCE_EXTRA = "Appearance"
        const val USE_SNAPSHOT_RETURNING_CUSTOMER_EXTRA = "UseSnapshotReturningCustomer"
        private const val merchantName = "Example, Inc."
        private const val sharedPreferencesName = "playgroundToggles"
    }
}<|MERGE_RESOLUTION|>--- conflicted
+++ resolved
@@ -110,15 +110,11 @@
         val shouldUseDarkMode = intent.extras?.get(FORCE_DARK_MODE_EXTRA) as Boolean?
         if (shouldUseDarkMode != null) {
             val mode =
-<<<<<<< HEAD
                 if (shouldUseDarkMode) {
                     AppCompatDelegate.MODE_NIGHT_YES
                 } else {
                     AppCompatDelegate.MODE_NIGHT_NO
                 }
-=======
-                if (shouldUseDarkMode) AppCompatDelegate.MODE_NIGHT_YES else AppCompatDelegate.MODE_NIGHT_NO
->>>>>>> fa6c4486
             AppCompatDelegate.setDefaultNightMode(mode)
         }
         super.onCreate(savedInstanceState)
