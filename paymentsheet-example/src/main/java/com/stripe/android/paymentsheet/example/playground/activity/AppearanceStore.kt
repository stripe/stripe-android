--- conflicted
+++ resolved
@@ -162,15 +162,12 @@
             fun getEmbeddedAppearance(): PaymentSheet.Appearance.Embedded {
                 return PaymentSheet.Appearance.Embedded.Builder()
                     .rowStyle(getRow())
-<<<<<<< HEAD
                     .paymentMethodIconMargins(
                         PaymentSheet.Insets(
                             horizontalDp = horizontalPaymentMethodIconMargin,
                             verticalDp = verticalPaymentMethodIconMargin
                         )
                     )
-=======
->>>>>>> 751804f9
                     .build()
             }
 
