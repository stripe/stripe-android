--- conflicted
+++ resolved
@@ -164,11 +164,7 @@
                 postalCode = "T37 F8HK",
                 country = "IE",
             ),
-<<<<<<< HEAD
-            email = "email",
-=======
             email = "email@email.com",
->>>>>>> 675b4324
             name = "Jenny Rosen",
             phone = "+18008675309"
         ).takeIf { viewBinding.defaultBillingOnButton.isChecked }
