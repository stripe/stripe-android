--- conflicted
+++ resolved
@@ -72,16 +72,12 @@
         setDefaultBillingAddress: Boolean,
         setAutomaticPaymentMethods: Boolean,
         setDelayedPaymentMethods: Boolean,
-<<<<<<< HEAD
         attachDefaultBillingAddress: Boolean,
         collectName: String,
         collectEmail: String,
         collectPhone: String,
         collectAddress: String,
-    ) {
-=======
     ) = withContext(Dispatchers.IO) {
->>>>>>> 524ff374
         val sharedPreferences = getApplication<Application>().getSharedPreferences(
             sharedPreferencesName,
             AppCompatActivity.MODE_PRIVATE
