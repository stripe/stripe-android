--- conflicted
+++ resolved
@@ -66,64 +66,6 @@
         editor.apply()
     }
 
-<<<<<<< HEAD
-=======
-    fun getSavedToggleState(): SavedToggles {
-        val sharedPreferences = getApplication<Application>().getSharedPreferences(
-            sharedPreferencesName,
-            AppCompatActivity.MODE_PRIVATE
-        )
-        val customer = sharedPreferences.getString(
-            Toggle.Customer.key,
-            Toggle.Customer.default.toString()
-        )
-        val link = sharedPreferences.getBoolean(
-            Toggle.Link.key, Toggle.Link.default as Boolean
-        )
-        val googlePay = sharedPreferences.getBoolean(
-            Toggle.GooglePay.key,
-            Toggle.GooglePay.default as Boolean
-        )
-        val currency = sharedPreferences.getString(
-            Toggle.Currency.key,
-            Toggle.Currency.default.toString()
-        )
-        val mode = sharedPreferences.getString(
-            Toggle.Mode.key,
-            Toggle.Mode.default.toString()
-        )
-        val setShippingAddress = sharedPreferences.getBoolean(
-            Toggle.SetShippingAddress.key,
-            Toggle.SetShippingAddress.default as Boolean
-        )
-        val setDefaultBillingAddress = sharedPreferences.getBoolean(
-            Toggle.SetDefaultBillingAddress.key,
-            Toggle.SetDefaultBillingAddress.default as Boolean
-        )
-        val setAutomaticPaymentMethods = sharedPreferences.getBoolean(
-            Toggle.SetAutomaticPaymentMethods.key,
-            Toggle.SetAutomaticPaymentMethods.default as Boolean
-        )
-
-        val setDelayedPaymentMethods = sharedPreferences.getBoolean(
-            Toggle.SetDelayedPaymentMethods.key,
-            Toggle.SetDelayedPaymentMethods.default as Boolean
-        )
-
-        return SavedToggles(
-            customer.toString(),
-            link,
-            googlePay,
-            currency.toString(),
-            mode.toString(),
-            setShippingAddress,
-            setDefaultBillingAddress,
-            setAutomaticPaymentMethods,
-            setDelayedPaymentMethods
-        )
-    }
-
->>>>>>> e5411d1e
     /**
      * Calls the backend to prepare for checkout. The server creates a new Payment or Setup Intent
      * that will be confirmed on the client using Payment Sheet.
