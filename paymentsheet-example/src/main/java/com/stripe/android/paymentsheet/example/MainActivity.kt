--- conflicted
+++ resolved
@@ -3,12 +3,8 @@
 import android.content.Intent
 import android.os.Bundle
 import androidx.appcompat.app.AppCompatActivity
-<<<<<<< HEAD
-import com.stripe.android.Stripe
+import com.stripe.android.core.version.StripeSdkVersion
 import com.stripe.android.paymentsheet.example.activity.LpmPlaygroundActivity
-=======
-import com.stripe.android.core.version.StripeSdkVersion
->>>>>>> 19e88cea
 import com.stripe.android.paymentsheet.example.samples.activity.LaunchPaymentSheetCompleteActivity
 import com.stripe.android.paymentsheet.example.samples.activity.LaunchPaymentSheetCustomActivity
 import com.stripe.android.paymentsheet.example.playground.activity.PaymentSheetPlaygroundActivity
@@ -37,14 +33,11 @@
             startActivity(Intent(this, PaymentSheetPlaygroundActivity::class.java))
         }
 
-<<<<<<< HEAD
+        viewBinding.version.text = StripeSdkVersion.VERSION_NAME
         viewBinding.launchLpmPlaygroundButton.setOnClickListener {
             startActivity(Intent(this, LpmPlaygroundActivity::class.java))
         }
 
-        viewBinding.version.text = Stripe.VERSION_NAME
-=======
         viewBinding.version.text = StripeSdkVersion.VERSION_NAME
->>>>>>> 19e88cea
     }
 }