package com.stripe.android.test.core

import com.stripe.android.paymentsheet.PaymentSheet
import com.stripe.android.paymentsheet.model.SupportedPaymentMethod

/**
 * This is the data class that represents the parameters used to run the test.
 */
data class TestParameters(
    val paymentMethod: SupportedPaymentMethod,
    val customer: Customer,
    val googlePayState: GooglePayState,
    val currency: Currency,
    val intentType: IntentType,
    val billing: Billing,
    val shipping: Shipping,
    val delayed: DelayedPMs,
    val automatic: Automatic,
    val saveCheckboxValue: Boolean,
    val saveForFutureUseCheckboxVisible: Boolean,
    val useBrowser: Browser? = null,
    val authorizationAction: AuthorizeAction? = null,
    val takeScreenshotOnLpmLoad: Boolean = false,
    val forceDarkMode: Boolean? = null,
<<<<<<< HEAD
    val appearance: PaymentSheet.Appearance = PaymentSheet.Appearance()
=======
    val snapshotReturningCustomer: Boolean = false
>>>>>>> 69e28cc4
)

/**
 * Indicates if automatic payment methods are used on the payment intent
 */
enum class Automatic {
    On,
    Off
}

/**
 * Indicates if delayed payment methods are used on the payment intent
 */
enum class DelayedPMs {
    On,
    Off
}

/**
 * Indicates if default billing details should be provided in the PaymentSheet.Configuration.
 * Setting this to on will make the test run faster so not as many fields
 * need to be filled out.
 */
enum class Billing {
    On,
    Off
}

/**
 * Indicates if shipping should be provided on the payment intent
 */
enum class Shipping {
    On,
    Off
}

/**
 * Indicates a specific browser is required for the test.
 */
enum class Browser {
    Chrome,
    Firefox
}

/**
 * Indicate the payment method for this test expects authorization and how the authorization
 * should be handled: complete, fail, cancel
 */
enum class AuthorizeAction(
    val text: String,
) {
    // These do not get localized.
    Authorize("AUTHORIZE TEST PAYMENT"),
    Fail("FAIL TEST PAYMENT"),
    Cancel("")
}

/**
 * Indicates how the payment intent should be set: PaymentIntent, PaymentIntent with
 * setup for future usage set, or SetupIntent
 */
enum class IntentType {
    Pay,
    PayWithSetup,
    Setup,
}

/**
 * Indicates the currency to use on teh PaymentIntent
 */
enum class Currency {
    USD,
    EUR
}

/**
 * Indicates the state of Google Pay in the PaymentSheet Configuration
 */
enum class GooglePayState {
    On,
    Off
}

/**
 * Indicates the type of customer to use.
 */
enum class Customer {
    Guest,
    New,
    Returning,
}<|MERGE_RESOLUTION|>--- conflicted
+++ resolved
@@ -22,11 +22,8 @@
     val authorizationAction: AuthorizeAction? = null,
     val takeScreenshotOnLpmLoad: Boolean = false,
     val forceDarkMode: Boolean? = null,
-<<<<<<< HEAD
-    val appearance: PaymentSheet.Appearance = PaymentSheet.Appearance()
-=======
+    val appearance: PaymentSheet.Appearance = PaymentSheet.Appearance(),
     val snapshotReturningCustomer: Boolean = false
->>>>>>> 69e28cc4
 )
 
 /**
