--- conflicted
+++ resolved
@@ -10,10 +10,10 @@
 import com.stripe.android.test.core.ui.Selectors
 import com.stripe.android.ui.core.elements.AddressSpec
 import com.stripe.android.ui.core.elements.AuBankAccountNumberSpec
-import com.stripe.android.ui.core.elements.DropdownSpec
 import com.stripe.android.ui.core.elements.CardBillingSpec
 import com.stripe.android.ui.core.elements.CardDetailsSectionSpec
 import com.stripe.android.ui.core.elements.CountrySpec
+import com.stripe.android.ui.core.elements.DropdownSpec
 import com.stripe.android.ui.core.elements.EmailSpec
 import com.stripe.android.ui.core.elements.IbanSpec
 import com.stripe.android.ui.core.elements.KlarnaCountrySpec
@@ -105,7 +105,6 @@
                             values.cardCvc.replace("\\d".toRegex(), "$0 ")
                         )
                 }
-<<<<<<< HEAD
                 is EmailSpec -> {
                     if (testParameters.billing == Billing.Off) {
                         selectors.getEmail()
@@ -116,61 +115,6 @@
                     if (testParameters.billing == Billing.Off) {
                         selectors.getName()
                             .assertContentDescriptionEquals(values.name)
-                    }
-                }
-                is AuBankAccountNumberSpec -> {}
-                is IbanSpec -> {}
-                is KlarnaCountrySpec -> {}
-                is CountrySpec -> {}
-                is CardBillingSpec -> {
-                    if (testParameters.billing == Billing.Off) {
-                        // TODO: This will not work when other countries are selected or defaulted
-                        selectors.getZip()
-                            .assertContentDescriptionEquals(values.zip)
-=======
-                is SectionSpec -> {
-                    it.fields.forEach { sectionField ->
-                        when (sectionField) {
-                            is EmailSpec -> {
-                                if (testParameters.billing == Billing.Off) {
-                                    selectors.getEmail()
-                                        .assertContentDescriptionEquals(values.email)
-                                }
-                            }
-                            SimpleTextSpec.NAME -> {
-                                if (testParameters.billing == Billing.Off) {
-                                    selectors.getName()
-                                        .assertContentDescriptionEquals(values.name)
-                                }
-                            }
-                            is AddressSpec -> {
-                                if (testParameters.billing == Billing.Off) {
-                                    // TODO: This will not work when other countries are selected or defaulted
-                                    selectors.getLine1()
-                                        .assertContentDescriptionEquals(values.line1)
-                                    selectors.getCity()
-                                        .assertContentDescriptionEquals(values.city)
-                                    selectors.getZip()
-                                        .assertContentDescriptionEquals(values.zip)
-                                    selectors.getState()
-                                        .assertContentDescriptionEquals(values.state)
-                                }
-                            }
-                            is CountrySpec -> {}
-                            is SimpleTextSpec -> {}
-                            AuBankAccountNumberSpec -> {}
-                            is DropdownSpec -> {}
-                            IbanSpec -> {}
-                            is KlarnaCountrySpec -> {}
-                            is CardBillingSpec -> {
-                                if (testParameters.billing == Billing.Off) {
-                                    // TODO: This will not work when other countries are selected or defaulted
-                                    selectors.getZip()
-                                        .assertContentDescriptionEquals(values.zip)
-                                }
-                            }
-                        }
->>>>>>> f3cbd1ec
                     }
                 }
                 is AddressSpec -> {
@@ -186,8 +130,19 @@
                             .assertContentDescriptionEquals(values.state)
                     }
                 }
-                is BankDropdownSpec -> {}
+                is CountrySpec -> {}
                 is SimpleTextSpec -> {}
+                is AuBankAccountNumberSpec -> {}
+                is DropdownSpec -> {}
+                is IbanSpec -> {}
+                is KlarnaCountrySpec -> {}
+                is CardBillingSpec -> {
+                    if (testParameters.billing == Billing.Off) {
+                        // TODO: This will not work when other countries are selected or defaulted
+                        selectors.getZip()
+                            .assertContentDescriptionEquals(values.zip)
+                    }
+                }
             }
         }
     }
@@ -247,33 +202,22 @@
                         selectors.getState().apply {
                             performTextInput(values.state)
 
-<<<<<<< HEAD
-=======
-                                    }
-                                }
-                            }
-                            is CountrySpec -> {}
-                            is SimpleTextSpec -> {}
-                            AuBankAccountNumberSpec -> {}
-                            is DropdownSpec -> {}
-                            IbanSpec -> {}
-                            is KlarnaCountrySpec -> {}
-                            is CardBillingSpec -> {
-                                if (testParameters.billing == Billing.Off) {
-                                    // TODO: This will not work when other countries are selected or defaulted
-                                    selectors.getZip().apply {
-                                        performTextInput(values.zip)
-                                    }
-                                }
-                            }
->>>>>>> f3cbd1ec
-                        }
-                    }
-                }
-                is BankDropdownSpec -> {}
-                is SimpleTextSpec -> {
-                    // TODO: For AU Becs which uses this we won't know how to select the item
-                    // consider using the label to find the element.
+                        }
+                    }
+                }
+                is CountrySpec -> {}
+                is SimpleTextSpec -> {}
+                is AuBankAccountNumberSpec -> {}
+                is DropdownSpec -> {}
+                is IbanSpec -> {}
+                is KlarnaCountrySpec -> {}
+                is CardBillingSpec -> {
+                    if (testParameters.billing == Billing.Off) {
+                        // TODO: This will not work when other countries are selected or defaulted
+                        selectors.getZip().apply {
+                            performTextInput(values.zip)
+                        }
+                    }
                 }
             }
         }
