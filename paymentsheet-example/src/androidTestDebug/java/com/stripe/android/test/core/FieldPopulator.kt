--- conflicted
+++ resolved
@@ -1,13 +1,8 @@
 package com.stripe.android.test.core
 
 import androidx.compose.ui.test.assertContentDescriptionEquals
-<<<<<<< HEAD
-import androidx.compose.ui.test.assertIsNotSelected
 import androidx.compose.ui.test.assertIsOff
-=======
->>>>>>> b5afd4bf
 import androidx.compose.ui.test.assertIsOn
-import androidx.compose.ui.test.assertIsSelected
 import androidx.compose.ui.test.assertIsToggleable
 import androidx.compose.ui.test.performClick
 import androidx.compose.ui.test.performTextInput
@@ -39,16 +34,9 @@
         if (testParameters.saveForFutureUseCheckboxVisible) {
             selectors.saveForFutureCheckbox.assertExists()
             if (testParameters.saveCheckboxValue) {
-<<<<<<< HEAD
                 selectors.saveForFutureCheckbox.assertIsOn()
             } else {
                 selectors.saveForFutureCheckbox.assertIsOff()
-=======
-                selectors.saveForFutureCheckbox.assertIsSelected()
-            } else {
-                // TODO(MLB): THis will be fixed in a follow up review.
-//                selectors.saveForFutureCheckbox.assertIsNotSelected()
->>>>>>> b5afd4bf
             }
         } else {
             selectors.saveForFutureCheckbox.assertDoesNotExist()
