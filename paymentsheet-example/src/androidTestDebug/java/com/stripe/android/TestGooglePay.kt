package com.stripe.android

import androidx.annotation.StringRes
import androidx.compose.ui.test.assertTextEquals
import androidx.compose.ui.test.junit4.createEmptyComposeRule
import androidx.test.ext.junit.runners.AndroidJUnit4
import androidx.test.platform.app.InstrumentationRegistry
import androidx.test.uiautomator.UiDevice
import com.stripe.android.paymentsheet.R
<<<<<<< HEAD
=======
import com.stripe.android.ui.core.forms.resources.LpmRepository.SupportedPaymentMethod
>>>>>>> ba02af52
import com.stripe.android.test.core.AuthorizeAction
import com.stripe.android.test.core.Automatic
import com.stripe.android.test.core.Billing
import com.stripe.android.test.core.Browser
import com.stripe.android.test.core.Currency
import com.stripe.android.test.core.Customer
import com.stripe.android.test.core.DelayedPMs
import com.stripe.android.test.core.GooglePayState
import com.stripe.android.test.core.INDIVIDUAL_TEST_TIMEOUT_SECONDS
import com.stripe.android.test.core.IntentType
import com.stripe.android.test.core.MyScreenCaptureProcessor
import com.stripe.android.test.core.PlaygroundTestDriver
import com.stripe.android.test.core.Shipping
import com.stripe.android.test.core.TestParameters
import com.stripe.android.test.core.TestWatcher
import com.stripe.android.test.core.ui.Selectors
import com.stripe.android.ui.core.forms.resources.LpmRepository
import org.junit.Assume
import org.junit.Before
import org.junit.Rule
import org.junit.Test
import org.junit.rules.Timeout
import org.junit.runner.RunWith
import java.util.concurrent.Semaphore

/**
 * This tests that the look of the google pay screen when available on the device/emulator
 */
@RunWith(AndroidJUnit4::class)
class TestGooglePay {
    @get:Rule
    var globalTimeout: Timeout = Timeout.seconds(INDIVIDUAL_TEST_TIMEOUT_SECONDS)

    @get:Rule
    val composeTestRule = createEmptyComposeRule()

    @get:Rule
    val testWatcher = TestWatcher()

    private lateinit var device: UiDevice
    private lateinit var testDriver: PlaygroundTestDriver
    private val screenshotProcessor = MyScreenCaptureProcessor()

    @Before
    fun before() {
        device = UiDevice.getInstance(InstrumentationRegistry.getInstrumentation())
        testDriver = PlaygroundTestDriver(device, composeTestRule, screenshotProcessor)
    }

    private val testParameters = TestParameters(
        lpmRepository.fromCode("bancontact")!!,
        Customer.New,
        GooglePayState.On,
        Currency.EUR,
        IntentType.Pay,
        Billing.On,
        shipping = Shipping.Off,
        delayed = DelayedPMs.Off,
        automatic = Automatic.On,
        saveCheckboxValue = false,
        saveForFutureUseCheckboxVisible = false,
        useBrowser = Browser.Chrome,
        authorizationAction = AuthorizeAction.Authorize,
    )

    @Test
    fun testGooglePayWithMultipleLPMs() {
        verifyGooglePayDividerText(
            testParameters.copy(
                googlePayState = GooglePayState.On
            ),
            R.string.stripe_paymentsheet_or_pay_using
        )
    }

    @Test
    fun testGooglePayWithOnlyCards() {
        verifyGooglePayDividerText(
            testParameters.copy(
                paymentMethod = lpmRepository.getCard(),
                currency = Currency.USD,
                intentType = IntentType.Setup, // This means only card will show
            ),
            R.string.stripe_paymentsheet_or_pay_using
        )
    }

    private fun verifyGooglePayDividerText(
        testParameters: TestParameters,
        @StringRes expectedText: Int
    ) {
        val callbackLock = Semaphore(1)
        var googlePayAvailable = false
        val selectors = Selectors(device, composeTestRule, testParameters)

        callbackLock.acquire()
        selectors.onGooglePayAvailable(
            availableCallable = {
                googlePayAvailable = true
                callbackLock.release()
            },
            unavailableCallable = {
                callbackLock.release()
            }
        )
        callbackLock.acquire()
        callbackLock.release()

        Assume.assumeTrue("Google pay is available", googlePayAvailable)
        if (googlePayAvailable) {
            testDriver.setup(testParameters)
            testDriver.launchComplete()

            selectors.getGoogleDividerText()
                .assertTextEquals(
                selectors.getResourceString(expectedText),
                    includeEditableText = false
            )
            testDriver.teardown()
        }
    }

    companion object {
        private val lpmRepository = LpmRepository(
            InstrumentationRegistry.getInstrumentation().targetContext.resources
        )
    }
}<|MERGE_RESOLUTION|>--- conflicted
+++ resolved
@@ -7,10 +7,7 @@
 import androidx.test.platform.app.InstrumentationRegistry
 import androidx.test.uiautomator.UiDevice
 import com.stripe.android.paymentsheet.R
-<<<<<<< HEAD
-=======
 import com.stripe.android.ui.core.forms.resources.LpmRepository.SupportedPaymentMethod
->>>>>>> ba02af52
 import com.stripe.android.test.core.AuthorizeAction
 import com.stripe.android.test.core.Automatic
 import com.stripe.android.test.core.Billing
@@ -90,7 +87,7 @@
     fun testGooglePayWithOnlyCards() {
         verifyGooglePayDividerText(
             testParameters.copy(
-                paymentMethod = lpmRepository.getCard(),
+                paymentMethod = LpmRepository.HardcodedCard,
                 currency = Currency.USD,
                 intentType = IntentType.Setup, // This means only card will show
             ),
