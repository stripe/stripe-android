--- conflicted
+++ resolved
@@ -165,8 +165,6 @@
     }
 
     @Test
-<<<<<<< HEAD
-=======
     fun testSofort() {
         testDriver.confirmNewOrGuestComplete(
             newUser.copy(
@@ -178,9 +176,7 @@
         )
     }
 
-    @Ignore("Ignored until ready to release")
-//    @Test
->>>>>>> 16adc224
+    @Test
     fun testAffirm() {
         testDriver.confirmNewOrGuestComplete(
             newUser.copy(
@@ -218,14 +214,13 @@
         )
     }
 
-    @Ignore("Need to add GBP currency to playground")
+    @Ignore("Cannot be tested requires EU-based merchant")
     fun testPayPal() {
         testDriver.confirmNewOrGuestComplete(
             newUser.copy(
                 paymentMethod = SupportedPaymentMethod.PayPal,
                 authorizationAction = AuthorizeAction.Authorize,
-                currency = Currency.EUR,
-                automatic = Automatic.Off
+                currency = Currency.USD
             )
         )
     }
