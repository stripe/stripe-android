--- conflicted
+++ resolved
@@ -172,18 +172,7 @@
 
     @Test
     fun testSinglePaymentMethodWithoutGooglePayAndKeyboardInput() {
-<<<<<<< HEAD
-        testDriver.confirmNewOrGuestComplete(
-            bancontact.copy(
-                supportedPaymentMethods = listOf(
-                    PaymentMethod.Type.Card.code,
-                    PaymentMethod.Type.Bancontact.code
-                )
-            )
-        ) {
-=======
         testDriver.confirmNewOrGuestComplete(bancontact) {
->>>>>>> b54d9b05
             composeTestRule.waitForIdle()
             val node = composeTestRule.onNodeWithText("Full name")
             node.performClick()
