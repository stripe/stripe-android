package com.stripe.android

import androidx.compose.ui.test.assertContentDescriptionEquals
import androidx.compose.ui.test.junit4.createEmptyComposeRule
import androidx.compose.ui.test.onNodeWithText
import androidx.compose.ui.test.performTextInput
import androidx.test.ext.junit.runners.AndroidJUnit4
import androidx.test.platform.app.InstrumentationRegistry
import androidx.test.uiautomator.UiDevice
<<<<<<< HEAD
=======
import com.stripe.android.ui.core.forms.resources.LpmRepository.SupportedPaymentMethod
>>>>>>> ba02af52
import com.stripe.android.test.core.AuthorizeAction
import com.stripe.android.test.core.Automatic
import com.stripe.android.test.core.Billing
import com.stripe.android.test.core.Currency
import com.stripe.android.test.core.Customer
import com.stripe.android.test.core.DelayedPMs
import com.stripe.android.test.core.GooglePayState
import com.stripe.android.test.core.INDIVIDUAL_TEST_TIMEOUT_SECONDS
import com.stripe.android.test.core.IntentType
import com.stripe.android.test.core.MyScreenCaptureProcessor
import com.stripe.android.test.core.PlaygroundTestDriver
import com.stripe.android.test.core.Shipping
import com.stripe.android.test.core.TestParameters
import com.stripe.android.test.core.TestWatcher
import com.stripe.android.ui.core.forms.resources.LpmRepository
import org.junit.Before
import org.junit.Ignore
import org.junit.Rule
import org.junit.Test
import org.junit.rules.Timeout
import org.junit.runner.RunWith


@RunWith(AndroidJUnit4::class)
class TestMultiStepFieldsReloaded {
    @get:Rule
    var globalTimeout: Timeout = Timeout.seconds(INDIVIDUAL_TEST_TIMEOUT_SECONDS)

    @get:Rule
    val composeTestRule = createEmptyComposeRule()

    @get:Rule
    val testWatcher = TestWatcher()

    private lateinit var device: UiDevice
    private lateinit var testDriver: PlaygroundTestDriver

    private val newUser = TestParameters(
        paymentMethod = lpmRepository.fromCode("bancontact")!!,
        Customer.New,
        GooglePayState.Off,
        Currency.EUR,
        IntentType.Pay,
        Billing.Off,
        shipping = Shipping.Off,
        delayed = DelayedPMs.Off,
        automatic = Automatic.On,
        saveCheckboxValue = false,
        saveForFutureUseCheckboxVisible = false,
        useBrowser = null,
        authorizationAction = AuthorizeAction.Authorize,
    )

    @Before
    fun before() {
        device = UiDevice.getInstance(InstrumentationRegistry.getInstrumentation())
        testDriver = PlaygroundTestDriver(device, composeTestRule, screenshotProcessor)
    }

    @Test
    fun testCard() {
        testDriver.confirmCustom(
            newUser.copy(
                paymentMethod = lpmRepository.getCard(),
                saveCheckboxValue = true,
                saveForFutureUseCheckboxVisible = true,
            )
        )
    }

    @Test
    fun testBancontact() {
        testDriver.confirmCustom(
            newUser.copy(
                paymentMethod = lpmRepository.fromCode("bancontact")!!,
            )
        )
    }

    @Test
    fun testSepaDebit() {
        testDriver.confirmCustom(
            newUser.copy(
                paymentMethod = lpmRepository.fromCode("sepa_debit")!!,
                delayed = DelayedPMs.On,
                authorizationAction = null
            ),
            populateCustomLpmFields = {
                composeTestRule.onNodeWithText("IBAN").apply {
                    performTextInput(
                        "DE89370400440532013000"
                    )
                }
            },
            verifyCustomLpmFields = {
                composeTestRule.onNodeWithText("IBAN").apply {
                    assertContentDescriptionEquals(
                        "DE89370400440532013000"
                    )
                }
            }

        )
    }

    @Test
    fun testIdeal() {
        testDriver.confirmCustom(
            newUser.copy(
                paymentMethod = lpmRepository.fromCode("ideal")!!,
            )
        )
    }

    @Test
    fun testEps() {
        testDriver.confirmCustom(
            newUser.copy(
                paymentMethod = lpmRepository.fromCode("eps")!!,
            )
        )
    }

    @Test
    fun testGiropay() {
        testDriver.confirmCustom(
            newUser.copy(
                paymentMethod = lpmRepository.fromCode("giropay")!!,
            )
        )
    }

    @Test
    fun testP24() {
        testDriver.confirmCustom(
            newUser.copy(
                paymentMethod = lpmRepository.fromCode("p24")!!,
            )
        )
    }

    @Test
    fun testAfterpay() {
        testDriver.confirmCustom(
            newUser.copy(
                paymentMethod = lpmRepository.fromCode("afterpay_clearpay")!!,
                currency = Currency.USD,
                shipping = Shipping.On
            )
        )
    }

    @Test
    fun testAffirm() {
        testDriver.confirmCustom(
            newUser.copy(
                paymentMethod = lpmRepository.fromCode("affirm")!!,
                currency = Currency.USD,
            )
        )
    }

    @Test
    fun testAuBecsDD() {
        testDriver.confirmCustom(
            newUser.copy(
                paymentMethod = lpmRepository.fromCode("au_becs_debit")!!,
                delayed = DelayedPMs.On,
                currency = Currency.AUD,
            )
        )
    }

    @Ignore("Complex authorization handling required")
    fun testKlarna() {
        testDriver.confirmCustom(
            newUser.copy(
                paymentMethod = lpmRepository.fromCode("klarna")!!,
            )
        )
    }

    @Ignore("Need to add GBP currency to playground")
    fun testPayPal() {
        testDriver.confirmCustom(
            newUser.copy(
                paymentMethod = lpmRepository.fromCode("paypal")!!,
            )
        )
    }

    companion object {
        // There exists only one screenshot processor so that all tests put
        // their files in the same directory.
        private val screenshotProcessor = MyScreenCaptureProcessor()
        private val lpmRepository = LpmRepository(
            InstrumentationRegistry.getInstrumentation().targetContext.resources
        )
    }
}<|MERGE_RESOLUTION|>--- conflicted
+++ resolved
@@ -7,10 +7,6 @@
 import androidx.test.ext.junit.runners.AndroidJUnit4
 import androidx.test.platform.app.InstrumentationRegistry
 import androidx.test.uiautomator.UiDevice
-<<<<<<< HEAD
-=======
-import com.stripe.android.ui.core.forms.resources.LpmRepository.SupportedPaymentMethod
->>>>>>> ba02af52
 import com.stripe.android.test.core.AuthorizeAction
 import com.stripe.android.test.core.Automatic
 import com.stripe.android.test.core.Billing
@@ -74,7 +70,7 @@
     fun testCard() {
         testDriver.confirmCustom(
             newUser.copy(
-                paymentMethod = lpmRepository.getCard(),
+                paymentMethod = LpmRepository.HardcodedCard,
                 saveCheckboxValue = true,
                 saveForFutureUseCheckboxVisible = true,
             )
