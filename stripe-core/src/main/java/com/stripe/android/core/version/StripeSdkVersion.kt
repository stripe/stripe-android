--- conflicted
+++ resolved
@@ -8,10 +8,6 @@
  *
  */
 object StripeSdkVersion {
-<<<<<<< HEAD
-    const val VERSION_NAME = "20.37.0"
-=======
     const val VERSION_NAME = "20.37.1"
->>>>>>> d6d2967e
     const val VERSION: String = "AndroidBindings/$VERSION_NAME"
 }