--- conflicted
+++ resolved
@@ -10,11 +10,7 @@
     val nativeLinkAttestationEnabled = FeatureFlag("Native Link Attestation")
     val instantDebitsIncentives = FeatureFlag("Instant Bank Payments Incentives")
     val editSavedCardPaymentMethodEnabled = FeatureFlag("Edit Saved Card Payment Method")
-<<<<<<< HEAD
-    val financialConnectionsLiteKillswitch = FeatureFlag("FC Lite killswitch")
-=======
     val financialConnectionsLiteEnabled = FeatureFlag("FC Lite enabled")
->>>>>>> cb0260ba
     val financialConnectionsFullSdkUnavailable = FeatureFlag("FC Full SDK Unavailable")
 }
 
