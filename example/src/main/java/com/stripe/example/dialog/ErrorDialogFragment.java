package com.stripe.example.dialog;

import android.app.AlertDialog;
import android.app.Dialog;
import android.os.Bundle;
import android.support.annotation.NonNull;
import android.support.v4.app.DialogFragment;

import com.stripe.example.R;

public class ErrorDialogFragment extends DialogFragment {
    public static ErrorDialogFragment newInstance(int titleId, String message) {
        ErrorDialogFragment fragment = new ErrorDialogFragment();

        Bundle args = new Bundle();
        args.putInt("titleId", titleId);
        args.putString("message", message);

        fragment.setArguments(args);

        return fragment;
    }

    public ErrorDialogFragment() {
        // Empty constructor required for DialogFragment
    }

    @NonNull
    @Override
    public Dialog onCreateDialog(Bundle savedInstanceState) {
        int titleId = getArguments().getInt("titleId");
        String message = getArguments().getString("message");

        return new AlertDialog.Builder(getActivity())
<<<<<<< HEAD
                .setTitle(titleId)
                .setMessage(message)
                .setPositiveButton(R.string.ok, new DialogInterface.OnClickListener() {
                    @Override
                    public void onClick(DialogInterface dialogInterface, int i) {
                        dialogInterface.dismiss();
                    }
                })
                .create();
=======
            .setTitle(titleId)
            .setMessage(message)
            .setPositiveButton(R.string.ok, (dialogInterface, i) -> dialogInterface.dismiss())
            .create();
>>>>>>> 8d39bbdb
    }
}<|MERGE_RESOLUTION|>--- conflicted
+++ resolved
@@ -32,21 +32,9 @@
         String message = getArguments().getString("message");
 
         return new AlertDialog.Builder(getActivity())
-<<<<<<< HEAD
-                .setTitle(titleId)
-                .setMessage(message)
-                .setPositiveButton(R.string.ok, new DialogInterface.OnClickListener() {
-                    @Override
-                    public void onClick(DialogInterface dialogInterface, int i) {
-                        dialogInterface.dismiss();
-                    }
-                })
-                .create();
-=======
             .setTitle(titleId)
             .setMessage(message)
             .setPositiveButton(R.string.ok, (dialogInterface, i) -> dialogInterface.dismiss())
             .create();
->>>>>>> 8d39bbdb
     }
 }