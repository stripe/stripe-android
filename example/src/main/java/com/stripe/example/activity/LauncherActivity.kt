--- conflicted
+++ resolved
@@ -93,13 +93,12 @@
                 SofortPaymentMethodActivity::class.java
             ),
             Item(
-<<<<<<< HEAD
+                activity.getString(R.string.upi_example),
+                UpiPaymentActivity::class.java
+            ),
+            Item(
                 activity.getString(R.string.netbanking_example),
                 NetbankingPaymentActivity::class.java
-=======
-                activity.getString(R.string.upi_example),
-                UpiPaymentActivity::class.java
->>>>>>> 2274f0cb
             ),
             Item(
                 activity.getString(R.string.card_brands),
