package com.stripe.example.activity;

import android.app.Activity;
import android.content.Intent;
import android.os.Bundle;
import android.support.annotation.NonNull;
import android.support.v7.app.AppCompatActivity;
import android.view.View;
import android.widget.ProgressBar;
import android.widget.Toast;

import com.google.android.gms.common.api.ApiException;
import com.google.android.gms.common.api.Status;
import com.google.android.gms.identity.intents.model.UserAddress;
import com.google.android.gms.wallet.AutoResolveHelper;
import com.google.android.gms.wallet.CardInfo;
import com.google.android.gms.wallet.CardRequirements;
import com.google.android.gms.wallet.IsReadyToPayRequest;
import com.google.android.gms.wallet.PaymentData;
import com.google.android.gms.wallet.PaymentDataRequest;
import com.google.android.gms.wallet.PaymentMethodTokenizationParameters;
import com.google.android.gms.wallet.PaymentsClient;
import com.google.android.gms.wallet.TransactionInfo;
import com.google.android.gms.wallet.Wallet;
import com.google.android.gms.wallet.WalletConstants;
import com.stripe.android.PaymentConfiguration;
import com.stripe.android.model.Token;
import com.stripe.example.R;

import java.util.Arrays;

public class PayWithGoogleActivity extends AppCompatActivity {

    private static final int LOAD_PAYMENT_DATA_REQUEST_CODE = 53;

    private View mPayWithGoogleButton;
    private PaymentsClient mPaymentsClient;
    private ProgressBar mProgressBar;

    @Override
    protected void onCreate(Bundle savedInstanceState) {
        super.onCreate(savedInstanceState);
        setContentView(R.layout.activity_pay_with_google);
        mPaymentsClient =
                Wallet.getPaymentsClient(this,
                        new Wallet.WalletOptions.Builder()
                                .setEnvironment(WalletConstants.ENVIRONMENT_TEST)
                                .build());

        mProgressBar = findViewById(R.id.pwg_progress_bar);
        mPayWithGoogleButton = findViewById(R.id.btn_buy_pwg);
        mPayWithGoogleButton.setEnabled(false);
        mPayWithGoogleButton.setOnClickListener(v -> payWithGoogle());

        isReadyToPay();
    }

    private void payWithGoogle() {
        AutoResolveHelper.resolveTask(
                mPaymentsClient.loadPaymentData(createPaymentDataRequest()),
                PayWithGoogleActivity.this,
                LOAD_PAYMENT_DATA_REQUEST_CODE);
    }

    private void isReadyToPay() {
        mProgressBar.setVisibility(View.VISIBLE);
        final IsReadyToPayRequest request = IsReadyToPayRequest.newBuilder()
                .addAllowedPaymentMethod(WalletConstants.PAYMENT_METHOD_CARD)
                .addAllowedPaymentMethod(WalletConstants.PAYMENT_METHOD_TOKENIZED_CARD)
                .build();
<<<<<<< HEAD
        Task<Boolean> task = mPaymentsClient.isReadyToPay(request);
        task.addOnCompleteListener(
                new OnCompleteListener<Boolean>() {
                    public void onComplete(@NonNull Task<Boolean> task) {
                        try {
                            boolean result =
                                    task.getResult(ApiException.class);
                            mProgressBar.setVisibility(View.INVISIBLE);
                            if (result) {
                                Toast.makeText(PayWithGoogleActivity.this,
                                        "Ready", Toast.LENGTH_SHORT).show();
                                mPayWithGoogleButton.setEnabled(true);
                            } else {
                                Toast.makeText(PayWithGoogleActivity.this,
                                        "No PWG", Toast.LENGTH_SHORT).show();
                                //hide Google as payment option
                            }
                        } catch (ApiException exception) {
                            Toast.makeText(PayWithGoogleActivity.this,
                                    "Exception: " + exception.getLocalizedMessage(),
                                    Toast.LENGTH_LONG).show();
=======
        mPaymentsClient.isReadyToPay(request)
                .addOnCompleteListener(task -> {
                    try {
                        final boolean result = task.getResult(ApiException.class);
                        mProgressBar.setVisibility(View.INVISIBLE);
                        if (result) {
                            Toast.makeText(PayWithGoogleActivity.this, "Ready",
                                    Toast.LENGTH_SHORT).show();
                            mPayWithGoogleButton.setEnabled(true);
                        } else {
                            Toast.makeText(PayWithGoogleActivity.this, "No PWG",
                                    Toast.LENGTH_SHORT).show();
                            //hide Google as payment option
>>>>>>> 8d39bbdb
                        }
                    } catch (ApiException exception) {
                        Toast.makeText(PayWithGoogleActivity.this,
                                "Exception: " + exception.getLocalizedMessage(),
                                Toast.LENGTH_LONG).show();
                    }
                });

    }

    @Override
    public void onActivityResult(int requestCode, int resultCode, Intent data) {
<<<<<<< HEAD
        switch (requestCode) {
            case LOAD_PAYMENT_DATA_REQUEST_CODE:
                switch (resultCode) {
                    case Activity.RESULT_OK:
                        PaymentData paymentData = PaymentData.getFromIntent(data);
                        // You can get some data on the user's card,
                        //  such as the brand and last 4 digits
                        CardInfo info = paymentData.getCardInfo();
                        // You can also pull the user address from the PaymentData object.
                        UserAddress address = paymentData.getShippingAddress();
                        // This is the raw string version of your Stripe token.
                        String rawToken = paymentData.getPaymentMethodToken().getToken();

                        // Now that you have a Stripe token object, charge that by using the id
                        Token stripeToken = Token.fromString(rawToken);
                        if (stripeToken != null) {
                            // This chargeToken function is a call to your own server,
                            // which should then connect
                            // to Stripe's API to finish the charge.
                            // chargeToken(stripeToken.getId());
                            Toast.makeText(PayWithGoogleActivity.this,
                                    "Got token " + stripeToken.toString(),
                                    Toast.LENGTH_LONG).show();
                        }
=======
        if (requestCode == LOAD_PAYMENT_DATA_REQUEST_CODE) {
            switch (resultCode) {
                case Activity.RESULT_OK: {
                    final PaymentData paymentData = PaymentData.getFromIntent(data);
                    if (paymentData == null) {
>>>>>>> 8d39bbdb
                        break;
                    }
                    // You can get some data on the user's card, such as the brand and
                    // last 4 digits
                    CardInfo info = paymentData.getCardInfo();
                    // You can also pull the user address from the PaymentData object.
                    UserAddress address = paymentData.getShippingAddress();
                    // This is the raw string version of your Stripe token.
                    String rawToken = paymentData.getPaymentMethodToken().getToken();

                    // Now that you have a Stripe token object, charge that by using the id
                    Token stripeToken = Token.fromString(rawToken);
                    if (stripeToken != null) {
                        // This chargeToken function is a call to your own server, which
                        // should then connect to Stripe's API to finish the charge.
                        // chargeToken(stripeToken.getId());
                        Toast.makeText(PayWithGoogleActivity.this,
<<<<<<< HEAD
                                "Got error " + status.getStatusMessage(),
                                Toast.LENGTH_SHORT).show();
=======
                                "Got token " + stripeToken.toString(), Toast.LENGTH_LONG)
                                .show();
                    }
                    break;
                }
                case Activity.RESULT_CANCELED: {
                    Toast.makeText(PayWithGoogleActivity.this,
                            "Canceled", Toast.LENGTH_LONG).show();
>>>>>>> 8d39bbdb

                    break;
                }
                case AutoResolveHelper.RESULT_ERROR: {
                    final Status status = AutoResolveHelper.getStatusFromIntent(data);
                    final String statusMessage = status != null ? status.getStatusMessage() : "";
                    Toast.makeText(PayWithGoogleActivity.this,
                            "Got error " + statusMessage,
                            Toast.LENGTH_SHORT).show();

                    // Log the status for debugging
                    // Generally there is no need to show an error to
                    // the user as the Google Payment API will do that
                    break;
                }
                default: {
                    break;
                }
            }
        }
    }

    @NonNull
    private PaymentMethodTokenizationParameters createTokenizationParameters() {
        return PaymentMethodTokenizationParameters.newBuilder()
                .setPaymentMethodTokenizationType(
                        WalletConstants.PAYMENT_METHOD_TOKENIZATION_TYPE_PAYMENT_GATEWAY)
                .addParameter("gateway", "stripe")
                .addParameter("stripe:publishableKey",
                        PaymentConfiguration.getInstance().getPublishableKey())
                .addParameter("stripe:version", "2018-11-08")
                .build();
    }

    @NonNull
    private PaymentDataRequest createPaymentDataRequest() {
<<<<<<< HEAD
        PaymentDataRequest.Builder request =
                PaymentDataRequest.newBuilder()
                        .setTransactionInfo(
                                TransactionInfo.newBuilder()
                                        .setTotalPriceStatus(
                                                WalletConstants.TOTAL_PRICE_STATUS_FINAL)
                                        .setTotalPrice("10.00")
                                        .setCurrencyCode("USD")
                                        .build())
                        .addAllowedPaymentMethod(WalletConstants.PAYMENT_METHOD_CARD)
                        .addAllowedPaymentMethod(WalletConstants.PAYMENT_METHOD_TOKENIZED_CARD)
                        .setCardRequirements(
                                CardRequirements.newBuilder()
                                        .addAllowedCardNetworks(Arrays.asList(
                                                WalletConstants.CARD_NETWORK_AMEX,
                                                WalletConstants.CARD_NETWORK_DISCOVER,
                                                WalletConstants.CARD_NETWORK_VISA,
                                                WalletConstants.CARD_NETWORK_MASTERCARD))
                                        .build());

        request.setPaymentMethodTokenizationParameters(createTokenizationParameters());
        return request.build();
=======
        return PaymentDataRequest.newBuilder()
                .setTransactionInfo(
                        TransactionInfo.newBuilder()
                                .setTotalPriceStatus(WalletConstants.TOTAL_PRICE_STATUS_FINAL)
                                .setTotalPrice("10.00")
                                .setCurrencyCode("USD")
                                .build())
                .addAllowedPaymentMethod(WalletConstants.PAYMENT_METHOD_CARD)
                .addAllowedPaymentMethod(WalletConstants.PAYMENT_METHOD_TOKENIZED_CARD)
                .setCardRequirements(
                        CardRequirements.newBuilder()
                                .addAllowedCardNetworks(Arrays.asList(
                                        WalletConstants.CARD_NETWORK_AMEX,
                                        WalletConstants.CARD_NETWORK_DISCOVER,
                                        WalletConstants.CARD_NETWORK_VISA,
                                        WalletConstants.CARD_NETWORK_MASTERCARD))
                                .build())
                .setPaymentMethodTokenizationParameters(createTokenizationParameters())
                .build();
>>>>>>> 8d39bbdb
    }
}<|MERGE_RESOLUTION|>--- conflicted
+++ resolved
@@ -68,29 +68,6 @@
                 .addAllowedPaymentMethod(WalletConstants.PAYMENT_METHOD_CARD)
                 .addAllowedPaymentMethod(WalletConstants.PAYMENT_METHOD_TOKENIZED_CARD)
                 .build();
-<<<<<<< HEAD
-        Task<Boolean> task = mPaymentsClient.isReadyToPay(request);
-        task.addOnCompleteListener(
-                new OnCompleteListener<Boolean>() {
-                    public void onComplete(@NonNull Task<Boolean> task) {
-                        try {
-                            boolean result =
-                                    task.getResult(ApiException.class);
-                            mProgressBar.setVisibility(View.INVISIBLE);
-                            if (result) {
-                                Toast.makeText(PayWithGoogleActivity.this,
-                                        "Ready", Toast.LENGTH_SHORT).show();
-                                mPayWithGoogleButton.setEnabled(true);
-                            } else {
-                                Toast.makeText(PayWithGoogleActivity.this,
-                                        "No PWG", Toast.LENGTH_SHORT).show();
-                                //hide Google as payment option
-                            }
-                        } catch (ApiException exception) {
-                            Toast.makeText(PayWithGoogleActivity.this,
-                                    "Exception: " + exception.getLocalizedMessage(),
-                                    Toast.LENGTH_LONG).show();
-=======
         mPaymentsClient.isReadyToPay(request)
                 .addOnCompleteListener(task -> {
                     try {
@@ -104,7 +81,6 @@
                             Toast.makeText(PayWithGoogleActivity.this, "No PWG",
                                     Toast.LENGTH_SHORT).show();
                             //hide Google as payment option
->>>>>>> 8d39bbdb
                         }
                     } catch (ApiException exception) {
                         Toast.makeText(PayWithGoogleActivity.this,
@@ -117,38 +93,11 @@
 
     @Override
     public void onActivityResult(int requestCode, int resultCode, Intent data) {
-<<<<<<< HEAD
-        switch (requestCode) {
-            case LOAD_PAYMENT_DATA_REQUEST_CODE:
-                switch (resultCode) {
-                    case Activity.RESULT_OK:
-                        PaymentData paymentData = PaymentData.getFromIntent(data);
-                        // You can get some data on the user's card,
-                        //  such as the brand and last 4 digits
-                        CardInfo info = paymentData.getCardInfo();
-                        // You can also pull the user address from the PaymentData object.
-                        UserAddress address = paymentData.getShippingAddress();
-                        // This is the raw string version of your Stripe token.
-                        String rawToken = paymentData.getPaymentMethodToken().getToken();
-
-                        // Now that you have a Stripe token object, charge that by using the id
-                        Token stripeToken = Token.fromString(rawToken);
-                        if (stripeToken != null) {
-                            // This chargeToken function is a call to your own server,
-                            // which should then connect
-                            // to Stripe's API to finish the charge.
-                            // chargeToken(stripeToken.getId());
-                            Toast.makeText(PayWithGoogleActivity.this,
-                                    "Got token " + stripeToken.toString(),
-                                    Toast.LENGTH_LONG).show();
-                        }
-=======
         if (requestCode == LOAD_PAYMENT_DATA_REQUEST_CODE) {
             switch (resultCode) {
                 case Activity.RESULT_OK: {
                     final PaymentData paymentData = PaymentData.getFromIntent(data);
                     if (paymentData == null) {
->>>>>>> 8d39bbdb
                         break;
                     }
                     // You can get some data on the user's card, such as the brand and
@@ -166,10 +115,6 @@
                         // should then connect to Stripe's API to finish the charge.
                         // chargeToken(stripeToken.getId());
                         Toast.makeText(PayWithGoogleActivity.this,
-<<<<<<< HEAD
-                                "Got error " + status.getStatusMessage(),
-                                Toast.LENGTH_SHORT).show();
-=======
                                 "Got token " + stripeToken.toString(), Toast.LENGTH_LONG)
                                 .show();
                     }
@@ -178,7 +123,6 @@
                 case Activity.RESULT_CANCELED: {
                     Toast.makeText(PayWithGoogleActivity.this,
                             "Canceled", Toast.LENGTH_LONG).show();
->>>>>>> 8d39bbdb
 
                     break;
                 }
@@ -215,30 +159,6 @@
 
     @NonNull
     private PaymentDataRequest createPaymentDataRequest() {
-<<<<<<< HEAD
-        PaymentDataRequest.Builder request =
-                PaymentDataRequest.newBuilder()
-                        .setTransactionInfo(
-                                TransactionInfo.newBuilder()
-                                        .setTotalPriceStatus(
-                                                WalletConstants.TOTAL_PRICE_STATUS_FINAL)
-                                        .setTotalPrice("10.00")
-                                        .setCurrencyCode("USD")
-                                        .build())
-                        .addAllowedPaymentMethod(WalletConstants.PAYMENT_METHOD_CARD)
-                        .addAllowedPaymentMethod(WalletConstants.PAYMENT_METHOD_TOKENIZED_CARD)
-                        .setCardRequirements(
-                                CardRequirements.newBuilder()
-                                        .addAllowedCardNetworks(Arrays.asList(
-                                                WalletConstants.CARD_NETWORK_AMEX,
-                                                WalletConstants.CARD_NETWORK_DISCOVER,
-                                                WalletConstants.CARD_NETWORK_VISA,
-                                                WalletConstants.CARD_NETWORK_MASTERCARD))
-                                        .build());
-
-        request.setPaymentMethodTokenizationParameters(createTokenizationParameters());
-        return request.build();
-=======
         return PaymentDataRequest.newBuilder()
                 .setTransactionInfo(
                         TransactionInfo.newBuilder()
@@ -258,6 +178,5 @@
                                 .build())
                 .setPaymentMethodTokenizationParameters(createTokenizationParameters())
                 .build();
->>>>>>> 8d39bbdb
     }
 }