--- conflicted
+++ resolved
@@ -8,61 +8,12 @@
 import android.widget.TextView;
 
 import com.stripe.example.R;
-<<<<<<< HEAD
-import com.stripe.example.dialog.ErrorDialogFragment;
-import com.stripe.example.dialog.ProgressDialogFragment;
+import com.stripe.example.module.DependencyHandler;
 import com.stripe.example.view.CreditCardView;
-import com.stripe.example.service.TokenIntentService;
-
-import java.util.ArrayList;
-import java.util.HashMap;
-import java.util.List;
-import java.util.Map;
-import java.util.concurrent.Callable;
-
-import rx.Observable;
-import rx.android.schedulers.AndroidSchedulers;
-import rx.functions.Action0;
-import rx.functions.Action1;
-import rx.schedulers.Schedulers;
-import rx.subscriptions.CompositeSubscription;
-
-public class PaymentActivity extends AppCompatActivity {
-
-    /*
-     * Change this to your publishable key.
-     *
-     * You can get your key here: https://manage.stripe.com/account/apikeys
-     */
-    private static final String PUBLISHABLE_KEY = "pk_test_6pRNASCoBOKtIshFeQd4XMUh";
-    private static final String CURRENCY_UNSPECIFIED = "Unspecified";
-
-    private ProgressDialogFragment progressFragment;
-
-    // Controls for card entry
-    private CreditCardView creditCardView;
-    private Spinner currencySpinner;
-    private TextView validationErrorTextView;
-
-    // Fields used to display the returned card tokens
-    private ListView listView;
-    private SimpleAdapter simpleAdapter;
-    private List<Map<String, String>> cardTokens = new ArrayList<Map<String, String>>();
-
-    // A CompositeSubscription object to make cleaning up our rx subscriptions simpler
-    private CompositeSubscription compositeSubscription;
-
-    // A receiver used to listen for local broadcasts.
-    private TokenBroadcastReceiver tokenBroadcastReceiver;
-=======
-import com.stripe.example.module.DependencyHandler;
 
 public class PaymentActivity extends AppCompatActivity {
 
     private DependencyHandler mDependencyHandler;
->>>>>>> 0d879cb6
-
-    private Card validatedCard;
 
     @Override
     public void onCreate(Bundle savedInstanceState) {
@@ -71,71 +22,11 @@
 
         mDependencyHandler = new DependencyHandler(
                 this,
-                (EditText) findViewById(R.id.number),
-                (Spinner) findViewById(R.id.expMonth),
-                (Spinner) findViewById(R.id.expYear),
-                (EditText) findViewById(R.id.cvc),
+                (CreditCardView) findViewById(R.id.credit_card),
+                (TextView) findViewById(R.id.validation_error),
                 (Spinner) findViewById(R.id.currency),
                 (ListView) findViewById(R.id.listview));
 
-<<<<<<< HEAD
-        final Button saveButton = (Button) findViewById(R.id.save);
-        saveButton.setOnClickListener(new View.OnClickListener() {
-            @Override
-            public void onClick(View view) {
-                saveCreditCard();
-            }
-        });
-
-        compositeSubscription = new CompositeSubscription();
-        final Button saveRxButton = (Button) findViewById(R.id.saverx);
-        compositeSubscription.add(
-                RxView.clicks(saveRxButton).subscribe(new Action1<Void>() {
-                    @Override
-                    public void call(Void aVoid) {
-                        saveCreditCardWithRx();
-                    }
-                }));
-
-        Button saveServiceButton = (Button) findViewById(R.id.saveWithService);
-        compositeSubscription.add(
-                RxView.clicks(saveServiceButton).subscribe(new Action1<Void>() {
-                    @Override
-                    public void call(Void aVoid) {
-                        saveCreditCardWithIntentService();
-                    }
-                }));
-        this.creditCardView = (CreditCardView) findViewById(R.id.credit_card);
-        this.currencySpinner = (Spinner) findViewById(R.id.currency);
-        this.validationErrorTextView = (TextView) findViewById(R.id.validation_error);
-        this.listView = (ListView) findViewById(R.id.listview);
-        registerBroadcastReceiver();
-        initListView();
-        creditCardView.setCallback(new CreditCardView.Callback() {
-            @Override
-            public void onValidated(Card card) {
-                validatedCard = card;
-                validatedCard.setCurrency(getCurrency());
-                saveButton.setEnabled(true);
-                saveRxButton.setEnabled(true);
-            }
-
-            @Override
-            public void onError(int errorCode) {
-                showValidationError(creditCardView.getError());
-                validatedCard = null;
-                saveButton.setEnabled(false);
-                saveRxButton.setEnabled(false);
-            }
-
-            @Override
-            public void onClearError() {
-                showValidationError(CreditCardView.ERROR_NONE);
-                saveButton.setEnabled(true);
-                saveRxButton.setEnabled(true);
-            }
-        });
-=======
         Button saveButton = (Button) findViewById(R.id.save);
         mDependencyHandler.attachAsyncTaskTokenController(saveButton);
 
@@ -144,212 +35,11 @@
 
         Button saveIntentServiceButton = (Button) findViewById(R.id.saveWithService);
         mDependencyHandler.attachIntentServiceTokenController(this, saveIntentServiceButton);
->>>>>>> 0d879cb6
     }
 
     @Override
     protected void onDestroy() {
         super.onDestroy();
-<<<<<<< HEAD
-        if (compositeSubscription != null) {
-            compositeSubscription.unsubscribe();
-        }
-
-        if (tokenBroadcastReceiver != null) {
-            LocalBroadcastManager.getInstance(this).unregisterReceiver(tokenBroadcastReceiver);
-            tokenBroadcastReceiver = null;
-        }
-    }
-
-    private void addToList(Token token) {
-        addToList(token.getCard().getLast4(), token.getId());
-    }
-
-    private void addToList(@NonNull String last4, @NonNull String tokenId) {
-        String endingIn = getResources().getString(R.string.endingIn);
-        Map<String, String> map = new HashMap<>();
-        map.put("last4", endingIn + " " + last4);
-        map.put("tokenId", tokenId);
-        cardTokens.add(map);
-        simpleAdapter.notifyDataSetChanged();
-    }
-
-
-    private void showValidationError(int errorCode) {
-        if (validationErrorTextView != null) {
-            if (errorCode == CreditCardView.ERROR_NUMBER) {
-                validationErrorTextView.setText("The card number that you entered is invalid");
-            } else if (errorCode == CreditCardView.ERROR_EXPIRY_MONTH
-                    || errorCode == CreditCardView.ERROR_EXPIRY_YEAR) {
-                validationErrorTextView.setText("The expiration date that you entered is invalid");
-            } else if (errorCode == CreditCardView.ERROR_CVC) {
-                validationErrorTextView.setText("The CVC code that you entered is invalid");
-            } else if (errorCode == CreditCardView.ERROR_UNKNOWN) {
-                validationErrorTextView.setText("The card details that you entered are invalid");
-            } else {
-                validationErrorTextView.setText("");
-            }
-        }
-    }
-
-    private void finishProgress() {
-        progressFragment.dismiss();
-    }
-
-    private String getCurrency() {
-        if (currencySpinner.getSelectedItemPosition() == 0) {
-            return null;
-        }
-
-        String selected = (String) currencySpinner.getSelectedItem();
-
-        if (selected.equals(CURRENCY_UNSPECIFIED)) {
-            return null;
-        }
-
-        return selected.toLowerCase();
-    }
-
-    private void showErrorDialog(String message) {
-        DialogFragment fragment = ErrorDialogFragment.newInstance(R.string.validationErrors, message);
-        fragment.show(getSupportFragmentManager(), "error");
-    }
-
-    private void initListView() {
-        simpleAdapter = new SimpleAdapter(
-                this,
-                cardTokens,
-                R.layout.list_item_layout,
-                new String[]{"last4", "tokenId"},
-                new int[]{R.id.last4, R.id.tokenId});
-        listView.setAdapter(simpleAdapter);
-    }
-
-    private void registerBroadcastReceiver() {
-        tokenBroadcastReceiver = new TokenBroadcastReceiver();
-        LocalBroadcastManager.getInstance(this).registerReceiver(
-                tokenBroadcastReceiver,
-                new IntentFilter(TokenIntentService.TOKEN_ACTION));
-    }
-
-    private void saveCreditCard() {
-        if (validatedCard == null) {
-            showValidationError(creditCardView.getError());
-        } else {
-            startProgress();
-            new Stripe().createToken(
-                    validatedCard,
-                    PUBLISHABLE_KEY,
-                    new TokenCallback() {
-                        public void onSuccess(Token token) {
-                            addToList(token);
-                            finishProgress();
-                        }
-                        public void onError(Exception error) {
-                            showErrorDialog(error.getLocalizedMessage());
-                            finishProgress();
-                        }
-                    });
-        }
-    }
-
-    private void saveCreditCardWithIntentService() {
-        if (validatedCard == null) {
-            showValidationError(creditCardView.getError());
-            return;
-        }
-
-        Intent tokenServiceIntent = TokenIntentService.createTokenIntent(
-                this,
-                validatedCard.getNumber(),
-                validatedCard.getExpMonth(),
-                validatedCard.getExpYear(),
-                validatedCard.getCVC(),
-                PUBLISHABLE_KEY);
-        startProgress();
-        startService(tokenServiceIntent);
-    }
-
-    private void saveCreditCardWithRx() {
-        if (validatedCard == null) {
-            showValidationError(creditCardView.getError());
-            return;
-        }
-
-        final Stripe stripe = new Stripe();
-        final Observable<Token> tokenObservable =
-                Observable.fromCallable(
-                        new Callable<Token>() {
-                            @Override
-                            public Token call() throws Exception {
-                                return stripe.createTokenSynchronous(validatedCard, PUBLISHABLE_KEY);
-                            }
-                        });
-
-        compositeSubscription.add(tokenObservable
-                .subscribeOn(Schedulers.io())
-                .observeOn(AndroidSchedulers.mainThread())
-                .doOnSubscribe(
-                        new Action0() {
-                            @Override
-                            public void call() {
-                                startProgress();
-                            }
-                        })
-                .doOnUnsubscribe(
-                        new Action0() {
-                            @Override
-                            public void call() {
-                                finishProgress();
-                            }
-                        })
-                .subscribe(
-                        new Action1<Token>() {
-                            @Override
-                            public void call(Token token) {
-                                addToList(token);
-                            }
-                        },
-                        new Action1<Throwable>() {
-                            @Override
-                            public void call(Throwable throwable) {
-                                showErrorDialog(throwable.getLocalizedMessage());
-                            }
-                        }));
-    }
-
-    private void startProgress() {
-        progressFragment.show(getSupportFragmentManager(), "progress");
-    }
-
-    private class TokenBroadcastReceiver extends BroadcastReceiver {
-
-        // Prevent instantiation of a local broadcast receiver.
-        private TokenBroadcastReceiver() { }
-
-        @Override
-        public void onReceive(Context context, Intent intent) {
-            finishProgress();
-
-            if (intent == null) {
-                return;
-            }
-
-            if (intent.hasExtra(TokenIntentService.STRIPE_ERROR_MESSAGE)) {
-                showErrorDialog(intent.getStringExtra(TokenIntentService.STRIPE_ERROR_MESSAGE));
-                return;
-            }
-
-            if (intent.hasExtra(TokenIntentService.STRIPE_CARD_TOKEN_ID) &&
-                    intent.hasExtra(TokenIntentService.STRIPE_CARD_LAST_FOUR)) {
-                addToList(intent.getStringExtra(TokenIntentService.STRIPE_CARD_LAST_FOUR),
-                        intent.getStringExtra(TokenIntentService.STRIPE_CARD_TOKEN_ID));
-            }
-        }
-    }
-
-=======
         mDependencyHandler.clearReferences();
     }
->>>>>>> 0d879cb6
 }