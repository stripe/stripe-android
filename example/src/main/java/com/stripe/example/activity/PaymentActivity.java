--- conflicted
+++ resolved
@@ -24,11 +24,8 @@
 import com.stripe.example.R;
 import com.stripe.example.dialog.ErrorDialogFragment;
 import com.stripe.example.dialog.ProgressDialogFragment;
-<<<<<<< HEAD
 import com.stripe.example.view.CreditCardView;
-=======
 import com.stripe.example.service.TokenIntentService;
->>>>>>> 9fcbe4bf
 
 import java.util.ArrayList;
 import java.util.HashMap;
@@ -68,12 +65,10 @@
     // A CompositeSubscription object to make cleaning up our rx subscriptions simpler
     private CompositeSubscription compositeSubscription;
 
-<<<<<<< HEAD
-    private Card validatedCard;
-=======
     // A receiver used to listen for local broadcasts.
     private TokenBroadcastReceiver tokenBroadcastReceiver;
->>>>>>> 9fcbe4bf
+
+    private Card validatedCard;
 
     @Override
     public void onCreate(Bundle savedInstanceState) {
@@ -100,9 +95,6 @@
                     }
                 }));
 
-<<<<<<< HEAD
-        this.creditCardView = (CreditCardView) findViewById(R.id.credit_card);
-=======
         Button saveServiceButton = (Button) findViewById(R.id.saveWithService);
         compositeSubscription.add(
                 RxView.clicks(saveServiceButton).subscribe(new Action1<Void>() {
@@ -111,12 +103,7 @@
                         saveCreditCardWithIntentService();
                     }
                 }));
-
-        this.cardNumberEditText = (EditText) findViewById(R.id.number);
-        this.cvcEditText = (EditText) findViewById(R.id.cvc);
-        this.monthSpinner = (Spinner) findViewById(R.id.expMonth);
-        this.yearSpinner = (Spinner) findViewById(R.id.expYear);
->>>>>>> 9fcbe4bf
+        this.creditCardView = (CreditCardView) findViewById(R.id.credit_card);
         this.currencySpinner = (Spinner) findViewById(R.id.currency);
         this.validationErrorTextView = (TextView) findViewById(R.id.validation_error);
         this.listView = (ListView) findViewById(R.id.listview);
@@ -254,17 +241,17 @@
     }
 
     private void saveCreditCardWithIntentService() {
-        Card cardToSave = createCardToSave();
-        if (!validateCard(cardToSave)) {
+        if (validatedCard == null) {
+            showValidationError(creditCardView.getError());
             return;
         }
 
         Intent tokenServiceIntent = TokenIntentService.createTokenIntent(
                 this,
-                cardToSave.getNumber(),
-                cardToSave.getExpMonth(),
-                cardToSave.getExpYear(),
-                cardToSave.getCVC(),
+                validatedCard.getNumber(),
+                validatedCard.getExpMonth(),
+                validatedCard.getExpYear(),
+                validatedCard.getCVC(),
                 PUBLISHABLE_KEY);
         startProgress();
         startService(tokenServiceIntent);
@@ -336,7 +323,7 @@
             }
 
             if (intent.hasExtra(TokenIntentService.STRIPE_ERROR_MESSAGE)) {
-                handleError(intent.getStringExtra(TokenIntentService.STRIPE_ERROR_MESSAGE));
+                showErrorDialog(intent.getStringExtra(TokenIntentService.STRIPE_ERROR_MESSAGE));
                 return;
             }
 
