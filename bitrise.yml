--- conflicted
+++ resolved
@@ -258,11 +258,7 @@
           title: Execute instrumentation tests
           timeout: 1200
           inputs:
-<<<<<<< HEAD
-            - content: ./gradlew -Pandroid.experimental.androidTest.numManagedDeviceShards=1 pixel2api33DebugAndroidTest -x :paymentsheet-example:pixel2api33DebugAndroidTest -x :paymentsheet:pixel2api33DebugAndroidTest -x :example:pixel2api33DebugAndroidTest -x :financial-connections:pixel2api33DebugAndroidTest -x :financial-connections-example:pixel2api33DebugAndroidTest -x :camera-core:pixel2api33DebugAndroidTest -x :crypto-onramp-example:pixel2api33DebugAndroidTest
-=======
-            - content: ./gradlew -Pandroid.experimental.androidTest.numManagedDeviceShards=1 pixel2api33DebugAndroidTest -x :paymentsheet-example:pixel2api33BaseDebugAndroidTest -x :paymentsheet:pixel2api33DebugAndroidTest -x :example:pixel2api33DebugAndroidTest -x :financial-connections:pixel2api33DebugAndroidTest -x :financial-connections-example:pixel2api33DebugAndroidTest -x :camera-core:pixel2api33DebugAndroidTest
->>>>>>> b218b8bf
+            - content: ./gradlew -Pandroid.experimental.androidTest.numManagedDeviceShards=1 pixel2api33DebugAndroidTest -x :paymentsheet-example:pixel2api33BaseDebugAndroidTest -x :paymentsheet:pixel2api33DebugAndroidTest -x :example:pixel2api33DebugAndroidTest -x :financial-connections:pixel2api33DebugAndroidTest -x :financial-connections-example:pixel2api33DebugAndroidTest -x :camera-core:pixel2api33DebugAndroidTest  -x :crypto-onramp-example:pixel2api33DebugAndroidTest
   run-paymentsheet-instrumentation-tests:
     before_run:
       - prepare_all
@@ -335,8 +331,7 @@
       - script@1:
           timeout: 2400
           inputs:
-<<<<<<< HEAD
-            - content: python3 scripts/browserstack.py --test --apk paymentsheet-example/build/outputs/apk/debug/paymentsheet-example-debug.apk --espresso paymentsheet-example/build/outputs/apk/androidTest/debug/paymentsheet-example-debug-androidTest.apk --num-retries 2
+            - content: python3 scripts/browserstack.py --test --apk paymentsheet-example/build/outputs/apk/base/debug/paymentsheet-example-base-debug.apk --espresso paymentsheet-example/build/outputs/apk/androidTest/base/debug/paymentsheet-example-base-debug-androidTest.apk --num-retries 2
   run-crypto-onramp-example-e2e-tests:
     before_run:
       - start_emulator
@@ -355,9 +350,6 @@
           timeout: 1200
           inputs:
             - content: ./gradlew :crypto-onramp-example:connectedDebugAndroidTest
-=======
-            - content: python3 scripts/browserstack.py --test --apk paymentsheet-example/build/outputs/apk/base/debug/paymentsheet-example-base-debug.apk --espresso paymentsheet-example/build/outputs/apk/androidTest/base/debug/paymentsheet-example-base-debug-androidTest.apk --num-retries 2
->>>>>>> b218b8bf
   check-dependencies:
     envs:
       - INCLUDE_DEPENDENCIES_ON_FAILURE: true
