---
format_version: '11'
default_step_lib_source: 'https://github.com/bitrise-io/bitrise-steplib.git'
project_type: android
trigger_map:
  - push_branch: 'master'
    pipeline: main-trigger-pipeline
  - pull_request_source_branch: '*'
    pipeline: main-trigger-pipeline
app:
  envs:
    - GRADLE_OPTS: -Dkotlin.incremental=false

pipelines:
  main-trigger-pipeline:
    stages:
      - stage-trigger-run-all: { }

stages:
  stage-trigger-run-all:
    workflows:
      - check: { }
      - test: { }
      - run-instrumentation-tests: { }
      - run-paymentsheet-end-to-end-tests: { }

workflows:
  check:
    before_run:
      - prepare_all
    after_run:
      - conclude_all
    steps:
      - script@1:
          inputs:
            - content: ./gradlew ktlint detekt lintRelease apiCheck verifyReleaseResources
  test:
    envs:
      - opts:
          is_expand: false
        NEEDS_ROBOLECTRIC: true
    before_run:
      - prepare_all
    after_run:
      - conclude_all
    steps:
      - script@1:
          inputs:
            - content: ./gradlew testDebugUnitTest verifyPaparazziDebug -x :stripe-test-e2e:testDebugUnitTest
  maestro-financial-connections:
    before_run:
      - start_emulator
      - prepare_all
    after_run:
      - conclude_all
    steps:
      - wait-for-android-emulator@1:
          inputs:
            - boot_timeout: 600
<<<<<<< HEAD
      - restore-gradle-cache@1: { }
=======
      - android-build@1:
          inputs:
            - arguments: -PSTRIPE_FINANCIAL_CONNECTIONS_EXAMPLE_BACKEND_URL=$STRIPE_FINANCIAL_CONNECTIONS_EXAMPLE_BACKEND_URL
            - module: financial-connections-example
            - variant: release
            - build_type: apk
            - cache_level: all
>>>>>>> 1511772c
      - script@1:
          title: Execute Maestro tests
          inputs:
            - content: |-
                #!/usr/bin/env bash
                bash ./scripts/execute_maestro_tests.sh
      - slack@3:
          is_always_run: true
          inputs:
            - webhook_url: $WEBHOOK_SLACK_CARLOSMUVI_MAESTRO
            - webhook_url_on_error: $WEBHOOK_SLACK_CARLOSMUVI_MAESTRO
      - pagerduty@0:
          inputs:
            - event_description: Android E2E tests failing! $BITRISE_BUILD_URL
            - integration_key: $AUX_PAGERDUTY_INTEGRATION_KEY
          is_always_run: true
          run_if: .IsBuildFailed
      - custom-test-results-export@1:
          inputs:
            - search_pattern: '*/maestroReport.xml'
            - test_name: Maestro tests
      - deploy-to-bitrise-io@2: { }
      - save-gradle-cache@1: {}
  maestro-edge-financial-connections:
    before_run:
      - start_emulator
      - prepare_all
    after_run:
      - conclude_all
    steps:
      - wait-for-android-emulator@1:
          inputs:
            - boot_timeout: 600
<<<<<<< HEAD
      - restore-gradle-cache@1: {}
=======
      - android-build@1:
          inputs:
            - arguments: -PSTRIPE_FINANCIAL_CONNECTIONS_EXAMPLE_BACKEND_URL=$STRIPE_FINANCIAL_CONNECTIONS_EXAMPLE_BACKEND_URL
            - module: financial-connections-example
            - variant: debug
            - build_type: apk
            - cache_level: all
>>>>>>> 1511772c
      - script@1:
          title: Execute Maestro tests
          inputs:
            - content: |-
                #!/usr/bin/env bash
                bash ./scripts/execute_maestro_tests.sh
      - slack@3:
          is_always_run: true
          inputs:
            - webhook_url: $WEBHOOK_SLACK_CARLOSMUVI_MAESTRO
            - webhook_url_on_error: $WEBHOOK_SLACK_CARLOSMUVI_MAESTRO
      - custom-test-results-export@1:
          inputs:
            - search_pattern: '*/maestroReport.xml'
            - test_name: Maestro tests
      - deploy-to-bitrise-io@2: { }
      - save-gradle-cache@1: {}
  maestro-paymentsheet:
    before_run:
      - start_emulator
      - prepare_all
    after_run:
      - conclude_all
    steps:
      - wait-for-android-emulator@1:
          inputs:
            - boot_timeout: 600
      - script@1:
          title: Execute Maestro tests
          inputs:
            - content: |-
                #!/usr/bin/env bash
                bash ./scripts/execute_maestro_elements_tests.sh paymentsheet
      - slack@3:
          is_always_run: true
          run_if: .IsBuildFailed
          inputs:
            - webhook_url: $WEBHOOK_SLACK_ELEMENTS_MAESTRO
            - webhook_url_on_error: $WEBHOOK_SLACK_ELEMENTS_MAESTRO
      - custom-test-results-export@1:
          inputs:
            - search_pattern: '*/maestroReport.xml'
            - test_name: Maestro tests
      - deploy-to-bitrise-io@2: { }
  maestro-customersheet:
    before_run:
      - start_emulator
      - prepare_all
    after_run:
      - conclude_all
    steps:
      - wait-for-android-emulator@1:
          inputs:
            - boot_timeout: 600
      - script@1:
          title: Execute Maestro tests
          inputs:
            - content: |-
                #!/usr/bin/env bash
                bash ./scripts/execute_maestro_elements_tests.sh customersheet
      - slack@3:
          is_always_run: true
          run_if: .IsBuildFailed
          inputs:
            - webhook_url: $WEBHOOK_SLACK_ELEMENTS_MAESTRO
            - webhook_url_on_error: $WEBHOOK_SLACK_ELEMENTS_MAESTRO
      - custom-test-results-export@1:
          inputs:
            - search_pattern: '*/maestroReport.xml'
            - test_name: Maestro tests
      - deploy-to-bitrise-io@2: { }
  run-instrumentation-tests:
    before_run:
      - prepare_all
    after_run:
      - conclude_all
    steps:
      - avd-manager@1: { }
      - wait-for-android-emulator@1:
          inputs:
            - boot_timeout: 600
      - script-runner@0:
          title: Execute instrumentation tests
          inputs:
            - file_path: ./scripts/execute_instrumentation_tests.sh
  run-paymentsheet-end-to-end-tests:
    before_run:
      - prepare_all
    after_run:
      - conclude_all
    steps:
      - script@1:
          inputs:
            - content: ./gradlew :paymentsheet-example:assembleDebugAndroidTest :paymentsheet-example:assembleDebug
      - script@1:
          inputs:
            - content: pip3 install requests_toolbelt requests
      - script@1:
          inputs:
            - content: python3 scripts/browserstack.py --test --apk paymentsheet-example/build/outputs/apk/debug/paymentsheet-example-debug.apk --espresso paymentsheet-example/build/outputs/apk/androidTest/debug/paymentsheet-example-debug-androidTest.apk
  start_emulator:
    steps:
      - avd-manager@1:
          inputs:
            - profile: "pixel_3a"
            - abi: "x86_64"
            - api_level: 32
            - tag: "google_apis"
            - start_command_flags: >
               -camera-back none
               -camera-front none
               -netdelay none
               -netspeed full
               -memory 2048
               -no-snapshot
               -no-audio
               -no-window
  prepare_all:
    steps:
      - activate-ssh-key@4:
          run_if: '{{getenv "SSH_RSA_PRIVATE_KEY" | ne ""}}'
      - git-clone@8: { }
      - cache-pull@2: { }
      - script-runner@0:
          # Maven doesn't like java 17, so running it before.
          run_if: '{{getenv "NEEDS_ROBOLECTRIC" | ne ""}}'
          title: Download robolectric dependencies
          inputs:
            - file_path: ./scripts/download_robolectric.sh
      - set-java-version@1:
          inputs:
            - set_java_version: 17
      - script@1:
          inputs:
            - content: mkdir -p ~/.gradle ; cp .bitrise/ci-gradle.properties ~/.gradle/gradle.properties
      - script@1:
          inputs:
            - content: echo "STRIPE_EXAMPLE_BACKEND_URL=$STRIPE_EXAMPLE_BACKEND_URL" >> ~/.gradle/gradle.properties; echo "STRIPE_EXAMPLE_PUBLISHABLE_KEY=$STRIPE_EXAMPLE_PUBLISHABLE_KEY" >> ~/.gradle/gradle.properties
  conclude_all:
    steps:
      - script-runner@0:
          is_always_run: true
          title: Copy test results to tmp
          inputs:
            - file_path: ./scripts/copy_test_results_to_tmp.sh
      - deploy-to-bitrise-io@2:
          inputs:
            - notify_user_groups: none
            - is_compress: "true"
            - deploy_path: /tmp/test_results
            - is_enable_public_page: "false"
          title: Deploy test results artifacts
      - cache-push@2: { }
meta:
  bitrise.io:
    stack: linux-docker-android-20.04
    machine_type_id: elite<|MERGE_RESOLUTION|>--- conflicted
+++ resolved
@@ -57,9 +57,6 @@
       - wait-for-android-emulator@1:
           inputs:
             - boot_timeout: 600
-<<<<<<< HEAD
-      - restore-gradle-cache@1: { }
-=======
       - android-build@1:
           inputs:
             - arguments: -PSTRIPE_FINANCIAL_CONNECTIONS_EXAMPLE_BACKEND_URL=$STRIPE_FINANCIAL_CONNECTIONS_EXAMPLE_BACKEND_URL
@@ -67,7 +64,6 @@
             - variant: release
             - build_type: apk
             - cache_level: all
->>>>>>> 1511772c
       - script@1:
           title: Execute Maestro tests
           inputs:
@@ -90,7 +86,6 @@
             - search_pattern: '*/maestroReport.xml'
             - test_name: Maestro tests
       - deploy-to-bitrise-io@2: { }
-      - save-gradle-cache@1: {}
   maestro-edge-financial-connections:
     before_run:
       - start_emulator
@@ -101,9 +96,6 @@
       - wait-for-android-emulator@1:
           inputs:
             - boot_timeout: 600
-<<<<<<< HEAD
-      - restore-gradle-cache@1: {}
-=======
       - android-build@1:
           inputs:
             - arguments: -PSTRIPE_FINANCIAL_CONNECTIONS_EXAMPLE_BACKEND_URL=$STRIPE_FINANCIAL_CONNECTIONS_EXAMPLE_BACKEND_URL
@@ -111,7 +103,6 @@
             - variant: debug
             - build_type: apk
             - cache_level: all
->>>>>>> 1511772c
       - script@1:
           title: Execute Maestro tests
           inputs:
@@ -128,7 +119,6 @@
             - search_pattern: '*/maestroReport.xml'
             - test_name: Maestro tests
       - deploy-to-bitrise-io@2: { }
-      - save-gradle-cache@1: {}
   maestro-paymentsheet:
     before_run:
       - start_emulator
@@ -235,6 +225,7 @@
           run_if: '{{getenv "SSH_RSA_PRIVATE_KEY" | ne ""}}'
       - git-clone@8: { }
       - cache-pull@2: { }
+      - restore-gradle-cache@1: { }
       - script-runner@0:
           # Maven doesn't like java 17, so running it before.
           run_if: '{{getenv "NEEDS_ROBOLECTRIC" | ne ""}}'
@@ -265,6 +256,7 @@
             - is_enable_public_page: "false"
           title: Deploy test results artifacts
       - cache-push@2: { }
+      - save-gradle-cache@1: { }
 meta:
   bitrise.io:
     stack: linux-docker-android-20.04
