---
format_version: '11'
default_step_lib_source: 'https://github.com/bitrise-io/bitrise-steplib.git'
project_type: android
trigger_map:
  - push_branch: 'master'
    pipeline: main-trigger-pipeline
  - pull_request_source_branch: 'carlosmuvi/web-flavor-maestro-tests'
    pipeline: pipeline-financial-connections-e2e-tests
app:
  envs:
    - GRADLE_OPTS: -Dkotlin.incremental=false

pipelines:
  main-trigger-pipeline:
    stages:
      - stage-trigger-run-all: { }
  pipeline-financial-connections-e2e-tests:
    stages:
      - stage-build-financial-connections-debug-apk: { }
      - stage-run-financial-connections-e2e-tests: { }

stages:
  stage-trigger-run-all:
    workflows:
      - check: { }
      - test: { }
      - run-instrumentation-tests: { }
      - run-paymentsheet-instrumentation-tests: { }
      - run-example-instrumentation-tests: { }
      - run-financial-connections-instrumentation-tests: { }
      - run-cardscan-instrumentation-tests: { }
<<<<<<< HEAD
  stage-build-financial-connections-debug-apk:
    workflows:
      - build-financial-connections-debug-apk: { }
  stage-run-financial-connections-e2e-tests:
    workflows:
      - run-financial-connections-e2e-tests: { }

=======
      - run-paymentsheet-end-to-end-tests: { }
>>>>>>> dccb7f7a

workflows:
  check:
    before_run:
      - prepare_all
    after_run:
      - conclude_all
    steps:
      - script@1:
          timeout: 1200
          inputs:
            - content: ./gradlew ktlint detekt lintRelease apiCheck verifyReleaseResources
  test:
    envs:
      - opts:
          is_expand: false
        NEEDS_ROBOLECTRIC: true
    before_run:
      - prepare_all
    after_run:
      - conclude_all
    steps:
      - script@1:
          timeout: 1200
          inputs:
            - content: ./gradlew testDebugUnitTest verifyPaparazziDebug -x :stripe-test-e2e:testDebugUnitTest
  maestro-financial-connections:
    before_run:
      - start_emulator
      - prepare_all
    after_run:
      - conclude_all
    steps:
      - wait-for-android-emulator@1:
          inputs:
            - boot_timeout: 600
      - android-build@1:
          inputs:
            - arguments: -PSTRIPE_FINANCIAL_CONNECTIONS_EXAMPLE_BACKEND_URL=$STRIPE_FINANCIAL_CONNECTIONS_EXAMPLE_BACKEND_URL
            - module: financial-connections-example
            - variant: release
            - build_type: apk
            - cache_level: all
      - script@1:
          title: Execute Maestro tests
          inputs:
            - content: |-
                #!/usr/bin/env bash
                bash ./scripts/execute_maestro_tests.sh
      - slack@3:
          is_always_run: true
          inputs:
            - webhook_url: $WEBHOOK_SLACK_CARLOSMUVI_MAESTRO
            - webhook_url_on_error: $WEBHOOK_SLACK_CARLOSMUVI_MAESTRO
      - pagerduty@0:
          inputs:
            - event_description: Android E2E tests failing! $BITRISE_BUILD_URL
            - integration_key: $AUX_PAGERDUTY_INTEGRATION_KEY
          is_always_run: true
          run_if: .IsBuildFailed
      - custom-test-results-export@1:
          inputs:
            - search_pattern: '*/maestroReport.xml'
            - test_name: Maestro tests
      - deploy-to-bitrise-io@2: { }
  build-financial-connections-debug-apk:
    before_run:
      - prepare_all
    steps:
      - android-build@1:
          inputs:
            - arguments: -PSTRIPE_FINANCIAL_CONNECTIONS_EXAMPLE_BACKEND_URL=$STRIPE_FINANCIAL_CONNECTIONS_EXAMPLE_BACKEND_URL
            - module: financial-connections-example
            - variant: debug
            - build_type: apk
            - cache_level: all
      - deploy-to-bitrise-io@2:
          inputs:
            - pipeline_intermediate_files: |-
                $BITRISE_APK_PATH:BITRISE_APK_PATH
  run-financial-connections-e2e-tests:
    before_run:
      - start_emulator
      - prepare_all
    after_run:
      - conclude_all
    steps:
      - pull-intermediate-files@1:
          inputs:
            - artifact_sources: stage-build-financial-connections-debug-apk.build-financial-connections-debug-apk
      - wait-for-android-emulator@1:
          inputs:
            - boot_timeout: 600
      - script@1:
          title: Execute Maestro tests 1
          inputs:
            - content: |-
                #!/usr/bin/env bash  
                bash ./scripts/execute_maestro_tests.sh
      - custom-test-results-export@1:
          inputs:
            - search_pattern: '*/maestroReportNative.xml'
            - test_name: Maestro tests native
      - deploy-to-bitrise-io@2: { }
  maestro-financial-connections-web:
    before_run:
      - start_emulator
      - prepare_all
    after_run:
      - conclude_all
    steps:
      - wait-for-android-emulator@1:
          inputs:
            - boot_timeout: 600
      - cache-pull@2: { }
      - script@1:
          title: Execute Maestro tests 1
          inputs:
            - content: |-
                #!/usr/bin/env bash  
                export BITRISE_APK_PATH="$BITRISE_DEPLOY_DIR/financial-connections-example.apk"  
                bash ./scripts/execute_maestro_tests.sh
      - custom-test-results-export@1:
          inputs:
            - search_pattern: '*/maestroReportWeb.xml'
            - test_name: Maestro tests web
      - deploy-to-bitrise-io@2: { }
  maestro-paymentsheet:
    before_run:
      - start_emulator
      - prepare_all
    after_run:
      - conclude_all
    steps:
      - wait-for-android-emulator@1:
          inputs:
            - boot_timeout: 600
      - script@1:
          title: Execute Maestro tests
          inputs:
            - content: |-
                #!/usr/bin/env bash
                bash ./scripts/execute_maestro_elements_tests.sh paymentsheet
      - slack@3:
          is_always_run: true
          run_if: .IsBuildFailed
          inputs:
            - webhook_url: $WEBHOOK_SLACK_ELEMENTS_MAESTRO
            - webhook_url_on_error: $WEBHOOK_SLACK_ELEMENTS_MAESTRO
      - custom-test-results-export@1:
          inputs:
            - search_pattern: '*/maestroReport.xml'
            - test_name: Maestro tests
      - deploy-to-bitrise-io@2: { }
  maestro-customersheet:
    before_run:
      - start_emulator
      - prepare_all
    after_run:
      - conclude_all
    steps:
      - wait-for-android-emulator@1:
          inputs:
            - boot_timeout: 600
      - script@1:
          title: Execute Maestro tests
          inputs:
            - content: |-
                #!/usr/bin/env bash
                bash ./scripts/execute_maestro_elements_tests.sh customersheet
      - slack@3:
          is_always_run: true
          run_if: .IsBuildFailed
          inputs:
            - webhook_url: $WEBHOOK_SLACK_ELEMENTS_MAESTRO
            - webhook_url_on_error: $WEBHOOK_SLACK_ELEMENTS_MAESTRO
      - custom-test-results-export@1:
          inputs:
            - search_pattern: '*/maestroReport.xml'
            - test_name: Maestro tests
      - deploy-to-bitrise-io@2: { }
  run-instrumentation-tests:
    before_run:
      - start_emulator
      - prepare_all
    after_run:
      - conclude_all
    steps:
      - script@1:
          title: Assemble Instrumentation tests
          timeout: 600
          inputs:
            - content: ./gradlew assembleAndroidTest -x :paymentsheet-example:assembleAndroidTest -x :paymentsheet:assembleAndroidTest -x :example:assembleAndroidTest -x :financial-connections:assembleAndroidTest -x :financial-connections-example:assembleAndroidTest -x :camera-core:assembleAndroidTest -x :stripecardscan:assembleAndroidTest -x :stripecardscan-example:assembleAndroidTest
      - wait-for-android-emulator@1:
          inputs:
            - boot_timeout: 600
      - script@1:
          title: Execute instrumentation tests
          timeout: 1200
          inputs:
            - content: ./gradlew connectedAndroidTest -x :paymentsheet-example:connectedAndroidTest -x :paymentsheet:connectedAndroidTest -x :example:connectedAndroidTest -x :financial-connections:connectedAndroidTest -x :financial-connections-example:connectedAndroidTest -x :camera-core:connectedAndroidTest -x :stripecardscan:connectedAndroidTest -x :stripecardscan-example:connectedAndroidTest
  run-paymentsheet-instrumentation-tests:
    before_run:
      - start_emulator
      - prepare_all
    after_run:
      - conclude_all
    steps:
      - script@1:
          title: Assemble Instrumentation tests
          timeout: 600
          inputs:
            - content: ./gradlew :paymentsheet:assembleAndroidTest
      - wait-for-android-emulator@1:
          inputs:
            - boot_timeout: 600
      - script@1:
          title: Execute instrumentation tests
          timeout: 1200
          inputs:
            - content: ./gradlew :paymentsheet:connectedAndroidTest
  run-example-instrumentation-tests:
    before_run:
      - start_emulator
      - prepare_all
    after_run:
      - conclude_all
    steps:
      - script@1:
          title: Assemble Instrumentation tests
          timeout: 600
          inputs:
            - content: ./gradlew :example:assembleAndroidTest
      - wait-for-android-emulator@1:
          inputs:
            - boot_timeout: 600
      - script@1:
          title: Execute instrumentation tests
          timeout: 1200
          inputs:
            - content: ./gradlew :example:connectedAndroidTest
  run-financial-connections-instrumentation-tests:
    before_run:
      - start_emulator
      - prepare_all
    after_run:
      - conclude_all
    steps:
      - script@1:
          title: Assemble Instrumentation tests
          timeout: 600
          inputs:
            - content: ./gradlew :financial-connections:assembleAndroidTest :financial-connections-example:assembleAndroidTest
      - wait-for-android-emulator@1:
          inputs:
            - boot_timeout: 600
      - script@1:
          title: Execute instrumentation tests
          timeout: 1200
          inputs:
            - content: ./gradlew :financial-connections:connectedAndroidTest :financial-connections-example:connectedAndroidTest
  run-cardscan-instrumentation-tests:
    before_run:
      - start_emulator
      - prepare_all
    after_run:
      - conclude_all
    steps:
      - script@1:
          title: Assemble Instrumentation tests
          timeout: 600
          inputs:
            - content: ./gradlew :camera-core:assembleAndroidTest :stripecardscan:assembleAndroidTest :stripecardscan-example:assembleAndroidTest
      - wait-for-android-emulator@1:
          inputs:
            - boot_timeout: 600
      - script@1:
          title: Execute instrumentation tests
          timeout: 1200
          inputs:
            - content: ./gradlew :camera-core:connectedAndroidTest :stripecardscan:connectedAndroidTest :stripecardscan-example:connectedAndroidTest
  run-paymentsheet-end-to-end-tests:
    before_run:
      - prepare_all
    after_run:
      - conclude_all
    steps:
      - script@1:
          inputs:
            - content: ./gradlew :paymentsheet-example:assembleDebugAndroidTest :paymentsheet-example:assembleDebug
      - script@1:
          inputs:
            - content: pip3 install requests_toolbelt requests
      - script@1:
          inputs:
            - content: python3 scripts/browserstack.py --test --apk paymentsheet-example/build/outputs/apk/debug/paymentsheet-example-debug.apk --espresso paymentsheet-example/build/outputs/apk/androidTest/debug/paymentsheet-example-debug-androidTest.apk
  start_emulator:
    steps:
      - avd-manager@1:
          inputs:
            - profile: "pixel_3a"
            - abi: "x86_64"
            - api_level: 32
            - tag: "google_apis"
            - start_command_flags: >
                -camera-back none
                -camera-front none
                -netdelay none
                -netspeed full
                -memory 2048
                -no-snapshot
                -no-audio
                -no-window
  prepare_all:
    steps:
      - activate-ssh-key@4:
          run_if: '{{getenv "SSH_RSA_PRIVATE_KEY" | ne ""}}'
      - git-clone@8: { }
      - cache-pull@2: { }
      - restore-gradle-cache@1: { }
      - script-runner@0:
          # Maven doesn't like java 17, so running it before.
          run_if: '{{getenv "NEEDS_ROBOLECTRIC" | ne ""}}'
          title: Download robolectric dependencies
          inputs:
            - file_path: ./scripts/download_robolectric.sh
      - set-java-version@1:
          inputs:
            - set_java_version: 17
      - script@1:
          inputs:
            - content: mkdir -p ~/.gradle ; cp .bitrise/ci-gradle.properties ~/.gradle/gradle.properties
      - script@1:
          inputs:
            - content: echo "STRIPE_EXAMPLE_BACKEND_URL=$STRIPE_EXAMPLE_BACKEND_URL" >> ~/.gradle/gradle.properties; echo "STRIPE_EXAMPLE_PUBLISHABLE_KEY=$STRIPE_EXAMPLE_PUBLISHABLE_KEY" >> ~/.gradle/gradle.properties
  conclude_all:
    steps:
      - script-runner@0:
          is_always_run: true
          title: Copy test results to tmp
          inputs:
            - file_path: ./scripts/copy_test_results_to_tmp.sh
      - deploy-to-bitrise-io@2:
          inputs:
            - notify_user_groups: none
            - is_compress: "true"
            - deploy_path: /tmp/test_results
            - is_enable_public_page: "false"
          title: Deploy test results artifacts
      - cache-push@2: { }
      - save-gradle-cache@1: { }
meta:
  bitrise.io:
    stack: linux-docker-android-20.04
    machine_type_id: elite<|MERGE_RESOLUTION|>--- conflicted
+++ resolved
@@ -30,7 +30,7 @@
       - run-example-instrumentation-tests: { }
       - run-financial-connections-instrumentation-tests: { }
       - run-cardscan-instrumentation-tests: { }
-<<<<<<< HEAD
+      - run-paymentsheet-end-to-end-tests: { }
   stage-build-financial-connections-debug-apk:
     workflows:
       - build-financial-connections-debug-apk: { }
@@ -38,9 +38,6 @@
     workflows:
       - run-financial-connections-e2e-tests: { }
 
-=======
-      - run-paymentsheet-end-to-end-tests: { }
->>>>>>> dccb7f7a
 
 workflows:
   check:
